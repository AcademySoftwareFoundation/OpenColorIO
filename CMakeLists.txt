project(OpenColorIO)
set(OCIO_VERSION_MAJOR 1)
set(OCIO_VERSION_MINOR 0)
set(OCIO_VERSION_PATCH 9)

cmake_minimum_required(VERSION 2.8)
set(CMAKE_MODULE_PATH ${CMAKE_SOURCE_DIR}/share/cmake)
if(NOT DEFINED CMAKE_FIRST_RUN)
    SET(CMAKE_FIRST_RUN 1 CACHE INTERNAL "")
endif()

###############################################################################
### GLOBAL ###

option(OCIO_BUILD_SHARED "Set to OFF to disable building the shared core library" ON)
option(OCIO_BUILD_STATIC "Set to OFF to disable building the static core library" ON)
option(OCIO_BUILD_TRUELIGHT "Set to OFF to disable truelight" ON)
option(OCIO_BUILD_APPS "Set to OFF to disable command-line apps" ON)
option(OCIO_BUILD_NUKE "Set to OFF to disable building nuke plugins" ON)
option(OCIO_BUILD_DOCS "Specify whether to build documentation" OFF)
option(OCIO_BUILD_TESTS "Specify whether to build unittests" OFF)
option(OCIO_BUILD_PYGLUE "Specify whether to build python bindings" ON)
option(OCIO_BUILD_JNIGLUE "Specify whether to build java bindings" OFF)
option(OCIO_STATIC_JNIGLUE "Specify whether to statically link ocio to the java bindings" ON)

option(OCIO_USE_SSE "Specify whether to enable SSE CPU performance optimizations" ON)
<<<<<<< HEAD
option(OCIO_USE_LLVM "Specify whether to enable LLVM JIT performance optimizations for expressions" ON)
=======
option(OCIO_INLINES_HIDDEN "Specify whether to build with -fvisibility-inlines-hidden" ON)
>>>>>>> 64adcad3

# Use boost's shared_ptr by default on Windows (as <VS2010 doesn't have it),
# Use std::tr1::shared_ptr by default on other platforms
option(OCIO_USE_BOOST_PTR "Set to ON to enable boost shared_ptr (necessary when tr1 is not available)" WIN32)

option(OCIO_PYGLUE_LINK "If ON, link the Python module to the core shared library" OFF)
option(OCIO_PYGLUE_RESPECT_ABI "If ON, the Python module install path includes Python UCS version" OFF)
option(OCIO_PYGLUE_SONAME "If ON, soname/soversion will be set for Python module library" OFF)
option(OCIO_PYGLUE_LIB_PREFIX "If ON, prefix the Python module with 'lib'" OFF)

if(UNIX AND NOT APPLE)
    option(USE_EXTERNAL_YAML "Use system installed yaml-cpp library." OFF)
    option(USE_EXTERNAL_TINYXML "Use system installed tinyxml library." OFF)
    option(USE_EXTERNAL_LCMS "Use system install lcms2 library." OFF)
endif()

# This does not include the SOVERSION override, on purpose, so that the
# OCIO_VERSION value will be an accurate reflection of the underlying library version.
set(OCIO_VERSION "${OCIO_VERSION_MAJOR}.${OCIO_VERSION_MINOR}.${OCIO_VERSION_PATCH}")

if(NOT SOVERSION)
    set(SOVERSION ${OCIO_VERSION_MAJOR} CACHE STRING "Set the SO version in the SO name of the output library")
endif()

###############################################################################


include(ParseArguments)
include(OCIOMacros)
include(ExternalProject)

enable_language(CXX)

ENABLE_TESTING()

if(APPLE OR IPHONE)
    if(NOT CMAKE_OSX_ARCHITECTURES)
        set(CMAKE_OSX_ARCHITECTURES x86_64 CACHE STRING
            "Setting OSX Architectures, options are: ppc;i386;ppc64;x86_64"
            FORCE)
    endif()
    if(CMAKE_FIRST_RUN)
        message(STATUS "Setting OSX Architectures to: ${CMAKE_OSX_ARCHITECTURES}")
    endif()
endif()

# Set the default built type
if(NOT CMAKE_BUILD_TYPE)
  set(CMAKE_BUILD_TYPE RelWithDebInfo CACHE STRING
      "Choose the type of build, options are: None Debug Release RelWithDebInfo MinSizeRel."
      FORCE)
endif(NOT CMAKE_BUILD_TYPE)
if(CMAKE_FIRST_RUN)
    message(STATUS "Setting Build Type to: ${CMAKE_BUILD_TYPE}")
endif()

# Set the default namespace
if(NOT OCIO_NAMESPACE)
  set(OCIO_NAMESPACE OpenColorIO CACHE STRING
      "Specify the master OCIO C++ namespace: Options include OpenColorIO OpenColorIO_<YOURFACILITY> etc."
      FORCE)
endif(NOT OCIO_NAMESPACE)
messageonce("Setting Namespace to: ${OCIO_NAMESPACE}")

# If CMAKE_INSTALL_EXEC_PREFIX is not specified, install binaries
# directly into the regular install prefix
if(NOT CMAKE_INSTALL_EXEC_PREFIX)
    messageonce("Exec prefix not specified, defaulting to ${CMAKE_INSTALL_PREFIX}")
    set(CMAKE_INSTALL_EXEC_PREFIX ${CMAKE_INSTALL_PREFIX})
endif()

messageonce("Use Boost Ptr: ${OCIO_USE_BOOST_PTR}")
if(OCIO_USE_BOOST_PTR)
    set(Boost_ADDITIONAL_VERSIONS "1.49" "1.45" "1.44" "1.43" "1.43.0" "1.42"
                                  "1.42.0" "1.41" "1.41.0" "1.40"
                                  "1.40.0" "1.39" "1.39.0" "1.38"
                                  "1.38.0" "1.37" "1.37.0" "1.34.1"
                                  "1_34_1")
    set(Boost_USE_MULTITHREADED ON)
    find_package(Boost 1.34)
    if(NOT Boost_FOUND)
        message(FATAL_ERROR "OCIO_USE_BOOST_PTR is specified, but a boost installation could not be found.")
    else()
        set(OCIO_USE_BOOST_PTR 1)
    endif()

    set(EXTERNAL_INCLUDE_DIRS ${EXTERNAL_INCLUDE_DIRS} ${Boost_INCLUDE_DIR})
    # set(EXTERNAL_LIBRARIES ${EXTERNAL_LIBRARIES} ${Boost_LIB_DIAGNOSTIC_DEFINITIONS})
else()
    set(OCIO_USE_BOOST_PTR 0)
endif()

if("${CMAKE_CXX_COMPILER_ID}" STREQUAL "GNU")
    if(OCIO_INLINES_HIDDEN)
        execute_process(COMMAND ${CMAKE_C_COMPILER} -dumpversion
                        OUTPUT_VARIABLE GCC_VERSION)
        if (GCC_VERSION VERSION_LESS 4.2)
            message(STATUS "WARNING: GCC Version < 4.2 - disabling hidden inlines")
            set(OCIO_INLINES_HIDDEN OFF)
        endif()
    endif()
endif()

if(CMAKE_COMPILER_IS_GNUCXX)
    # Enable a bunch of compiler warnings...
    # http://gcc.gnu.org/onlinedocs/gcc/Warning-Options.html
    set(CMAKE_CXX_FLAGS "${CMAKE_CXX_FLAGS} -Wall -Wextra -Wshadow -Wconversion -Wcast-qual -Wformat=2")
    # set(CMAKE_CXX_FLAGS "${CMAKE_CXX_FLAGS} -pedantic")
endif(CMAKE_COMPILER_IS_GNUCXX)

if(WIN32)
    if(PYTHON_VERSION AND PYTHON_INCLUDE AND PYTHON_LIB)
        set(EXTDIST_PYTHONPATH ${PYTHON_LIB}/python${PYTHON_VARIANT_PATH}/site-packages)
        set(PYTHONPATH ${EXTDIST_PYTHONPATH};$ENV{PYTHONPATH})
        set(PYTHON_OK YES)
        message(STATUS "Setting Python path to: ${PYTHONPATH}")
    endif()
else()
    # Find Python, used for (possibly) building pyglue, and now to
    # construct the external project path
    OCIOFindPython()

    set(EXTDIST_ROOT ${CMAKE_BINARY_DIR}/ext/dist)
    set(EXTDIST_BINPATH ${EXTDIST_ROOT}/bin)
    if(PYTHON_OK)
        set(EXTDIST_PYTHONPATH ${EXTDIST_ROOT}/lib/python${PYTHON_VERSION}/site-packages)
        set(PYTHONPATH ${EXTDIST_PYTHONPATH}:$ENV{PYTHONPATH})
    endif()
endif()

messageonce("Setting EXTDIST_BINPATH: ${EXTDIST_BINPATH}")
messageonce("Setting EXTDIST_PYTHONPATH: ${EXTDIST_PYTHONPATH}")

###############################################################################
### tinyxml ###

if(USE_EXTERNAL_TINYXML)
    set(TINYXML_VERSION_MIN "2.6.1")
    find_package(TinyXML)
    if(TINYXML_FOUND)
        if(TINYXML_VERSION VERSION_EQUAL ${TINYXML_VERSION_MIN} OR
           TINYXML_VERSION VERSION_GREATER ${TINYXML_VERSION_MIN})
            message(STATUS "External TinyXML will be used.")
        else()
            message(FATAL_ERROR "ERROR: ${TINYXML_VERSION} found, but ${TINYXML_VERSION_MIN} or newer is required.")
        endif()
    else(TINYXML_FOUND)
        message(STATUS "TinyXML was not found. Perhaps you forgot to install the development package?")
    endif(TINYXML_FOUND)

else(USE_EXTERNAL_TINYXML)
    set(TINYXML_VERSION 2_6_1)
    set(TINYXML_CMAKE_ARGS -DCMAKE_INSTALL_PREFIX=${PROJECT_BINARY_DIR}/ext/dist -DOCIO_INLINES_HIDDEN:BOOL=${OCIO_INLINES_HIDDEN})
    if(CMAKE_TOOLCHAIN_FILE)
        set(TINYXML_CMAKE_ARGS ${TINYXML_CMAKE_ARGS} -DCMAKE_TOOLCHAIN_FILE=${CMAKE_TOOLCHAIN_FILE})
    endif()
    ExternalProject_Add(tinyxml
        URL ${CMAKE_SOURCE_DIR}/ext/tinyxml_${TINYXML_VERSION}.tar.gz
        PATCH_COMMAND patch -f -p1 < ${CMAKE_SOURCE_DIR}/ext/tinyxml_${TINYXML_VERSION}.patch
        BINARY_DIR ext/build/tinyxml
        INSTALL_DIR ext/dist
        CMAKE_ARGS ${TINYXML_CMAKE_ARGS}
    )
    if(WIN32)
        set(TINYXML_STATIC_LIBRARIES ${PROJECT_BINARY_DIR}/ext/dist/lib/tinyxml.lib)
    else()
        set(TINYXML_STATIC_LIBRARIES ${PROJECT_BINARY_DIR}/ext/dist/lib/libtinyxml.a)
    endif()
endif(USE_EXTERNAL_TINYXML)

###############################################################################
### expressions ###
set(expressions_CMAKE_ARGS -DCMAKE_INSTALL_PREFIX=${PROJECT_BINARY_DIR}/ext/dist)
ExternalProject_Add(expressions
        URL ${CMAKE_SOURCE_DIR}/ext/expressions-1.1.tar.gz
        PATCH_COMMAND patch -f -p1 < ${CMAKE_SOURCE_DIR}/ext/expressions.patch
        INSTALL_DIR ext/dist
        CMAKE_ARGS ${expressions_CMAKE_ARGS}
    )

###############################################################################
### YAML ###

if(USE_EXTERNAL_YAML)
    # Set minimum yaml version for non-patched sources.
    set(YAML_VERSION_MIN "0.3.0")
    include(FindPkgConfig)
    pkg_check_modules(YAML_CPP yaml-cpp)
    if(YAML_CPP_FOUND)
        if(YAML_CPP_VERSION VERSION_EQUAL ${YAML_VERSION_MIN} OR
           YAML_CPP_VERSION VERSION_GREATER ${YAML_VERSION_MIN})
            message(STATUS "System yaml-cpp library will be used.")
            include_directories(BEFORE ${YAML_CPP_INCLUDE_DIRS})
        else()
            message(FATAL_ERROR "ERROR: yaml-cpp ${YAML_VERSION_MIN} or greater is required.")
        endif()
    else(YAML_CPP_FOUND)
        message(FATAL_ERROR "ERROR: System yaml-cpp library was not found. Make sure the library is installed and the pkg-config file exists.")
    endif(YAML_CPP_FOUND)
else(USE_EXTERNAL_YAML)
    set(YAML_CPP_VERSION 0.3.0)
    set(YAML_CPP_CMAKE_ARGS -DCMAKE_INSTALL_PREFIX=${PROJECT_BINARY_DIR}/ext/dist -DYAML_CPP_BUILD_TOOLS:BOOL=FALSE -DOCIO_INLINES_HIDDEN:BOOL=${OCIO_INLINES_HIDDEN})
    if(CMAKE_TOOLCHAIN_FILE)
        set(YAML_CPP_CMAKE_ARGS ${YAML_CPP_CMAKE_ARGS} -DCMAKE_TOOLCHAIN_FILE=${CMAKE_TOOLCHAIN_FILE})
    endif()
    ExternalProject_Add(YAML_CPP_LOCAL
        URL ${CMAKE_SOURCE_DIR}/ext/yaml-cpp-${YAML_CPP_VERSION}.tar.gz
        BINARY_DIR ext/build/yaml-cpp
        PATCH_COMMAND patch -p1 < ${CMAKE_SOURCE_DIR}/ext/yaml-cpp-${YAML_CPP_VERSION}.patch
        INSTALL_DIR ext/dist
        CMAKE_ARGS ${YAML_CPP_CMAKE_ARGS}
    )
    set(YAML_CPP_INCLUDE_DIRS ${PROJECT_BINARY_DIR}/ext/dist/include)
    set(YAML_CPP_LIBRARY_DIRS ${PROJECT_BINARY_DIR}/ext/dist/lib)
    if(WIN32)
        set(YAML_CPP_STATIC_DEBUG_LIBRARIES ${PROJECT_BINARY_DIR}/ext/dist/lib/libyaml-cppmdd.lib)
        set(YAML_CPP_STATIC_OPTIMIZED_LIBRARIES ${PROJECT_BINARY_DIR}/ext/dist/lib/libyaml-cppmd.lib)
    else()
        set(YAML_CPP_STATIC_GENERAL_LIBRARIES ${PROJECT_BINARY_DIR}/ext/dist/lib/libyaml-cpp.a)
    endif()
endif(USE_EXTERNAL_YAML)

if(YAML_CPP_VERSION VERSION_LESS "0.5.0")
    set(YAML_CPP_COMPILE_FLAGS "-DOLDYAML")
endif()

###############################################################################
### Externals ###

set(EXTERNAL_INCLUDE_DIRS ${EXTERNAL_INCLUDE_DIRS} ${PROJECT_BINARY_DIR}/ext/dist/include)
set(EXTERNAL_COMPILE_FLAGS "-DTIXML_USE_STL ${YAML_CPP_COMPILE_FLAGS} -fPIC -fvisibility=hidden")
if(OCIO_INLINES_HIDDEN)
    set(EXTERNAL_COMPILE_FLAGS "${EXTERNAL_COMPILE_FLAGS} -fvisibility-inlines-hidden")
endif()

set(EXTERNAL_LINK_FLAGS "")
set(EXTERNAL_LIBRARY_DIRS ${PROJECT_BINARY_DIR}/ext/dist/lib)
set(EXTERNAL_DEBUG_LIBRARIES ${YAML_CPP_STATIC_DEBUG_LIBRARIES})
set(EXTERNAL_OPTIMIZED_LIBRARIES ${YAML_CPP_STATIC_OPTIMIZED_LIBRARIES})
set(EXTERNAL_GENERAL_LIBRARIES ${TINYXML_STATIC_LIBRARIES} ${YAML_CPP_STATIC_GENERAL_LIBRARIES})

###############################################################################
### Documentation ###

messageonce("Generate Documentation: ${OCIO_BUILD_DOCS}")

if(OCIO_BUILD_DOCS)
    if(PYTHON_OK)
        add_subdirectory(docs)
    else()
        message(STATUS "Building the documentation requires Python, but locating Python failed: ${PYTHON_ERR}")
    endif()
endif()

###############################################################################
### SSE ###

messageonce("SSE Optimizations: ${OCIO_USE_SSE}")

if(OCIO_USE_SSE)
    if(WIN32)
        # SSE instructions are automatically compiled into 64-bit applications so enabling the option is redundant and
        # actually produces an unknown option warning in Visual Studio.
        if(NOT CMAKE_CL_64)
            set(CMAKE_CXX_FLAGS "${CMAKE_CXX_FLAGS} /arch:SSE2")
        endif()
    else()
        set(CMAKE_CXX_FLAGS "${CMAKE_CXX_FLAGS} -msse2")
    endif()
    add_definitions("-DUSE_SSE")
endif()

###############################################################################
### TRUELIGHT ###

if(OCIO_BUILD_TRUELIGHT)
    find_package(Truelight)
    if(TRUELIGHT_FOUND)
        messageonce("Will build the truelight transform support against ${Truelight_LIBRARY_DIR}")
        add_definitions(-DOCIO_TRUELIGHT_SUPPORT)
        set(EXTERNAL_INCLUDE_DIRS ${EXTERNAL_INCLUDE_DIRS} ${Truelight_INCLUDE_DIR})
        set(EXTERNAL_COMPILE_FLAGS "${EXTERNAL_COMPILE_FLAGS} ${Truelight_COMPILE_FLAGS}")
        set(EXTERNAL_LINK_FLAGS "${EXTERNAL_LINK_FLAGS} ${Truelight_LINK_FLAGS}")
        set(EXTERNAL_LIBRARIES ${EXTERNAL_LIBRARIES} ${Truelight_LIBRARIES})
    else()
        messageonce("Not building truelight transform support. Add the flag -D TRUELIGHT_INSTALL_PATH=... or set the TRUELIGHT_ROOT environment variable")
    endif()
endif()

###############################################################################
### LLVM ###

messageonce("LLVM Optimizations: ${OCIO_USE_LLVM}")

if(OCIO_USE_LLVM)
    if (LLVM_ROOT)
        if( NOT EXISTS ${LLVM_ROOT}/include/llvm )
            message(FATAL_ERROR "LLVM_ROOT (${LLVM_ROOT}) is not a valid LLVM install")
        endif()
        set(CMAKE_PREFIX_PATH ${CMAKE_PREFIX_PATH} "${LLVM_ROOT}/share/llvm/cmake")
    endif()

    find_package(LLVM)

    if( NOT LLVM_FOUND )
        message(FATAL_ERROR "LLVM package can't be found. Set CMAKE_PREFIX_PATH variable to LLVM's installation prefix.")
    endif()

    include_directories(${LLVM_INCLUDE_DIRS})
    link_directories(${LLVM_LIBRARY_DIRS})
    add_definitions( ${LLVM_DEFINITIONS} )

    llvm_map_components_to_libraries(REQ_LLVM_LIBRARIES core jit native)

    set(EXTERNAL_GENERAL_LIBRARIES ${EXTERNAL_GENERAL_LIBRARIES} ${REQ_LLVM_LIBRARIES})
    add_definitions("-DUSE_LLVM")

endif()


###############################################################################
### CORE ###

add_subdirectory(src/core)

messageonce("Build Unit Tests: ${OCIO_BUILD_TESTS}")
if(OCIO_BUILD_TESTS)
    add_subdirectory(src/core_tests)
endif()

###############################################################################
### APPS ###

if(OCIO_BUILD_APPS)
    # Try to find OpenImageIO (OIIO) and OpenGL stuff
    OCIOFindOpenImageIO()
    
    if(OIIO_FOUND)
        add_subdirectory(src/apps/ocioconvert)
        add_subdirectory(src/apps/ociolutimage)
    else()
        messageonce("Not building ocioconvert/ociolutimage. Requirement(s) found: OIIO:${OIIO_FOUND}")
    endif()
    
    # ociodisplay, displays color-transformed images (uses OpenImageIO,
    # and OpenGL)
    OCIOFindOpenGL()
    if(OPENGL_FOUND AND GLUT_FOUND AND GLEW_FOUND AND OIIO_FOUND)
        add_subdirectory(src/apps/ociodisplay)
    else()
        messageonce("Not building ociodisplay. Requirement(s) found, OpenGL:${OPENGL_FOUND}, GLUT:${GLUT_FOUND}, GLEW:${GLEW_FOUND}, OIIO:${OIIO_FOUND}")
    endif()
    
    # ociocheck: verifies an OCIO config
    add_subdirectory(src/apps/ociocheck)
    
    # ociobakelut writes out luts
    add_subdirectory(src/apps/ociobakelut)
endif()

###############################################################################
### NUKE ###

if(OCIO_BUILD_NUKE)
    find_package(Nuke)
    if(NUKE_FOUND)
        messageonce("Will build the Nuke plugins against ${Nuke_LIBRARY_DIR}")
        add_subdirectory(src/nuke)
    else()
        messageonce("Not building Nuke plugins. Add the flag -D NUKE_INSTALL_PATH=... or set the NDK_PATH environment variable")
    endif()
endif()

###############################################################################
### PYGLUE ###

if(OCIO_BUILD_PYGLUE)
    if(PYTHON_OK)
        add_subdirectory(src/pyglue)
    else()
        messageonce("Python bindings will not be built: ${PYTHON_ERR}")
    endif()
endif()

###############################################################################
### JNIGLUE ###

if(OCIO_BUILD_JNIGLUE)
    OCIOFindJava()
    if(Java_FOUND)
      add_subdirectory(src/jniglue)
    else()
      messageonce("Java bindings will not be built as we can't find Java")
    endif()
endif()

###############################################################################
### Configure env script ###
configure_file(${CMAKE_SOURCE_DIR}/share/ocio/setup_ocio.sh.in
    ${CMAKE_CURRENT_BINARY_DIR}/share/ocio/setup_ocio.sh @ONLY)

INSTALL(PROGRAMS ${CMAKE_CURRENT_BINARY_DIR}/share/ocio/setup_ocio.sh DESTINATION share/ocio/)

###############################################################################
### CPACK ###

set(CPACK_PACKAGE_VERSION_MAJOR ${SOVERSION})
set(CPACK_PACKAGE_VERSION_MINOR ${OCIO_VERSION_MINOR})
set(CPACK_PACKAGE_VERSION_PATCH ${OCIO_VERSION_PATCH})
set(CPACK_GENERATOR None)
set(CPACK_SOURCE_GENERATOR TGZ)
set(CPACK_SOURCE_PACKAGE_FILE_NAME "ocio.${OCIO_VERSION}")
include(CPack)

###############################################################################
### CTEST ###

add_custom_target(test_verbose
                  COMMAND ctest -VV
                  DEPENDS ocio_core_tests
                  COMMENT "Running ctest with verbose output")

# Log CMake first run done
SET(CMAKE_FIRST_RUN 0 CACHE INTERNAL "")<|MERGE_RESOLUTION|>--- conflicted
+++ resolved
@@ -24,11 +24,8 @@
 option(OCIO_STATIC_JNIGLUE "Specify whether to statically link ocio to the java bindings" ON)
 
 option(OCIO_USE_SSE "Specify whether to enable SSE CPU performance optimizations" ON)
-<<<<<<< HEAD
 option(OCIO_USE_LLVM "Specify whether to enable LLVM JIT performance optimizations for expressions" ON)
-=======
 option(OCIO_INLINES_HIDDEN "Specify whether to build with -fvisibility-inlines-hidden" ON)
->>>>>>> 64adcad3
 
 # Use boost's shared_ptr by default on Windows (as <VS2010 doesn't have it),
 # Use std::tr1::shared_ptr by default on other platforms
@@ -198,7 +195,7 @@
         set(TINYXML_STATIC_LIBRARIES ${PROJECT_BINARY_DIR}/ext/dist/lib/libtinyxml.a)
     endif()
 endif(USE_EXTERNAL_TINYXML)
-
+    
 ###############################################################################
 ### expressions ###
 set(expressions_CMAKE_ARGS -DCMAKE_INSTALL_PREFIX=${PROJECT_BINARY_DIR}/ext/dist)
