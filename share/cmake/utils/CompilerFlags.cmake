# SPDX-License-Identifier: BSD-3-Clause
# Copyright Contributors to the OpenColorIO Project.


###############################################################################
# Define the global compilation and link flags.

set(PLATFORM_COMPILE_OPTIONS "")
set(PLATFORM_LINK_OPTIONS "")

###############################################################################
# Define if SSE2 can be used.

if(OCIO_USE_SIMD)
    include(CheckSupportSSE2)
endif()

if(NOT HAVE_SSE2 AND NOT HAVE_SSE2_WITH_SSE2NEON)
    message(STATUS "Disabling SSE optimizations, as the target doesn't support them")
    set(OCIO_USE_SIMD OFF)
endif()

###############################################################################
# Compile flags

if(USE_MSVC)

    set(PLATFORM_COMPILE_OPTIONS "${PLATFORM_COMPILE_OPTIONS};/DUSE_MSVC")

    # /we4062 Enables warning in switch when an enumeration value is not explicitly handled.
    set(PLATFORM_COMPILE_OPTIONS "${PLATFORM_COMPILE_OPTIONS};/EHsc;/DWIN32;/we4062")

    if(${CMAKE_CXX_STANDARD} GREATER_EQUAL 17)
        # Inheriting from std::iterator is deprecated starting with C++17 and Yaml 0.6.3 does that.
        set(PLATFORM_COMPILE_OPTIONS
            "${PLATFORM_COMPILE_OPTIONS};/D_SILENCE_CXX17_ITERATOR_BASE_CLASS_DEPRECATION_WARNING"
        )
    endif()

    # Explicitely specify the default warning level i.e. /W3.
    # Note: Do not use /Wall (i.e. /W4) which adds 'informational' warnings.
    set(PLATFORM_COMPILE_OPTIONS "${PLATFORM_COMPILE_OPTIONS};/W3")

    # Do enable C4701 (Potentially uninitialized local variable 'name' used), which is level 4.
    # This is because strtoX-based from_chars leave the value variable unmodified.
    set(PLATFORM_COMPILE_OPTIONS "${PLATFORM_COMPILE_OPTIONS};/we4701")

    if(OCIO_WARNING_AS_ERROR)
        set(PLATFORM_COMPILE_OPTIONS "${PLATFORM_COMPILE_OPTIONS};/WX")
    endif()

elseif(USE_CLANG)

    set(PLATFORM_COMPILE_OPTIONS "${PLATFORM_COMPILE_OPTIONS};-DUSE_CLANG")

    # Use of 'register' specifier must be removed for C++17 support.
<<<<<<< HEAD
    set(PLATFORM_COMPILE_FLAGS "${PLATFORM_COMPILE_FLAGS} -Wno-deprecated-register")
=======
    set(PLATFORM_COMPILE_OPTIONS "${PLATFORM_COMPILE_OPTIONS};-Wno-deprecated-register")

>>>>>>> 9d572cfa
elseif(USE_GCC)

    set(PLATFORM_COMPILE_OPTIONS "${PLATFORM_COMPILE_OPTIONS};-DUSE_GCC")

endif()


if(USE_GCC OR USE_CLANG)

    set(PLATFORM_COMPILE_OPTIONS "${PLATFORM_COMPILE_OPTIONS};-Wall")

    # Add more warning detection.
    set(PLATFORM_COMPILE_OPTIONS "${PLATFORM_COMPILE_OPTIONS};-Wextra")

    # -Wswitch-enum Enables warning in switch when an enumeration value is not explicitly handled.
    set(PLATFORM_COMPILE_OPTIONS "${PLATFORM_COMPILE_OPTIONS};-Wswitch-enum")

    if(OCIO_WARNING_AS_ERROR)
        set(PLATFORM_COMPILE_OPTIONS "${PLATFORM_COMPILE_OPTIONS};-Werror")
    endif()

    if(APPLE)
        # TODO: There are still some deprecated methods.
        set(PLATFORM_COMPILE_OPTIONS "${PLATFORM_COMPILE_OPTIONS};-Wno-deprecated-declarations")
    endif()

    if(OCIO_ENABLE_SANITIZER)
        set(PLATFORM_COMPILE_OPTIONS "${PLATFORM_COMPILE_OPTIONS};-fno-omit-frame-pointer;-fsanitize=address")
        set(PLATFORM_LINK_OPTIONS "${PLATFORM_LINK_OPTIONS};-fsanitize=address")
    endif()

endif()

# An advanced variable will not be displayed in any of the cmake GUIs

mark_as_advanced(PLATFORM_COMPILE_OPTIONS)
mark_as_advanced(PLATFORM_LINK_OPTIONS)


###############################################################################
# Define hidden symbol visibility by default for all targets.

include(VariableUtils)

set_unless_defined(CMAKE_C_VISIBILITY_PRESET hidden)
set_unless_defined(CMAKE_CXX_VISIBILITY_PRESET hidden)
set_unless_defined(CMAKE_VISIBILITY_INLINES_HIDDEN YES)

###############################################################################
# Define RPATH.

if (UNIX AND NOT CMAKE_SKIP_RPATH)
    # With the 'usual' install path structure in mind, search from the bin directory
    # (i.e. a binary loading a dynamic library) and then from the current directory
    # (i.e. dynamic library loading another dynamic library).  
    if (APPLE)
        set(CMAKE_INSTALL_RPATH "@loader_path/../${CMAKE_INSTALL_LIBDIR};@loader_path")
    else()
        set(CMAKE_INSTALL_RPATH "$ORIGIN/../${CMAKE_INSTALL_LIBDIR};$ORIGIN")
    endif()
endif()<|MERGE_RESOLUTION|>--- conflicted
+++ resolved
@@ -54,12 +54,7 @@
     set(PLATFORM_COMPILE_OPTIONS "${PLATFORM_COMPILE_OPTIONS};-DUSE_CLANG")
 
     # Use of 'register' specifier must be removed for C++17 support.
-<<<<<<< HEAD
-    set(PLATFORM_COMPILE_FLAGS "${PLATFORM_COMPILE_FLAGS} -Wno-deprecated-register")
-=======
     set(PLATFORM_COMPILE_OPTIONS "${PLATFORM_COMPILE_OPTIONS};-Wno-deprecated-register")
-
->>>>>>> 9d572cfa
 elseif(USE_GCC)
 
     set(PLATFORM_COMPILE_OPTIONS "${PLATFORM_COMPILE_OPTIONS};-DUSE_GCC")
