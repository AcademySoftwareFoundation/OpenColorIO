--- conflicted
+++ resolved
@@ -22,24 +22,6 @@
 
 ###############################################################################
 # Compile flags
-<<<<<<< HEAD
-
-###############################################################################
-# Define if SSE2 can be used.
-
-if(OCIO_USE_SIMD)
-    include(CheckSupportSSE2)
-endif()
-
-if(NOT HAVE_SSE2 AND NOT HAVE_SSE2_WITH_SSE2NEON)
-    message(STATUS "Disabling SSE optimizations, as the target doesn't support them")
-    set(OCIO_USE_SIMD OFF)
-endif()
-
-###############################################################################
-# Compile flags
-=======
->>>>>>> db3db1ac
 
 if(USE_MSVC)
 
@@ -126,19 +108,6 @@
 
 
 ###############################################################################
-# Define if SSE2 can be used.
-
-message(STATUS "")
-message(STATUS "Checking for SSE2 support...")
-include(CheckSupportSSE2)
-
-if(NOT HAVE_SSE2)
-    message(STATUS "Disabling SSE optimizations, as the target doesn't support them")
-    set(OCIO_USE_SSE OFF)
-endif(NOT HAVE_SSE2)
-
-
-###############################################################################
 # Define RPATH.
 
 if (UNIX AND NOT CMAKE_SKIP_RPATH)
