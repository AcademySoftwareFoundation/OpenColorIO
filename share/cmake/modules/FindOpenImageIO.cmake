###########################################################################
# OpenImageIO   https://www.openimageio.org
# Copyright 2008-present Contributors to the OpenImageIO project.
# SPDX-License-Identifier: BSD-3-Clause
# https://github.com/OpenImageIO/oiio/blob/master/LICENSE.md
#
# For an up-to-date version of this file, see:
#   https://github.com/OpenImageIO/oiio/blob/master/src/cmake/Modules/FindOpenImageIO.cmake
#
###########################################################################
#
# CMake module to find OpenImageIO
#
# This module will set
#   OpenImageIO_FOUND          True, if found
#   OPENIMAGEIO_INCLUDES       directory where headers are found
#   OPENIMAGEIO_LIBRARIES      libraries for OIIO
#   OPENIMAGEIO_LIBRARY_DIRS   library dirs for OIIO
#   OPENIMAGEIO_VERSION        Version ("major.minor.patch.tweak")
#   OPENIMAGEIO_VERSION_MAJOR  Version major number
#   OPENIMAGEIO_VERSION_MINOR  Version minor number
#   OPENIMAGEIO_VERSION_PATCH  Version minor patch
#   OPENIMAGEIO_VERSION_TWEAK  Version minor tweak
#   OIIOTOOL_BIN               Path to oiiotool executable
#
# Imported targets:
#   OpenImageIO::OpenImageIO   The libOpenImageIO library.
#   OpenImageIO::oiiotool      The oiiotool executable.
#
# Special inputs:
#   OpenImageIO_ROOT - if using CMake >= 3.12, will automatically search
#                          this area for OIIO components.
#   OPENIMAGEIO_ROOT_DIR - custom "prefix" location of OIIO installation
#                          (expecting bin, lib, include subdirectories)
#                          This is deprecated, but will work for a while.
#   OpenImageIO_FIND_QUIETLY - if set, print minimal console output
#   OIIO_LIBNAME_SUFFIX - if set, optional nonstandard library suffix
#
###########################################################################
#
# NOTE: This file is deprecated.
#
# In OIIO 2.1+, we generate OpenImageIOConfig.cmake files that are now the
# preferred way for downstream projecs to find an installed OIIO. There
# should be no need to copy this FindOpenImageIO.cmake file into downstream
# projects, *unless* they need to work with a range of OIIO vesions that
# may include <2.1, which would lack the generated config files.
#
###########################################################################


# If 'OPENIMAGE_HOME' not set, use the env variable of that name if available
if (NOT OPENIMAGEIO_ROOT_DIR AND NOT $ENV{OPENIMAGEIO_ROOT_DIR} STREQUAL "")
    set (OPENIMAGEIO_ROOT_DIR $ENV{OPENIMAGEIO_ROOT_DIR})
endif ()


find_library ( OPENIMAGEIO_LIBRARY
               NAMES OpenImageIO${OIIO_LIBNAME_SUFFIX}
               HINTS ${OPENIMAGEIO_ROOT_DIR}
               PATH_SUFFIXES lib64 lib )
find_library ( OPENIMAGEIO_UTIL_LIBRARY
               NAMES OpenImageIO_Util${OIIO_LIBNAME_SUFFIX}
               HINTS ${OPENIMAGEIO_ROOT_DIR}
               PATH_SUFFIXES lib64 lib )
find_path ( OPENIMAGEIO_INCLUDE_DIR
            NAMES OpenImageIO/imageio.h
            HINTS ${OPENIMAGEIO_ROOT_DIR} )
find_program ( OIIOTOOL_BIN
               NAMES oiiotool
               HINTS ${OPENIMAGEIO_ROOT_DIR} )

# Try to figure out version number
set (OIIO_VERSION_HEADER "${OPENIMAGEIO_INCLUDE_DIR}/OpenImageIO/oiioversion.h")
if (EXISTS "${OIIO_VERSION_HEADER}")
    file (STRINGS "${OIIO_VERSION_HEADER}" TMP REGEX "^#define OIIO_VERSION_MAJOR .*$")
    string (REGEX MATCHALL "[0-9]+" OPENIMAGEIO_VERSION_MAJOR ${TMP})
    file (STRINGS "${OIIO_VERSION_HEADER}" TMP REGEX "^#define OIIO_VERSION_MINOR .*$")
    string (REGEX MATCHALL "[0-9]+" OPENIMAGEIO_VERSION_MINOR ${TMP})
    file (STRINGS "${OIIO_VERSION_HEADER}" TMP REGEX "^#define OIIO_VERSION_PATCH .*$")
    string (REGEX MATCHALL "[0-9]+" OPENIMAGEIO_VERSION_PATCH ${TMP})
    file (STRINGS "${OIIO_VERSION_HEADER}" TMP REGEX "^#define OIIO_VERSION_TWEAK .*$")
    if (TMP)
        string (REGEX MATCHALL "[0-9]+" OPENIMAGEIO_VERSION_TWEAK ${TMP})
    else ()
        set (OPENIMAGEIO_VERSION_TWEAK 0)
    endif ()
    set (OPENIMAGEIO_VERSION "${OPENIMAGEIO_VERSION_MAJOR}.${OPENIMAGEIO_VERSION_MINOR}.${OPENIMAGEIO_VERSION_PATCH}.${OPENIMAGEIO_VERSION_TWEAK}")
endif ()


include (FindPackageHandleStandardArgs)
find_package_handle_standard_args (OpenImageIO
    FOUND_VAR     OpenImageIO_FOUND
    REQUIRED_VARS OPENIMAGEIO_INCLUDE_DIR OPENIMAGEIO_LIBRARY
                  OPENIMAGEIO_VERSION
    VERSION_VAR   OPENIMAGEIO_VERSION
    )
set (OPENIMAGEIO_FOUND ${OpenImageIO_FOUND})  # Old name

if (OpenImageIO_FOUND)
    set (OPENIMAGEIO_INCLUDES ${OPENIMAGEIO_INCLUDE_DIR})
    set (OPENIMAGEIO_LIBRARIES ${OPENIMAGEIO_LIBRARY})
    get_filename_component (OPENIMAGEIO_LIBRARY_DIRS "${OPENIMAGEIO_LIBRARY}" DIRECTORY)
    if (NOT OpenImageIO_FIND_QUIETLY)
        message ( STATUS "OpenImageIO includes     = ${OPENIMAGEIO_INCLUDE_DIR}" )
        message ( STATUS "OpenImageIO libraries    = ${OPENIMAGEIO_LIBRARIES}" )
        message ( STATUS "OpenImageIO library_dirs = ${OPENIMAGEIO_LIBRARY_DIRS}" )
    endif ()

    if (NOT TARGET OpenImageIO::OpenImageIO)
        add_library(OpenImageIO::OpenImageIO UNKNOWN IMPORTED)
        set_target_properties(OpenImageIO::OpenImageIO PROPERTIES
            INTERFACE_INCLUDE_DIRECTORIES "${OPENIMAGEIO_INCLUDES}")

        set_property(TARGET OpenImageIO::OpenImageIO APPEND PROPERTY
            IMPORTED_LOCATION "${OPENIMAGEIO_LIBRARIES}")
    endif ()

<<<<<<< HEAD
=======
    if (NOT TARGET OpenImageIO::OpenImageIO_Util AND EXISTS "${OPENIMAGEIO_UTIL_LIBRARY}")
        add_library(OpenImageIO::OpenImageIO_Util UNKNOWN IMPORTED)
        set_target_properties(OpenImageIO::OpenImageIO_Util PROPERTIES
            IMPORTED_LOCATION "${OPENIMAGEIO_UTIL_LIBRARY}")
        target_link_libraries(OpenImageIO::OpenImageIO INTERFACE OpenImageIO::OpenImageIO_Util)
    endif ()

    if (NOT TARGET OpenImageIO::oiiotool AND EXISTS "${OIIOTOOL_BIN}")
        add_executable(OpenImageIO::oiiotool IMPORTED)
        set_target_properties(OpenImageIO::oiiotool PROPERTIES
            IMPORTED_LOCATION "${OIIOTOOL_BIN}")
    endif ()
>>>>>>> 959b3f79
endif ()

mark_as_advanced (
    OPENIMAGEIO_INCLUDE_DIR
    OPENIMAGEIO_LIBRARY
    )<|MERGE_RESOLUTION|>--- conflicted
+++ resolved
@@ -117,21 +117,12 @@
             IMPORTED_LOCATION "${OPENIMAGEIO_LIBRARIES}")
     endif ()
 
-<<<<<<< HEAD
-=======
     if (NOT TARGET OpenImageIO::OpenImageIO_Util AND EXISTS "${OPENIMAGEIO_UTIL_LIBRARY}")
         add_library(OpenImageIO::OpenImageIO_Util UNKNOWN IMPORTED)
         set_target_properties(OpenImageIO::OpenImageIO_Util PROPERTIES
             IMPORTED_LOCATION "${OPENIMAGEIO_UTIL_LIBRARY}")
         target_link_libraries(OpenImageIO::OpenImageIO INTERFACE OpenImageIO::OpenImageIO_Util)
     endif ()
-
-    if (NOT TARGET OpenImageIO::oiiotool AND EXISTS "${OIIOTOOL_BIN}")
-        add_executable(OpenImageIO::oiiotool IMPORTED)
-        set_target_properties(OpenImageIO::oiiotool PROPERTIES
-            IMPORTED_LOCATION "${OIIOTOOL_BIN}")
-    endif ()
->>>>>>> 959b3f79
 endif ()
 
 mark_as_advanced (
