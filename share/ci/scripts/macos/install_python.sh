#!/usr/bin/env bash
# SPDX-License-Identifier: BSD-3-Clause
# Copyright Contributors to the OpenColorIO Project.

set -ex

PYTHON_VERSION="$1"

<<<<<<< HEAD
MACOS_MAJOR="$(sw_vers -productVersion | cut -f 1 -d .)"
MACOS_MINOR="$(sw_vers -productVersion | cut -f 2 -d .)"

# This workaround is needed for building Python on macOS >= 10.14:
#   https://developer.apple.com/documentation/xcode_release_notes/xcode_10_release_notes

if [[ "$MACOS_MAJOR" -gt 9 && "$MACOS_MINOR" -gt 13 ]]; then
    sudo installer \
        -pkg /Library/Developer/CommandLineTools/Packages/macOS_SDK_headers_for_macOS_${MACOS_MAJOR}.${MACOS_MINOR}.pkg \
		-allowUntrusted \
        -target /
fi

=======
>>>>>>> c76fa5da
brew install pyenv openssl

# Greatly reduce log warnings during Python install
export CFLAGS="-I$(brew --prefix openssl)/include -Wno-nullability-completeness"
export LDFLAGS="-L$(brew --prefix openssl)/lib $LDFLAGS"

# Include macOS SDK headers, required for macOS >= 10.14:
#   https://apple.stackexchange.com/questions/337940/why-is-usr-include-missing-i-have-xcode-and-command-line-tools-installed-moja
export CFLAGS="$CFLAGS -isysroot $(xcrun --show-sdk-path)"

echo 'eval "$(pyenv init -)"' >> .bash_profile
source .bash_profile
env PYTHON_CONFIGURE_OPTS="--enable-framework" pyenv install -v ${PYTHON_VERSION}
pyenv global ${PYTHON_VERSION}<|MERGE_RESOLUTION|>--- conflicted
+++ resolved
@@ -6,22 +6,6 @@
 
 PYTHON_VERSION="$1"
 
-<<<<<<< HEAD
-MACOS_MAJOR="$(sw_vers -productVersion | cut -f 1 -d .)"
-MACOS_MINOR="$(sw_vers -productVersion | cut -f 2 -d .)"
-
-# This workaround is needed for building Python on macOS >= 10.14:
-#   https://developer.apple.com/documentation/xcode_release_notes/xcode_10_release_notes
-
-if [[ "$MACOS_MAJOR" -gt 9 && "$MACOS_MINOR" -gt 13 ]]; then
-    sudo installer \
-        -pkg /Library/Developer/CommandLineTools/Packages/macOS_SDK_headers_for_macOS_${MACOS_MAJOR}.${MACOS_MINOR}.pkg \
-		-allowUntrusted \
-        -target /
-fi
-
-=======
->>>>>>> c76fa5da
 brew install pyenv openssl
 
 # Greatly reduce log warnings during Python install
