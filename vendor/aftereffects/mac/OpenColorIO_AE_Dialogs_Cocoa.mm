--- conflicted
+++ resolved
@@ -311,12 +311,9 @@
         }
     }
     
-<<<<<<< HEAD
     if([encodingsDict count] > 0 || [categoriesDict count] > 0 || config->getNumRoles() > 0)
         [menu insertItem:[NSMenuItem separatorItem] atIndex:0];
     
-=======
->>>>>>> 6e86f529
     if([encodingsDict count] > 0)
     {
         NSMenuItem *encodingsItem = [menu insertItemWithTitle:@"Encodings" action:NULL keyEquivalent:@"" atIndex:0];
@@ -369,11 +366,6 @@
                 }
             }
         }
-<<<<<<< HEAD
-=======
-        
-        [menu insertItem:[NSMenuItem separatorItem] atIndex:1];
->>>>>>> 6e86f529
     }
     
     if([categoriesDict count] > 0)
@@ -428,12 +420,6 @@
                 }
             }
         }
-<<<<<<< HEAD
-=======
-        
-        if([encodingsDict count] == 0)
-            [menu insertItem:[NSMenuItem separatorItem] atIndex:1];
->>>>>>> 6e86f529
     }
     
     if(config->getNumRoles() > 0)
@@ -476,12 +462,7 @@
                 [roleColorSpaceItem setState:NSOnState];
             }
         }
-<<<<<<< HEAD
-=======
-        
-        if([categoriesDict count] == 0 && [encodingsDict count] == 0)
-            [menu insertItem:[NSMenuItem separatorItem] atIndex:1];
->>>>>>> 6e86f529
+
     }
     
         
