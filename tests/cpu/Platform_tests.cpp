--- conflicted
+++ resolved
@@ -1,11 +1,9 @@
 // SPDX-License-Identifier: BSD-3-Clause
 // Copyright Contributors to the OpenColorIO Project.
 
-<<<<<<< HEAD
-=======
+
 #include <cstring>
 #include <set>
->>>>>>> ea03b514
 
 #include "Platform.cpp"
 
