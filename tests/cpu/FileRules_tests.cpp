--- conflicted
+++ resolved
@@ -41,7 +41,6 @@
 {
     auto config = OCIO::Config::CreateRaw();
     auto fileRules = config->getFileRules();
-<<<<<<< HEAD
     OCIO_REQUIRE_EQUAL(fileRules->getNumEntries(), 1);
     OCIO_CHECK_EQUAL(std::string(fileRules->getName(0)), OCIO::FileRuleUtils::DefaultName);
     OCIO_CHECK_EQUAL(fileRules->getIndexForRule(OCIO::FileRuleUtils::DefaultName), 0);
@@ -51,23 +50,6 @@
     OCIO_CHECK_EQUAL(std::string(fileRules->getColorSpace(0)), OCIO::ROLE_DEFAULT);
 
     OCIO_CHECK_THROW_WHAT(fileRules->getName(1), 
-=======
-    OCIO_REQUIRE_EQUAL(fileRules->getNumEntries(), 2);
-    OCIO_CHECK_EQUAL(std::string(fileRules->getName(0)), OCIO::FileRules::FilePathSearchRuleName);
-    OCIO_CHECK_EQUAL(fileRules->getIndexForRule(OCIO::FileRules::FilePathSearchRuleName), 0);
-    OCIO_CHECK_ASSERT(!*fileRules->getPattern(0));
-    OCIO_CHECK_ASSERT(!*fileRules->getExtension(0));
-    OCIO_CHECK_ASSERT(!*fileRules->getRegex(0));
-    OCIO_CHECK_ASSERT(std::string(fileRules->getColorSpace(0)).empty());
-    OCIO_CHECK_EQUAL(std::string(fileRules->getName(1)), OCIO::FileRules::DefaultRuleName);
-    OCIO_CHECK_EQUAL(fileRules->getIndexForRule(OCIO::FileRules::DefaultRuleName), 1);
-    OCIO_CHECK_ASSERT(!*fileRules->getPattern(1));
-    OCIO_CHECK_ASSERT(!*fileRules->getExtension(1));
-    OCIO_CHECK_ASSERT(!*fileRules->getRegex(1));
-    OCIO_CHECK_EQUAL(std::string(fileRules->getColorSpace(1)), OCIO::ROLE_DEFAULT);
-
-    OCIO_CHECK_THROW_WHAT(fileRules->getName(2), 
->>>>>>> 844978bb
                           OCIO::Exception, 
                           "rule index '1' invalid. There are only '1' rules.");
 
