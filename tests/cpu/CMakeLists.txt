--- conflicted
+++ resolved
@@ -27,19 +27,12 @@
 				"${CMAKE_SOURCE_DIR}/src/OpenColorIO"
 		)
 	endif(PRIVATE_INCLUDES)
-<<<<<<< HEAD
-=======
-	
->>>>>>> 18bb109f
 	if(OCIO_USE_SSE)
 		target_compile_definitions(${TEST_BINARY}
 			PRIVATE
 				USE_SSE
 		)
-<<<<<<< HEAD
 	endif(OCIO_USE_SSE)
-=======
-	endif()
 	if(WIN32)
 		# A windows application linking to eXpat static libraries must
 		# have the global macro XML_STATIC defined
@@ -47,12 +40,11 @@
 			PRIVATE
 				XML_STATIC
 		)
-	endif()
+	endif(WIN32)
 	if(MSVC)
 		# Because our Exceptions derive from std::runtime_error we can safely disable this warning
 		set_target_properties(${TEST_BINARY} PROPERTIES COMPILE_FLAGS "/wd4275")
-	endif()
->>>>>>> 18bb109f
+	endif(MSVC)
 	add_test(${TEST_NAME} ${TEST_BINARY})
 endfunction(add_ocio_test)
 
