--- conflicted
+++ resolved
@@ -2205,12 +2205,6 @@
     "environment:\n"
     "  {}\n";
 
-const std::string PROFILE_V24 =
-    "ocio_profile_version: 2.4\n"
-    "\n"
-    "environment:\n"
-    "  {}\n";
-
 const std::string SIMPLE_PROFILE_A =
     "search_path: luts\n"
     "strictparsing: true\n"
@@ -2320,7 +2314,6 @@
 const std::string PROFILE_V21_START = PROFILE_V21 + SIMPLE_PROFILE_A +
                                       DEFAULT_RULES + SIMPLE_PROFILE_B_V2;
 
-<<<<<<< HEAD
 // Generic simple profile prolog for given major,minor version.
 template<int Major, int Minor>
 const std::string PROFILE_START_V()
@@ -2330,13 +2323,9 @@
         return PROFILE_V<Major, Minor>() + SIMPLE_PROFILE_A + SIMPLE_PROFILE_B_V1;
     }
 
-    return PROFILE_V<Major,Minor>() + SIMPLE_PROFILE_A + DEFAULT_RULES + SIMPLE_PROFILE_B_V2;
+    return PROFILE_V<Major,Minor>() + SIMPLE_PROFILE_B + DEFAULT_RULES + SIMPLE_PROFILE_B_V2;
 }
 
-=======
-const std::string PROFILE_V24_START = PROFILE_V24 + SIMPLE_PROFILE_B +
-                                      DEFAULT_RULES + SIMPLE_PROFILE_B_V2;
->>>>>>> e0666e20
 }
 
 OCIO_ADD_TEST(Config, serialize_colorspace_displayview_transforms)
@@ -4980,7 +4969,6 @@
         const std::string strEnd =
             "    from_scene_reference: !<GroupTransform>\n"
             "      children:\n"
-<<<<<<< HEAD
             "        - !<FixedFunctionTransform> {style: Lin_TO_PQ}\n";
 
         {
@@ -5000,7 +4988,99 @@
             is.str(str);
 
             OCIO_CHECK_NO_THROW(OCIO::Config::CreateFromStream(is));
-=======
+        }
+    }
+
+    {
+        const std::string strEnd =
+            "    from_scene_reference: !<GroupTransform>\n"
+            "      children:\n"
+            "        - !<FixedFunctionTransform> {style: Lin_TO_GammaLog, params: [0.0, 0.25, 0.5, 1.0, 0.0, 2.718, 0.17883277, 0.807825590164, 1.0, -0.07116723]}\n";
+
+        {
+            const std::string str = PROFILE_START_V<2, 3>() + strEnd;
+
+            std::istringstream is;
+            is.str(str);
+
+            OCIO_CHECK_THROW_WHAT(OCIO::Config::CreateFromStream(is), OCIO::Exception,
+                "Only config version 2.4 (or higher) can have FixedFunctionTransform style 'Lin_TO_GammaLog'.");
+        }
+
+        {
+            const std::string str = PROFILE_START_V<2, 4>() + strEnd;
+
+            std::istringstream is;
+            is.str(str);
+
+            OCIO_CHECK_NO_THROW(OCIO::Config::CreateFromStream(is));
+        }
+
+        {
+            const std::string str2End =
+                "    from_scene_reference: !<GroupTransform>\n"
+                "      children:\n"
+            "        - !<FixedFunctionTransform> {style: Lin_TO_GammaLog, params: [0.0, 0.25, 0.5, 1.0, 0.0, 2.718, 0.17, 0.80, 1.0]}\n";
+
+            const std::string str = PROFILE_START_V<2, 4>() + str2End;
+
+            std::istringstream is;
+            is.str(str);
+
+            OCIO::ConstConfigRcPtr config;
+            OCIO_CHECK_NO_THROW(config = OCIO::Config::CreateFromStream(is));
+            OCIO_CHECK_THROW_WHAT(config->validate(), OCIO::Exception,
+                "The style 'Lin_TO_GammaLog' must have 10 parameters but 9 found.");
+        }
+    }
+
+    {
+        const std::string strEnd =
+            "    from_scene_reference: !<GroupTransform>\n"
+            "      children:\n"
+            "        - !<FixedFunctionTransform> {style: Lin_TO_DoubleLog, params: [10.0, 0.25, 0.5, -1.0, 0.0, -1.0, 1.25, 1.0, 1.0, 1.0, 0.5, 1.0, 0.0]}\n";
+
+        {
+            const std::string str = PROFILE_START_V<2, 3>() + strEnd;
+
+            std::istringstream is;
+            is.str(str);
+
+            OCIO_CHECK_THROW_WHAT(OCIO::Config::CreateFromStream(is), OCIO::Exception,
+                "Only config version 2.4 (or higher) can have FixedFunctionTransform style 'Lin_TO_DoubleLog'.");
+        }
+
+        {
+            const std::string str = PROFILE_START_V<2, 4>() + strEnd;
+
+            std::istringstream is;
+            is.str(str);
+
+            OCIO_CHECK_NO_THROW(OCIO::Config::CreateFromStream(is));
+        }
+
+        {
+            const std::string str2End =
+                "    from_scene_reference: !<GroupTransform>\n"
+                "      children:\n"
+            "        - !<FixedFunctionTransform> {style: Lin_TO_DoubleLog, params: [10.0, 0.25, 0.5, -1.0, 0.0, -1.0, 1.25, 1.0, 1.0, 1.0, 0.5, 1.0]}\n";
+
+            const std::string str = PROFILE_START_V<2, 4>() + str2End;
+
+            std::istringstream is;
+            is.str(str);
+
+            OCIO::ConstConfigRcPtr config;
+            OCIO_CHECK_NO_THROW(config = OCIO::Config::CreateFromStream(is));
+            OCIO_CHECK_THROW_WHAT(config->validate(), OCIO::Exception,
+                "The style 'Lin_TO_DoubleLog' must have 13 parameters but 12 found.");
+        }
+    }
+
+    {
+        const std::string strEnd =
+            "    from_scene_reference: !<GroupTransform>\n"
+            "      children:\n"
             "        - !<FixedFunctionTransform> {style: ACES2_OutputTransform, params: [100, 0.64, 0.33, 0.3, 0.6, 0.15, 0.06, 0.3127, 0.329]}\n"
             "        - !<FixedFunctionTransform> {style: ACES2_OutputTransform, params: [100, 0.64, 0.33, 0.3, 0.6, 0.15, 0.06, 0.3127, 0.329], direction: inverse}\n"
             "        - !<FixedFunctionTransform> {style: ACES2_RGB_TO_JMh, params: [0.64, 0.33, 0.3, 0.6, 0.15, 0.06, 0.3127, 0.329]}\n"
@@ -5010,7 +5090,7 @@
             "        - !<FixedFunctionTransform> {style: ACES2_GamutCompress, params: [100, 0.64, 0.33, 0.3, 0.6, 0.15, 0.06, 0.3127, 0.329]}\n"
             "        - !<FixedFunctionTransform> {style: ACES2_GamutCompress, params: [100, 0.64, 0.33, 0.3, 0.6, 0.15, 0.06, 0.3127, 0.329], direction: inverse}\n";
 
-        const std::string str = PROFILE_V24_START + strEnd;
+        const std::string str = PROFILE_START_V<2, 4>() + strEnd;
 
         std::istringstream is;
         is.str(str);
@@ -5044,7 +5124,6 @@
             std::stringstream ss;
             OCIO_CHECK_NO_THROW(ss << *config.get());
             OCIO_CHECK_EQUAL(ss.str(), str);
->>>>>>> e0666e20
         }
     }
 
@@ -5052,32 +5131,10 @@
         const std::string strEnd =
             "    from_scene_reference: !<GroupTransform>\n"
             "      children:\n"
-<<<<<<< HEAD
-            "        - !<FixedFunctionTransform> {style: Lin_TO_GammaLog}\n";
-
-        {
-            const std::string str = PROFILE_START_V<2, 3>() + strEnd;
-
-            std::istringstream is;
-            is.str(str);
-
-            OCIO_CHECK_THROW_WHAT(OCIO::Config::CreateFromStream(is), OCIO::Exception,
-                "Only config version 2.4 (or higher) can have FixedFunctionTransform style 'Lin_TO_GammaLog'.");
-        }
-
-        {
-            const std::string str = PROFILE_START_V<2, 4>() + strEnd;
-
-            std::istringstream is;
-            is.str(str);
-
-            OCIO_CHECK_NO_THROW(OCIO::Config::CreateFromStream(is));
-        }
-=======
             "        - !<FixedFunctionTransform> {style: ACES2_OutputTransform, params: [100, 0.64, 0.33, 0.3, 0.6, 0.15, 0.06, 0.3127, 0.329]}\n"
             "        - !<FixedFunctionTransform> {style: ACES2_OutputTransform, params: [100, 0.64, 0.33, 0.3, 0.6, 0.15, 0.06, 0.3127, 0.329], direction: inverse}\n";
 
-        const std::string str = PROFILE_V21_START + strEnd;
+        const std::string str = PROFILE_START_V<2, 3>() + strEnd;
 
         OCIO::LogGuard log; // Mute the experimental warnings.
 
@@ -5086,7 +5143,7 @@
 
         OCIO::ConstConfigRcPtr config;
         OCIO_CHECK_THROW_WHAT(config = OCIO::Config::CreateFromStream(is), OCIO::Exception,
-            "Only config version 2.4 (or higher) can have FixedFunctionTransform style 'ACES_OUTPUT_TRANSFORM_20'.");
+            "Only config version 2.4 (or higher) can have FixedFunctionTransform style 'ACES2_OutputTransform'.");
     }
 
     {
@@ -5096,7 +5153,7 @@
             "        - !<FixedFunctionTransform> {style: ACES2_RGB_TO_JMh, params: [100, 0.64, 0.33, 0.3, 0.6, 0.15, 0.06, 0.3127, 0.329]}\n"
             "        - !<FixedFunctionTransform> {style: ACES2_RGB_TO_JMh, params: [100, 0.64, 0.33, 0.3, 0.6, 0.15, 0.06, 0.3127, 0.329], direction: inverse}\n";
 
-        const std::string str = PROFILE_V21_START + strEnd;
+        const std::string str = PROFILE_START_V<2, 3>() + strEnd;
 
         OCIO::LogGuard log; // Mute the experimental warnings.
 
@@ -5105,42 +5162,17 @@
 
         OCIO::ConstConfigRcPtr config;
         OCIO_CHECK_THROW_WHAT(config = OCIO::Config::CreateFromStream(is), OCIO::Exception,
-            "Only config version 2.4 (or higher) can have FixedFunctionTransform style 'ACES_RGB_TO_JMH_20'.");
->>>>>>> e0666e20
+            "Only config version 2.4 (or higher) can have FixedFunctionTransform style 'ACES2_RGB_TO_JMh'.");
     }
 
     {
         const std::string strEnd =
             "    from_scene_reference: !<GroupTransform>\n"
             "      children:\n"
-<<<<<<< HEAD
-            "        - !<FixedFunctionTransform> {style: Lin_TO_DoubleLog}\n";
-
-        {
-            const std::string str = PROFILE_START_V<2, 3>() + strEnd;
-
-            std::istringstream is;
-            is.str(str);
-
-            OCIO_CHECK_THROW_WHAT(OCIO::Config::CreateFromStream(is), OCIO::Exception,
-                "Only config version 2.4 (or higher) can have FixedFunctionTransform style 'Lin_TO_DoubleLog'.");
-        }
-
-        {
-            const std::string str = PROFILE_START_V<2, 4>() + strEnd;
-
-            std::istringstream is;
-            is.str(str);
-
-            OCIO_CHECK_NO_THROW(OCIO::Config::CreateFromStream(is));
-        }
-    }
-
-=======
             "        - !<FixedFunctionTransform> {style: ACES2_TonescaleCompress, params: [100, 0.64, 0.33, 0.3, 0.6, 0.15, 0.06, 0.3127, 0.329]}\n"
             "        - !<FixedFunctionTransform> {style: ACES2_TonescaleCompress, params: [100, 0.64, 0.33, 0.3, 0.6, 0.15, 0.06, 0.3127, 0.329], direction: inverse}\n";
 
-        const std::string str = PROFILE_V21_START + strEnd;
+        const std::string str = PROFILE_START_V<2, 3>() + strEnd;
 
         OCIO::LogGuard log; // Mute the experimental warnings.
 
@@ -5149,7 +5181,7 @@
 
         OCIO::ConstConfigRcPtr config;
         OCIO_CHECK_THROW_WHAT(config = OCIO::Config::CreateFromStream(is), OCIO::Exception,
-            "Only config version 2.4 (or higher) can have FixedFunctionTransform style 'ACES_TONESCALE_COMPRESS_20'.");
+            "Only config version 2.4 (or higher) can have FixedFunctionTransform style 'ACES2_TonescaleCompress'.");
     }
 
     {
@@ -5159,7 +5191,7 @@
             "        - !<FixedFunctionTransform> {style: ACES2_GamutCompress, params: [100, 0.64, 0.33, 0.3, 0.6, 0.15, 0.06, 0.3127, 0.329]}\n"
             "        - !<FixedFunctionTransform> {style: ACES2_GamutCompress, params: [100, 0.64, 0.33, 0.3, 0.6, 0.15, 0.06, 0.3127, 0.329], direction: inverse}\n";
 
-        const std::string str = PROFILE_V21_START + strEnd;
+        const std::string str = PROFILE_START_V<2, 3>() + strEnd;
 
         OCIO::LogGuard log; // Mute the experimental warnings.
 
@@ -5168,7 +5200,7 @@
 
         OCIO::ConstConfigRcPtr config;
         OCIO_CHECK_THROW_WHAT(config = OCIO::Config::CreateFromStream(is), OCIO::Exception,
-            "Only config version 2.4 (or higher) can have FixedFunctionTransform style 'ACES_GAMUT_COMPRESS_20'.");
+            "Only config version 2.4 (or higher) can have FixedFunctionTransform style 'ACES2_GamutCompress'.");
     }
 
     {
@@ -5177,7 +5209,7 @@
             "      children:\n"
             "        - !<FixedFunctionTransform> {style: ACES2_OutputTransform, params: []}\n";
 
-        const std::string str = PROFILE_V24_START + strEnd;
+        const std::string str = PROFILE_START_V<2, 4>() + strEnd;
 
         OCIO::LogGuard log; // Mute the experimental warnings.
 
@@ -5196,7 +5228,7 @@
             "      children:\n"
             "        - !<FixedFunctionTransform> {style: ACES2_OutputTransform, params: [-1, 0.64, 0.33, 0.3, 0.6, 0.15, 0.06, 0.3127, 0.329]}\n";
 
-        const std::string str = PROFILE_V24_START + strEnd;
+        const std::string str = PROFILE_START_V<2, 4>() + strEnd;
 
         OCIO::LogGuard log; // Mute the experimental warnings.
 
@@ -5215,7 +5247,7 @@
             "      children:\n"
             "        - !<FixedFunctionTransform> {style: ACES2_OutputTransform, params: [100.5, 0.64, 0.33, 0.3, 0.6, 0.15, 0.06, 0.3127, 0.329]}\n";
 
-        const std::string str = PROFILE_V24_START + strEnd;
+        const std::string str = PROFILE_START_V<2, 4>() + strEnd;
 
         OCIO::LogGuard log; // Mute the experimental warnings.
 
@@ -5227,7 +5259,6 @@
         OCIO_CHECK_THROW_WHAT(config->validate(), OCIO::Exception,
             "FixedFunctionTransform validation failed: Parameter 100.5 (peak_luminance) cannot include any fractional component");
     }
->>>>>>> e0666e20
 }
 
 OCIO_ADD_TEST(Config, exposure_contrast_serialization)
