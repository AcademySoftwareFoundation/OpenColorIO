--- conflicted
+++ resolved
@@ -181,11 +181,7 @@
     OCIO_CHECK_NO_THROW(config->sanityCheck());
 }
 
-<<<<<<< HEAD
-OCIO_ADD_TEST(Config, missing_space_key_value_pair)
-=======
 OCIO_ADD_TEST(Config, simple_config_with_duplicate)
->>>>>>> 15aa1191
 {
 
     constexpr char SIMPLE_PROFILE[] =
@@ -201,38 +197,18 @@
         "active_displays: []\n"
         "active_views: []\n"
         "colorspaces:\n"
-<<<<<<< HEAD
-        "  - to_reference: !<FileTransform> {direction:inverse}\n"
-=======
         "  - !<ColorSpace>\n"
         "    name: raw_duplicated\n"
         "    name: raw\n"
->>>>>>> 15aa1191
         "\n";
 
     std::istringstream is;
     is.str(SIMPLE_PROFILE);
-<<<<<<< HEAD
-
-    OCIO::ConstConfigRcPtr config;
-    OCIO_CHECK_NO_THROW(config = OCIO::Config::CreateFromStream(is));
-
-    {
-        OCIO::LogGuard log;
-        OCIO_CHECK_NO_THROW(config->sanityCheck());
-        OCIO_CHECK_EQUAL(log.output(), 
-                         "[OpenColorIO Warning]: Unknown key in FileTransform: 'direction:inverse'.\n");
-    }
-}
-
-
-=======
     OCIO::ConstConfigRcPtr config;
     OCIO_CHECK_THROW_WHAT(OCIO::Config::CreateFromStream(is), OCIO::Exception,
                           "Key-value pair with key 'name' specified more than once. ");
 }
 
->>>>>>> 15aa1191
 OCIO_ADD_TEST(Config, roles)
 {
 
