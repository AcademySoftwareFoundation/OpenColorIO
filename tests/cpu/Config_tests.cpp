// SPDX-License-Identifier: BSD-3-Clause
// Copyright Contributors to the OpenColorIO Project.


#include <sys/stat.h>

#include "Config.cpp"
#include "utils/StringUtils.h"

#include <pystring/pystring.h>
#include "testutils/UnitTest.h"
#include "UnitTestLogUtils.h"
#include "UnitTestUtils.h"
#include "utils/StringUtils.h"


namespace OCIO = OCIO_NAMESPACE;


#if 0
OCIO_ADD_TEST(Config, test_searchpath_filesystem)
{

    OCIO::EnvMap env = OCIO::GetEnvMap();
    std::string OCIO_TEST_AREA("$OCIO_TEST_AREA");
    EnvExpand(&OCIO_TEST_AREA, &env);

    OCIO::ConfigRcPtr config = OCIO::Config::Create();

    // basic get/set/expand
    config->setSearchPath("."
                          ":$OCIO_TEST1"
                          ":/$OCIO_JOB/${OCIO_SEQ}/$OCIO_SHOT/ocio");

    OCIO_CHECK_ASSERT(strcmp(config->getSearchPath(),
        ".:$OCIO_TEST1:/$OCIO_JOB/${OCIO_SEQ}/$OCIO_SHOT/ocio") == 0);
    OCIO_CHECK_ASSERT(strcmp(config->getSearchPath(true),
        ".:foobar:/meatballs/cheesecake/mb-cc-001/ocio") == 0);

    // find some files
    config->setSearchPath(".."
                          ":$OCIO_TEST1"
                          ":${OCIO_TEST_AREA}/test_search/one"
                          ":$OCIO_TEST_AREA/test_search/two");

    // setup for search test
    std::string base_dir("$OCIO_TEST_AREA/test_search/");
    EnvExpand(&base_dir, &env);
    mkdir(base_dir.c_str(), 0777);

    std::string one_dir("$OCIO_TEST_AREA/test_search/one/");
    EnvExpand(&one_dir, &env);
    mkdir(one_dir.c_str(), 0777);

    std::string two_dir("$OCIO_TEST_AREA/test_search/two/");
    EnvExpand(&two_dir, &env);
    mkdir(two_dir.c_str(), 0777);

    std::string lut1(one_dir+"somelut1.lut");
    std::ofstream somelut1(lut1.c_str());
    somelut1.close();

    std::string lut2(two_dir+"somelut2.lut");
    std::ofstream somelut2(lut2.c_str());
    somelut2.close();

    std::string lut3(two_dir+"somelut3.lut");
    std::ofstream somelut3(lut3.c_str());
    somelut3.close();

    std::string lutdotdot(OCIO_TEST_AREA+"/lutdotdot.lut");
    std::ofstream somelutdotdot(lutdotdot.c_str());
    somelutdotdot.close();

    // basic search test
    OCIO_CHECK_ASSERT(strcmp(config->findFile("somelut1.lut"),
        lut1.c_str()) == 0);
    OCIO_CHECK_ASSERT(strcmp(config->findFile("somelut2.lut"),
        lut2.c_str()) == 0);
    OCIO_CHECK_ASSERT(strcmp(config->findFile("somelut3.lut"),
        lut3.c_str()) == 0);
    OCIO_CHECK_ASSERT(strcmp(config->findFile("lutdotdot.lut"),
        lutdotdot.c_str()) == 0);

}
#endif

OCIO_ADD_TEST(Config, internal_raw_profile)
{
    std::istringstream is;
    is.str(OCIO::INTERNAL_RAW_PROFILE);

    OCIO_CHECK_NO_THROW(OCIO::Config::CreateFromStream(is));
}

OCIO_ADD_TEST(Config, create_raw_config)
{
    OCIO::ConstConfigRcPtr config;
    OCIO_CHECK_NO_THROW(config = OCIO::Config::CreateRaw());
    OCIO_CHECK_NO_THROW(config->validate());
    OCIO_CHECK_EQUAL(config->getNumColorSpaces(), 1);
    OCIO_CHECK_EQUAL(std::string(config->getColorSpaceNameByIndex(0)), std::string("raw"));

    OCIO::ConstProcessorRcPtr proc;
    OCIO_CHECK_NO_THROW(proc = config->getProcessor("raw", "raw"));
    OCIO_CHECK_NO_THROW(proc->getDefaultCPUProcessor());

    OCIO_CHECK_THROW_WHAT(config->getProcessor("not_found", "raw"), OCIO::Exception,
                          "Color space 'not_found' could not be found");
    OCIO_CHECK_THROW_WHAT(config->getProcessor("raw", "not_found"), OCIO::Exception,
                          "Color space 'not_found' could not be found");
}

OCIO_ADD_TEST(Config, simple_config)
{

    constexpr char SIMPLE_PROFILE[] =
        "ocio_profile_version: 1\n"
        "resource_path: luts\n"
        "strictparsing: false\n"
        "luma: [0.2126, 0.7152, 0.0722]\n"
        "roles:\n"
        "  default: raw\n"
        "  scene_linear: lnh\n"
        "displays:\n"
        "  sRGB:\n"
        "  - !<View> {name: Film1D, colorspace: loads_of_transforms}\n"
        "  - !<View> {name: Ln, colorspace: lnh}\n"
        "  - !<View> {name: Raw, colorspace: raw}\n"
        "colorspaces:\n"
        "  - !<ColorSpace>\n"
        "      name: raw\n"
        "      family: raw\n"
        "      equalitygroup: \n"
        "      bitdepth: 32f\n"
        "      description: |\n"
        "        A raw color space. Conversions to and from this space are no-ops.\n"
        "      isdata: true\n"
        "      allocation: uniform\n"
        "  - !<ColorSpace>\n"
        "      name: lnh\n"
        "      family: ln\n"
        "      equalitygroup: \n"
        "      bitdepth: 16f\n"
        "      description: |\n"
        "        The show reference space. This is a sensor referred linear\n"
        "        representation of the scene with primaries that correspond to\n"
        "        scanned film. 0.18 in this space corresponds to a properly\n"
        "        exposed 18% grey card.\n"
        "      isdata: false\n"
        "      allocation: lg2\n"
        "  - !<ColorSpace>\n"
        "      name: loads_of_transforms\n"
        "      family: vd8\n"
        "      equalitygroup: \n"
        "      bitdepth: 8ui\n"
        "      description: 'how many transforms can we use?'\n"
        "      isdata: false\n"
        "      allocation: uniform\n"
        "      to_reference: !<GroupTransform>\n"
        "        direction: forward\n"
        "        children:\n"
        "          - !<FileTransform>\n"
        "            src: diffusemult.spimtx\n"
        "            interpolation: unknown\n"
        "          - !<ColorSpaceTransform>\n"
        "            src: raw\n"
        "            dst: lnh\n"
        "          - !<ExponentTransform>\n"
        "            value: [2.2, 2.2, 2.2, 1]\n"
        "          - !<MatrixTransform>\n"
        "            matrix: [1, 0, 0, 0, 0, 1, 0, 0, 0, 0, 1, 0, 0, 0, 0, 1]\n"
        "            offset: [0, 0, 0, 0]\n"
        "          - !<CDLTransform>\n"
        "            slope: [1, 1, 1]\n"
        "            offset: [0, 0, 0]\n"
        "            power: [1, 1, 1]\n"
        "            saturation: 1\n"
        "\n";

    std::istringstream is;
    is.str(SIMPLE_PROFILE);
    OCIO::ConstConfigRcPtr config;
    OCIO_CHECK_NO_THROW(config = OCIO::Config::CreateFromStream(is));
    OCIO_CHECK_NO_THROW(config->validate());
}

OCIO_ADD_TEST(Config, colorspace_duplicate)
{

    constexpr char SIMPLE_PROFILE[] =
        "ocio_profile_version: 2\n"
        "search_path: luts\n"
        "roles:\n"
        "  default: raw\n"
        "file_rules:\n"
        "  - !<Rule> {name: Default, colorspace: default}\n"
        "displays:\n"
        "  Disp1:\n"
        "    - !<View> {name: View1, colorspace: raw}\n"
        "active_displays: []\n"
        "active_views: []\n"
        "colorspaces:\n"
        "  - !<ColorSpace>\n"
        "    name: raw_duplicated\n"
        "    name: raw\n"
        "\n";

    std::istringstream is;
    is.str(SIMPLE_PROFILE);
    OCIO::ConstConfigRcPtr config;
    OCIO_CHECK_THROW_WHAT(OCIO::Config::CreateFromStream(is), OCIO::Exception,
                          "Key-value pair with key 'name' specified more than once. ");
}

OCIO_ADD_TEST(Config, cdltransform_duplicate)
{

    constexpr char SIMPLE_PROFILE[] =
        "ocio_profile_version: 2\n"
        "search_path: luts\n"
        "roles:\n"
        "  default: raw\n"
        "file_rules:\n"
        "  - !<Rule> {name: Default, colorspace: default}\n"
        "displays:\n"
        "  Disp1:\n"
        "    - !<View> {name: View1, colorspace: raw}\n"
        "active_displays: []\n"
        "active_views: []\n"
        "colorspaces:\n"
        "  - !<ColorSpace>\n"
        "    name: raw\n"
        "    to_scene_reference: !<CDLTransform> {slope: [1, 2, 1], slope: [1, 2, 1]}\n"
        "\n";

    std::istringstream is;
    is.str(SIMPLE_PROFILE);
    OCIO::ConstConfigRcPtr config;
    OCIO_CHECK_THROW_WHAT(OCIO::Config::CreateFromStream(is), OCIO::Exception,
                          "Key-value pair with key 'slope' specified more than once. ");
}

OCIO_ADD_TEST(Config, searchpath_duplicate)
{

    constexpr char SIMPLE_PROFILE[] =
        "ocio_profile_version: 2\n"
        "search_path: luts\n"
        "search_path: luts-dir\n"
        "roles:\n"
        "  default: raw\n"
        "file_rules:\n"
        "  - !<Rule> {name: Default, colorspace: default}\n"
        "displays:\n"
        "  Disp1:\n"
        "    - !<View> {name: View1, colorspace: raw}\n"
        "active_displays: []\n"
        "active_views: []\n"
        "colorspaces:\n"
        "  - !<ColorSpace>\n"
        "    name: raw\n"
        "\n";

    std::istringstream is;
    is.str(SIMPLE_PROFILE);
    OCIO::ConstConfigRcPtr config;
    OCIO_CHECK_THROW_WHAT(OCIO::Config::CreateFromStream(is), OCIO::Exception,
                          "Key-value pair with key 'search_path' specified more than once. ");
}

OCIO_ADD_TEST(Config, roles)
{

    std::string SIMPLE_PROFILE =
    "ocio_profile_version: 1\n"
    "strictparsing: false\n"
    "roles:\n"
    "  compositing_log: lgh\n"
    "  default: raw\n"
    "  scene_linear: lnh\n"
    "colorspaces:\n"
    "  - !<ColorSpace>\n"
    "      name: raw\n"
    "  - !<ColorSpace>\n"
    "      name: lnh\n"
    "  - !<ColorSpace>\n"
    "      name: lgh\n"
    "\n";

    std::istringstream is;
    is.str(SIMPLE_PROFILE);
    OCIO::ConstConfigRcPtr config;
    OCIO_CHECK_NO_THROW(config = OCIO::Config::CreateFromStream(is));

    OCIO_CHECK_EQUAL(config->getNumRoles(), 3);

    OCIO_CHECK_ASSERT(config->hasRole("compositing_log"));
    OCIO_CHECK_ASSERT(!config->hasRole("cheese"));
    OCIO_CHECK_ASSERT(!config->hasRole(""));

    OCIO_CHECK_EQUAL(std::string(config->getRoleName(2)), "scene_linear");
    OCIO_CHECK_EQUAL(std::string(config->getRoleColorSpace(2)), "lnh");

    OCIO_CHECK_EQUAL(std::string(config->getRoleName(0)), "compositing_log");
    OCIO_CHECK_EQUAL(std::string(config->getRoleColorSpace(0)), "lgh");

    OCIO_CHECK_EQUAL(std::string(config->getRoleName(1)), "default");

    OCIO_CHECK_EQUAL(std::string(config->getRoleName(10)), "");
    OCIO_CHECK_EQUAL(std::string(config->getRoleColorSpace(10)), "");

    OCIO_CHECK_EQUAL(std::string(config->getRoleName(-4)), "");
    OCIO_CHECK_EQUAL(std::string(config->getRoleColorSpace(-4)), "");
}

OCIO_ADD_TEST(Config, serialize_group_transform)
{
    // The unit test validates that a group transform is correctly serialized.

    OCIO::ConfigRcPtr config = OCIO::Config::Create();
    {
        OCIO::ColorSpaceRcPtr cs = OCIO::ColorSpace::Create();
        cs->setName("testing");
        cs->setFamily("test");
        OCIO::GroupTransformRcPtr groupTransform = OCIO::GroupTransform::Create();
        // Default and unknown interpolation are not saved.
        OCIO::FileTransformRcPtr transform1 = OCIO::FileTransform::Create();
        groupTransform->appendTransform(transform1);
        OCIO::FileTransformRcPtr transform2 = OCIO::FileTransform::Create();
        transform2->setInterpolation(OCIO::INTERP_UNKNOWN);
        groupTransform->appendTransform(transform2);
        OCIO::FileTransformRcPtr transform3 = OCIO::FileTransform::Create();
        transform3->setInterpolation(OCIO::INTERP_BEST);
        groupTransform->appendTransform(transform3);
        OCIO::FileTransformRcPtr transform4 = OCIO::FileTransform::Create();
        transform4->setInterpolation(OCIO::INTERP_NEAREST);
        groupTransform->appendTransform(transform4);
        OCIO::FileTransformRcPtr transform5 = OCIO::FileTransform::Create();
        transform5->setInterpolation(OCIO::INTERP_CUBIC);
        groupTransform->appendTransform(transform5);
        OCIO_CHECK_NO_THROW(cs->setTransform(groupTransform, OCIO::COLORSPACE_DIR_FROM_REFERENCE));
        config->addColorSpace(cs);
        config->setRole( OCIO::ROLE_DEFAULT, cs->getName() );
        config->setRole(OCIO::ROLE_COMPOSITING_LOG, cs->getName());
    }
    {
        OCIO::ColorSpaceRcPtr cs = OCIO::ColorSpace::Create();
        cs->setName("testing2");
        cs->setFamily("test");
        OCIO::ExponentTransformRcPtr transform1 = OCIO::ExponentTransform::Create();
        OCIO::GroupTransformRcPtr groupTransform = OCIO::GroupTransform::Create();
        groupTransform->appendTransform(transform1);
        OCIO_CHECK_NO_THROW(cs->setTransform(groupTransform, OCIO::COLORSPACE_DIR_TO_REFERENCE));
        config->addColorSpace(cs);
        // Replace the role.
        config->setRole( OCIO::ROLE_COMPOSITING_LOG, cs->getName() );
    }

    std::ostringstream os;
    config->serialize(os);

    std::string PROFILE_OUT =
    "ocio_profile_version: 2\n"
    "\n"
    "environment:\n"
    "  {}\n"
    "search_path: \"\"\n"
    "strictparsing: true\n"
    "luma: [0.2126, 0.7152, 0.0722]\n"
    "\n"
    "roles:\n"
    "  compositing_log: testing2\n"
    "  default: testing\n"
    "\n"
    "file_rules:\n"
    "  - !<Rule> {name: Default, colorspace: default}\n"
    "\n"
    "displays:\n"
    "  {}\n"
    "\n"
    "active_displays: []\n"
    "active_views: []\n"
    "\n"
    "colorspaces:\n"
    "  - !<ColorSpace>\n"
    "    name: testing\n"
    "    family: test\n"
    "    equalitygroup: \"\"\n"
    "    bitdepth: unknown\n"
    "    isdata: false\n"
    "    allocation: uniform\n"
    "    from_scene_reference: !<GroupTransform>\n"
    "      children:\n"
    "        - !<FileTransform> {src: \"\"}\n"
    "        - !<FileTransform> {src: \"\", interpolation: unknown}\n"
    "        - !<FileTransform> {src: \"\", interpolation: best}\n"
    "        - !<FileTransform> {src: \"\", interpolation: nearest}\n"
    "        - !<FileTransform> {src: \"\", interpolation: cubic}\n"
    "\n"
    "  - !<ColorSpace>\n"
    "    name: testing2\n"
    "    family: test\n"
    "    equalitygroup: \"\"\n"
    "    bitdepth: unknown\n"
    "    isdata: false\n"
    "    allocation: uniform\n"
    "    to_scene_reference: !<GroupTransform>\n"
    "      children:\n"
    "        - !<ExponentTransform> {value: 1}\n";

    const StringUtils::StringVec osvec          = StringUtils::SplitByLines(os.str());
    const StringUtils::StringVec PROFILE_OUTvec = StringUtils::SplitByLines(PROFILE_OUT);

    OCIO_CHECK_EQUAL(osvec.size(), PROFILE_OUTvec.size());
    for (unsigned int i = 0; i < PROFILE_OUTvec.size(); ++i)
    {
        OCIO_CHECK_EQUAL(osvec[i], PROFILE_OUTvec[i]);
    }
}

OCIO_ADD_TEST(Config, serialize_searchpath)
{
    {
        OCIO::ConfigRcPtr config = OCIO::Config::Create();
        {
            OCIO::ColorSpaceRcPtr cs = OCIO::ColorSpace::Create();
            cs->setName("default");
            cs->setIsData(true);
            config->addColorSpace(cs);
        }

        std::ostringstream os;
        config->serialize(os);

        std::string PROFILE_OUT =
            "ocio_profile_version: 2\n"
            "\n"
            "environment:\n"
            "  {}\n"
            "search_path: \"\"\n"
            "strictparsing: true\n"
            "luma: [0.2126, 0.7152, 0.0722]\n"
            "\n"
            "roles:\n"
            "  {}\n"
            "\n"
            "file_rules:\n"
            "  - !<Rule> {name: Default, colorspace: default}\n"
            "\n"
            "displays:\n"
            "  {}\n"
            "\n"
            "active_displays: []\n"
            "active_views: []\n"
            "\n"
            "colorspaces:\n"
            "  - !<ColorSpace>\n"
            "    name: default\n"
            "    family: \"\"\n"
            "    equalitygroup: \"\"\n"
            "    bitdepth: unknown\n"
            "    isdata: true\n"
            "    allocation: uniform\n";

        const StringUtils::StringVec osvec          = StringUtils::SplitByLines(os.str());
        const StringUtils::StringVec PROFILE_OUTvec = StringUtils::SplitByLines(PROFILE_OUT);

        OCIO_CHECK_EQUAL(osvec.size(), PROFILE_OUTvec.size());
        for (unsigned int i = 0; i < PROFILE_OUTvec.size(); ++i)
            OCIO_CHECK_EQUAL(osvec[i], PROFILE_OUTvec[i]);
    }

    {
        OCIO::ConfigRcPtr config = OCIO::Config::Create();
        config->setMajorVersion(OCIO::FirstSupportedMajorVersion);
        config->setMinorVersion(0);

        std::string searchPath("a:b:c");
        config->setSearchPath(searchPath.c_str());

        std::ostringstream os;
        config->serialize(os);

        StringUtils::StringVec osvec = StringUtils::SplitByLines(os.str());

        // V1 saves search_path as a single string.
        const std::string expected1{ "search_path: a:b:c" };
        OCIO_CHECK_EQUAL(osvec[2], expected1);

        // V2 saves search_path as separate strings.
        config->setMajorVersion(2);
        os.clear();
        os.str("");
        config->serialize(os);

        osvec = StringUtils::SplitByLines(os.str());

        const std::string expected2[] = { "search_path:", "  - a", "  - b", "  - c" };
        OCIO_CHECK_EQUAL(osvec[4], expected2[0]);
        OCIO_CHECK_EQUAL(osvec[5], expected2[1]);
        OCIO_CHECK_EQUAL(osvec[6], expected2[2]);
        OCIO_CHECK_EQUAL(osvec[7], expected2[3]);

        std::istringstream is;
        is.str(os.str());
        OCIO::ConstConfigRcPtr configRead;
        OCIO_CHECK_NO_THROW(configRead = OCIO::Config::CreateFromStream(is));

        OCIO_CHECK_EQUAL(configRead->getNumSearchPaths(), 3);
        OCIO_CHECK_EQUAL(std::string(configRead->getSearchPath()), searchPath);
        OCIO_CHECK_EQUAL(std::string(configRead->getSearchPath(0)), std::string("a"));
        OCIO_CHECK_EQUAL(std::string(configRead->getSearchPath(1)), std::string("b"));
        OCIO_CHECK_EQUAL(std::string(configRead->getSearchPath(2)), std::string("c"));

        os.clear();
        os.str("");
        config->clearSearchPaths();
        const std::string sp0{ "a path with a - in it/" };
        const std::string sp1{ "/absolute/linux/path" };
        const std::string sp2{ "C:\\absolute\\windows\\path" };
        const std::string sp3{ "!<path> using /yaml/symbols" };
        config->addSearchPath(sp0.c_str());
        config->addSearchPath(sp1.c_str());
        config->addSearchPath(sp2.c_str());
        config->addSearchPath(sp3.c_str());
        config->serialize(os);

        osvec = StringUtils::SplitByLines(os.str());

        const std::string expected3[] = { "search_path:",
                                          "  - a path with a - in it/",
                                          "  - /absolute/linux/path",
                                          "  - C:\\absolute\\windows\\path",
                                          "  - \"!<path> using /yaml/symbols\"" };
        OCIO_CHECK_EQUAL(osvec[4], expected3[0]);
        OCIO_CHECK_EQUAL(osvec[5], expected3[1]);
        OCIO_CHECK_EQUAL(osvec[6], expected3[2]);
        OCIO_CHECK_EQUAL(osvec[7], expected3[3]);
        OCIO_CHECK_EQUAL(osvec[8], expected3[4]);

        is.clear();
        is.str(os.str());
        OCIO_CHECK_NO_THROW(configRead = OCIO::Config::CreateFromStream(is));

        OCIO_CHECK_EQUAL(configRead->getNumSearchPaths(), 4);
        OCIO_CHECK_EQUAL(std::string(configRead->getSearchPath(0)), sp0);
        OCIO_CHECK_EQUAL(std::string(configRead->getSearchPath(1)), sp1);
        OCIO_CHECK_EQUAL(std::string(configRead->getSearchPath(2)), sp2);
        OCIO_CHECK_EQUAL(std::string(configRead->getSearchPath(3)), sp3);
    }
}

OCIO_ADD_TEST(Config, validation)
{
    {
    std::string SIMPLE_PROFILE =
    "ocio_profile_version: 1\n"
    "colorspaces:\n"
    "  - !<ColorSpace>\n"
    "      name: raw\n"
    "  - !<ColorSpace>\n"
    "      name: raw\n"
    "strictparsing: false\n"
    "roles:\n"
    "  default: raw\n"
    "displays:\n"
    "  sRGB:\n"
    "  - !<View> {name: Raw, colorspace: raw}\n"
    "\n";

    std::istringstream is;
    is.str(SIMPLE_PROFILE);
    OCIO_CHECK_THROW_WHAT(OCIO::Config::CreateFromStream(is), OCIO::Exception,
                          "Colorspace with name 'raw' already defined");
    }

    {
    std::string SIMPLE_PROFILE =
    "ocio_profile_version: 1\n"
    "colorspaces:\n"
    "  - !<ColorSpace>\n"
    "      name: raw\n"
    "strictparsing: false\n"
    "roles:\n"
    "  default: raw\n"
    "displays:\n"
    "  sRGB:\n"
    "  - !<View> {name: Raw, colorspace: raw}\n"
    "\n";

    std::istringstream is;
    is.str(SIMPLE_PROFILE);
    OCIO::ConstConfigRcPtr config;
    OCIO_CHECK_NO_THROW(config = OCIO::Config::CreateFromStream(is));

    OCIO_CHECK_NO_THROW(config->validate());
    }
}


OCIO_ADD_TEST(Config, context_variable_v1)
{
    std::string SIMPLE_PROFILE =
    "ocio_profile_version: 1\n"
    "environment:\n"
    "  SHOW: super\n"
    "  SHOT: test\n"
    "  SEQ: foo\n"
    "  test: bar${cheese}\n"
    "  cheese: chedder\n"
    "colorspaces:\n"
    "  - !<ColorSpace>\n"
    "      name: raw\n"
    "strictparsing: false\n"
    "roles:\n"
    "  default: raw\n"
    "displays:\n"
    "  sRGB:\n"
    "  - !<View> {name: Raw, colorspace: raw}\n"
    "\n";

    std::string SIMPLE_PROFILE2 =
    "ocio_profile_version: 1\n"
    "colorspaces:\n"
    "  - !<ColorSpace>\n"
    "      name: raw\n"
    "strictparsing: false\n"
    "roles:\n"
    "  default: raw\n"
    "displays:\n"
    "  sRGB:\n"
    "  - !<View> {name: Raw, colorspace: raw}\n"
    "\n";

    struct Guard
    {
        Guard()
        {
            OCIO::Platform::Setenv("SHOW", "bar");
            OCIO::Platform::Setenv("TASK", "lighting");
        }
        ~Guard()
        {
            OCIO::Platform::Unsetenv("SHOW");
            OCIO::Platform::Unsetenv("TASK");
        }
    } guard;

    std::istringstream is;
    is.str(SIMPLE_PROFILE);
    OCIO::ConstConfigRcPtr config;
    OCIO_CHECK_NO_THROW(config = OCIO::Config::CreateFromStream(is));
    OCIO_CHECK_NO_THROW(config->validate());
    OCIO_CHECK_EQUAL(config->getNumEnvironmentVars(), 5);

    OCIO::ContextRcPtr usedContextVars = OCIO::Context::Create();

    // Test context variable resolution.

    OCIO_CHECK_EQUAL(0, strcmp(config->getCurrentContext()->resolveStringVar("test${test}", 
                                                                             usedContextVars),
                               "testbarchedder"));
    OCIO_CHECK_EQUAL(2, usedContextVars->getNumStringVars());
    OCIO_CHECK_EQUAL(0, strcmp(usedContextVars->getStringVarNameByIndex(0), "cheese"));
    OCIO_CHECK_EQUAL(0, strcmp(usedContextVars->getStringVarByIndex(0), "chedder"));
    OCIO_CHECK_EQUAL(0, strcmp(usedContextVars->getStringVarNameByIndex(1), "test"));
    OCIO_CHECK_EQUAL(0, strcmp(usedContextVars->getStringVarByIndex(1), "bar${cheese}"));

    usedContextVars->clearStringVars();
    OCIO_CHECK_EQUAL(0, strcmp(config->getCurrentContext()->resolveStringVar("${SHOW}", 
                                                                             usedContextVars),
                               "bar"));
    OCIO_CHECK_EQUAL(1, usedContextVars->getNumStringVars());
    OCIO_CHECK_EQUAL(0, strcmp(usedContextVars->getStringVarNameByIndex(0), "SHOW"));
    OCIO_CHECK_EQUAL(0, strcmp(usedContextVars->getStringVarByIndex(0), "bar"));
    // Even if an environment variable overrides $SHOW, its default value is still "super".
    OCIO_CHECK_ASSERT(strcmp(config->getEnvironmentVarDefault("SHOW"), "super") == 0);

    // Test default context variables.

    OCIO::ConfigRcPtr edit = config->createEditableCopy();
    OCIO_CHECK_EQUAL(edit->getNumEnvironmentVars(), 5);
    edit->clearEnvironmentVars();
    OCIO_CHECK_EQUAL(edit->getNumEnvironmentVars(), 0);

    edit->addEnvironmentVar("testing", "dupvar");
    OCIO_CHECK_EQUAL(edit->getNumEnvironmentVars(), 1);
    edit->addEnvironmentVar("testing", "dupvar"); // No duplications.
    OCIO_CHECK_EQUAL(edit->getNumEnvironmentVars(), 1);
    edit->addEnvironmentVar("foobar", "testing");
    OCIO_CHECK_EQUAL(edit->getNumEnvironmentVars(), 2);
    edit->addEnvironmentVar("blank", "");
    OCIO_CHECK_EQUAL(edit->getNumEnvironmentVars(), 3);
    edit->addEnvironmentVar("dontadd", nullptr);
    OCIO_CHECK_EQUAL(edit->getNumEnvironmentVars(), 3);
    edit->addEnvironmentVar("foobar", nullptr); // Remove an entry.
    OCIO_CHECK_EQUAL(edit->getNumEnvironmentVars(), 2);
    edit->clearEnvironmentVars();
    OCIO_CHECK_EQUAL(edit->getNumEnvironmentVars(), 0);

    OCIO_CHECK_EQUAL(edit->getEnvironmentMode(), OCIO::ENV_ENVIRONMENT_LOAD_PREDEFINED);
    OCIO_CHECK_NO_THROW(edit->setEnvironmentMode(OCIO::ENV_ENVIRONMENT_LOAD_ALL));
    OCIO_CHECK_EQUAL(edit->getEnvironmentMode(), OCIO::ENV_ENVIRONMENT_LOAD_ALL);

    // Test the second config i.e. not in predefined mode.

    // As a debug message is expected, trap & check its content.
    OCIO::LogGuard log;

    is.str(SIMPLE_PROFILE2);
    OCIO::ConstConfigRcPtr noenv;
    OCIO_CHECK_NO_THROW(noenv = OCIO::Config::CreateFromStream(is));
    OCIO_CHECK_NO_THROW(noenv->validate());
    OCIO_CHECK_EQUAL(noenv->getEnvironmentMode(), OCIO::ENV_ENVIRONMENT_LOAD_ALL);
    // In all mode, use all system env. variables as potential context variables.
    OCIO_CHECK_ASSERT(strcmp(noenv->getCurrentContext()->resolveStringVar("${TASK}"),
        "lighting") == 0);

    OCIO_CHECK_EQUAL(log.output(), 
                     "[OpenColorIO Debug]: This .ocio config has no environment section defined."
                     " The default behaviour is to load all environment variables (0), which reduces"
                     " the efficiency of OCIO's caching. Consider predefining the environment"
                     " variables used.\n");
}

OCIO_ADD_TEST(Config, context_variable_faulty_cases)
{
    // Check that all transforms using color space names correctly support the context variable
    // validation.

    static constexpr char CONFIG[] = 
        "ocio_profile_version: 2\n"
        "\n"
        "search_path: luts\n"
        "\n"
        "environment:\n"
        "  DST1: cs2\n"
        "  DST2: cs2\n"
        "  DST3: cs2\n"
        "\n"
        "roles:\n"
        "  default: cs1\n"
        "\n"
        "view_transforms:\n"
        "  - !<ViewTransform>\n"
        "    name: vt1\n"
        "    from_scene_reference: !<ColorSpaceTransform> {src: cs1, dst: $DST3}\n"
        "\n"
        "displays:\n"
        "  disp1:\n"
        "    - !<View> {name: view1, view_transform: vt1, display_colorspace: dcs1}\n"
        "    - !<View> {name: view2, colorspace: cs3, looks: look1}\n"
        "\n"
        "looks:\n"
        "  - !<Look>\n"
        "    name: look1\n"
        "    process_space: cs2\n"
        "    transform: !<ColorSpaceTransform> {src: cs1, dst: $DST1}\n"
        "\n"
        "colorspaces:\n"
        "  - !<ColorSpace>\n"
        "    name: cs1\n"
        "\n"
        "  - !<ColorSpace>\n"
        "    name: cs2\n"
        "    from_scene_reference: !<MatrixTransform> {offset: [0.11, 0.12, 0.13, 0]}\n"
        "\n"
        "  - !<ColorSpace>\n"
        "    name: cs3\n"
        "    from_scene_reference: !<ColorSpaceTransform> {src: cs1, dst: $DST2}\n"
        "\n"
        "display_colorspaces:\n"
        "  - !<ColorSpace>\n"
        "    name: dcs1\n"
        "    allocation: uniform\n"
        "    from_display_reference: !<CDLTransform> {slope: [1, 2, 1]}\n";


    std::istringstream iss;
    iss.str(CONFIG);

    OCIO::ConfigRcPtr cfg;
    OCIO_CHECK_NO_THROW(cfg = OCIO::Config::CreateFromStream(iss)->createEditableCopy());
    OCIO_CHECK_NO_THROW(cfg->validate());
    OCIO_CHECK_NO_THROW(cfg->getProcessor("cs1", "disp1", "view1", OCIO::TRANSFORM_DIR_FORWARD));

    {
        // Remove environment variable DST3.

        OCIO_CHECK_NO_THROW(cfg->addEnvironmentVar("DST3", nullptr)); 
        OCIO_CHECK_EQUAL(cfg->getNumEnvironmentVars(), 2);

        OCIO_CHECK_THROW_WHAT(cfg->validate(),
                              OCIO::Exception,
                              "references a color space '$DST3' using an unknown context variable");

        OCIO_CHECK_THROW_WHAT(cfg->getProcessor("cs1", "disp1", "view1", OCIO::TRANSFORM_DIR_FORWARD),
                              OCIO::Exception,
                              "Color space '$DST3' could not be found");
    }

    {
        OCIO_CHECK_NO_THROW(cfg->addEnvironmentVar("DST2", nullptr)); 
        OCIO_CHECK_EQUAL(cfg->getNumEnvironmentVars(), 1);

        OCIO_CHECK_THROW_WHAT(cfg->validate(),
                              OCIO::Exception,
                              "references a color space '$DST2' using an unknown context variable");

        OCIO_CHECK_THROW_WHAT(cfg->getProcessor("cs1", "disp1", "view2", OCIO::TRANSFORM_DIR_FORWARD),
                              OCIO::Exception,
                              "Color space '$DST2' could not be found");
    }

    {
        OCIO_CHECK_NO_THROW(cfg->addEnvironmentVar("DST2", "cs1")); 
        OCIO_CHECK_NO_THROW(cfg->addEnvironmentVar("DST1", nullptr)); 
        OCIO_CHECK_EQUAL(cfg->getNumEnvironmentVars(), 1);

        OCIO_CHECK_THROW_WHAT(cfg->validate(),
                              OCIO::Exception,
                              "references a color space '$DST1' using an unknown context variable");

        OCIO_CHECK_THROW_WHAT(cfg->getProcessor("cs1", "disp1", "view2", OCIO::TRANSFORM_DIR_FORWARD),
                              OCIO::Exception,
                              "Color space '$DST1' could not be found");
    }
}

OCIO_ADD_TEST(Config, context_variable)
{
    // Test the context "predefined" mode (this is where the config contains the "environment"
    // section).

    static constexpr char CONFIG[] = 
        "ocio_profile_version: 2\n"
        "\n"
        "environment:\n"
        "  VAR1: $VAR1\n"     // No default value so the env. variable must exist.
        "  VAR2: var2\n"      // Default value if env. variable does not exist.
        "  VAR3: env3\n"      // Same as above.
        "  VAR4: env4$VAR1\n" // Same as above and built from another envvar.
        "  VAR5: env5$VAR2\n" // Same as above and built from another envvar.
        "  VAR6: env6$VAR3\n" // Same as above and built from another envvar.
        "search_path: luts\n"
        "strictparsing: true\n"
        "luma: [0.2126, 0.7152, 0.0722]\n"
        "\n"
        "roles:\n"
        "  default: cs1\n"
        "\n"
        "file_rules:\n"
        "  - !<Rule> {name: Default, colorspace: default}\n"
        "\n"
        "displays:\n"
        "  disp1:\n"
        "    - !<View> {name: view1, colorspace: cs1}\n"
        "\n"
        "active_displays: []\n"
        "active_views: []\n"
        "\n"
        "colorspaces:\n"
        "  - !<ColorSpace>\n"
        "    name: cs1\n"
        "    family: \"\"\n"
        "    equalitygroup: \"\"\n"
        "    bitdepth: unknown\n"
        "    isdata: false\n"
        "    allocation: uniform\n";

    std::istringstream iss;
    iss.str(CONFIG);
    
    struct Guard
    {
        Guard()
        {
            OCIO::Platform::Setenv("VAR1", "env1");
            OCIO::Platform::Setenv("VAR2", "env2");
        }
        ~Guard()
        {
            OCIO::Platform::Unsetenv("VAR1");
            OCIO::Platform::Unsetenv("VAR2");
        }
    } guard;

    OCIO::ConstConfigRcPtr config;
    OCIO_CHECK_NO_THROW(config = OCIO::Config::CreateFromStream(iss));
    OCIO_CHECK_NO_THROW(config->validate());
    OCIO_CHECK_EQUAL(config->getEnvironmentMode(), OCIO::ENV_ENVIRONMENT_LOAD_PREDEFINED);
 
    OCIO_CHECK_EQUAL(std::string("env1"), config->getCurrentContext()->resolveStringVar("$VAR1"));
    OCIO_CHECK_EQUAL(std::string("env2"), config->getCurrentContext()->resolveStringVar("$VAR2"));
    OCIO_CHECK_EQUAL(std::string("env3"), config->getCurrentContext()->resolveStringVar("$VAR3"));

    OCIO_CHECK_EQUAL(std::string("env4env1"), config->getCurrentContext()->resolveStringVar("$VAR4"));
    OCIO_CHECK_EQUAL(std::string("env5env2"), config->getCurrentContext()->resolveStringVar("$VAR5"));
    OCIO_CHECK_EQUAL(std::string("env6env3"), config->getCurrentContext()->resolveStringVar("$VAR6"));

    std::ostringstream oss;
    OCIO_CHECK_NO_THROW(oss << *config.get());
    OCIO_CHECK_EQUAL(oss.str(), iss.str());

    // VAR2 reverts to its default value.

    OCIO::Platform::Unsetenv("VAR2");
    iss.str(CONFIG);
    OCIO_CHECK_NO_THROW(config = OCIO::Config::CreateFromStream(iss));
    OCIO_CHECK_NO_THROW(config->validate());

    // Test a faulty case i.e. the env. variable VAR1 is now missing.

    OCIO::Platform::Unsetenv("VAR1");
    iss.str(CONFIG);
    OCIO_CHECK_NO_THROW(config = OCIO::Config::CreateFromStream(iss));
    OCIO_CHECK_THROW_WHAT(config->validate(),
                          OCIO::Exception,
                          "Unresolved context variable 'VAR1 = $VAR1'.");
}

OCIO_ADD_TEST(Config, context_variable_with_sanity_check)
{
    // Add some extra tests for the environment section. If declared, the context is then
    // in the predefined mode so it must be self-contained i.e. contains all needed context
    // variables. It also means that sanity check must throw if at least one context variable
    // used in the config, is missing.

    static constexpr char CONFIG[] = 
        "ocio_profile_version: 2\n"
        "\n"
        "search_path: luts\n"
        "\n"
        "environment: {CS2: lut1d_green.ctf}\n"
        "\n"
        "roles:\n"
        "  default: cs1\n"
        "\n"
        "displays:\n"
        "  disp1:\n"
        "    - !<View> {name: view1, colorspace: cs2}\n"
        "\n"
        "\n"
        "colorspaces:\n"
        "  - !<ColorSpace>\n"
        "    name: cs1\n"
        "\n"
        "  - !<ColorSpace>\n"
        "    name: cs2\n"
        "    from_scene_reference: !<FileTransform> {src: $CS2}\n";

    std::istringstream iss;
    iss.str(CONFIG);

    OCIO::ConstConfigRcPtr config;
    OCIO_CHECK_NO_THROW(config = OCIO::Config::CreateFromStream(iss));
    OCIO_CHECK_NO_THROW(config->validate());

    // Set the right search_path. Note that the ctf files used below already exist on that path.
    OCIO::ConfigRcPtr cfg = config->createEditableCopy();
    OCIO_CHECK_NO_THROW(cfg->clearSearchPaths());
    OCIO_CHECK_NO_THROW(cfg->addSearchPath(OCIO::GetTestFilesDir().c_str()));

    OCIO_CHECK_NO_THROW(cfg->getProcessor("cs1", "disp1", "view1", OCIO::TRANSFORM_DIR_FORWARD));

    // Having an 'environment' section in a config means to only keep the listed context
    // variables. The context is then in the predefined mode i.e. ENV_ENVIRONMENT_LOAD_PREDEFINED.

    OCIO_CHECK_EQUAL(cfg->getNumEnvironmentVars(), 1);
    OCIO_CHECK_EQUAL(cfg->getCurrentContext()->getNumStringVars(), 1);
    OCIO_CHECK_EQUAL(cfg->getCurrentContext()->getEnvironmentMode(),
                     OCIO::ENV_ENVIRONMENT_LOAD_PREDEFINED);

    {
        OCIO_CHECK_NO_THROW(cfg->addEnvironmentVar("CS2", "lut1d_green.ctf")); 
        OCIO_CHECK_EQUAL(cfg->getNumEnvironmentVars(), 1);
        OCIO_CHECK_NO_THROW(cfg->validate());
    }

    {
        OCIO_CHECK_NO_THROW(cfg->addEnvironmentVar("CS2", "exposure_contrast_log.ctf")); 
        OCIO_CHECK_EQUAL(cfg->getNumEnvironmentVars(), 1);
        OCIO_CHECK_NO_THROW(cfg->validate());
    }

    {
        // $TOTO is added but not used.
        // Even if that's useless it does not break anything.

        OCIO_CHECK_NO_THROW(cfg->addEnvironmentVar("TOTO", "exposure_contrast_log.ctf")); 
        OCIO_CHECK_EQUAL(cfg->getNumEnvironmentVars(), 2);
        OCIO_CHECK_NO_THROW(cfg->validate());
    }

    {
        // Update $CS2 to use $TOTO. That's still a self-contained context because
        // $TOTO exists. 
        OCIO_CHECK_NO_THROW(cfg->addEnvironmentVar("CS2", "$TOTO")); 
        OCIO_CHECK_EQUAL(cfg->getNumEnvironmentVars(), 2);
        OCIO_CHECK_NO_THROW(cfg->validate());

        // Note that the default value of the context variable is unresolved.
        OCIO_CHECK_EQUAL(std::string(cfg->getEnvironmentVarDefault("CS2")), std::string("$TOTO"));
    }

    {
        // Remove $TOTO from the context. That's a faulty case because $CS2 is still used
        // but resolved using $TOTO so, the environment is not self-contained. Sanity check
        // must throw in that case.
        OCIO_CHECK_NO_THROW(cfg->addEnvironmentVar("TOTO", nullptr)); 
        OCIO_CHECK_EQUAL(cfg->getNumEnvironmentVars(), 1);

        OCIO_CHECK_THROW_WHAT(cfg->validate(),
                              OCIO::Exception,
                              "Unresolved context variable 'CS2 = $TOTO'.");
        OCIO_CHECK_THROW_WHAT(cfg->getProcessor("cs1", "disp1", "view1", OCIO::TRANSFORM_DIR_FORWARD),
                              OCIO::Exception,
                              "The specified file reference '$CS2' could not be located");
    }

    {
        // Remove $CS2 from the context. That's a faulty case because $CS2 is used so,
        // the environment is not self-contained.
        OCIO_CHECK_NO_THROW(cfg->addEnvironmentVar("CS2", nullptr)); 
        OCIO_CHECK_EQUAL(cfg->getNumEnvironmentVars(), 0);

        OCIO_CHECK_THROW_WHAT(cfg->validate(),
                              OCIO::Exception,
                              "The file Transform source cannot be resolved: '$CS2'.");
        OCIO_CHECK_THROW_WHAT(cfg->getProcessor("cs1", "disp1", "view1", OCIO::TRANSFORM_DIR_FORWARD),
                              OCIO::Exception,
                              "The specified file reference '$CS2' could not be located");
    }
    
    {
        OCIO_CHECK_NO_THROW(cfg->addEnvironmentVar("CS2", "lut1d_green.ctf")); 

        // Several faulty cases for the 'search_path'.

        OCIO_CHECK_NO_THROW(cfg->clearSearchPaths());
        OCIO_CHECK_NO_THROW(cfg->setSearchPath(nullptr));
        OCIO_CHECK_THROW_WHAT(cfg->validate(),
                              OCIO::Exception,
                              "The search_path is empty");

        OCIO_CHECK_NO_THROW(cfg->clearSearchPaths());
        OCIO_CHECK_NO_THROW(cfg->setSearchPath(""));
        OCIO_CHECK_THROW_WHAT(cfg->validate(),
                              OCIO::Exception,
                              "The search_path is empty");

        OCIO_CHECK_NO_THROW(cfg->clearSearchPaths());
        OCIO_CHECK_NO_THROW(cfg->setSearchPath("$MYPATH"));
        OCIO_CHECK_THROW_WHAT(cfg->validate(),
                              OCIO::Exception,
                              "The search_path '$MYPATH' cannot be resolved.");

        // Note that search_path is mandatory only when at least one file transform is present
        // in the config.

        OCIO_CHECK_NO_THROW(cfg->clearSearchPaths());
        OCIO_CHECK_NO_THROW(cfg->setSearchPath(nullptr));
        OCIO_CHECK_NO_THROW(cfg->addDisplayView("disp1", "view1", "cs1", "")); 
        OCIO_CHECK_NO_THROW(cfg->removeColorSpace("cs2")); 
        OCIO_CHECK_NO_THROW(cfg->validate());
    }
}

OCIO_ADD_TEST(Config, colorspacename_with_reserved_token)
{
    // Using context variable tokens (i.e. $ and %) in color space names is forbidden.

    auto cfg = OCIO::Config::CreateRaw()->createEditableCopy();
    auto cs = OCIO::ColorSpace::Create();
    cs->setName("cs1$VAR");
    OCIO_CHECK_THROW_WHAT(cfg->addColorSpace(cs), OCIO::Exception,
                          "A color space name 'cs1$VAR' cannot contain a context "
                          "variable reserved token i.e. % or $.");
}

OCIO_ADD_TEST(Config, context_variable_with_colorspacename)
{
    // Test some faulty context variable use cases.

    // Note: In predefined mode, the environment section must be self-contain and complete.
    // It means that all context variables must be present in the config i.e. in the environment
    // section.

    static constexpr char CONFIG[] = 
        "ocio_profile_version: 2\n"
        "\n"
        "environment: {ENV1: file.clf}\n"
        "\n"
        "search_path: luts\n"
        "\n"
        "roles:\n"
        "  default: cs1\n"
        "  reference: cs1\n"
        "\n"
        "displays:\n"
        "  disp1:\n"
        "    - !<View> {name: view1, colorspace: cs2}\n"
        "\n"
        "colorspaces:\n"
        "  - !<ColorSpace>\n"
        "    name: cs1\n"
        "\n"
        "  - !<ColorSpace>\n"
        "    name: cs2\n";

    {
        // Add a new context variable not defined in the environment section.  The context does not
        // contain a value for this variable.

        std::string configStr 
            = std::string(CONFIG)
            + "    from_scene_reference: !<FileTransform> {src: $VAR3}\n";

        std::istringstream iss;
        iss.str(configStr);

        OCIO::ConfigRcPtr cfg;
        OCIO_CHECK_NO_THROW(cfg = OCIO::Config::CreateFromStream(iss)->createEditableCopy());
        OCIO_CHECK_THROW_WHAT(cfg->validate(),
                              OCIO::Exception,
                              "The file Transform source cannot be resolved: '$VAR3'.");

        // Set $VAR3 and check again.

        OCIO_CHECK_NO_THROW(cfg->addEnvironmentVar("VAR3", "cs1"));
        OCIO_CHECK_NO_THROW(cfg->validate());
    }

    {
        std::string configStr 
            = std::string(CONFIG)
            + "    from_scene_reference: !<ColorSpaceTransform> {src: $VAR3, dst: cs1}\n";

        std::istringstream iss;
        iss.str(configStr);

        OCIO::ConfigRcPtr cfg;
        OCIO_CHECK_NO_THROW(cfg = OCIO::Config::CreateFromStream(iss)->createEditableCopy());
        OCIO_CHECK_THROW_WHAT(cfg->validate(),
                              OCIO::Exception,
                              "This config references a color space '$VAR3' using"
                              " an unknown context variable.");

        // Set $VAR3 and check again.

        // Set a valid color space name.
        OCIO_CHECK_NO_THROW(cfg->addEnvironmentVar("VAR3", "cs1"));
        OCIO_CHECK_NO_THROW(cfg->validate());

        // Set a valid role name.
        OCIO_CHECK_NO_THROW(cfg->addEnvironmentVar("VAR3", "reference"));
        OCIO_CHECK_NO_THROW(cfg->validate());

        // Set an invalid color space name.
        OCIO_CHECK_NO_THROW(cfg->addEnvironmentVar("VAR3", "cs1234"));
        OCIO_CHECK_THROW_WHAT(cfg->validate(),
                              OCIO::Exception,
                              "This config references a color space, 'cs1234', "
                              "which is not defined.");

        // Set an invalid color space name.
        OCIO_CHECK_NO_THROW(cfg->addEnvironmentVar("VAR3", "reference1234"));
        OCIO_CHECK_THROW_WHAT(cfg->validate(),
                              OCIO::Exception,
                              "This config references a color space, 'reference1234', "
                              "which is not defined.");

        // Remove the context variable.
        OCIO_CHECK_NO_THROW(cfg->addEnvironmentVar("VAR3", nullptr));
        OCIO_CHECK_THROW_WHAT(cfg->validate(),
                              OCIO::Exception,
                              "This config references a color space '$VAR3' using"
                              " an unknown context variable.");
    }

    // Repeat the test using Config::getProcessor() with a non-default context.

    {
        std::string configStr 
            = std::string(CONFIG)
            + "    from_scene_reference: !<ColorSpaceTransform> {src: $VAR3, dst: cs1}\n";

        std::istringstream iss;
        iss.str(configStr);

        OCIO::ConfigRcPtr cfg;
        OCIO_CHECK_NO_THROW(cfg = OCIO::Config::CreateFromStream(iss)->createEditableCopy());

        OCIO_CHECK_THROW_WHAT(cfg->getProcessor("cs1", "cs2"),
                              OCIO::Exception,
                              "Color space '$VAR3' could not be found.");

        OCIO::ContextRcPtr ctx;
        OCIO_CHECK_NO_THROW(ctx = cfg->getCurrentContext()->createEditableCopy());
        OCIO_CHECK_THROW_WHAT(cfg->getProcessor(ctx, "cs1", "cs2"),
                              OCIO::Exception,
                              "Color space '$VAR3' could not be found.");

        OCIO_CHECK_NO_THROW(ctx->setStringVar("VAR3", "cs1"));
        OCIO_CHECK_NO_THROW(cfg->getProcessor(ctx, "cs1", "cs2"));

        OCIO_CHECK_NO_THROW(ctx->setStringVar("VAR3", "reference"));
        OCIO_CHECK_NO_THROW(cfg->getProcessor(ctx, "cs1", "cs2"));

        OCIO_CHECK_NO_THROW(ctx->setStringVar("VAR3", ""));
        OCIO_CHECK_THROW_WHAT(cfg->getProcessor(ctx, "cs1", "cs2"),
                              OCIO::Exception,
                              "Color space '$VAR3' could not be found.");
    }
}

OCIO_ADD_TEST(Config, context_variable_with_role)
{
    // Test that a role cannot point to a context variable.

    static constexpr char CONFIG[] = 
        "ocio_profile_version: 2\n"
        "\n"
        "environment: {ENV1: cs1}\n"
        "\n"
        "search_path: luts\n"
        "\n"
        "roles:\n"
        "  default: cs1\n"
        "  reference: $ENV1\n"
        "\n"
        "displays:\n"
        "  disp1:\n"
        "    - !<View> {name: view1, colorspace: cs2}\n"
        "\n"
        "colorspaces:\n"
        "  - !<ColorSpace>\n"
        "    name: cs1\n"
        "\n"
        "  - !<ColorSpace>\n"
        "    name: cs2\n"
        "    from_scene_reference: !<CDLTransform> {offset: [0.1, 0.1, 0.1]}\n"
        "\n"
        "  - !<ColorSpace>\n"
        "    name: cs3\n"
        "    from_scene_reference: !<ColorSpaceTransform> {src: reference, dst: cs2}\n";
            
    {
        std::istringstream iss;
        iss.str(CONFIG);

        OCIO::ConfigRcPtr cfg;
        OCIO_CHECK_NO_THROW(cfg = OCIO::Config::CreateFromStream(iss)->createEditableCopy());

        // The internal cache serializes the config throwing an exception because the role
        // color space does not exist so disable the internal cache.
        cfg->setProcessorCacheFlags(OCIO::PROCESSOR_CACHE_OFF);

        OCIO_CHECK_THROW_WHAT(cfg->validate(), OCIO::Exception,
                              "The role 'reference' refers to a color space, '$ENV1', which is not defined.");

        OCIO_CHECK_THROW_WHAT(cfg->getProcessor("cs1", "cs3"), OCIO::Exception,
                              "Color space 'reference' could not be found.");
    }
}

OCIO_ADD_TEST(Config, context_variable_with_display_view)
{
    // Test that a (display, view) pair cannot point to a context variable.

    static constexpr char CONFIG[] = 
        "ocio_profile_version: 2\n"
        "\n"
        "environment: {ENV1: cs2}\n"
        "\n"
        "search_path: luts\n"
        "\n"
        "roles:\n"
        "  default: cs1\n"
        "  reference: cs1\n"
        "\n"
        "displays:\n"
        "  disp1:\n"
        "    - !<View> {name: view1, colorspace: $ENV1}\n"
        "\n"
        "colorspaces:\n"
        "  - !<ColorSpace>\n"
        "    name: cs1\n"
        "\n"
        "  - !<ColorSpace>\n"
        "    name: cs2\n"
        "    from_scene_reference: !<CDLTransform> {offset: [0.1, 0.1, 0.1]}\n";

    {
        std::istringstream iss;
        iss.str(CONFIG);

        OCIO::ConstConfigRcPtr config;
        OCIO_CHECK_NO_THROW(config = OCIO::Config::CreateFromStream(iss));

        OCIO_CHECK_THROW_WHAT(config->validate(),
                              OCIO::Exception,
                              "Display 'disp1' has a view 'view1' that refers to a color space or "
                              "a named transform, '$ENV1', which is not defined.");

        OCIO_CHECK_THROW_WHAT(config->getProcessor("cs1", "disp1", "view1", OCIO::TRANSFORM_DIR_FORWARD),
                              OCIO::Exception,
                              "DisplayViewTransform error. Cannot find color space or "
                              "named transform, named '$ENV1'.");
    }
}

OCIO_ADD_TEST(Config, context_variable_with_search_path)
{
    // Test a search_path pointing to a context variable.

    static const std::string CONFIG = 
        "ocio_profile_version: 2\n"
        "\n"
        "environment: {ENV1: " + OCIO::GetTestFilesDir() + "}\n"
        "\n"
        "search_path: $ENV1\n"
        "\n"
        "roles:\n"
        "  default: cs1\n"
        "  reference: cs1\n"
        "\n"
        "displays:\n"
        "  disp1:\n"
        "    - !<View> {name: view1, colorspace: cs2}\n"
        "\n"
        "colorspaces:\n"
        "  - !<ColorSpace>\n"
        "    name: cs1\n"
        "\n"
        "  - !<ColorSpace>\n"
        "    name: cs2\n"
        "    from_scene_reference: !<FileTransform> {src: lut1d_green.ctf}\n";

    std::istringstream iss;
    iss.str(CONFIG);

    OCIO::ConfigRcPtr cfg;
    OCIO_CHECK_NO_THROW(cfg = OCIO::Config::CreateFromStream(iss)->createEditableCopy());
    OCIO_CHECK_NO_THROW(cfg->validate());
    OCIO_CHECK_NO_THROW(cfg->getProcessor("cs1", "cs2"));

    /// Remove the context variable.
    OCIO_CHECK_NO_THROW(cfg->addEnvironmentVar("ENV1", nullptr));

    OCIO_CHECK_THROW_WHAT(cfg->validate(), OCIO::Exception,
                          "The search_path '$ENV1' cannot be resolved.");

    OCIO_CHECK_THROW_WHAT(cfg->getProcessor("cs1", "cs2"), OCIO::Exception,
                          "The specified file reference 'lut1d_green.ctf' could not be located. ");
}

OCIO_ADD_TEST(Config, role_without_colorspace)
{
    OCIO::ConfigRcPtr config = OCIO::Config::Create()->createEditableCopy();
    config->setRole("reference", "UnknownColorSpace");

    std::ostringstream os;
    OCIO_CHECK_THROW_WHAT(config->serialize(os), OCIO::Exception,
                          "Colorspace associated to the role 'reference', does not exist");
}

OCIO_ADD_TEST(Config, env_colorspace_name)
{
    // Guard to automatically unset the env. variable.
    struct Guard
    {
        Guard() = default;
        ~Guard()
        {
            OCIO::Platform::Unsetenv("OCIO_TEST");
        }
    } guard;

    const std::string MY_OCIO_CONFIG =
        "ocio_profile_version: 1\n"
        "\n"
        "search_path: luts\n"
        "strictparsing: true\n"
        "luma: [0.2126, 0.7152, 0.0722]\n"
        "\n"
        "roles:\n"
        "  compositing_log: lgh\n"
        "  default: raw\n"
        "  scene_linear: lnh\n"
        "\n"
        "displays:\n"
        "  sRGB:\n"
        "    - !<View> {name: Raw, colorspace: raw}\n"
        "\n"
        "active_displays: []\n"
        "active_views: []\n"
        "\n"
        "colorspaces:\n"
        "  - !<ColorSpace>\n"
        "    name: raw\n"
        "    family: \"\"\n"
        "    equalitygroup: \"\"\n"
        "    bitdepth: unknown\n"
        "    isdata: false\n"
        "    allocation: uniform\n"
        "\n"
        "  - !<ColorSpace>\n"
        "    name: lnh\n"
        "    family: \"\"\n"
        "    equalitygroup: \"\"\n"
        "    bitdepth: unknown\n"
        "    isdata: false\n"
        "    allocation: uniform\n"
        "\n"
        "  - !<ColorSpace>\n"
        "    name: lgh\n"
        "    family: \"\"\n"
        "    equalitygroup: \"\"\n"
        "    bitdepth: unknown\n"
        "    isdata: false\n"
        "    allocation: uniform\n"
        "    allocationvars: [-0.125, 1.125]\n";


    {
        // Test when the env. variable is missing

        const std::string 
            myConfigStr = MY_OCIO_CONFIG
                + "    from_reference: !<ColorSpaceTransform> {src: raw, dst: $MISSING_ENV}\n";

        std::istringstream is;
        is.str(myConfigStr);

        OCIO::ConstConfigRcPtr config;
        OCIO_CHECK_NO_THROW(config = OCIO::Config::CreateFromStream(is));
        OCIO_CHECK_THROW_WHAT(config->validate(), OCIO::Exception,
                              "This config references a color space '$MISSING_ENV' "
                              "using an unknown context variable");
        OCIO_CHECK_THROW_WHAT(config->getProcessor("raw", "lgh"), OCIO::Exception,
                              "Color space '$MISSING_ENV' could not be found");
    }

    {
        // Test when the env. variable exists but its content is wrong
        OCIO::Platform::Setenv("OCIO_TEST", "FaultyColorSpaceName");

        const std::string 
            myConfigStr = MY_OCIO_CONFIG
                + "    from_reference: !<ColorSpaceTransform> {src: raw, dst: $OCIO_TEST}\n";

        std::istringstream is;
        is.str(myConfigStr);

        OCIO::ConstConfigRcPtr config;
        OCIO_CHECK_NO_THROW(config = OCIO::Config::CreateFromStream(is));
        OCIO_CHECK_THROW_WHAT(config->validate(), OCIO::Exception,
                              "color space, 'FaultyColorSpaceName', which is not defined");
        OCIO_CHECK_THROW_WHAT(config->getProcessor("raw", "lgh"), OCIO::Exception,
                              "Color space '$OCIO_TEST' could not be found");
    }

    {
        // Test when the env. variable exists and its content is right
        OCIO::Platform::Setenv("OCIO_TEST", "lnh");

        const std::string 
            myConfigStr = MY_OCIO_CONFIG
                + "    from_reference: !<ColorSpaceTransform> {src: raw, dst: $OCIO_TEST}\n";

        std::istringstream is;
        is.str(myConfigStr);

        OCIO::ConstConfigRcPtr config;
        OCIO_CHECK_NO_THROW(config = OCIO::Config::CreateFromStream(is));
        OCIO_CHECK_NO_THROW(config->validate());
        OCIO_CHECK_NO_THROW(config->getProcessor("raw", "lgh"));
    }

    {
        // Check that the serialization preserves the env. variable
        OCIO::Platform::Setenv("OCIO_TEST", "lnh");

        const std::string
            myConfigStr = MY_OCIO_CONFIG
                + "    from_reference: !<ColorSpaceTransform> {src: raw, dst: $OCIO_TEST}\n";

        std::istringstream is;
        is.str(myConfigStr);

        OCIO::ConstConfigRcPtr config;
        OCIO_CHECK_NO_THROW(config = OCIO::Config::CreateFromStream(is));
        OCIO_CHECK_NO_THROW(config->validate());

        std::stringstream ss;
        OCIO_CHECK_NO_THROW(ss << *config.get());
        OCIO_CHECK_EQUAL(ss.str(), myConfigStr);
    }
}

OCIO_ADD_TEST(Config, version)
{
    const std::string SIMPLE_PROFILE =
        "ocio_profile_version: 2\n"
        "environment:\n"
        "  {}\n"
        "colorspaces:\n"
        "  - !<ColorSpace>\n"
        "      name: raw\n"
        "strictparsing: false\n"
        "roles:\n"
        "  default: raw\n"
        "displays:\n"
        "  sRGB:\n"
        "  - !<View> {name: Raw, colorspace: raw}\n"
        "\n";

    std::istringstream is;
    is.str(SIMPLE_PROFILE);
    OCIO::ConfigRcPtr config;
    OCIO_CHECK_NO_THROW(config = OCIO::Config::CreateFromStream(is)->createEditableCopy());

    OCIO_CHECK_NO_THROW(config->validate());

    OCIO_CHECK_NO_THROW(config->setMajorVersion(1));
    OCIO_CHECK_THROW_WHAT(config->setMajorVersion(20000), OCIO::Exception,
                          "version is 20000 where supported versions start at 1 and end at 2");

    {
        OCIO_CHECK_THROW_WHAT(config->setMinorVersion(1), OCIO::Exception,
                              "The minor version 1 is not supported for major version 1. "
                              "Maximum minor version is 0");
    }

    {
        OCIO_CHECK_NO_THROW(config->setMinorVersion(0));

        std::stringstream ss;
        OCIO_CHECK_NO_THROW(ss << *config.get());   
        OCIO_CHECK_ASSERT(StringUtils::StartsWith(StringUtils::Lower(ss.str()),
                          "ocio_profile_version: 1"));
    }

    {
        OCIO_CHECK_NO_THROW(config->setMajorVersion(2));

        std::stringstream ss;
        OCIO_CHECK_NO_THROW(ss << *config.get());   
        OCIO_CHECK_ASSERT(StringUtils::StartsWith(StringUtils::Lower(ss.str()),
                          "ocio_profile_version: 2"));
    }

    {
        OCIO_CHECK_THROW_WHAT(config->setVersion(2, 1), OCIO::Exception,
                              "The minor version 1 is not supported for major version 2. "
                              "Maximum minor version is 0");

        OCIO_CHECK_NO_THROW(config->setMajorVersion(2));
        OCIO_CHECK_THROW_WHAT(config->setMinorVersion(1), OCIO::Exception,
                              "The minor version 1 is not supported for major version 2. "
                              "Maximum minor version is 0");
    }

    {
        OCIO_CHECK_THROW_WHAT(config->setVersion(3, 4), OCIO::Exception,
                              "version is 3 where supported versions start at 1 and end at 2");
    }
}

OCIO_ADD_TEST(Config, version_validation)
{
    const std::string SIMPLE_PROFILE_END =
        "colorspaces:\n"
        "  - !<ColorSpace>\n"
        "      name: raw\n"
        "strictparsing: false\n"
        "roles:\n"
        "  default: raw\n"
        "displays:\n"
        "  sRGB:\n"
        "  - !<View> {name: Raw, colorspace: raw}\n"
        "\n";

    {
        std::istringstream is;
        is.str("ocio_profile_version: 2.0.1\n" + SIMPLE_PROFILE_END);
        OCIO_CHECK_THROW_WHAT(OCIO::Config::CreateFromStream(is), OCIO::Exception,
                              "does not appear to have a valid version 2.0.1");
    }

    {
        std::istringstream is;
        is.str("ocio_profile_version: 2.1\n" + SIMPLE_PROFILE_END);
        OCIO_CHECK_THROW_WHAT(OCIO::Config::CreateFromStream(is), OCIO::Exception,
                              "The minor version 1 is not supported for major version 2");
    }

    {
        std::istringstream is;
        is.str("ocio_profile_version: 3\n" + SIMPLE_PROFILE_END);
        OCIO_CHECK_THROW_WHAT(OCIO::Config::CreateFromStream(is), OCIO::Exception,
                              "The version is 3 where supported versions start at 1 and end at 2");
    }

    {
        std::istringstream is;
        is.str("ocio_profile_version: 3.0\n" + SIMPLE_PROFILE_END);
        OCIO_CHECK_THROW_WHAT(OCIO::Config::CreateFromStream(is), OCIO::Exception,
                              "The version is 3 where supported versions start at 1 and end at 2");
    }

    {
        std::istringstream is;
        is.str("ocio_profile_version: 1.0\n" + SIMPLE_PROFILE_END);
        OCIO::ConstConfigRcPtr config;
        OCIO_CHECK_NO_THROW(config = OCIO::Config::CreateFromStream(is));
        OCIO_CHECK_ASSERT(config);
        OCIO_CHECK_EQUAL(config->getMajorVersion(), 1);
        OCIO_CHECK_EQUAL(config->getMinorVersion(), 0);
    }

    {
        std::istringstream is;
        is.str("ocio_profile_version: 2.0\n" + SIMPLE_PROFILE_END);
        OCIO::ConstConfigRcPtr config;
        OCIO_CHECK_NO_THROW(config = OCIO::Config::CreateFromStream(is));
        OCIO_CHECK_ASSERT(config);
        OCIO_CHECK_EQUAL(config->getMajorVersion(), 2);
        OCIO_CHECK_EQUAL(config->getMinorVersion(), 0);
    }
}

namespace
{

const std::string PROFILE_V1 = 
    "ocio_profile_version: 1\n"
    "\n";

const std::string PROFILE_V2 =
    "ocio_profile_version: 2\n"
    "\n"
    "environment:\n"
    "  {}\n";

const std::string SIMPLE_PROFILE_A =
    "search_path: luts\n"
    "strictparsing: true\n"
    "luma: [0.2126, 0.7152, 0.0722]\n"
    "\n"
    "roles:\n"
    "  default: raw\n"
    "  scene_linear: lnh\n"
    "\n";

const std::string SIMPLE_PROFILE_DISPLAYS_LOOKS =
    "displays:\n"
    "  sRGB:\n"
    "    - !<View> {name: RawView, colorspace: raw}\n"
    "    - !<View> {name: LnhView, colorspace: lnh, looks: beauty}\n"
    "\n"
    "active_displays: []\n"
    "active_views: []\n"
    "\n"
    "looks:\n"
    "  - !<Look>\n"
    "    name: beauty\n"
    "    process_space: lnh\n"
    "    transform: !<CDLTransform> {slope: [1, 2, 1]}\n"
    "\n";

const std::string SIMPLE_PROFILE_CS_V1 =
    "\n"
    "colorspaces:\n"
    "  - !<ColorSpace>\n"
    "    name: raw\n"
    "    family: \"\"\n"
    "    equalitygroup: \"\"\n"
    "    bitdepth: unknown\n"
    "    isdata: false\n"
    "    allocation: uniform\n"
    "\n"
    "  - !<ColorSpace>\n"
    "    name: log\n"
    "    family: \"\"\n"
    "    equalitygroup: \"\"\n"
    "    bitdepth: unknown\n"
    "    isdata: false\n"
    "    allocation: uniform\n"
    "    from_reference: !<LogTransform> {base: 10}\n"
    "\n"
    "  - !<ColorSpace>\n"
    "    name: lnh\n"
    "    family: \"\"\n"
    "    equalitygroup: \"\"\n"
    "    bitdepth: unknown\n"
    "    isdata: false\n"
    "    allocation: uniform\n";

const std::string SIMPLE_PROFILE_CS_V2 =
    "\n"
    "colorspaces:\n"
    "  - !<ColorSpace>\n"
    "    name: raw\n"
    "    family: \"\"\n"
    "    equalitygroup: \"\"\n"
    "    bitdepth: unknown\n"
    "    isdata: false\n"
    "    allocation: uniform\n"
    "\n"
    "  - !<ColorSpace>\n"
    "    name: log\n"
    "    family: \"\"\n"
    "    equalitygroup: \"\"\n"
    "    bitdepth: unknown\n"
    "    isdata: false\n"
    "    allocation: uniform\n"
    "    from_scene_reference: !<LogTransform> {base: 10}\n"
    "\n"
    "  - !<ColorSpace>\n"
    "    name: lnh\n"
    "    family: \"\"\n"
    "    equalitygroup: \"\"\n"
    "    bitdepth: unknown\n"
    "    isdata: false\n"
    "    allocation: uniform\n";

const std::string SIMPLE_PROFILE_B_V1 = SIMPLE_PROFILE_DISPLAYS_LOOKS + SIMPLE_PROFILE_CS_V1;
const std::string SIMPLE_PROFILE_B_V2 = SIMPLE_PROFILE_DISPLAYS_LOOKS + SIMPLE_PROFILE_CS_V2;

const std::string DEFAULT_RULES =
    "file_rules:\n"
    "  - !<Rule> {name: Default, colorspace: default}\n"
    "\n";

const std::string PROFILE_V2_START = PROFILE_V2 + SIMPLE_PROFILE_A +
                                     DEFAULT_RULES + SIMPLE_PROFILE_B_V2;
}

OCIO_ADD_TEST(Config, serialize_colorspace_displayview_transforms)
{
    // Validate that a ColorSpaceTransform and DisplayViewTransform are correctly serialized.
    {
        const std::string strEnd =
            "    from_scene_reference: !<GroupTransform>\n"
            "      children:\n"
            "        - !<ColorSpaceTransform> {src: raw, dst: log}\n"
            "        - !<ColorSpaceTransform> {src: raw, dst: log, direction: inverse}\n"
            "        - !<ColorSpaceTransform> {src: default, dst: log, data_bypass: false}\n"
            "        - !<DisplayViewTransform> {src: raw, display: sRGB, view: RawView}\n"
            "        - !<DisplayViewTransform> {src: default, display: sRGB, view: RawView, direction: inverse}\n"
            "        - !<DisplayViewTransform> {src: log, display: sRGB, view: RawView, looks_bypass: true, data_bypass: false}\n";

        const std::string str = PROFILE_V2_START + strEnd;

        std::istringstream is;
        is.str(str);

        OCIO::ConstConfigRcPtr config;
        OCIO_CHECK_NO_THROW(config = OCIO::Config::CreateFromStream(is));
        OCIO_CHECK_NO_THROW(config->validate());

        // Write the config.

        std::stringstream ss;
        OCIO_CHECK_NO_THROW(ss << *config.get());
        OCIO_CHECK_EQUAL(ss.str(), str);
    }
}

OCIO_ADD_TEST(Config, range_serialization)
{
    {
        const std::string strEnd =
            "    from_scene_reference: !<RangeTransform> {min_in_value: 0, min_out_value: 0}\n";
        const std::string str = PROFILE_V2_START + strEnd;

        std::istringstream is;
        is.str(str);

        OCIO::ConstConfigRcPtr config;
        OCIO_CHECK_NO_THROW(config = OCIO::Config::CreateFromStream(is));
        OCIO_CHECK_NO_THROW(config->validate());

        std::stringstream ss;
        OCIO_CHECK_NO_THROW(ss << *config.get());
        OCIO_CHECK_EQUAL(ss.str(), str);
    }

    {
        const std::string strEnd =
            "    from_scene_reference: !<RangeTransform> {min_in_value: 0, min_out_value: 0, "
            "direction: inverse}\n";
        const std::string str = PROFILE_V2_START + strEnd;

        std::istringstream is;
        is.str(str);

        OCIO::ConstConfigRcPtr config;
        OCIO_CHECK_NO_THROW(config = OCIO::Config::CreateFromStream(is));
        OCIO_CHECK_NO_THROW(config->validate());

        std::stringstream ss;
        OCIO_CHECK_NO_THROW(ss << *config.get());
        OCIO_CHECK_EQUAL(ss.str(), str);
    }

    {
        const std::string strEnd =
            "    from_scene_reference: !<RangeTransform> {min_in_value: 0, min_out_value: 0, "
            "style: noClamp}\n";
        const std::string str = PROFILE_V2_START + strEnd;

        std::istringstream is;
        is.str(str);

        OCIO::ConstConfigRcPtr config;
        OCIO_CHECK_NO_THROW(config = OCIO::Config::CreateFromStream(is));
        OCIO_CHECK_THROW_WHAT(config->validate(), OCIO::Exception,
                              "non clamping range must have min and max values defined");
    }

    {
        const std::string strEnd =
            "    from_scene_reference: !<RangeTransform> {min_in_value: 0, max_in_value: 1, "
            "min_out_value: 0, max_out_value: 1, style: noClamp, direction: inverse}\n";
        const std::string str = PROFILE_V2_START + strEnd;

        std::istringstream is;
        is.str(str);

        OCIO::ConstConfigRcPtr config;
        OCIO_CHECK_NO_THROW(config = OCIO::Config::CreateFromStream(is));
        OCIO_CHECK_NO_THROW(config->validate());

        std::stringstream ss;
        OCIO_CHECK_NO_THROW(ss << *config.get());
        OCIO_CHECK_EQUAL(ss.str(), str);
    }

    {
        // Test Range with clamp style (i.e. default one)
        const std::string strEnd =
            "    from_scene_reference: !<RangeTransform> {min_in_value: -0.0109, "
            "max_in_value: 1.0505, min_out_value: 0.0009, max_out_value: 2.5001, "
            "direction: inverse}\n";
        const std::string str = PROFILE_V2_START + strEnd;

        std::istringstream is;
        is.str(str);

        OCIO::ConstConfigRcPtr config;
        OCIO_CHECK_NO_THROW(config = OCIO::Config::CreateFromStream(is));
        OCIO_CHECK_NO_THROW(config->validate());

        std::stringstream ss;
        OCIO_CHECK_NO_THROW(ss << *config.get());
        OCIO_CHECK_EQUAL(ss.str(), str);
    }

    {
        // Test Range with clamp style
        const std::string in_strEnd =
            "    from_scene_reference: !<RangeTransform> {min_in_value: -0.0109, "
            "max_in_value: 1.0505, min_out_value: 0.0009, max_out_value: 2.5001, "
            "style: Clamp, direction: inverse}\n";
        const std::string in_str = PROFILE_V2_START + in_strEnd;

        std::istringstream is;
        is.str(in_str);

        OCIO::ConstConfigRcPtr config;
        OCIO_CHECK_NO_THROW(config = OCIO::Config::CreateFromStream(is));
        OCIO_CHECK_NO_THROW(config->validate());

        // Clamp style is not saved
        const std::string out_strEnd =
            "    from_scene_reference: !<RangeTransform> {min_in_value: -0.0109, "
            "max_in_value: 1.0505, min_out_value: 0.0009, max_out_value: 2.5001, "
            "direction: inverse}\n";
        const std::string out_str = PROFILE_V2_START + out_strEnd;

        std::stringstream ss;
        OCIO_CHECK_NO_THROW(ss << *config.get());
        OCIO_CHECK_EQUAL(ss.str(), out_str);
    }

    {
        const std::string strEnd =
            "    from_scene_reference: !<RangeTransform> "
            "{min_in_value: 0, max_out_value: 1}\n";
        const std::string str = PROFILE_V2_START + strEnd;

        std::istringstream is;
        is.str(str);
        OCIO::ConstConfigRcPtr config;
        OCIO_CHECK_NO_THROW(config = OCIO::Config::CreateFromStream(is));
        OCIO_CHECK_THROW_WHAT(config->validate(), 
                              OCIO::Exception, 
                              "must be both set or both missing");

        std::stringstream ss;
        OCIO_CHECK_NO_THROW(ss << *config.get());
        OCIO_CHECK_EQUAL(ss.str(), str);
    }

    {
        // max_in_value has an illegal second number.
        const std::string strEndFail =
            "    from_scene_reference: !<RangeTransform> {min_in_value: -0.01, "
            "max_in_value: 1.05  10, min_out_value: 0.0009, max_out_value: 2.5}\n";
        const std::string strEnd =
            "    from_scene_reference: !<RangeTransform> {min_in_value: -0.01, "
            "max_in_value: 1.05, min_out_value: 0.0009, max_out_value: 2.5}\n";

        const std::string str = PROFILE_V2 + SIMPLE_PROFILE_A + SIMPLE_PROFILE_B_V2 + strEndFail;
        const std::string strSaved = PROFILE_V2_START + strEnd;

        std::istringstream is;
        is.str(str);
        OCIO::ConstConfigRcPtr config;
        OCIO_CHECK_THROW_WHAT(OCIO::Config::CreateFromStream(is),
                              OCIO::Exception, "parsing double failed");

        is.str(strSaved);
        OCIO_CHECK_NO_THROW(config = OCIO::Config::CreateFromStream(is));
        OCIO_CHECK_NO_THROW(config->validate());

        // Re-serialize and test that it matches the expected text.
        std::stringstream ss;
        OCIO_CHECK_NO_THROW(ss << *config.get());
        OCIO_CHECK_EQUAL(ss.str(), strSaved);
    }

    {
        // max_in_value & max_out_value have no value, they will not be defined.
        const std::string strEnd =
            "    from_scene_reference: !<RangeTransform> {min_in_value: -0.01, "
            "max_in_value: , min_out_value: -0.01, max_out_value: }\n";
        const std::string strEndSaved =
            "    from_scene_reference: !<RangeTransform> {min_in_value: -0.01, "
            "min_out_value: -0.01}\n";
        const std::string str = PROFILE_V2 + SIMPLE_PROFILE_A + SIMPLE_PROFILE_B_V2 + strEnd;
        const std::string strSaved = PROFILE_V2_START + strEndSaved;

        std::istringstream is;
        is.str(str);
        OCIO::ConstConfigRcPtr config;
        OCIO_CHECK_NO_THROW(config = OCIO::Config::CreateFromStream(is));
        OCIO_CHECK_NO_THROW(config->validate());

        // Re-serialize and test that it matches the expected text.
        std::stringstream ss;
        OCIO_CHECK_NO_THROW(ss << *config.get());
        OCIO_CHECK_EQUAL(ss.str(), strSaved);
    }

    {
        const std::string strEnd =
            "    from_scene_reference: !<RangeTransform> "
            "{min_in_value: 0.12345678901234, max_out_value: 1.23456789012345}\n";
        const std::string str = PROFILE_V2_START + strEnd;

        std::istringstream is;
        is.str(str);
        OCIO::ConstConfigRcPtr config;
        OCIO_CHECK_NO_THROW(config = OCIO::Config::CreateFromStream(is));
        OCIO_CHECK_THROW_WHAT(config->validate(),
            OCIO::Exception,
            "must be both set or both missing");

        std::stringstream ss;
        OCIO_CHECK_NO_THROW(ss << *config.get());
        OCIO_CHECK_EQUAL(ss.str(), str);
    }

    {
        const std::string strEnd =
            "    from_scene_reference: !<RangeTransform> {min_in_value: -0.01, "
            "max_in_value: 1.05, min_out_value: 0.0009, max_out_value: 2.5}\n";
        const std::string str = PROFILE_V2_START + strEnd;

        std::istringstream is;
        is.str(str);
        OCIO::ConstConfigRcPtr config;
        OCIO_CHECK_NO_THROW(config = OCIO::Config::CreateFromStream(is));
        OCIO_CHECK_NO_THROW(config->validate());

        // Re-serialize and test that it matches the original text.
        std::stringstream ss;
        OCIO_CHECK_NO_THROW(ss << *config.get());
        OCIO_CHECK_EQUAL(ss.str(), str);
    }

    {
        const std::string strEnd =
            "    from_scene_reference: !<RangeTransform> {min_out_value: 0.0009, "
            "max_out_value: 2.5}\n";
        const std::string str = PROFILE_V2_START + strEnd;

        std::istringstream is;
        is.str(str);
        OCIO::ConstConfigRcPtr config;
        OCIO_CHECK_NO_THROW(config = OCIO::Config::CreateFromStream(is));
        OCIO_CHECK_THROW_WHAT(config->validate(),
                              OCIO::Exception,
                              "must be both set or both missing");

        std::stringstream ss;
        OCIO_CHECK_NO_THROW(ss << *config.get());
        OCIO_CHECK_EQUAL(ss.str(), str);
    }

    {
        const std::string strEnd =
            "    from_scene_reference: !<GroupTransform>\n"
            "      children:\n"
            "        - !<RangeTransform> {min_in_value: -0.01, max_in_value: 1.05, "
            "min_out_value: 0.0009, max_out_value: 2.5}\n"
            "        - !<RangeTransform> {min_out_value: 0.0009, max_out_value: 2.1}\n"
            "        - !<RangeTransform> {min_out_value: 0.1, max_out_value: 0.9}\n";
        const std::string str = PROFILE_V2_START + strEnd;

        std::istringstream is;
        is.str(str);
        OCIO::ConstConfigRcPtr config;
        OCIO_CHECK_NO_THROW(config = OCIO::Config::CreateFromStream(is));
        OCIO_CHECK_THROW_WHAT(config->validate(),
                              OCIO::Exception,
                              "must be both set or both missing");

        // Re-serialize and test that it matches the original text.
        std::stringstream ss;
        OCIO_CHECK_NO_THROW(ss << *config.get());
        OCIO_CHECK_EQUAL(ss.str(), str);
    }

    // Some faulty cases

    {
        const std::string strEnd =
            "    from_scene_reference: !<GroupTransform>\n"
            "      children:\n"
            // missing { (and mInValue is wrong -> that's a warning)
            "        - !<RangeTransform> mInValue: -0.01, max_in_value: 1.05, "
            "min_out_value: 0.0009, max_out_value: 2.5}\n";
        const std::string str = PROFILE_V2_START + strEnd;

        std::istringstream is;
        is.str(str);
        OCIO_CHECK_THROW_WHAT(OCIO::Config::CreateFromStream(is),
                              OCIO::Exception,
                              "Loading the OCIO profile failed");
    }

    {
        const std::string strEnd =
            // The comma is missing after the min_in_value value.
            "    from_scene_reference: !<RangeTransform> {min_in_value: -0.01 "
            "max_in_value: 1.05, min_out_value: 0.0009, max_out_value: 2.5}\n";
        const std::string str = PROFILE_V2_START + strEnd;

        std::istringstream is;
        is.str(str);
        OCIO_CHECK_THROW_WHAT(OCIO::Config::CreateFromStream(is),
                              OCIO::Exception,
                              "Loading the OCIO profile failed");
    }

    {
        const std::string strEnd =
            "    from_scene_reference: !<RangeTransform> {min_in_value: -0.01, "
            // The comma is missing between the min_out_value value and
            // the max_out_value tag.
            "max_in_value: 1.05, min_out_value: 0.0009maxOutValue: 2.5}\n";
        const std::string str = PROFILE_V2_START + strEnd;

        std::istringstream is;
        is.str(str);
        OCIO_CHECK_THROW_WHAT(OCIO::Config::CreateFromStream(is),
                              OCIO::Exception,
                              "Loading the OCIO profile failed");
    }
}

OCIO_ADD_TEST(Config, exponent_serialization)  
{
    const std::string SIMPLE_PROFILE_V1 = PROFILE_V1 + SIMPLE_PROFILE_A + SIMPLE_PROFILE_B_V1;
    {
        const std::string strEnd = 
            "    from_reference: !<ExponentTransform> " 
            "{value: [1.101, 1.202, 1.303, 1.404]}\n";  
        const std::string str = SIMPLE_PROFILE_V1 + strEnd;

        std::istringstream is;
        is.str(str);
        OCIO::ConstConfigRcPtr config;
        OCIO_CHECK_NO_THROW(config = OCIO::Config::CreateFromStream(is));
        OCIO_CHECK_NO_THROW(config->validate());

        std::stringstream ss;  
        OCIO_CHECK_NO_THROW(ss << *config.get());    
        OCIO_CHECK_EQUAL(ss.str(), str);    
    }

    // If R==G==B and A==1, and the version is > 1, it is serialized using a more compact syntax.
    {
        const std::string strEnd =
            "    from_scene_reference: !<ExponentTransform> "
            "{value: 1.101}\n";
        const std::string str = PROFILE_V2_START + strEnd;

        std::istringstream is;
        is.str(str);
        OCIO::ConstConfigRcPtr config;
        OCIO_CHECK_NO_THROW(config = OCIO::Config::CreateFromStream(is));
        OCIO_CHECK_NO_THROW(config->validate());

        std::stringstream ss;
        OCIO_CHECK_NO_THROW(ss << *config.get());
        OCIO_CHECK_EQUAL(ss.str(), str);
    }

    // If version==1, then write all values for compatibility with the v1 library.
    {
        const std::string strEnd =
            "    from_reference: !<ExponentTransform> "
            "{value: [1.101, 1.101, 1.101, 1]}\n";
        const std::string str = SIMPLE_PROFILE_V1 + strEnd;

        std::istringstream is;
        is.str(str);
        OCIO::ConstConfigRcPtr config;
        OCIO_CHECK_NO_THROW(config = OCIO::Config::CreateFromStream(is));
        OCIO_CHECK_NO_THROW(config->validate());

        std::stringstream ss;
        OCIO_CHECK_NO_THROW(ss << *config.get());
        OCIO_CHECK_EQUAL(ss.str(), str);
    }

     {
        const std::string strEnd =  
            "    from_reference: !<ExponentTransform> " 
            "{value: [1.101, 1.202, 1.303, 1.404], direction: inverse}\n";  
        const std::string str = SIMPLE_PROFILE_V1 + strEnd;

        std::istringstream is;
        is.str(str); 
        OCIO::ConstConfigRcPtr config;
        OCIO_CHECK_NO_THROW(config = OCIO::Config::CreateFromStream(is));
        OCIO_CHECK_NO_THROW(config->validate());

        std::stringstream ss;  
        OCIO_CHECK_NO_THROW(ss << *config.get());    
        OCIO_CHECK_EQUAL(ss.str(), str);    
    }

     {
         const std::string strEnd =
             "    from_scene_reference: !<ExponentTransform> "
             "{value: [1.101, 1.202, 1.303, 1.404], style: mirror, direction: inverse}\n";
         const std::string str = PROFILE_V2_START + strEnd;

         std::istringstream is;
         is.str(str);
         OCIO::ConstConfigRcPtr config;
         OCIO_CHECK_NO_THROW(config = OCIO::Config::CreateFromStream(is));
         OCIO_CHECK_NO_THROW(config->validate());

         std::stringstream ss;
         OCIO_CHECK_NO_THROW(ss << *config.get());
         OCIO_CHECK_EQUAL(ss.str(), str);
     }

     {
         const std::string strEnd =
             "    from_scene_reference: !<ExponentTransform> "
             "{value: [1.101, 1.202, 1.303, 1.404], style: pass_thru, direction: inverse}\n";
         const std::string str = PROFILE_V2_START + strEnd;

         std::istringstream is;
         is.str(str);
         OCIO::ConstConfigRcPtr config;
         OCIO_CHECK_NO_THROW(config = OCIO::Config::CreateFromStream(is));
         OCIO_CHECK_NO_THROW(config->validate());

         std::stringstream ss;
         OCIO_CHECK_NO_THROW(ss << *config.get());
         OCIO_CHECK_EQUAL(ss.str(), str);
     }

    // Errors

    {
        // Some gamma values are missing.
        const std::string strEnd =
            "    from_reference: !<ExponentTransform> "
            "{value: [1.1, 1.2, 1.3]}\n";
        const std::string str = SIMPLE_PROFILE_V1 + strEnd;

        std::istringstream is;
        is.str(str);
        OCIO_CHECK_THROW_WHAT(OCIO::Config::CreateFromStream(is),
                              OCIO::Exception,
                              "'value' values must be 4 floats. Found '3'");
    }

    {
        // Wrong style.
        const std::string strEnd =
            "    from_reference: !<ExponentTransform> "
            "{value: [1.101, 1.202, 1.303, 1.404], style: wrong,}\n";
        const std::string str = SIMPLE_PROFILE_V1 + strEnd;

        std::istringstream is;
        is.str(str);
        OCIO_CHECK_THROW_WHAT(OCIO::Config::CreateFromStream(is),
                              OCIO::Exception,
                              "Unknown exponent style");
    }
}

OCIO_ADD_TEST(Config, exponent_with_linear_serialization)
{
    {
        const std::string strEnd =
            "    from_scene_reference: !<ExponentWithLinearTransform> "
            "{gamma: [1.1, 1.2, 1.3, 1.4], offset: [0.101, 0.102, 0.103, 0.1]}\n";
        const std::string str = PROFILE_V2_START + strEnd;

        std::istringstream is;
        is.str(str);
        OCIO::ConstConfigRcPtr config;
        OCIO_CHECK_NO_THROW(config = OCIO::Config::CreateFromStream(is));
        OCIO_CHECK_NO_THROW(config->validate());

        std::stringstream ss;
        OCIO_CHECK_NO_THROW(ss << *config.get());
        OCIO_CHECK_EQUAL(ss.str(), str);
    }

    {
        const std::string strEnd =
            "    from_scene_reference: !<ExponentWithLinearTransform> "
            "{gamma: [1.1, 1.2, 1.3, 1.4], offset: [0.101, 0.102, 0.103, 0.1], style: mirror}\n";
        const std::string str = PROFILE_V2_START + strEnd;

        std::istringstream is;
        is.str(str);
        OCIO::ConstConfigRcPtr config;
        OCIO_CHECK_NO_THROW(config = OCIO::Config::CreateFromStream(is));
        OCIO_CHECK_NO_THROW(config->validate());

        std::stringstream ss;
        OCIO_CHECK_NO_THROW(ss << *config.get());
        OCIO_CHECK_EQUAL(ss.str(), str);
    }

    {
        const std::string strEnd =
            "    from_scene_reference: !<ExponentWithLinearTransform> "
            "{gamma: [1.1, 1.2, 1.3, 1.4], offset: [0.101, 0.102, 0.103, 0.1], "
            "direction: inverse}\n";
        const std::string str = PROFILE_V2_START + strEnd;

        std::istringstream is;
        is.str(str);
        OCIO::ConstConfigRcPtr config;
        OCIO_CHECK_NO_THROW(config = OCIO::Config::CreateFromStream(is));
        OCIO_CHECK_NO_THROW(config->validate());

        std::stringstream ss;
        OCIO_CHECK_NO_THROW(ss << *config.get());
        OCIO_CHECK_EQUAL(ss.str().size(), str.size());
        OCIO_CHECK_EQUAL(ss.str(), str);
    }

    {
        const std::string strEnd =
            "    from_scene_reference: !<ExponentWithLinearTransform> "
            "{gamma: [1.1, 1.2, 1.3, 1.4], offset: [0.101, 0.102, 0.103, 0.1], style: mirror, "
            "direction: inverse}\n";
        const std::string str = PROFILE_V2_START + strEnd;

        std::istringstream is;
        is.str(str);
        OCIO::ConstConfigRcPtr config;
        OCIO_CHECK_NO_THROW(config = OCIO::Config::CreateFromStream(is));
        OCIO_CHECK_NO_THROW(config->validate());

        std::stringstream ss;
        OCIO_CHECK_NO_THROW(ss << *config.get());
        OCIO_CHECK_EQUAL(ss.str(), str);
    }

    {
        const std::string strEnd =
            "    from_scene_reference: !<ExponentWithLinearTransform> "
            "{gamma: 1.1, offset: 0.101, "
            "direction: inverse}\n";
        const std::string str = PROFILE_V2_START + strEnd;

        std::istringstream is;
        is.str(str);
        OCIO::ConstConfigRcPtr config;
        OCIO_CHECK_NO_THROW(config = OCIO::Config::CreateFromStream(is));
        OCIO_CHECK_NO_THROW(config->validate());

        std::stringstream ss;
        OCIO_CHECK_NO_THROW(ss << *config.get());
        OCIO_CHECK_EQUAL(ss.str().size(), str.size());
        OCIO_CHECK_EQUAL(ss.str(), str);
    }

    // Errors

    {
        const std::string strEnd =
            "    from_scene_reference: !<ExponentWithLinearTransform> {}\n";
        const std::string str = PROFILE_V2_START + strEnd;

        std::istringstream is;
        is.str(str);
        OCIO::ConstConfigRcPtr config;
        OCIO_CHECK_THROW_WHAT(config = OCIO::Config::CreateFromStream(is),
                              OCIO::Exception,
                              "ExponentWithLinear parse error, gamma and offset fields are missing");
    }

    {
        // Offset values are missing.
        const std::string strEnd =
            "    from_scene_reference: !<ExponentWithLinearTransform> "
            "{gamma: [1.1, 1.2, 1.3, 1.4]}\n";
        const std::string str = PROFILE_V2_START + strEnd;

        std::istringstream is;
        is.str(str);
        OCIO::ConstConfigRcPtr config;
        OCIO_CHECK_THROW_WHAT(config = OCIO::Config::CreateFromStream(is),
                              OCIO::Exception,
                              "ExponentWithLinear parse error, offset field is missing");
    }

    {
        // Gamma values are missing.
        const std::string strEnd =
            "    from_scene_reference: !<ExponentWithLinearTransform> "
            "{offset: [1.1, 1.2, 1.3, 1.4]}\n";
        const std::string str = PROFILE_V2_START + strEnd;

        std::istringstream is;
        is.str(str);
        OCIO::ConstConfigRcPtr config;
        OCIO_CHECK_THROW_WHAT(config = OCIO::Config::CreateFromStream(is),
                              OCIO::Exception,
                              "ExponentWithLinear parse error, gamma field is missing");
    }

    {
        // Some gamma values are missing.
        const std::string strEnd =
            "    from_scene_reference: !<ExponentWithLinearTransform> "
            "{gamma: [1.1, 1.2, 1.3]}\n";
        const std::string str = PROFILE_V2_START + strEnd;

        std::istringstream is;
        is.str(str);
        OCIO::ConstConfigRcPtr config;
        OCIO_CHECK_THROW_WHAT(config = OCIO::Config::CreateFromStream(is),
                              OCIO::Exception,
                              "ExponentWithLinear parse error, gamma field must be 4 floats");
    }
    {
        // Some offset values are missing.
        const std::string strEnd =
            "    from_scene_reference: !<ExponentWithLinearTransform> "
            "{gamma: [1.1, 1.2, 1.3, 1.4], offset: [0.101, 0.102]}\n";
        const std::string str = PROFILE_V2_START + strEnd;

        std::istringstream is;
        is.str(str);
        OCIO::ConstConfigRcPtr config;
        OCIO_CHECK_THROW_WHAT(config = OCIO::Config::CreateFromStream(is),
                              OCIO::Exception,
                              "ExponentWithLinear parse error, offset field must be 4 floats");
    }

    {
        const std::string strEnd =
            "    from_scene_reference: !<ExponentWithLinearTransform> "
            "{gamma: [1.1, 1.2, 1.3, 1.4], offset: [0.101, 0.102, 0.103, 0.1], "
            "direction: inverse, style: pass_thru}\n";
        const std::string str = PROFILE_V2_START + strEnd;

        std::istringstream is;
        is.str(str);
        OCIO_CHECK_THROW_WHAT(OCIO::Config::CreateFromStream(is), OCIO::Exception,
                              "Pass thru negative extrapolation is not valid for MonCurve");
    }
}

OCIO_ADD_TEST(Config, exponent_vs_config_version)
{
    // The config i.e. SIMPLE_PROFILE is a version 2.

    std::istringstream is;
    OCIO::ConstConfigRcPtr config;
    OCIO::ConstProcessorRcPtr processor;

    // OCIO config file version == 1  and exponent == 1

    const std::string strEnd =
        "    from_reference: !<ExponentTransform> {value: [1, 1, 1, 1]}\n";
    const std::string str = PROFILE_V1 + SIMPLE_PROFILE_A + SIMPLE_PROFILE_B_V1 + strEnd;

    is.str(str);
    OCIO_CHECK_NO_THROW(config = OCIO::Config::CreateFromStream(is));
    OCIO_CHECK_NO_THROW(config->validate());

    OCIO_CHECK_NO_THROW(processor = config->getProcessor("raw", "lnh"));

    OCIO::ConstCPUProcessorRcPtr cpuProcessor;
    OCIO_CHECK_NO_THROW(cpuProcessor = processor->getDefaultCPUProcessor());

    float img1[4] = { -0.5f, 0.0f, 1.0f, 1.0f };
    OCIO_CHECK_NO_THROW(cpuProcessor->applyRGBA(img1));

    OCIO_CHECK_EQUAL(img1[0], -0.5f);
    OCIO_CHECK_EQUAL(img1[1],  0.0f);
    OCIO_CHECK_EQUAL(img1[2],  1.0f);
    OCIO_CHECK_EQUAL(img1[3],  1.0f);

    // OCIO config file version == 1  and exponent != 1

    const std::string strEnd2 =
        "    from_reference: !<ExponentTransform> {value: [2, 2, 2, 1]}\n";
    const std::string str2 = PROFILE_V1 + SIMPLE_PROFILE_A + SIMPLE_PROFILE_B_V1 + strEnd2;

    is.str(str2);
    OCIO_CHECK_NO_THROW(config = OCIO::Config::CreateFromStream(is));
    OCIO_CHECK_NO_THROW(config->validate());

    OCIO_CHECK_NO_THROW(processor = config->getProcessor("raw", "lnh"));
    OCIO_CHECK_NO_THROW(cpuProcessor = processor->getDefaultCPUProcessor());

    float img2[4] = { -0.5f, 0.0f, 1.0f, 1.0f };
    OCIO_CHECK_NO_THROW(cpuProcessor->applyRGBA(img2));

    OCIO_CHECK_EQUAL(img2[0],  0.0f);
    OCIO_CHECK_EQUAL(img2[1],  0.0f);
    OCIO_CHECK_EQUAL(img2[2],  1.0f);
    OCIO_CHECK_EQUAL(img2[3],  1.0f);

    // OCIO config file version > 1  and exponent == 1

    std::string str3 = PROFILE_V2_START + strEnd;
    is.str(str3);
    OCIO_CHECK_NO_THROW(config = OCIO::Config::CreateFromStream(is));
    OCIO_CHECK_NO_THROW(config->validate());

    OCIO_CHECK_NO_THROW(processor = config->getProcessor("raw", "lnh"));
    OCIO_CHECK_NO_THROW(cpuProcessor = processor->getDefaultCPUProcessor());

    float img3[4] = { -0.5f, 0.0f, 1.0f, 1.0f };
    OCIO_CHECK_NO_THROW(cpuProcessor->applyRGBA(img3));

    OCIO_CHECK_EQUAL(img3[0], 0.0f);
    OCIO_CHECK_EQUAL(img3[1], 0.0f);
    OCIO_CHECK_CLOSE(img3[2], 1.0f, 2e-5f); // Because of SSE optimizations.
    OCIO_CHECK_CLOSE(img3[3], 1.0f, 2e-5f); // Because of SSE optimizations.

    // OCIO config file version > 1  and exponent != 1

    std::string str4 = PROFILE_V2_START + strEnd2;
    is.str(str4);
    OCIO_CHECK_NO_THROW(config = OCIO::Config::CreateFromStream(is));
    OCIO_CHECK_NO_THROW(config->validate());

    OCIO_CHECK_NO_THROW(processor = config->getProcessor("raw", "lnh"));
    OCIO_CHECK_NO_THROW(cpuProcessor = processor->getDefaultCPUProcessor());

    float img4[4] = { -0.5f, 0.0f, 1.0f, 1.0f };
    OCIO_CHECK_NO_THROW(cpuProcessor->applyRGBA(img4));

    OCIO_CHECK_EQUAL(img4[0], 0.0f);
    OCIO_CHECK_EQUAL(img4[1], 0.0f);
    OCIO_CHECK_CLOSE(img4[2], 1.0f, 3e-5f); // Because of SSE optimizations.
    OCIO_CHECK_CLOSE(img4[3], 1.0f, 2e-5f); // Because of SSE optimizations.
}

OCIO_ADD_TEST(Config, categories)
{
    static const std::string MY_OCIO_CONFIG =
        "ocio_profile_version: 2\n"
        "\n"
        "environment:\n"
        "  {}\n"
        "search_path: luts\n"
        "strictparsing: true\n"
        "luma: [0.2126, 0.7152, 0.0722]\n"
        "\n"
        "roles:\n"
        "  default: raw1\n"
        "  scene_linear: raw1\n"
        "\n"
        "file_rules:\n"
        "  - !<Rule> {name: Default, colorspace: default}\n"
        "\n"
        "displays:\n"
        "  sRGB:\n"
        "    - !<View> {name: Raw, colorspace: raw1}\n"
        "\n"
        "active_displays: []\n"
        "active_views: []\n"
        "\n"
        "colorspaces:\n"
        "  - !<ColorSpace>\n"
        "    name: raw1\n"
        "    family: \"\"\n"
        "    equalitygroup: \"\"\n"
        "    bitdepth: unknown\n"
        "    isdata: false\n"
        "    categories: [rendering, linear]\n"
        "    encoding: scene-linear\n"
        "    allocation: uniform\n"
        "    allocationvars: [-0.125, 1.125]\n"
        "\n"
        "  - !<ColorSpace>\n"
        "    name: raw2\n"
        "    family: \"\"\n"
        "    equalitygroup: \"\"\n"
        "    bitdepth: unknown\n"
        "    isdata: false\n"
        "    categories: [rendering]\n"
        "    encoding: data\n"
        "    allocation: uniform\n"
        "    allocationvars: [-0.125, 1.125]\n";

    std::istringstream is;
    is.str(MY_OCIO_CONFIG);

    OCIO::ConstConfigRcPtr config;
    OCIO_CHECK_NO_THROW(config = OCIO::Config::CreateFromStream(is));
    OCIO_CHECK_NO_THROW(config->validate());

    // Test the serialization & deserialization.

    std::stringstream ss;
    OCIO_CHECK_NO_THROW(ss << *config.get());
    OCIO_CHECK_EQUAL(ss.str(), MY_OCIO_CONFIG);

    // Test the config content.

    OCIO::ColorSpaceSetRcPtr css = config->getColorSpaces(nullptr);
    OCIO_CHECK_EQUAL(css->getNumColorSpaces(), 2);
    OCIO::ConstColorSpaceRcPtr cs = css->getColorSpaceByIndex(0);
    OCIO_CHECK_EQUAL(cs->getNumCategories(), 2);
    OCIO_CHECK_EQUAL(std::string(cs->getCategory(0)), std::string("rendering"));
    OCIO_CHECK_EQUAL(std::string(cs->getCategory(1)), std::string("linear"));

    css = config->getColorSpaces("linear");
    OCIO_CHECK_EQUAL(css->getNumColorSpaces(), 1);
    cs = css->getColorSpaceByIndex(0);
    OCIO_CHECK_EQUAL(cs->getNumCategories(), 2);
    OCIO_CHECK_EQUAL(std::string(cs->getCategory(0)), std::string("rendering"));
    OCIO_CHECK_EQUAL(std::string(cs->getCategory(1)), std::string("linear"));

    css = config->getColorSpaces("rendering");
    OCIO_CHECK_EQUAL(css->getNumColorSpaces(), 2);

    OCIO_CHECK_EQUAL(config->getNumColorSpaces(), 2);
    OCIO_CHECK_EQUAL(std::string(config->getColorSpaceNameByIndex(0)), std::string("raw1"));
    OCIO_CHECK_EQUAL(std::string(config->getColorSpaceNameByIndex(1)), std::string("raw2"));
    OCIO_CHECK_EQUAL(config->getIndexForColorSpace("raw1"), 0);
    OCIO_CHECK_EQUAL(config->getIndexForColorSpace("raw2"), 1);
    cs = config->getColorSpace("raw1");
    OCIO_CHECK_EQUAL(std::string(cs->getName()), std::string("raw1"));
    OCIO_CHECK_EQUAL(std::string(cs->getEncoding()), std::string("scene-linear"));
    cs = config->getColorSpace("raw2");
    OCIO_CHECK_EQUAL(std::string(cs->getName()), std::string("raw2"));
    OCIO_CHECK_EQUAL(std::string(cs->getEncoding()), std::string("data"));
}

OCIO_ADD_TEST(Config, display)
{
    // Guard to automatically unset the env. variable.
    struct Guard
    {
        Guard() = default;
        ~Guard()
        {
            OCIO::Platform::Unsetenv(OCIO::OCIO_ACTIVE_DISPLAYS_ENVVAR);
        }
    } guard;


    static const std::string SIMPLE_PROFILE_HEADER =
        "ocio_profile_version: 2\n"
        "\n"
        "environment:\n"
        "  {}\n"
        "search_path: luts\n"
        "strictparsing: true\n"
        "luma: [0.2126, 0.7152, 0.0722]\n"
        "\n"
        "roles:\n"
        "  default: raw\n"
        "  scene_linear: lnh\n"
        "\n"
        "file_rules:\n"
        "  - !<Rule> {name: Default, colorspace: default}\n"
        "\n"
        "displays:\n"
        "  sRGB_2:\n"
        "    - !<View> {name: Raw, colorspace: raw}\n"
        "  sRGB_F:\n"
        "    - !<View> {name: Raw, colorspace: raw}\n"
        "  sRGB_1:\n"
        "    - !<View> {name: Raw, colorspace: raw}\n"
        "  sRGB_3:\n"
        "    - !<View> {name: Raw, colorspace: raw}\n"
        "  sRGB_B:\n"
        "    - !<View> {name: Raw, colorspace: raw}\n"
        "  sRGB_A:\n"
        "    - !<View> {name: Raw, colorspace: raw}\n"
        "\n";

    static const std::string SIMPLE_PROFILE_FOOTER =
        "\n"
        "colorspaces:\n"
        "  - !<ColorSpace>\n"
        "    name: raw\n"
        "    family: \"\"\n"
        "    equalitygroup: \"\"\n"
        "    bitdepth: unknown\n"
        "    isdata: false\n"
        "    allocation: uniform\n"
        "\n"
        "  - !<ColorSpace>\n"
        "    name: lnh\n"
        "    family: \"\"\n"
        "    equalitygroup: \"\"\n"
        "    bitdepth: unknown\n"
        "    isdata: false\n"
        "    allocation: uniform\n";

    {
        const std::string myProfile = 
            SIMPLE_PROFILE_HEADER
            +
            "active_displays: []\n"
            "active_views: []\n"
            + SIMPLE_PROFILE_FOOTER;

        std::istringstream is(myProfile);
        OCIO::ConstConfigRcPtr config;
        OCIO_CHECK_NO_THROW(config = OCIO::Config::CreateFromStream(is));
        OCIO_CHECK_NO_THROW(config->validate());

        OCIO_REQUIRE_EQUAL(config->getNumDisplays(), 6);
        OCIO_CHECK_EQUAL(std::string(config->getDisplay(0)), std::string("sRGB_2"));
        OCIO_CHECK_EQUAL(std::string(config->getDisplay(1)), std::string("sRGB_F"));
        OCIO_CHECK_EQUAL(std::string(config->getDisplay(2)), std::string("sRGB_1"));
        OCIO_CHECK_EQUAL(std::string(config->getDisplay(3)), std::string("sRGB_3"));
        OCIO_CHECK_EQUAL(std::string(config->getDisplay(4)), std::string("sRGB_B"));
        OCIO_CHECK_EQUAL(std::string(config->getDisplay(5)), std::string("sRGB_A"));
        OCIO_CHECK_EQUAL(std::string(config->getDefaultDisplay()), "sRGB_2");

        std::stringstream ss;
        OCIO_CHECK_NO_THROW(ss << *config.get());
        OCIO_CHECK_EQUAL(ss.str(), myProfile);
    }

    {
        const std::string myProfile = 
            SIMPLE_PROFILE_HEADER
            +
            "active_displays: [sRGB_1]\n"
            "active_views: []\n"
            + SIMPLE_PROFILE_FOOTER;

        std::istringstream is(myProfile);
        OCIO::ConstConfigRcPtr config;
        OCIO_CHECK_NO_THROW(config = OCIO::Config::CreateFromStream(is));
        OCIO_CHECK_NO_THROW(config->validate());

        OCIO_REQUIRE_EQUAL(config->getNumDisplays(), 1);
        OCIO_CHECK_EQUAL(std::string(config->getDisplay(0)), std::string("sRGB_1"));
        OCIO_CHECK_EQUAL(std::string(config->getDefaultDisplay()), "sRGB_1");

        OCIO_REQUIRE_EQUAL(config->getNumDisplaysAll(), 6);

        // Test that all displays are saved.
        std::stringstream ss;
        ss << *config.get();
        OCIO_CHECK_EQUAL(ss.str(), myProfile);
    }

    {
        const std::string myProfile = 
            SIMPLE_PROFILE_HEADER
            +
            "active_displays: [sRGB_2, sRGB_1]\n"
            "active_views: []\n"
            + SIMPLE_PROFILE_FOOTER;

        std::istringstream is(myProfile);
        OCIO::ConstConfigRcPtr config;
        OCIO_CHECK_NO_THROW(config = OCIO::Config::CreateFromStream(is));

        OCIO_REQUIRE_EQUAL(config->getNumDisplays(), 2);
        OCIO_CHECK_EQUAL(std::string(config->getDisplay(0)), std::string("sRGB_2"));
        OCIO_CHECK_EQUAL(std::string(config->getDisplay(1)), std::string("sRGB_1"));
        OCIO_CHECK_EQUAL(std::string(config->getDefaultDisplay()), "sRGB_2");
    }

    {
        const std::string myProfile = 
            SIMPLE_PROFILE_HEADER
            +
            "active_displays: []\n"
            "active_views: []\n"
            + SIMPLE_PROFILE_FOOTER;

        OCIO::Platform::Setenv(OCIO::OCIO_ACTIVE_DISPLAYS_ENVVAR, " sRGB_3, sRGB_2");

        std::istringstream is(myProfile);
        OCIO::ConstConfigRcPtr config;
        OCIO_CHECK_NO_THROW(config = OCIO::Config::CreateFromStream(is));
        OCIO_CHECK_NO_THROW(config->validate());

        OCIO_REQUIRE_EQUAL(config->getNumDisplays(), 2);
        OCIO_CHECK_EQUAL(std::string(config->getDisplay(0)), std::string("sRGB_3"));
        OCIO_CHECK_EQUAL(std::string(config->getDisplay(1)), std::string("sRGB_2"));
        OCIO_CHECK_EQUAL(std::string(config->getDefaultDisplay()), "sRGB_3");
    }

    {
        const std::string myProfile = 
            SIMPLE_PROFILE_HEADER
            +
            "active_displays: [sRGB_2, sRGB_1]\n"
            "active_views: []\n"
            + SIMPLE_PROFILE_FOOTER;

        OCIO::Platform::Setenv(OCIO::OCIO_ACTIVE_DISPLAYS_ENVVAR, " sRGB_3, sRGB_2");

        std::istringstream is(myProfile);
        OCIO::ConstConfigRcPtr config;
        OCIO_CHECK_NO_THROW(config = OCIO::Config::CreateFromStream(is));
        OCIO_CHECK_NO_THROW(config->validate());

        OCIO_REQUIRE_EQUAL(config->getNumDisplays(), 2);
        OCIO_CHECK_EQUAL(std::string(config->getDisplay(0)), std::string("sRGB_3"));
        OCIO_CHECK_EQUAL(std::string(config->getDisplay(1)), std::string("sRGB_2"));
        OCIO_CHECK_EQUAL(std::string(config->getDefaultDisplay()), "sRGB_3");
    }

    {
        OCIO::Platform::Setenv(OCIO::OCIO_ACTIVE_DISPLAYS_ENVVAR, ""); // No value

        const std::string myProfile = 
            SIMPLE_PROFILE_HEADER
            +
            "active_displays: [sRGB_2, sRGB_1]\n"
            "active_views: []\n"
            + SIMPLE_PROFILE_FOOTER;

        std::istringstream is(myProfile);
        OCIO::ConstConfigRcPtr config;
        OCIO_CHECK_NO_THROW(config = OCIO::Config::CreateFromStream(is));
        OCIO_CHECK_NO_THROW(config->validate());

        OCIO_REQUIRE_EQUAL(config->getNumDisplays(), 2);
        OCIO_CHECK_EQUAL(std::string(config->getDisplay(0)), std::string("sRGB_2"));
        OCIO_CHECK_EQUAL(std::string(config->getDisplay(1)), std::string("sRGB_1"));
        OCIO_CHECK_EQUAL(std::string(config->getDefaultDisplay()), "sRGB_2");
    }

    {
        // No value, but misleading space.

        OCIO::Platform::Setenv(OCIO::OCIO_ACTIVE_DISPLAYS_ENVVAR, " ");

        const std::string myProfile = 
            SIMPLE_PROFILE_HEADER
            +
            "active_displays: [sRGB_2, sRGB_1]\n"
            "active_views: []\n"
            + SIMPLE_PROFILE_FOOTER;

        std::istringstream is(myProfile);
        OCIO::ConstConfigRcPtr config;
        OCIO_CHECK_NO_THROW(config = OCIO::Config::CreateFromStream(is));
        OCIO_CHECK_NO_THROW(config->validate());

        OCIO_REQUIRE_EQUAL(config->getNumDisplays(), 2);
        OCIO_CHECK_EQUAL(std::string(config->getDisplay(0)), std::string("sRGB_2"));
        OCIO_CHECK_EQUAL(std::string(config->getDisplay(1)), std::string("sRGB_1"));
        OCIO_CHECK_EQUAL(std::string(config->getDefaultDisplay()), "sRGB_2");
    }

    {
        // Test an unknown display name using the env. variable.

        OCIO::Platform::Setenv(OCIO::OCIO_ACTIVE_DISPLAYS_ENVVAR, "ABCDEF");

        const std::string myProfile = 
            SIMPLE_PROFILE_HEADER
            +
            "active_displays: [sRGB_2, sRGB_1]\n"
            "active_views: []\n"
            + SIMPLE_PROFILE_FOOTER;

        std::istringstream is(myProfile);
        OCIO::ConstConfigRcPtr config;
        OCIO_CHECK_NO_THROW(config = OCIO::Config::CreateFromStream(is));
        OCIO_CHECK_THROW_WHAT(config->validate(),
                              OCIO::Exception,
                              "The content of the env. variable for the list of active displays [ABCDEF] is invalid.");
    }

    {
        // Test an unknown display name using the env. variable.

        OCIO::Platform::Setenv(OCIO::OCIO_ACTIVE_DISPLAYS_ENVVAR, "sRGB_2, sRGB_1, ABCDEF");

        const std::string myProfile = 
            SIMPLE_PROFILE_HEADER
            +
            "active_displays: [sRGB_2, sRGB_1]\n"
            "active_views: []\n"
            + SIMPLE_PROFILE_FOOTER;

        std::istringstream is(myProfile);
        OCIO::ConstConfigRcPtr config;
        OCIO_CHECK_NO_THROW(config = OCIO::Config::CreateFromStream(is));
        OCIO_CHECK_THROW_WHAT(config->validate(),
                              OCIO::Exception,
                              "The content of the env. variable for the list of active displays"\
                              " [sRGB_2, sRGB_1, ABCDEF] contains invalid display name(s).");
    }

    {
        // Test an unknown display name in the config active displays.

        OCIO::Platform::Unsetenv(OCIO::OCIO_ACTIVE_DISPLAYS_ENVVAR); // Remove the env. variable.

        const std::string myProfile = 
            SIMPLE_PROFILE_HEADER
            +
            "active_displays: [ABCDEF]\n"
            "active_views: []\n"
            + SIMPLE_PROFILE_FOOTER;

        std::istringstream is(myProfile);
        OCIO::ConstConfigRcPtr config;
        OCIO_CHECK_NO_THROW(config = OCIO::Config::CreateFromStream(is));
        OCIO_CHECK_THROW_WHAT(config->validate(),
                              OCIO::Exception,
                              "The list of active displays [ABCDEF] from the config file is invalid.");
    }

    {
        // Test an unknown display name in the config active displays.

        OCIO::Platform::Unsetenv(OCIO::OCIO_ACTIVE_DISPLAYS_ENVVAR); // Remove the env. variable.

        const std::string myProfile = 
            SIMPLE_PROFILE_HEADER
            +
            "active_displays: [sRGB_2, sRGB_1, ABCDEF]\n"
            "active_views: []\n"
            + SIMPLE_PROFILE_FOOTER;

        std::istringstream is(myProfile);
        OCIO::ConstConfigRcPtr config;
        OCIO_CHECK_NO_THROW(config = OCIO::Config::CreateFromStream(is));
        OCIO_CHECK_THROW_WHAT(config->validate(),
                              OCIO::Exception,
                              "The list of active displays [sRGB_2, sRGB_1, ABCDEF] "\
                              "from the config file contains invalid display name(s)");
    }
}

OCIO_ADD_TEST(Config, view)
{
    // Guard to automatically unset the env. variable.
    class Guard
    {
    public:
        Guard() = default;
        ~Guard()
        {
            OCIO::Platform::Unsetenv(OCIO::OCIO_ACTIVE_VIEWS_ENVVAR);
        }
    } guard;


    static const std::string SIMPLE_PROFILE_HEADER =
        "ocio_profile_version: 1\n"
        "\n"
        "search_path: luts\n"
        "strictparsing: true\n"
        "luma: [0.2126, 0.7152, 0.0722]\n"
        "\n"
        "roles:\n"
        "  default: raw\n"
        "  scene_linear: lnh\n"
        "\n"
        "displays:\n"
        "  sRGB_1:\n"
        "    - !<View> {name: View_1, colorspace: raw}\n"
        "    - !<View> {name: View_2, colorspace: raw}\n"
        "  sRGB_2:\n"
        "    - !<View> {name: View_2, colorspace: raw}\n"
        "    - !<View> {name: View_3, colorspace: raw}\n"
        "  sRGB_3:\n"
        "    - !<View> {name: View_3, colorspace: raw}\n"
        "    - !<View> {name: View_1, colorspace: raw}\n"
        "\n";

    static const std::string SIMPLE_PROFILE_FOOTER =
        "\n"
        "colorspaces:\n"
        "  - !<ColorSpace>\n"
        "    name: raw\n"
        "    family: \"\"\n"
        "    equalitygroup: \"\"\n"
        "    bitdepth: unknown\n"
        "    isdata: false\n"
        "    allocation: uniform\n"
        "\n"
        "  - !<ColorSpace>\n"
        "    name: lnh\n"
        "    family: \"\"\n"
        "    equalitygroup: \"\"\n"
        "    bitdepth: unknown\n"
        "    isdata: false\n"
        "    allocation: uniform\n";

    {
        std::string myProfile =
            SIMPLE_PROFILE_HEADER
            +
            "active_displays: []\n"
            "active_views: []\n"
            + SIMPLE_PROFILE_FOOTER;

        std::istringstream is(myProfile);
        OCIO::ConstConfigRcPtr config;
        OCIO_CHECK_NO_THROW(config = OCIO::Config::CreateFromStream(is));
        OCIO_CHECK_EQUAL(std::string(config->getDefaultView("sRGB_1")), "View_1");
        OCIO_REQUIRE_EQUAL(config->getNumViews("sRGB_1"), 2);
        OCIO_CHECK_EQUAL(std::string(config->getView("sRGB_1", 0)), "View_1");
        OCIO_CHECK_EQUAL(std::string(config->getView("sRGB_1", 1)), "View_2");
        // Invalid index.
        OCIO_CHECK_EQUAL(std::string(config->getView("sRGB_1", 42)), "");

        OCIO_CHECK_EQUAL(std::string(config->getDefaultView("sRGB_2")), "View_2");
        OCIO_REQUIRE_EQUAL(config->getNumViews("sRGB_2"), 2);
        OCIO_CHECK_EQUAL(std::string(config->getView("sRGB_2", 0)), "View_2");
        OCIO_CHECK_EQUAL(std::string(config->getView("sRGB_2", 1)), "View_3");
        OCIO_CHECK_EQUAL(std::string(config->getDefaultView("sRGB_3")), "View_3");
        OCIO_REQUIRE_EQUAL(config->getNumViews("sRGB_3"), 2);
        OCIO_CHECK_EQUAL(std::string(config->getView("sRGB_3", 0)), "View_3");
        OCIO_CHECK_EQUAL(std::string(config->getView("sRGB_3", 1)), "View_1");

        std::stringstream ss;
        ss << *config.get();
        OCIO_CHECK_EQUAL(ss.str(), myProfile);
    }

    {
        std::string myProfile =
            SIMPLE_PROFILE_HEADER
            +
            "active_displays: []\n"
            "active_views: [View_3]\n"
            + SIMPLE_PROFILE_FOOTER;

        std::istringstream is(myProfile);
        OCIO::ConstConfigRcPtr config;
        OCIO_CHECK_NO_THROW(config = OCIO::Config::CreateFromStream(is));
        OCIO_CHECK_EQUAL(std::string(config->getDefaultView("sRGB_1")), "View_1");
        OCIO_REQUIRE_EQUAL(config->getNumViews("sRGB_1"), 2);
        OCIO_CHECK_EQUAL(std::string(config->getView("sRGB_1", 0)), "View_1");
        OCIO_CHECK_EQUAL(std::string(config->getView("sRGB_1", 1)), "View_2");
        OCIO_CHECK_EQUAL(std::string(config->getDefaultView("sRGB_2")), "View_3");
        OCIO_REQUIRE_EQUAL(config->getNumViews("sRGB_2"), 1);
        OCIO_CHECK_EQUAL(std::string(config->getView("sRGB_2", 0)), "View_3");
        OCIO_CHECK_EQUAL(std::string(config->getDefaultView("sRGB_3")), "View_3");
        OCIO_REQUIRE_EQUAL(config->getNumViews("sRGB_3"), 1);
        OCIO_CHECK_EQUAL(std::string(config->getView("sRGB_3", 0)), "View_3");

        OCIO_REQUIRE_EQUAL(config->getNumViews(OCIO::VIEW_DISPLAY_DEFINED, "sRGB_1"), 2);
        OCIO_REQUIRE_EQUAL(config->getNumViews(OCIO::VIEW_DISPLAY_DEFINED, "sRGB_2"), 2);
        OCIO_REQUIRE_EQUAL(config->getNumViews(OCIO::VIEW_DISPLAY_DEFINED, "sRGB_3"), 2);

        // Test that all views are saved.
        std::stringstream ss;
        ss << *config.get();
        OCIO_CHECK_EQUAL(ss.str(), myProfile);
    }

    {
        std::string myProfile = 
            SIMPLE_PROFILE_HEADER
            +
            "active_displays: []\n"
            "active_views: [View_3, View_2, View_1]\n"
            + SIMPLE_PROFILE_FOOTER;

        std::istringstream is(myProfile);
        OCIO::ConstConfigRcPtr config;
        OCIO_CHECK_NO_THROW(config = OCIO::Config::CreateFromStream(is));
        OCIO_CHECK_EQUAL(std::string(config->getDefaultView("sRGB_1")), "View_2");
        OCIO_REQUIRE_EQUAL(config->getNumViews("sRGB_1"), 2);
        OCIO_CHECK_EQUAL(std::string(config->getView("sRGB_1", 0)), "View_2");
        OCIO_CHECK_EQUAL(std::string(config->getView("sRGB_1", 1)), "View_1");
        OCIO_CHECK_EQUAL(std::string(config->getDefaultView("sRGB_2")), "View_3");
        OCIO_REQUIRE_EQUAL(config->getNumViews("sRGB_2"), 2);
        OCIO_CHECK_EQUAL(std::string(config->getView("sRGB_2", 0)), "View_3");
        OCIO_CHECK_EQUAL(std::string(config->getView("sRGB_2", 1)), "View_2");
        OCIO_CHECK_EQUAL(std::string(config->getDefaultView("sRGB_3")), "View_3");
        OCIO_REQUIRE_EQUAL(config->getNumViews("sRGB_3"), 2);
        OCIO_CHECK_EQUAL(std::string(config->getView("sRGB_3", 0)), "View_3");
        OCIO_CHECK_EQUAL(std::string(config->getView("sRGB_3", 1)), "View_1");
    }

    {
        std::string myProfile = 
            SIMPLE_PROFILE_HEADER
            +
            "active_displays: []\n"
            "active_views: []\n"
            + SIMPLE_PROFILE_FOOTER;

        OCIO::Platform::Setenv(OCIO::OCIO_ACTIVE_VIEWS_ENVVAR, " View_3, View_2");

        std::istringstream is(myProfile);
        OCIO::ConstConfigRcPtr config;
        OCIO_CHECK_NO_THROW(config = OCIO::Config::CreateFromStream(is));
        OCIO_CHECK_EQUAL(std::string(config->getDefaultView("sRGB_1")), "View_2");
        OCIO_REQUIRE_EQUAL(config->getNumViews("sRGB_1"), 1);
        OCIO_CHECK_EQUAL(std::string(config->getView("sRGB_1", 0)), "View_2");
        OCIO_CHECK_EQUAL(std::string(config->getDefaultView("sRGB_2")), "View_3");
        OCIO_REQUIRE_EQUAL(config->getNumViews("sRGB_2"), 2);
        OCIO_CHECK_EQUAL(std::string(config->getView("sRGB_2", 0)), "View_3");
        OCIO_CHECK_EQUAL(std::string(config->getView("sRGB_2", 1)), "View_2");
        OCIO_CHECK_EQUAL(std::string(config->getDefaultView("sRGB_3")), "View_3");
        OCIO_REQUIRE_EQUAL(config->getNumViews("sRGB_3"), 1);
        OCIO_CHECK_EQUAL(std::string(config->getView("sRGB_3", 0)), "View_3");
    }

    {
        std::string myProfile = 
            SIMPLE_PROFILE_HEADER
            +
            "active_displays: []\n"
            "active_views: []\n"
            + SIMPLE_PROFILE_FOOTER;

        OCIO::Platform::Setenv(OCIO::OCIO_ACTIVE_VIEWS_ENVVAR, ""); // No value.

        std::istringstream is(myProfile);
        OCIO::ConstConfigRcPtr config;
        OCIO_CHECK_NO_THROW(config = OCIO::Config::CreateFromStream(is));
        OCIO_CHECK_EQUAL(std::string(config->getDefaultView("sRGB_1")), "View_1");
        OCIO_REQUIRE_EQUAL(config->getNumViews("sRGB_1"), 2);
        OCIO_CHECK_EQUAL(std::string(config->getView("sRGB_1", 0)), "View_1");
        OCIO_CHECK_EQUAL(std::string(config->getView("sRGB_1", 1)), "View_2");
        OCIO_CHECK_EQUAL(std::string(config->getDefaultView("sRGB_2")), "View_2");
        OCIO_REQUIRE_EQUAL(config->getNumViews("sRGB_2"), 2);
        OCIO_CHECK_EQUAL(std::string(config->getView("sRGB_2", 0)), "View_2");
        OCIO_CHECK_EQUAL(std::string(config->getView("sRGB_2", 1)), "View_3");
        OCIO_CHECK_EQUAL(std::string(config->getDefaultView("sRGB_3")), "View_3");
        OCIO_REQUIRE_EQUAL(config->getNumViews("sRGB_3"), 2);
        OCIO_CHECK_EQUAL(std::string(config->getView("sRGB_3", 0)), "View_3");
        OCIO_CHECK_EQUAL(std::string(config->getView("sRGB_3", 1)), "View_1");
    }

    {
        std::string myProfile = 
            SIMPLE_PROFILE_HEADER
            +
            "active_displays: []\n"
            "active_views: []\n"
            + SIMPLE_PROFILE_FOOTER;

        OCIO::Platform::Setenv(OCIO::OCIO_ACTIVE_VIEWS_ENVVAR, " "); // No value, but misleading space

        std::istringstream is(myProfile);
        OCIO::ConstConfigRcPtr config;
        OCIO_CHECK_NO_THROW(config = OCIO::Config::CreateFromStream(is));
        OCIO_CHECK_EQUAL(std::string(config->getDefaultView("sRGB_1")), "View_1");
        OCIO_REQUIRE_EQUAL(config->getNumViews("sRGB_1"), 2);
        OCIO_CHECK_EQUAL(std::string(config->getView("sRGB_1", 0)), "View_1");
        OCIO_CHECK_EQUAL(std::string(config->getView("sRGB_1", 1)), "View_2");
        OCIO_CHECK_EQUAL(std::string(config->getDefaultView("sRGB_2")), "View_2");
        OCIO_REQUIRE_EQUAL(config->getNumViews("sRGB_2"), 2);
        OCIO_CHECK_EQUAL(std::string(config->getView("sRGB_2", 0)), "View_2");
        OCIO_CHECK_EQUAL(std::string(config->getView("sRGB_2", 1)), "View_3");
        OCIO_CHECK_EQUAL(std::string(config->getDefaultView("sRGB_3")), "View_3");
        OCIO_REQUIRE_EQUAL(config->getNumViews("sRGB_3"), 2);
        OCIO_CHECK_EQUAL(std::string(config->getView("sRGB_3", 0)), "View_3");
        OCIO_CHECK_EQUAL(std::string(config->getView("sRGB_3", 1)), "View_1");
    }
}

OCIO_ADD_TEST(Config, display_view_order)
{
    constexpr char SIMPLE_CONFIG[] { R"(
        ocio_profile_version: 2

        environment:
          {}

        displays:
          sRGB_B:
            - !<View> {name: View_2, colorspace: raw}
            - !<View> {name: View_1, colorspace: raw}
          sRGB_D:
            - !<View> {name: View_2, colorspace: raw}
            - !<View> {name: View_3, colorspace: raw}
          sRGB_A:
            - !<View> {name: View_3, colorspace: raw}
            - !<View> {name: View_1, colorspace: raw}
          sRGB_C:
            - !<View> {name: View_4, colorspace: raw}
            - !<View> {name: View_1, colorspace: raw}

        colorspaces:
          - !<ColorSpace>
            name: raw
            allocation: uniform

          - !<ColorSpace>
            name: lnh
            allocation: uniform

        file_rules:
          - !<Rule> {name: Default, colorspace: raw}
        )" };

    std::istringstream is(SIMPLE_CONFIG);
    OCIO::ConstConfigRcPtr config;
    OCIO_CHECK_NO_THROW(config = OCIO::Config::CreateFromStream(is));
    OCIO_CHECK_NO_THROW(config->validate());

    OCIO_REQUIRE_EQUAL(config->getNumDisplays(), 4);

    // When active_displays is not defined, the displays are returned in config order.

    OCIO_CHECK_EQUAL(std::string(config->getDefaultDisplay()), "sRGB_B");

    OCIO_CHECK_EQUAL(std::string(config->getDisplay(0)), "sRGB_B");
    OCIO_CHECK_EQUAL(std::string(config->getDisplay(1)), "sRGB_D");
    OCIO_CHECK_EQUAL(std::string(config->getDisplay(2)), "sRGB_A");
    OCIO_CHECK_EQUAL(std::string(config->getDisplay(3)), "sRGB_C");

    // When active_views is not defined, the views are returned in config order.

    OCIO_CHECK_EQUAL(std::string(config->getDefaultView("sRGB_B")), "View_2");

    OCIO_REQUIRE_EQUAL(config->getNumViews("sRGB_B"), 2);
    OCIO_CHECK_EQUAL(std::string(config->getView("sRGB_B", 0)), "View_2");
    OCIO_CHECK_EQUAL(std::string(config->getView("sRGB_B", 1)), "View_1");
}

OCIO_ADD_TEST(Config, log_serialization)
{
    {
        // Log with default base value (saved in V1) and default direction.
<<<<<<< HEAD
        const std::string strEnd =
            "    from_reference: !<LogTransform> {base: 2}\n";
        const std::string str = PROFILE_V1 + SIMPLE_PROFILE_A + SIMPLE_PROFILE_B_V1 + strEnd;

        std::istringstream is;
        is.str(str);

        OCIO::ConstConfigRcPtr config;
        OCIO_CHECK_NO_THROW(config = OCIO::Config::CreateFromStream(is));
        OCIO_CHECK_NO_THROW(config->validate());

        std::stringstream ss;
        OCIO_CHECK_NO_THROW(ss << *config.get());
        OCIO_CHECK_EQUAL(ss.str(), str);
    }

    {
        // Log with default base value (not saved in V2) and default direction.
        const std::string strEnd =
            "    from_scene_reference: !<LogTransform> {}\n";
        const std::string str = PROFILE_V2_START + strEnd;

        std::istringstream is;
        is.str(str);

        OCIO::ConstConfigRcPtr config;
        OCIO_CHECK_NO_THROW(config = OCIO::Config::CreateFromStream(is));
        OCIO_CHECK_NO_THROW(config->validate());

        std::stringstream ss;
        OCIO_CHECK_NO_THROW(ss << *config.get());
        OCIO_CHECK_EQUAL(ss.str(), str);
    }

    {
        // Log with default base value.
        const std::string strEnd =
=======
        const std::string strEnd =
            "    from_reference: !<LogTransform> {base: 2}\n";
        const std::string str = PROFILE_V1 + SIMPLE_PROFILE_A + SIMPLE_PROFILE_B_V1 + strEnd;

        std::istringstream is;
        is.str(str);

        OCIO::ConstConfigRcPtr config;
        OCIO_CHECK_NO_THROW(config = OCIO::Config::CreateFromStream(is));
        OCIO_CHECK_NO_THROW(config->validate());

        std::stringstream ss;
        OCIO_CHECK_NO_THROW(ss << *config.get());
        OCIO_CHECK_EQUAL(ss.str(), str);
    }

    {
        // Log with default base value (not saved in V2) and default direction.
        const std::string strEnd =
            "    from_scene_reference: !<LogTransform> {}\n";
        const std::string str = PROFILE_V2_START + strEnd;

        std::istringstream is;
        is.str(str);

        OCIO::ConstConfigRcPtr config;
        OCIO_CHECK_NO_THROW(config = OCIO::Config::CreateFromStream(is));
        OCIO_CHECK_NO_THROW(config->validate());

        std::stringstream ss;
        OCIO_CHECK_NO_THROW(ss << *config.get());
        OCIO_CHECK_EQUAL(ss.str(), str);
    }

    {
        // Log with default base value.
        const std::string strEnd =
>>>>>>> 4ce5bd28
            "    from_reference: !<LogTransform> {base: 2, direction: inverse}\n";
        const std::string str = PROFILE_V1 + SIMPLE_PROFILE_A + SIMPLE_PROFILE_B_V1 + strEnd;

        std::istringstream is;
        is.str(str);

        OCIO::ConstConfigRcPtr config;
        OCIO_CHECK_NO_THROW(config = OCIO::Config::CreateFromStream(is));
        OCIO_CHECK_NO_THROW(config->validate());

        std::stringstream ss;
        OCIO_CHECK_NO_THROW(ss << *config.get());
        OCIO_CHECK_EQUAL(ss.str(), str);
    }

    {
        // Log with default base value.
        const std::string strEnd =
            "    from_scene_reference: !<LogTransform> {direction: inverse}\n";
        const std::string str = PROFILE_V2_START + strEnd;

        std::istringstream is;
        is.str(str);

        OCIO::ConstConfigRcPtr config;
        OCIO_CHECK_NO_THROW(config = OCIO::Config::CreateFromStream(is));
        OCIO_CHECK_NO_THROW(config->validate());

        std::stringstream ss;
        OCIO_CHECK_NO_THROW(ss << *config.get());
        OCIO_CHECK_EQUAL(ss.str(), str);
    }

    {
        // Log with specified base value.
        const std::string strEnd =
            "    from_reference: !<LogTransform> {base: 5}\n";
        const std::string str = PROFILE_V1 + SIMPLE_PROFILE_A + SIMPLE_PROFILE_B_V1 + strEnd;

        std::istringstream is;
        is.str(str);

        OCIO::ConstConfigRcPtr config;
        OCIO_CHECK_NO_THROW(config = OCIO::Config::CreateFromStream(is));
        OCIO_CHECK_NO_THROW(config->validate());

        std::stringstream ss;
        OCIO_CHECK_NO_THROW(ss << *config.get());
        OCIO_CHECK_EQUAL(ss.str(), str);
    }

    {
        // Log with specified base value and direction.
        const std::string strEnd =
            "    from_reference: !<LogTransform> {base: 7, direction: inverse}\n";
        const std::string str = PROFILE_V1 + SIMPLE_PROFILE_A + SIMPLE_PROFILE_B_V1 + strEnd;

        std::istringstream is;
        is.str(str);

        OCIO::ConstConfigRcPtr config;
        OCIO_CHECK_NO_THROW(config = OCIO::Config::CreateFromStream(is));
        OCIO_CHECK_NO_THROW(config->validate());

        std::stringstream ss;
        OCIO_CHECK_NO_THROW(ss << *config.get());
        OCIO_CHECK_EQUAL(ss.str(), str);
    }

    {
        // LogAffine with specified values 3 components.
        const std::string strEnd =
            "    from_scene_reference: !<LogAffineTransform> {"
            "base: 10, "
            "log_side_slope: [1.3, 1.4, 1.5], "
            "log_side_offset: [0, 0, 0.1], "
            "lin_side_slope: [1, 1, 1.1], "
            "lin_side_offset: [0.1234567890123, 0.5, 0.1]}\n";
        const std::string str = PROFILE_V2_START + strEnd;

        std::istringstream is;
        is.str(str);

        OCIO::ConstConfigRcPtr config;
        OCIO_CHECK_NO_THROW(config = OCIO::Config::CreateFromStream(is));
        OCIO_CHECK_NO_THROW(config->validate());

        std::stringstream ss;
        OCIO_CHECK_NO_THROW(ss << *config.get());
        OCIO_CHECK_EQUAL(ss.str(), str);
    }

    {
        // LogAffine with default value for base.
        const std::string strEnd =
            "    from_scene_reference: !<LogAffineTransform> {"
            "log_side_slope: [1, 1, 1.1], "
            "log_side_offset: [0.1234567890123, 0.5, 0.1], "
            "lin_side_slope: [1.3, 1.4, 1.5], "
            "lin_side_offset: [0, 0, 0.1]}\n";

        const std::string str = PROFILE_V2_START + strEnd;

        std::istringstream is;
        is.str(str);

        OCIO::ConstConfigRcPtr config;
        OCIO_CHECK_NO_THROW(config = OCIO::Config::CreateFromStream(is));
        OCIO_CHECK_NO_THROW(config->validate());

        std::stringstream ss;
        OCIO_CHECK_NO_THROW(ss << *config.get());
        OCIO_CHECK_EQUAL(ss.str(), str);
    }

    {
        // LogAffine with single value for lin_side_offset.
        const std::string strEnd =
            "    from_scene_reference: !<LogAffineTransform> {"
            "base: 10, "
            "log_side_slope: [1, 1, 1.1], "
            "log_side_offset: [0.1234567890123, 0.5, 0.1], "
            "lin_side_slope: [1.3, 1.4, 1.5], "
            "lin_side_offset: 0.5}\n";
        const std::string str = PROFILE_V2_START + strEnd;

        std::istringstream is;
        is.str(str);

        OCIO::ConstConfigRcPtr config;
        OCIO_CHECK_NO_THROW(config = OCIO::Config::CreateFromStream(is));
        OCIO_CHECK_NO_THROW(config->validate());

        std::stringstream ss;
        OCIO_CHECK_NO_THROW(ss << *config.get());
        OCIO_CHECK_EQUAL(ss.str(), str);
    }

    {
        // LogAffine with single value for lin_side_slope.
        const std::string strEnd =
            "    from_scene_reference: !<LogAffineTransform> {"
            "log_side_slope: [1, 1, 1.1], "
            "lin_side_slope: 1.3, "
            "lin_side_offset: [0, 0, 0.1]}\n";
        const std::string str = PROFILE_V2_START + strEnd;

        std::istringstream is;
        is.str(str);

        OCIO::ConstConfigRcPtr config;
        OCIO_CHECK_NO_THROW(config = OCIO::Config::CreateFromStream(is));
        OCIO_CHECK_NO_THROW(config->validate());

        std::stringstream ss;
        OCIO_CHECK_NO_THROW(ss << *config.get());
        OCIO_CHECK_EQUAL(ss.str(), str);
    }

    {
        // LogAffine with single value for log_side_offset.
        const std::string strEnd =
            "    from_scene_reference: !<LogAffineTransform> {"
            "log_side_slope: [1, 1, 1.1], "
            "log_side_offset: 0.5, "
            "lin_side_slope: [1.3, 1, 1], "
            "lin_side_offset: [0, 0, 0.1]}\n";
        const std::string str = PROFILE_V2_START + strEnd;

        std::istringstream is;
        is.str(str);

        OCIO::ConstConfigRcPtr config;
        OCIO_CHECK_NO_THROW(config = OCIO::Config::CreateFromStream(is));
        OCIO_CHECK_NO_THROW(config->validate());

        std::stringstream ss;
        OCIO_CHECK_NO_THROW(ss << *config.get());
        OCIO_CHECK_EQUAL(ss.str(), str);
    }

    {
        // LogAffine with single value for log_side_slope.
        const std::string strEnd =
            "    from_scene_reference: !<LogAffineTransform> {"
            "log_side_slope: 1.1, "
            "log_side_offset: [0.5, 0, 0], "
            "lin_side_slope: [1.3, 1, 1], "
            "lin_side_offset: [0, 0, 0.1]}\n";
        const std::string str = PROFILE_V2_START + strEnd;

        std::istringstream is;
        is.str(str);

        OCIO::ConstConfigRcPtr config;
        OCIO_CHECK_NO_THROW(config = OCIO::Config::CreateFromStream(is));
        OCIO_CHECK_NO_THROW(config->validate());

        std::stringstream ss;
        OCIO_CHECK_NO_THROW(ss << *config.get());
        OCIO_CHECK_EQUAL(ss.str(), str);
    }

    {
        // LogAffine with default value for log_side_slope.
        const std::string strEnd =
            "    from_scene_reference: !<LogAffineTransform> {"
            "log_side_offset: [0.1234567890123, 0.5, 0.1], "
            "lin_side_slope: [1.3, 1.4, 1.5], "
            "lin_side_offset: [0.1, 0, 0]}\n";
        const std::string str = PROFILE_V2_START + strEnd;

        std::istringstream is;
        is.str(str);

        OCIO::ConstConfigRcPtr config;
        OCIO_CHECK_NO_THROW(config = OCIO::Config::CreateFromStream(is));
        OCIO_CHECK_NO_THROW(config->validate());

        std::stringstream ss;
        OCIO_CHECK_NO_THROW(ss << *config.get());
        OCIO_CHECK_EQUAL(ss.str(), str);
    }

    {
        // LogAffine with default value for all but base.
        const std::string strEnd =
            "    from_scene_reference: !<LogAffineTransform> {base: 10}\n";
        const std::string str = PROFILE_V2_START + strEnd;

        std::istringstream is;
        is.str(str);

        OCIO::ConstConfigRcPtr config;
        OCIO_CHECK_NO_THROW(config = OCIO::Config::CreateFromStream(is));
        OCIO_CHECK_NO_THROW(config->validate());

        std::stringstream ss;
        OCIO_CHECK_NO_THROW(ss << *config.get());
        OCIO_CHECK_EQUAL(ss.str(), str);
    }

    {
        // LogAffine with wrong size for log_side_slope.
        const std::string strEnd =
            "    from_scene_reference: !<LogAffineTransform> {"
            "log_side_slope: [1, 1], "
            "log_side_offset: [0.1234567890123, 0.5, 0.1]}\n";
        const std::string str = PROFILE_V2_START + strEnd;

        std::istringstream is;
        is.str(str);

        OCIO::ConstConfigRcPtr config;
        OCIO_CHECK_THROW_WHAT(config = OCIO::Config::CreateFromStream(is),
                              OCIO::Exception,
                              "log_side_slope value field must have 3 components");
    }

    {
        // LogAffine with 3 values for base.
        const std::string strEnd =
            "    from_scene_reference: !<LogAffineTransform> {"
            "base: [2, 2, 2], "
            "log_side_offset: [0.1234567890123, 0.5, 0.1]}\n";
        const std::string str = PROFILE_V2_START + strEnd;

        std::istringstream is;
        is.str(str);

        OCIO_CHECK_THROW_WHAT(OCIO::Config::CreateFromStream(is),
                              OCIO::Exception,
                              "base must be a single double");
    }

    {
        // LogCamera with default value for base.
        const std::string strEnd =
            "    from_scene_reference: !<LogCameraTransform> {"
            "log_side_slope: [1, 1, 1.1], "
            "log_side_offset: [0.1234567890123, 0.5, 0.1], "
            "lin_side_slope: [1.3, 1.4, 1.5], "
            "lin_side_offset: [0, 0, 0.1], "
            "lin_side_break: [0.1, 0.2, 0.3]}\n";

        const std::string str = PROFILE_V2_START + strEnd;

        std::istringstream is;
        is.str(str);

        OCIO::ConstConfigRcPtr config;
        OCIO_CHECK_NO_THROW(config = OCIO::Config::CreateFromStream(is));
        OCIO_CHECK_NO_THROW(config->validate());

        std::stringstream ss;
        OCIO_CHECK_NO_THROW(ss << *config.get());
        OCIO_CHECK_EQUAL(ss.str(), str);
    }

    {
        // LogCamera with default values and identical lin_side_break.
        const std::string strEnd =
            "    from_scene_reference: !<LogCameraTransform> {"
            "lin_side_break: 0.2}\n";

        const std::string str = PROFILE_V2_START + strEnd;

        std::istringstream is;
        is.str(str);

        OCIO::ConstConfigRcPtr config;
        OCIO_CHECK_NO_THROW(config = OCIO::Config::CreateFromStream(is));
        OCIO_CHECK_NO_THROW(config->validate());

        std::stringstream ss;
        OCIO_CHECK_NO_THROW(ss << *config.get());
        OCIO_CHECK_EQUAL(ss.str(), str);
    }

    {
        // LogCamera with linear slope.
        const std::string strEnd =
            "    from_scene_reference: !<LogCameraTransform> {"
            "lin_side_break: 0.2, "
            "linear_slope: [1.1, 0.9, 1.2]}\n";

        const std::string str = PROFILE_V2_START + strEnd;

        std::istringstream is;
        is.str(str);

        OCIO::ConstConfigRcPtr config;
        OCIO_CHECK_NO_THROW(config = OCIO::Config::CreateFromStream(is));
        OCIO_CHECK_NO_THROW(config->validate());

        std::stringstream ss;
        OCIO_CHECK_NO_THROW(ss << *config.get());
        OCIO_CHECK_EQUAL(ss.str(), str);
    }

    {
        // LogCamera with missing linSideBreak.
        const std::string strEnd =
            "    from_scene_reference: !<LogCameraTransform> {"
            "base: 5}\n";

        const std::string str = PROFILE_V2_START + strEnd;

        std::istringstream is;
        is.str(str);

        OCIO_CHECK_THROW_WHAT(OCIO::Config::CreateFromStream(is), OCIO::Exception,
                              "lin_side_break values are missing");
    }
}

OCIO_ADD_TEST(Config, key_value_error)
{
    // Check the line number contained in the parser error messages.

    const std::string SHORT_PROFILE =
        "ocio_profile_version: 2\n"
        "strictparsing: false\n"
        "roles:\n"
        "  default: raw\n"
        "displays:\n"
        "  sRGB:\n"
        "  - !<View> {name: Raw, colorspace: raw}\n"
        "\n"
        "colorspaces:\n"
        "  - !<ColorSpace>\n"
        "    name: raw\n"
        "    to_scene_reference: !<MatrixTransform> \n"
        "                      {\n"
        "                           matrix: [1, 0, 0, 0, 0, 1]\n" // Missing values.
        "                      }\n"
        "    allocation: uniform\n"
        "\n";

    std::istringstream is;
    is.str(SHORT_PROFILE);

    OCIO_CHECK_THROW_WHAT(OCIO::Config::CreateFromStream(is),
                          OCIO::Exception,
                          "Error: Loading the OCIO profile failed. At line 14, the value "
                          "parsing of the key 'matrix' from 'MatrixTransform' failed: "
                          "'matrix' values must be 16 numbers. Found '6'.");
}

OCIO_ADD_TEST(Config, unknown_key_error)
{
    std::ostringstream oss;
    oss << PROFILE_V2_START
        << "    dummyKey: dummyValue\n";

    std::istringstream is;
    is.str(oss.str());

    OCIO::LogGuard g;
    OCIO_CHECK_NO_THROW(OCIO::Config::CreateFromStream(is));
    OCIO_CHECK_ASSERT(StringUtils::StartsWith(g.output(), 
                     "[OpenColorIO Warning]: At line 56, unknown key 'dummyKey' in 'ColorSpace'."));
}

OCIO_ADD_TEST(Config, grading_primary_serialization)
{
    {
        const std::string strEnd =
            "    from_scene_reference: !<GroupTransform>\n"
            "      children:\n"
            "        - !<GradingPrimaryTransform> {style: log}\n"
            "        - !<GradingPrimaryTransform> {style: log, contrast: {rgb: [1.1, 1, 1], master: 1.1}}\n"
            "        - !<GradingPrimaryTransform> {style: log, direction: inverse}\n"
            "        - !<GradingPrimaryTransform> {style: linear, saturation: 0.9}\n"
            "        - !<GradingPrimaryTransform> {style: linear, saturation: 1.1, direction: inverse}\n"
            "        - !<GradingPrimaryTransform> {name: test, style: video}\n"
            "        - !<GradingPrimaryTransform> {style: video, direction: inverse}\n";

        const std::string str = PROFILE_V2_START + strEnd;

        std::istringstream is;
        is.str(str);

        OCIO::ConstConfigRcPtr config;
        OCIO_CHECK_NO_THROW(config = OCIO::Config::CreateFromStream(is));
        OCIO_CHECK_NO_THROW(config->validate());

        // Write the config.

        std::stringstream ss;
        OCIO_CHECK_NO_THROW(ss << *config.get());

        // Pivot contrast is always saved even if it is the default value (log & linear) when
        // contrast is not default. When controls are not default, transform is saved on separate
        // lines.
        const std::string strEndBack =
            "    from_scene_reference: !<GroupTransform>\n"
            "      children:\n"
            "        - !<GradingPrimaryTransform> {style: log}\n"
            "        - !<GradingPrimaryTransform>\n"
            "          style: log\n"
            "          contrast: {rgb: [1.1, 1, 1], master: 1.1}\n"
            "          pivot: {contrast: -0.2}\n"
            "        - !<GradingPrimaryTransform> {style: log, direction: inverse}\n"
            "        - !<GradingPrimaryTransform>\n"
            "          style: linear\n"
            "          saturation: 0.9\n"
            "        - !<GradingPrimaryTransform>\n"
            "          style: linear\n"
            "          saturation: 1.1\n"
            "          direction: inverse\n"
            "        - !<GradingPrimaryTransform> {name: test, style: video}\n"
            "        - !<GradingPrimaryTransform> {style: video, direction: inverse}\n";

        const std::string strBack = PROFILE_V2_START + strEndBack;
        OCIO_CHECK_EQUAL(ss.str(), strBack);
    }

    {
        // Pivot contrast value is included for log and linear even if it is the default value. 
        const std::string strEnd =
            "    from_scene_reference: !<GroupTransform>\n"
            "      children:\n"
            "        - !<GradingPrimaryTransform>\n"
            "          style: log\n"
            "          brightness: {rgb: [0.1, 0.12345678, 0], master: 0.1}\n"
            "        - !<GradingPrimaryTransform>\n"
            "          style: log\n"
            "          contrast: {rgb: [1.1, 1, 1], master: 1.1}\n"
            "          pivot: {contrast: -0.2}\n"
            "        - !<GradingPrimaryTransform>\n"
            "          style: log\n"
            "          gamma: {rgb: [1.1, 1.1, 1], master: 1.1}\n"
            "        - !<GradingPrimaryTransform>\n"
            "          style: log\n"
            "          saturation: 0.9\n"
            "        - !<GradingPrimaryTransform>\n"
            "          style: log\n"
            "          pivot: {contrast: -0.1, black: 0.1, white: 1.1}\n"
            "        - !<GradingPrimaryTransform>\n"
            "          style: log\n"
            "          pivot: {black: 0.1, white: 1.1}\n"
            "        - !<GradingPrimaryTransform>\n"
            "          style: log\n"
            "          pivot: {black: 0.1}\n"
            "        - !<GradingPrimaryTransform>\n"
            "          style: log\n"
            "          clamp: {black: 0.1, white: 1.1}\n"
            "        - !<GradingPrimaryTransform>\n"
            "          style: log\n"
            "          clamp: {black: 0.1}\n"
            "        - !<GradingPrimaryTransform>\n"
            "          style: linear\n"
            "          offset: {rgb: [0.1, 0.12345678, 0], master: 0.1}\n"
            "        - !<GradingPrimaryTransform>\n"
            "          style: linear\n"
            "          contrast: {rgb: [1.1, 1, 1], master: 1.1}\n"
            "          pivot: {contrast: 0.18}\n"
            "        - !<GradingPrimaryTransform>\n"
            "          style: linear\n"
            "          exposure: {rgb: [-1.1, 0.9, -0.01], master: 1.1}\n"
            "        - !<GradingPrimaryTransform>\n"
            "          style: linear\n"
            "          saturation: 0.9\n"
            "        - !<GradingPrimaryTransform>\n"
            "          style: linear\n"
            "          pivot: {contrast: -0.1}\n"
            "        - !<GradingPrimaryTransform>\n"
            "          style: linear\n"
            "          clamp: {black: 0.1, white: 1.1}\n"
            "        - !<GradingPrimaryTransform>\n"
            "          style: linear\n"
            "          clamp: {white: 1.1}\n"
            "        - !<GradingPrimaryTransform>\n"
            "          style: video\n"
            "          offset: {rgb: [0.1, 0.12345678, 0], master: 0.1}\n"
            "        - !<GradingPrimaryTransform>\n"
            "          style: video\n"
            "          gain: {rgb: [1.1, 1, 1], master: 1.1}\n"
            "        - !<GradingPrimaryTransform>\n"
            "          style: video\n"
            "          gamma: {rgb: [1.1, 1, 1], master: 1.1}\n"
            "        - !<GradingPrimaryTransform>\n"
            "          style: video\n"
            "          lift: {rgb: [0.1, 0.12345678, 0], master: 0.1}\n"
            "        - !<GradingPrimaryTransform>\n"
            "          style: video\n"
            "          pivot: {black: 0.1, white: 1.1}\n"
            "        - !<GradingPrimaryTransform>\n"
            "          style: video\n"
            "          pivot: {white: 1.1}\n"
            "        - !<GradingPrimaryTransform>\n"
            "          style: video\n"
            "          clamp: {black: 0.1, white: 1.1}\n"
            "        - !<GradingPrimaryTransform>\n"
            "          style: video\n"
            "          clamp: {black: 0.1}\n";
        const std::string str = PROFILE_V2_START + strEnd;

        std::istringstream is;
        is.str(str);

        OCIO::ConstConfigRcPtr config;
        OCIO_CHECK_NO_THROW(config = OCIO::Config::CreateFromStream(is));
        OCIO_CHECK_NO_THROW(config->validate());

        // Write the config.

        std::stringstream ss;
        OCIO_CHECK_NO_THROW(ss << *config.get());
        OCIO_CHECK_EQUAL(ss.str(), str);
    }

    {
        // Primary can be on one line or multiple lines (but is written on multiple lines).
        const std::string strEnd =
            "    from_scene_reference: !<GroupTransform>\n"
            "      children:\n"
            "        - !<GradingPrimaryTransform> {style: log, brightness: {rgb: [0.1, 0.12345678, 0], master: 0.1}, pivot: {contrast: -0.2}}\n"
            "        - !<GradingPrimaryTransform>\n"
            "          style: linear\n"
            "          offset:\n"
            "            rgb: [0.1, 0.12345678, 0]\n"
            "            master: 0.1\n"
            "          pivot: {contrast: 0.18}\n";

        const std::string strEndBack =
            "    from_scene_reference: !<GroupTransform>\n"
            "      children:\n"
            "        - !<GradingPrimaryTransform>\n"
            "          style: log\n"
            "          brightness: {rgb: [0.1, 0.12345678, 0], master: 0.1}\n"
            "        - !<GradingPrimaryTransform>\n"
            "          style: linear\n"
            "          offset: {rgb: [0.1, 0.12345678, 0], master: 0.1}\n";
        const std::string str = PROFILE_V2_START + strEnd;

        std::istringstream is;
        is.str(str);

        OCIO::ConstConfigRcPtr config;
        OCIO_CHECK_NO_THROW(config = OCIO::Config::CreateFromStream(is));
        OCIO_CHECK_NO_THROW(config->validate());

        // Write the config.

        std::stringstream ss;
        OCIO_CHECK_NO_THROW(ss << *config.get());

        const std::string strBack = PROFILE_V2_START + strEndBack;

        OCIO_CHECK_EQUAL(ss.str(), strBack);
    }

    {
        // Rgb not enough values.
        const std::string strEnd =
            "    from_scene_reference: !<GradingPrimaryTransform> {style: log, brightness: {rgb: [0.1, 0], master: 0.1}}\n";

        const std::string str = PROFILE_V2_START + strEnd;

        std::istringstream is;
        is.str(str);

        OCIO_CHECK_THROW_WHAT(OCIO::Config::CreateFromStream(is), OCIO::Exception,
                              "The RGB value needs to be a 3 doubles");
    }

    {
        // Rgb too many values.
        const std::string strEnd =
            "    from_scene_reference: !<GradingPrimaryTransform> {style: log, brightness: {rgb: [0.1, 0.12345678, 0, 0], master: 0.1}}\n";

        const std::string str = PROFILE_V2_START + strEnd;

        std::istringstream is;
        is.str(str);

        OCIO_CHECK_THROW_WHAT(OCIO::Config::CreateFromStream(is), OCIO::Exception,
                              "The RGB value needs to be a 3 doubles");
    }

    {
        // Rgbm has to be a map.
        const std::string strEnd =
            "    from_scene_reference: !<GradingPrimaryTransform> "
            "{style: log, brightness: [0.1, 0.12345678, 0, 0]}\n";

        const std::string str = PROFILE_V2_START + strEnd;

        std::istringstream is;
        is.str(str);

        OCIO_CHECK_THROW_WHAT(OCIO::Config::CreateFromStream(is), OCIO::Exception,
                              "'brightness' failed: The value needs to be a map");
    }

    {
        // Rgbm missing master.
        const std::string strEnd =
            "    from_scene_reference: !<GradingPrimaryTransform> "
            "{style: log, brightness: {rgb: [0.1, 0.12345678, 0]}}\n";

        const std::string str = PROFILE_V2_START + strEnd;

        std::istringstream is;
        is.str(str);

        OCIO_CHECK_THROW_WHAT(OCIO::Config::CreateFromStream(is), OCIO::Exception,
                              "'brightness' failed: Both rgb and master values are required");
    }

    {
        // Rgbm master has too many values.
        const std::string strEnd =
            "    from_scene_reference: !<GradingPrimaryTransform> "
            "{style: log, brightness: {rgb: [0.1, 0.12345678, 0], master: [0.1, 0.2, 0.3]}}\n";

        const std::string str = PROFILE_V2_START + strEnd;

        std::istringstream is;
        is.str(str);

        OCIO_CHECK_THROW_WHAT(OCIO::Config::CreateFromStream(is), OCIO::Exception,
                              "parsing double failed");
    }

    {
        // Rgbm missing rgb.
        const std::string strEnd =
            "    from_scene_reference: !<GradingPrimaryTransform> {style: log, brightness: {master: 0.1}}\n";

        const std::string str = PROFILE_V2_START + strEnd;

        std::istringstream is;
        is.str(str);

        OCIO_CHECK_THROW_WHAT(OCIO::Config::CreateFromStream(is), OCIO::Exception,
                              "'brightness' failed: Both rgb and master values are required");
    }

    {
        // Pivot has to be a map.
        const std::string strEnd =
            "    from_scene_reference: !<GradingPrimaryTransform> {style: log, pivot: 0.1}\n";

        const std::string str = PROFILE_V2_START + strEnd;

        std::istringstream is;
        is.str(str);

        OCIO_CHECK_THROW_WHAT(OCIO::Config::CreateFromStream(is), OCIO::Exception,
                              "'pivot' failed: The value needs to be a map");
    }

    {
        // Pivot has to define some values.
        const std::string strEnd =
            "    from_scene_reference: !<GradingPrimaryTransform> {style: log, pivot: {}}\n";

        const std::string str = PROFILE_V2_START + strEnd;

        std::istringstream is;
        is.str(str);

        OCIO_CHECK_THROW_WHAT(OCIO::Config::CreateFromStream(is), OCIO::Exception,
                              "'pivot' failed: At least one of the pivot values must be provided");
    }

    {
        // Clamp has to be a map.
        const std::string strEnd =
            "    from_scene_reference: !<GradingPrimaryTransform> {style: log, clamp: 0.1}\n";

        const std::string str = PROFILE_V2_START + strEnd;

        std::istringstream is;
        is.str(str);

        OCIO_CHECK_THROW_WHAT(OCIO::Config::CreateFromStream(is), OCIO::Exception,
                              "'clamp' failed: The value needs to be a map");
    }

    {
        // Clamp has to define some values.
        const std::string strEnd =
            "    from_scene_reference: !<GradingPrimaryTransform> {style: log, clamp: {}}\n";

        const std::string str = PROFILE_V2_START + strEnd;

        std::istringstream is;
        is.str(str);

        OCIO_CHECK_THROW_WHAT(OCIO::Config::CreateFromStream(is), OCIO::Exception,
                              "'clamp' failed: At least one of the clamp values must be provided");
    }
}

OCIO_ADD_TEST(Config, grading_rgbcurve_serialization)
{
    {
        const std::string strEnd =
            "    from_scene_reference: !<GroupTransform>\n"
            "      children:\n"
            "        - !<GradingRGBCurveTransform> {style: log}\n"
            "        - !<GradingRGBCurveTransform> {style: log, direction: inverse}\n"
            "        - !<GradingRGBCurveTransform> {style: linear, lintolog_bypass: true}\n"
            "        - !<GradingRGBCurveTransform> {style: linear, direction: inverse}\n"
            "        - !<GradingRGBCurveTransform> {name: test, style: video}\n"
            "        - !<GradingRGBCurveTransform> {style: video, direction: inverse}\n";

        const std::string str = PROFILE_V2_START + strEnd;

        std::istringstream is;
        is.str(str);

        OCIO::ConstConfigRcPtr config;
        OCIO_CHECK_NO_THROW(config = OCIO::Config::CreateFromStream(is));
        OCIO_CHECK_NO_THROW(config->validate());

        // Write the config.

        std::stringstream ss;
        OCIO_CHECK_NO_THROW(ss << *config.get());
        OCIO_CHECK_EQUAL(ss.str(), str);
    }

    {
        const std::string strEnd =
            "    from_scene_reference: !<GroupTransform>\n"
            "      children:\n"
            "        - !<GradingRGBCurveTransform>\n"
            "          style: log\n"
            "          red: {control_points: [0, 0, 0.5, 0.5, 1, 1.123456]}\n"
            "        - !<GradingRGBCurveTransform>\n"
            "          style: log\n"
            "          red: {control_points: [0, 0, 0.5, 0.5, 1, 1.5]}\n"
            "          green: {control_points: [-1, -1, 0, 0.1, 0.5, 0.6, 1, 1.1]}\n"
            "          direction: inverse\n"
            "        - !<GradingRGBCurveTransform>\n"
            "          style: linear\n"
            "          lintolog_bypass: true\n"
            "          red: {control_points: [0, 0, 0.1, 0.2, 0.5, 0.5, 0.7, 0.6, 1, 1.5]}\n"
            "          master: {control_points: [-1, -1, 0, 0.1, 0.5, 0.6, 1, 1.1]}\n"
            "        - !<GradingRGBCurveTransform>\n"
            "          style: video\n"
            "          red: {control_points: [-0.2, 0, 0.5, 0.5, 1.2, 1.5]}\n"
            "          green: {control_points: [0, 0, 0.2, 0.5, 1, 1.5]}\n"
            "          blue: {control_points: [0, 0, 0.1, 0.5, 1, 1.5], slopes: [0, 1, 1.1]}\n"
            "          master: {control_points: [-1, -1, 0, 0.1, 0.5, 0.6, 1, 1.1]}\n"
            "          direction: inverse\n";

        const std::string str = PROFILE_V2_START + strEnd;

        std::istringstream is;
        is.str(str);

        OCIO::ConstConfigRcPtr config;
        OCIO_CHECK_NO_THROW(config = OCIO::Config::CreateFromStream(is));
        OCIO_CHECK_NO_THROW(config->validate());

        // Write the config.

        std::stringstream ss;
        OCIO_CHECK_NO_THROW(ss << *config.get());
        OCIO_CHECK_EQUAL(ss.str(), str);
    }

    {
        const std::string strEnd =
            "    from_reference: !<GroupTransform>\n"
            "      children:\n"
            "        - !<GradingRGBCurveTransform>\n"
            "          style: log\n"
            "          blue: {control_points: [0, 0, 0.1, 0.5, 1, 1.5], slopes: [0, 1, 1.1, 1]}\n";
        const std::string str = PROFILE_V2_START + strEnd;

        std::istringstream is;
        is.str(str);

        OCIO_CHECK_THROW_WHAT(OCIO::Config::CreateFromStream(is), OCIO::Exception,
                              "Number of slopes must match number of control points");
    }
}

OCIO_ADD_TEST(Config, grading_tone_serialization)
{
    {
        const std::string strEnd =
            "    from_scene_reference: !<GroupTransform>\n"
            "      children:\n"
            "        - !<GradingToneTransform> {style: log}\n"
            "        - !<GradingToneTransform> {style: log, s_contrast: 1.1}\n"
            "        - !<GradingToneTransform> {style: log, direction: inverse}\n"
            "        - !<GradingToneTransform> {style: linear}\n"
            "        - !<GradingToneTransform> {style: linear, direction: inverse}\n"
            "        - !<GradingToneTransform> {name: test, style: video}\n"
            "        - !<GradingToneTransform> {style: video, direction: inverse}\n";

        const std::string str = PROFILE_V2_START + strEnd;

        std::istringstream is;
        is.str(str);

        OCIO::ConstConfigRcPtr config;
        OCIO_CHECK_NO_THROW(config = OCIO::Config::CreateFromStream(is));
        OCIO_CHECK_NO_THROW(config->validate());

        // Write the config.

        std::stringstream ss;
        OCIO_CHECK_NO_THROW(ss << *config.get());

        //  When controls are not default, transform is saved on separate lines.
        const std::string strEndBack =
            "    from_scene_reference: !<GroupTransform>\n"
            "      children:\n"
            "        - !<GradingToneTransform> {style: log}\n"
            "        - !<GradingToneTransform>\n"
            "          style: log\n"
            "          s_contrast: 1.1\n"
            "        - !<GradingToneTransform> {style: log, direction: inverse}\n"
            "        - !<GradingToneTransform> {style: linear}\n"
            "        - !<GradingToneTransform> {style: linear, direction: inverse}\n"
            "        - !<GradingToneTransform> {name: test, style: video}\n"
            "        - !<GradingToneTransform> {style: video, direction: inverse}\n";

        const std::string strBack = PROFILE_V2_START + strEndBack;
        OCIO_CHECK_EQUAL(ss.str(), strBack);
    }

    {
        const std::string strEnd =
            "    from_scene_reference: !<GroupTransform>\n"
            "      children:\n"
            "        - !<GradingToneTransform>\n"
            "          style: log\n"
            "          blacks: {rgb: [0.1, 0.12345678, 0.9], master: 1, start: 0.1, width: 0.9}\n"
            "          shadows: {rgb: [1, 1.1, 1.1111], master: 1.1, start: 0.9, pivot: 0.1}\n"
            "          midtones: {rgb: [0.85, 0.98, 1], master: 1.11, center: 0.1, width: 0.9}\n"
            "          highlights: {rgb: [1.1, 1.1111, 1], master: 1.2, start: 0.15, pivot: 1.1}\n"
            "          whites: {rgb: [0.95, 0.96, 0.95], master: 1.1, start: 0.1, width: 0.9}\n"
            "          s_contrast: 1.1\n"
            "        - !<GradingToneTransform>\n"
            "          style: log\n"
            "          midtones: {rgb: [0.85, 0.98, 1], master: 1.11, center: 0.1, width: 0.9}\n"
            "          highlights: {rgb: [1.1, 1.1111, 1], master: 1.2, start: 0.15, pivot: 1.1}\n"
            "          whites: {rgb: [0.95, 0.96, 0.95], master: 1.1, start: 0.1, width: 0.9}\n"
            "          s_contrast: 1.1\n"
            "        - !<GradingToneTransform>\n"
            "          style: linear\n"
            "          blacks: {rgb: [0.1, 0.12345678, 0.9], master: 1, start: 0.1, width: 0.9}\n"
            "          shadows: {rgb: [1, 1.1, 1.1111], master: 1.1, start: 0.9, pivot: 0.1}\n"
            "          whites: {rgb: [0.95, 0.96, 0.95], master: 1.1, start: 0.1, width: 0.9}\n"
            "          s_contrast: 1.1\n"
            "        - !<GradingToneTransform>\n"
            "          style: video\n"
            "          shadows: {rgb: [1, 1.1, 1.1111], master: 1.1, start: 0.9, pivot: 0.1}\n"
            "          midtones: {rgb: [0.85, 0.98, 1], master: 1.11, center: 0.1, width: 0.9}\n"
            "          highlights: {rgb: [1.1, 1.1111, 1], master: 1.2, start: 0.15, pivot: 1.1}\n"
            "          direction: inverse\n";

        const std::string str = PROFILE_V2_START + strEnd;

        std::istringstream is;
        is.str(str);

        OCIO::ConstConfigRcPtr config;
        OCIO_CHECK_NO_THROW(config = OCIO::Config::CreateFromStream(is));
        OCIO_CHECK_NO_THROW(config->validate());

        // Write the config.

        std::stringstream ss;
        OCIO_CHECK_NO_THROW(ss << *config.get());
        OCIO_CHECK_EQUAL(ss.str(), str);
    }

    {
        // Rgb not enough values.
        const std::string strEnd =
            "    from_scene_reference: !<GradingToneTransform> {style: log, whites: {rgb: [0.1, 1], master: 1, start: 1, width: 1}}\n";

        const std::string str = PROFILE_V2_START + strEnd;

        std::istringstream is;
        is.str(str);

        OCIO_CHECK_THROW_WHAT(OCIO::Config::CreateFromStream(is), OCIO::Exception,
                              "The RGB value needs to be a 3 doubles");
    }

    {
        // Rgb too many values.
        const std::string strEnd =
            "    from_scene_reference: !<GradingToneTransform> {style: log, whites: {rgb: [0.1, 0.12345678, 1, 1], master: 0.1, start: 1, width: 1}}\n";

        const std::string str = PROFILE_V2_START + strEnd;

        std::istringstream is;
        is.str(str);

        OCIO_CHECK_THROW_WHAT(OCIO::Config::CreateFromStream(is), OCIO::Exception,
                              "The RGB value needs to be a 3 doubles");
    }

    {
        // Rgbm has to be a map.
        const std::string strEnd =
            "    from_scene_reference: !<GradingToneTransform> "
            "{style: log, whites: [0.1, 0.12345678, 0, 0]}\n";

        const std::string str = PROFILE_V2_START + strEnd;

        std::istringstream is;
        is.str(str);

        OCIO_CHECK_THROW_WHAT(OCIO::Config::CreateFromStream(is), OCIO::Exception,
                             "'whites' failed: The value needs to be a map");
    }

    {
        // Rgbmsw missing start.
        const std::string strEnd =
            "    from_scene_reference: !<GradingToneTransform> "
            "{style: log, whites: {rgb: [0.1, 1, 1], master: 0.1, width: 1}}\n";

        const std::string str = PROFILE_V2_START + strEnd;

        std::istringstream is;
        is.str(str);

        OCIO_CHECK_THROW_WHAT(OCIO::Config::CreateFromStream(is), OCIO::Exception,
                              "'whites' failed: Rgb, master, start, and width values are required");
    }

    {
        // Rgbmsw missing center.
        const std::string strEnd =
            "    from_scene_reference: !<GradingToneTransform> "
            "{style: log, midtones: {rgb: [0.1, 1, 1], master: 0.1, width: 1}}\n";

        const std::string str = PROFILE_V2_START + strEnd;

        std::istringstream is;
        is.str(str);

        OCIO_CHECK_THROW_WHAT(OCIO::Config::CreateFromStream(is), OCIO::Exception,
                              "'midtones' failed: Rgb, master, center, and width values are "
                              "required");
    }

    {
        // Rgbmsw start has too many values.
        const std::string strEnd =
            "    from_scene_reference: !<GradingToneTransform> "
            "{style: log, whites: {rgb: [0.1, 1, 1], master: 0.1, start: [1, 1.1], width: 1}}\n";

        const std::string str = PROFILE_V2_START + strEnd;

        std::istringstream is;
        is.str(str);

        OCIO_CHECK_THROW_WHAT(OCIO::Config::CreateFromStream(is), OCIO::Exception,
                              "parsing double failed");
    }
}

OCIO_ADD_TEST(Config, fixed_function_serialization)
{
    {
        const std::string strEnd =
            "    from_scene_reference: !<GroupTransform>\n"
            "      children:\n"
            "        - !<FixedFunctionTransform> {style: ACES_RedMod03}\n"
            "        - !<FixedFunctionTransform> {style: ACES_RedMod03, direction: inverse}\n"
            "        - !<FixedFunctionTransform> {style: ACES_RedMod10}\n"
            "        - !<FixedFunctionTransform> {style: ACES_RedMod10, direction: inverse}\n"
            "        - !<FixedFunctionTransform> {style: ACES_Glow03}\n"
            "        - !<FixedFunctionTransform> {style: ACES_Glow03, direction: inverse}\n"
            "        - !<FixedFunctionTransform> {style: ACES_Glow10}\n"
            "        - !<FixedFunctionTransform> {style: ACES_Glow10, direction: inverse}\n"
            "        - !<FixedFunctionTransform> {style: ACES_DarkToDim10}\n"
            "        - !<FixedFunctionTransform> {style: ACES_DarkToDim10, direction: inverse}\n"
            "        - !<FixedFunctionTransform> {style: REC2100_Surround, params: [0.75]}\n"
            "        - !<FixedFunctionTransform> {style: REC2100_Surround, params: [0.75], direction: inverse}\n"
            "        - !<FixedFunctionTransform> {style: RGB_TO_HSV}\n"
            "        - !<FixedFunctionTransform> {style: RGB_TO_HSV, direction: inverse}\n"
            "        - !<FixedFunctionTransform> {style: XYZ_TO_xyY}\n"
            "        - !<FixedFunctionTransform> {style: XYZ_TO_xyY, direction: inverse}\n"
            "        - !<FixedFunctionTransform> {style: XYZ_TO_uvY}\n"
            "        - !<FixedFunctionTransform> {style: XYZ_TO_uvY, direction: inverse}\n"
            "        - !<FixedFunctionTransform> {style: XYZ_TO_LUV}\n"
            "        - !<FixedFunctionTransform> {style: XYZ_TO_LUV, direction: inverse}\n";

        const std::string str = PROFILE_V2_START + strEnd;

        std::istringstream is;
        is.str(str);

        OCIO::ConstConfigRcPtr config;
        OCIO_CHECK_NO_THROW(config = OCIO::Config::CreateFromStream(is));
        OCIO_CHECK_NO_THROW(config->validate());

        // Write the config.

        std::stringstream ss;
        OCIO_CHECK_NO_THROW(ss << *config.get());
        OCIO_CHECK_EQUAL(ss.str(), str);
    }

    {
        const std::string strEnd =
            "    from_scene_reference: !<GroupTransform>\n"
            "      children:\n"
            "        - !<FixedFunctionTransform> {style: ACES_DarkToDim10, params: [0.75]}\n";

        const std::string str = PROFILE_V2_START + strEnd;

        std::istringstream is;
        is.str(str);

        OCIO::ConstConfigRcPtr config;
        OCIO_CHECK_NO_THROW(config = OCIO::Config::CreateFromStream(is));
        OCIO_CHECK_THROW_WHAT(config->validate(), OCIO::Exception,
            "The style 'ACES_DarkToDim10 (Forward)' must have zero parameters but 1 found.");
    }

    {
        const std::string strEnd =
            "    from_scene_reference: !<GroupTransform>\n"
            "      children:\n"
            "        - !<FixedFunctionTransform> {style: REC2100_Surround, direction: inverse}\n";

        const std::string str = PROFILE_V2_START + strEnd;

        std::istringstream is;
        is.str(str);

        OCIO::ConstConfigRcPtr config;
        OCIO_CHECK_NO_THROW(config = OCIO::Config::CreateFromStream(is));
        OCIO_CHECK_THROW_WHAT(config->validate(), OCIO::Exception, 
            "The style 'REC2100_Surround (Inverse)' must "
                              "have one parameter but 0 found.");
    }

    {
        const std::string strEnd =
            "    from_scene_reference: !<GroupTransform>\n"
            "      children:\n"
            "        - !<FixedFunctionTransform> {direction: inverse}\n";

        const std::string str = PROFILE_V2_START + strEnd;

        std::istringstream is;
        is.str(str);

        OCIO::ConstConfigRcPtr config;
        OCIO_CHECK_THROW_WHAT(config = OCIO::Config::CreateFromStream(is), OCIO::Exception,
                              "'FixedFunctionTransform' parsing failed: style value is missing.");
    }
}

OCIO_ADD_TEST(Config, exposure_contrast_serialization)
{
    {
        const std::string strEnd =
            "    from_scene_reference: !<GroupTransform>\n"
            "      children:\n"
            "        - !<ExposureContrastTransform> {style: video,"
                       " contrast: 0.5, gamma: 1.1, pivot: 0.18}\n"
            "        - !<ExposureContrastTransform> {style: video, exposure: 1.5,"
                       " gamma: 1.1, pivot: 0.18}\n"
            "        - !<ExposureContrastTransform> {style: video, exposure: 1.5,"
                       " contrast: 0.5, pivot: 0.18}\n"
            "        - !<ExposureContrastTransform> {style: video, exposure: 1.5,"
                       " contrast: 0.5, gamma: 1.1, pivot: 0.18}\n"
            "        - !<ExposureContrastTransform> {style: video,"
                       " exposure: 1.5, contrast: 0.5,"
                       " gamma: 1.1, pivot: 0.18}\n"
            "        - !<ExposureContrastTransform> {style: video, exposure: -1.4,"
                       " contrast: 0.6, gamma: 1.2, pivot: 0.2,"
                       " direction: inverse}\n"
            "        - !<ExposureContrastTransform> {style: log, exposure: 1.5,"
                       " contrast: 0.6, gamma: 1.2, pivot: 0.18}\n"
            "        - !<ExposureContrastTransform> {style: log, exposure: 1.5,"
                       " contrast: 0.5, gamma: 1.1, pivot: 0.18,"
                       " direction: inverse}\n"
            "        - !<ExposureContrastTransform> {style: log, exposure: 1.5,"
                       " contrast: 0.6, gamma: 1.2,"
                       " pivot: 0.18}\n"
            "        - !<ExposureContrastTransform> {style: linear, exposure: 1.5,"
                       " contrast: 0.5, gamma: 1.1, pivot: 0.18}\n"
            "        - !<ExposureContrastTransform> {style: linear, exposure: 1.5,"
                       " contrast: 0.5, gamma: 1.1, pivot: 0.18,"
                       " direction: inverse}\n"
            "        - !<ExposureContrastTransform> {style: linear, exposure: 1.5,"
                       " contrast: 0.5, gamma: 1.1,"
                       " pivot: 0.18}\n";

        const std::string str = PROFILE_V2_START + strEnd;

        std::istringstream is;
        is.str(str);

        OCIO::ConstConfigRcPtr config;
        OCIO_CHECK_NO_THROW(config = OCIO::Config::CreateFromStream(is));
        OCIO_CHECK_NO_THROW(config->validate());

        std::stringstream ss;
        OCIO_CHECK_NO_THROW(ss << *config.get());
        OCIO_CHECK_EQUAL(ss.str(), str);

        // For exposure contrast transforms, no value for exposure, contrast or gamma means dynamic.
        auto cs = config->getColorSpace("lnh");
        OCIO_REQUIRE_ASSERT(cs);
        auto cst = cs->getTransform(OCIO::COLORSPACE_DIR_FROM_REFERENCE);
        OCIO_REQUIRE_ASSERT(cst);
        auto grp = OCIO_DYNAMIC_POINTER_CAST<const OCIO::GroupTransform>(cst);
        OCIO_REQUIRE_ASSERT(grp);
        OCIO_REQUIRE_EQUAL(grp->getNumTransforms(), 12);
        OCIO::ConstTransformRcPtr t;
        OCIO_CHECK_NO_THROW(t = grp->getTransform(0));
        OCIO_REQUIRE_ASSERT(t);
        auto ec = OCIO_DYNAMIC_POINTER_CAST<const OCIO::ExposureContrastTransform>(t);
        OCIO_REQUIRE_ASSERT(ec);
        OCIO_CHECK_ASSERT(ec->isExposureDynamic());
        OCIO_CHECK_ASSERT(!ec->isContrastDynamic());
        OCIO_CHECK_ASSERT(!ec->isGammaDynamic());
        OCIO_CHECK_NO_THROW(t = grp->getTransform(1));
        OCIO_REQUIRE_ASSERT(t);
        ec = OCIO_DYNAMIC_POINTER_CAST<const OCIO::ExposureContrastTransform>(t);
        OCIO_REQUIRE_ASSERT(ec);
        OCIO_CHECK_ASSERT(!ec->isExposureDynamic());
        OCIO_CHECK_ASSERT(ec->isContrastDynamic());
        OCIO_CHECK_ASSERT(!ec->isGammaDynamic());
        OCIO_CHECK_NO_THROW(t = grp->getTransform(2));
        OCIO_REQUIRE_ASSERT(t);
        ec = OCIO_DYNAMIC_POINTER_CAST<const OCIO::ExposureContrastTransform>(t);
        OCIO_REQUIRE_ASSERT(ec);
        OCIO_CHECK_ASSERT(!ec->isExposureDynamic());
        OCIO_CHECK_ASSERT(!ec->isContrastDynamic());
        OCIO_CHECK_ASSERT(ec->isGammaDynamic());
    }

    {
        const std::string strEnd =
            "    from_scene_reference: !<GroupTransform>\n"
            "      children:\n"
            "        - !<ExposureContrastTransform> {style: wrong}\n";

        const std::string str = PROFILE_V2_START + strEnd;

        std::istringstream is;
        is.str(str);

        OCIO_CHECK_THROW_WHAT(OCIO::Config::CreateFromStream(is),
                              OCIO::Exception,
                              "Unknown exposure contrast style");
    }
}

OCIO_ADD_TEST(Config, matrix_serialization)
{
    const std::string strEnd =
        "    from_reference: !<GroupTransform>\n"
        "      children:\n"
                 // Check the value serialization.
        "        - !<MatrixTransform> {matrix: [0, 1, 2, 3, 4, 5, 6, 7, 8, 9, 10, 11, 12, 13, 14, 15],"\
                                     " offset: [-1, -2, -3, -4]}\n"
                 // Check the value precision.
        "        - !<MatrixTransform> {offset: [0.123456789876, 1.23456789876, 12.3456789876, 123.456789876]}\n"
        "        - !<MatrixTransform> {matrix: [0.123456789876, 1.23456789876, 12.3456789876, 123.456789876, "\
                                                "1234.56789876, 12345.6789876, 123456.789876, 1234567.89876, "\
                                                "0, 0, 1, 0, 0, 0, 0, 1]}\n";

    const std::string str = PROFILE_V1 + SIMPLE_PROFILE_A + SIMPLE_PROFILE_B_V1 + strEnd;

    std::istringstream is;
    is.str(str);

    OCIO::ConstConfigRcPtr config;
    OCIO_CHECK_NO_THROW(config = OCIO::Config::CreateFromStream(is));
    OCIO_CHECK_NO_THROW(config->validate());

    std::stringstream ss;
    OCIO_CHECK_NO_THROW(ss << *config.get());
    OCIO_CHECK_EQUAL(ss.str(), str);
}

OCIO_ADD_TEST(Config, cdl_serialization)
{
    // Config v2.
    {
        const std::string strEnd =
            "    from_scene_reference: !<GroupTransform>\n"
            "      children:\n"
            "        - !<CDLTransform> {slope: [1, 2, 1]}\n"
            "        - !<CDLTransform> {offset: [0.1, 0.2, 0.1]}\n"
            "        - !<CDLTransform> {power: [1.1, 1.2, 1.1]}\n"
            "        - !<CDLTransform> {sat: 0.1, direction: inverse}\n"
            "        - !<CDLTransform> {slope: [2, 2, 3], offset: [0.2, 0.3, 0.1], power: [1.2, 1.1, 1], sat: 0.2, style: asc}\n";

        const std::string str = PROFILE_V2_START + strEnd;

        std::istringstream is;
        is.str(str);

        OCIO::ConstConfigRcPtr config;
        OCIO_CHECK_NO_THROW(config = OCIO::Config::CreateFromStream(is));
        OCIO_CHECK_NO_THROW(config->validate());

        std::ostringstream oss;
        OCIO_CHECK_NO_THROW(oss << *config.get());
        OCIO_CHECK_EQUAL(oss.str(), str);
    }

    // Config v1.
    {
        const std::string strEnd =
            "    from_reference: !<GroupTransform>\n"
            "      children:\n"
            "        - !<CDLTransform> {slope: [1, 2, 1]}\n"
            "        - !<CDLTransform> {offset: [0.1, 0.2, 0.1]}\n"
            "        - !<CDLTransform> {power: [1.1, 1.2, 1.1]}\n"
            "        - !<CDLTransform> {sat: 0.1}\n";

        const std::string str = PROFILE_V1 + SIMPLE_PROFILE_A + SIMPLE_PROFILE_B_V1 + strEnd;

        std::istringstream is;
        is.str(str);

        OCIO::ConstConfigRcPtr config;
        OCIO_CHECK_NO_THROW(config = OCIO::Config::CreateFromStream(is));
        OCIO_CHECK_NO_THROW(config->validate());

        std::ostringstream oss;
        OCIO_CHECK_NO_THROW(oss << *config.get());
        OCIO_CHECK_EQUAL(oss.str(), str);
    }
}

OCIO_ADD_TEST(Config, file_transform_serialization)
{
    // Config v2.
    const std::string strEnd =
        "    from_scene_reference: !<GroupTransform>\n"
        "      children:\n"
        "        - !<FileTransform> {src: a.clf}\n"
        "        - !<FileTransform> {src: b.ccc, cccid: cdl1, interpolation: best}\n"
        "        - !<FileTransform> {src: b.ccc, cccid: cdl2, cdl_style: asc, interpolation: linear}\n"
        "        - !<FileTransform> {src: a.clf, direction: inverse}\n";

    const std::string str = PROFILE_V2_START + strEnd;

    std::istringstream is;
    is.str(str);

    OCIO::ConstConfigRcPtr config;
    OCIO_CHECK_NO_THROW(config = OCIO::Config::CreateFromStream(is));
    OCIO_CHECK_NO_THROW(config->validate());

    std::ostringstream oss;
    OCIO_CHECK_NO_THROW(oss << *config.get());
    OCIO_CHECK_EQUAL(oss.str(), str);
}

OCIO_ADD_TEST(Config, file_transform_serialization_v1)
{
    OCIO::ConfigRcPtr cfg;
    OCIO_CHECK_NO_THROW(cfg = OCIO::Config::Create());
    OCIO_REQUIRE_ASSERT(cfg);
    cfg->setMajorVersion(1);
    auto ft = OCIO::FileTransform::Create();
    ft->setSrc("file");
    auto cs = OCIO::ColorSpace::Create();
    // Note that ft has no interpolation set.  In a v2 config, this is not a problem and is taken
    // to mean default interpolation.  However, in this case the config version is 1 and if the
    // config were read by a v1 library (rather than v2), this could cause a failure.  So the
    // interp is set to linear during serialization to avoid problems.
    cs->setTransform(ft, OCIO::COLORSPACE_DIR_TO_REFERENCE);
    ft->setSrc("other");
    ft->setInterpolation(OCIO::INTERP_TETRAHEDRAL);
    cs->setTransform(ft, OCIO::COLORSPACE_DIR_FROM_REFERENCE);
    cs->setName("cs");
    cfg->addColorSpace(cs);
    std::ostringstream os;
    cfg->serialize(os);
    OCIO_CHECK_EQUAL(os.str(), R"(ocio_profile_version: 1

search_path: ""
strictparsing: true
luma: [0.2126, 0.7152, 0.0722]

roles:
  {}

displays:
  {}

active_displays: []
active_views: []

colorspaces:
  - !<ColorSpace>
    name: cs
    family: ""
    equalitygroup: ""
    bitdepth: unknown
    isdata: false
    allocation: uniform
    to_reference: !<FileTransform> {src: file, interpolation: linear}
    from_reference: !<FileTransform> {src: other, interpolation: tetrahedral}
)" );
}

OCIO_ADD_TEST(Config, add_color_space)
{
    // The unit test validates that the color space is correctly added to the configuration.

    // Note that the new C++11 u8 notation for UTF-8 string literals is used
    // to partially validate non-english language support.

    const std::string str
        = PROFILE_V2_START
            + u8"    from_scene_reference: !<MatrixTransform> {offset: [-1, -2, -3, -4]}\n";

    std::istringstream is;
    is.str(str);

    OCIO::ConfigRcPtr config;
    OCIO_CHECK_NO_THROW(config = OCIO::Config::CreateFromStream(is)->createEditableCopy());
    OCIO_CHECK_NO_THROW(config->validate());
    OCIO_CHECK_EQUAL(config->getNumColorSpaces(), 3);

    OCIO::ColorSpaceRcPtr cs;
    OCIO_CHECK_NO_THROW(cs = OCIO::ColorSpace::Create());
    cs->setName(u8"astéroïde");                           // Color space name with accents.
    cs->setDescription(u8"é À Â Ç É È ç -- $ € 円 £ 元"); // Some accents and some money symbols.

    OCIO::FixedFunctionTransformRcPtr tr;
    OCIO_CHECK_NO_THROW(tr = OCIO::FixedFunctionTransform::Create(OCIO::FIXED_FUNCTION_ACES_RED_MOD_03));

    OCIO_CHECK_NO_THROW(cs->setTransform(tr, OCIO::COLORSPACE_DIR_TO_REFERENCE));

    constexpr char csName[] = u8"astéroïde";

    OCIO_CHECK_EQUAL(config->getIndexForColorSpace(csName), -1);
    OCIO_CHECK_NO_THROW(config->addColorSpace(cs));
    OCIO_CHECK_EQUAL(config->getIndexForColorSpace(csName), 3);

    const std::string res 
        = str
        + u8"\n"
        + u8"  - !<ColorSpace>\n"
        + u8"    name: " + csName + u8"\n"
        + u8"    family: \"\"\n"
        + u8"    equalitygroup: \"\"\n"
        + u8"    bitdepth: unknown\n"
        + u8"    description: é À Â Ç É È ç -- $ € 円 £ 元\n"
        + u8"    isdata: false\n"
        + u8"    allocation: uniform\n"
        + u8"    to_scene_reference: !<FixedFunctionTransform> {style: ACES_RedMod03}\n";

    std::stringstream ss;
    OCIO_CHECK_NO_THROW(ss << *config.get());
    OCIO_CHECK_EQUAL(ss.str(), res);

    OCIO_CHECK_NO_THROW(config->removeColorSpace(csName));
    OCIO_CHECK_EQUAL(config->getNumColorSpaces(), 3);
    OCIO_CHECK_EQUAL(config->getIndexForColorSpace(csName), -1);

    OCIO_CHECK_NO_THROW(config->clearColorSpaces());
    OCIO_CHECK_EQUAL(config->getNumColorSpaces(), 0);
}

OCIO_ADD_TEST(Config, faulty_config_file)
{
    std::istringstream is("/usr/tmp/not_existing.ocio");

    OCIO::ConstConfigRcPtr config;
    OCIO_CHECK_THROW_WHAT(config = OCIO::Config::CreateFromStream(is),
                          OCIO::Exception,
                          "Error: Loading the OCIO profile failed.");
}

OCIO_ADD_TEST(Config, remove_color_space)
{
    // The unit test validates that a color space is correctly removed from a configuration.

    const std::string str
        = PROFILE_V2_START
            + "    from_scene_reference: !<MatrixTransform> {offset: [-1, -2, -3, -4]}\n"
            + "\n"
            + "  - !<ColorSpace>\n"
            + "    name: cs5\n"
            + "    allocation: uniform\n"
            + "    to_scene_reference: !<FixedFunctionTransform> {style: ACES_RedMod03}\n";

    std::istringstream is;
    is.str(str);

    OCIO::ConfigRcPtr config;
    OCIO_CHECK_NO_THROW(config = OCIO::Config::CreateFromStream(is)->createEditableCopy());
    OCIO_CHECK_NO_THROW(config->validate());
    OCIO_CHECK_EQUAL(config->getNumColorSpaces(), 4);

    // Step 1 - Validate the remove.

    OCIO_CHECK_EQUAL(config->getIndexForColorSpace("cs5"), 3);
    OCIO_CHECK_NO_THROW(config->removeColorSpace("cs5"));
    OCIO_CHECK_EQUAL(config->getNumColorSpaces(), 3);
    OCIO_CHECK_EQUAL(config->getIndexForColorSpace("cs5"), -1);

    // Step 2 - Validate some faulty removes.

    // As documented, removing a color space that doesn't exist fails without any notice.
    OCIO_CHECK_NO_THROW(config->removeColorSpace("cs5"));
    OCIO_CHECK_NO_THROW(config->validate());

    // Since the method does not support role names, a role name removal fails 
    // without any notice except if it's also an existing color space.
    OCIO_CHECK_NO_THROW(config->removeColorSpace("scene_linear"));
    OCIO_CHECK_NO_THROW(config->validate());

    // Successfully remove a color space unfortunately used by a role.
    OCIO_CHECK_NO_THROW(config->removeColorSpace("raw"));
    // As discussed only validation traps the issue.
    OCIO_CHECK_THROW_WHAT(config->validate(),
                          OCIO::Exception,
                          "Config failed validation. The role 'default' refers to"\
                          " a color space, 'raw', which is not defined.");
}

namespace
{

constexpr char InactiveCSConfigStart[] =
    "ocio_profile_version: 2\n"
    "\n"
    "environment:\n"
    "  {}\n"
    "search_path: luts\n"
    "strictparsing: true\n"
    "luma: [0.2126, 0.7152, 0.0722]\n"
    "\n"
    "roles:\n"
    "  default: raw\n"
    "  scene_linear: lnh\n"
    "\n"
    "file_rules:\n"
    "  - !<Rule> {name: Default, colorspace: default}\n"
    "\n"
    "displays:\n"
    "  sRGB:\n"
    "    - !<View> {name: Raw, colorspace: raw}\n"
    "    - !<View> {name: Lnh, colorspace: lnh, looks: beauty}\n"
    "\n"
    "active_displays: []\n"
    "active_views: []\n";

constexpr char InactiveCSConfigEnd[] =
    "\n"
    "looks:\n"
    "  - !<Look>\n"
    "    name: beauty\n"
    "    process_space: lnh\n"
    "    transform: !<CDLTransform> {slope: [1, 2, 1]}\n"
    "\n"
    "\n"
    "colorspaces:\n"
    "  - !<ColorSpace>\n"
    "    name: raw\n"
    "    family: \"\"\n"
    "    equalitygroup: \"\"\n"
    "    bitdepth: unknown\n"
    "    isdata: false\n"
    "    allocation: uniform\n"
    "\n"
    "  - !<ColorSpace>\n"
    "    name: lnh\n"
    "    family: \"\"\n"
    "    equalitygroup: \"\"\n"
    "    bitdepth: unknown\n"
    "    isdata: false\n"
    "    allocation: uniform\n"
    "\n"
    "  - !<ColorSpace>\n"
    "    name: cs1\n"
    "    aliases: [alias1]\n"
    "    family: \"\"\n"
    "    equalitygroup: \"\"\n"
    "    bitdepth: unknown\n"
    "    isdata: false\n"
    "    categories: [file-io]\n"
    "    allocation: uniform\n"
    "    from_scene_reference: !<CDLTransform> {offset: [0.1, 0.1, 0.1]}\n"
    "\n"
    "  - !<ColorSpace>\n"
    "    name: cs2\n"
    "    family: \"\"\n"
    "    equalitygroup: \"\"\n"
    "    bitdepth: unknown\n"
    "    isdata: false\n"
    "    categories: [working-space]\n"
    "    allocation: uniform\n"
    "    from_scene_reference: !<CDLTransform> {offset: [0.2, 0.2, 0.2]}\n"
    "\n"
    "  - !<ColorSpace>\n"
    "    name: cs3\n"
    "    family: \"\"\n"
    "    equalitygroup: \"\"\n"
    "    bitdepth: unknown\n"
    "    isdata: false\n"
    "    categories: [cat3]\n"
    "    allocation: uniform\n"
    "    from_scene_reference: !<CDLTransform> {offset: [0.3, 0.3, 0.3]}\n";

class InactiveCSGuard
{
public:
    InactiveCSGuard()
    {
        OCIO::Platform::Setenv(OCIO::OCIO_INACTIVE_COLORSPACES_ENVVAR, "cs3, cs1, lnh");
    }
    ~InactiveCSGuard()
    {
        OCIO::Platform::Unsetenv(OCIO::OCIO_INACTIVE_COLORSPACES_ENVVAR);
    }
};

} // anon.

OCIO_ADD_TEST(Config, inactive_color_space)
{
    // The unit test validates the inactive color space behavior.

    std::string configStr;
    configStr += InactiveCSConfigStart;
    configStr += InactiveCSConfigEnd;

    std::istringstream is;
    is.str(configStr);

    OCIO::ConfigRcPtr config;
    OCIO_CHECK_NO_THROW(config = OCIO::Config::CreateFromStream(is)->createEditableCopy());
    OCIO_REQUIRE_ASSERT(config);
    OCIO_CHECK_NO_THROW(config->validate());


    // Step 1 - No inactive color spaces.

    OCIO_REQUIRE_EQUAL(config->getNumColorSpaces(OCIO::SEARCH_REFERENCE_SPACE_ALL,
                                                 OCIO::COLORSPACE_INACTIVE), 0);
    OCIO_REQUIRE_EQUAL(config->getNumColorSpaces(OCIO::SEARCH_REFERENCE_SPACE_ALL,
                                                 OCIO::COLORSPACE_ACTIVE), 5);
    OCIO_REQUIRE_EQUAL(config->getNumColorSpaces(OCIO::SEARCH_REFERENCE_SPACE_ALL,
                                                 OCIO::COLORSPACE_ALL), 5);

    OCIO_CHECK_EQUAL(std::string("raw"),
                     config->getColorSpaceNameByIndex(OCIO::SEARCH_REFERENCE_SPACE_ALL,
                                                      OCIO::COLORSPACE_ALL, 0));
    OCIO_CHECK_EQUAL(std::string("lnh"),
                     config->getColorSpaceNameByIndex(OCIO::SEARCH_REFERENCE_SPACE_ALL,
                                                      OCIO::COLORSPACE_ALL, 1));
    OCIO_CHECK_EQUAL(std::string("cs1"),
                     config->getColorSpaceNameByIndex(OCIO::SEARCH_REFERENCE_SPACE_ALL,
                                                      OCIO::COLORSPACE_ALL, 2));
    OCIO_CHECK_EQUAL(std::string("cs2"),
                     config->getColorSpaceNameByIndex(OCIO::SEARCH_REFERENCE_SPACE_ALL,
                                                      OCIO::COLORSPACE_ALL, 3));
    OCIO_CHECK_EQUAL(std::string("cs3"),
                     config->getColorSpaceNameByIndex(OCIO::SEARCH_REFERENCE_SPACE_ALL,
                                                      OCIO::COLORSPACE_ALL, 4));
    // Check a faulty call.
    OCIO_CHECK_EQUAL(std::string(""),
                     config->getColorSpaceNameByIndex(OCIO::SEARCH_REFERENCE_SPACE_ALL,
                                                      OCIO::COLORSPACE_ALL, 5));

    OCIO_REQUIRE_EQUAL(config->getNumColorSpaces(), 5);
    OCIO_CHECK_EQUAL(std::string("raw"), config->getColorSpaceNameByIndex(0));
    OCIO_CHECK_EQUAL(std::string("lnh"), config->getColorSpaceNameByIndex(1));
    OCIO_CHECK_EQUAL(std::string("cs1"), config->getColorSpaceNameByIndex(2));
    OCIO_CHECK_EQUAL(std::string("cs2"), config->getColorSpaceNameByIndex(3));
    OCIO_CHECK_EQUAL(std::string("cs3"), config->getColorSpaceNameByIndex(4));
    // Check a faulty call.
    OCIO_CHECK_EQUAL(std::string(""), config->getColorSpaceNameByIndex(5));

    OCIO::ColorSpaceSetRcPtr css;
    OCIO_CHECK_NO_THROW(css = config->getColorSpaces(nullptr));
    OCIO_CHECK_EQUAL(css->getNumColorSpaces(), 5);

    OCIO::ConstColorSpaceRcPtr cs;
    OCIO_CHECK_NO_THROW(cs = config->getColorSpace("scene_linear"));
    OCIO_REQUIRE_ASSERT(cs);
    OCIO_CHECK_EQUAL(std::string("lnh"), cs->getName());

    OCIO_CHECK_EQUAL(config->getIndexForColorSpace("scene_linear"), 1);
    OCIO_CHECK_EQUAL(config->getIndexForColorSpace("lnh"), 1);

    // Step 2 - Some inactive color spaces.

    OCIO_CHECK_NO_THROW(config->setInactiveColorSpaces("lnh, cs1"));
    OCIO_CHECK_EQUAL(config->getInactiveColorSpaces(), std::string("lnh, cs1"));

    OCIO_REQUIRE_EQUAL(config->getNumColorSpaces(OCIO::SEARCH_REFERENCE_SPACE_ALL,
                                                 OCIO::COLORSPACE_INACTIVE), 2);
    OCIO_REQUIRE_EQUAL(config->getNumColorSpaces(OCIO::SEARCH_REFERENCE_SPACE_ALL,
                                                 OCIO::COLORSPACE_ACTIVE), 3);
    OCIO_REQUIRE_EQUAL(config->getNumColorSpaces(OCIO::SEARCH_REFERENCE_SPACE_ALL,
                                                 OCIO::COLORSPACE_ALL), 5);

    OCIO_CHECK_EQUAL(config->getNumColorSpaces(OCIO::SEARCH_REFERENCE_SPACE_SCENE,
                                               OCIO::COLORSPACE_INACTIVE), 2);
    OCIO_CHECK_EQUAL(config->getNumColorSpaces(OCIO::SEARCH_REFERENCE_SPACE_SCENE,
                                               OCIO::COLORSPACE_ACTIVE), 3);
    OCIO_CHECK_EQUAL(config->getNumColorSpaces(OCIO::SEARCH_REFERENCE_SPACE_SCENE,
                                               OCIO::COLORSPACE_ALL), 5);

    OCIO_CHECK_EQUAL(config->getNumColorSpaces(OCIO::SEARCH_REFERENCE_SPACE_DISPLAY,
                                               OCIO::COLORSPACE_INACTIVE), 0);
    OCIO_CHECK_EQUAL(config->getNumColorSpaces(OCIO::SEARCH_REFERENCE_SPACE_DISPLAY,
                                               OCIO::COLORSPACE_ACTIVE), 0);
    OCIO_CHECK_EQUAL(config->getNumColorSpaces(OCIO::SEARCH_REFERENCE_SPACE_DISPLAY,
                                               OCIO::COLORSPACE_ALL), 0);

    // Check methods working on all color spaces.
    OCIO_REQUIRE_EQUAL(config->getNumColorSpaces(OCIO::SEARCH_REFERENCE_SPACE_ALL, 
                                                 OCIO::COLORSPACE_ALL), 5);
    OCIO_CHECK_EQUAL(std::string("raw"),
                     config->getColorSpaceNameByIndex(OCIO::SEARCH_REFERENCE_SPACE_ALL,
                                                      OCIO::COLORSPACE_ALL, 0));
    OCIO_CHECK_EQUAL(std::string("lnh"),
                     config->getColorSpaceNameByIndex(OCIO::SEARCH_REFERENCE_SPACE_ALL,
                                                      OCIO::COLORSPACE_ALL, 1));
    OCIO_CHECK_EQUAL(std::string("cs1"),
                     config->getColorSpaceNameByIndex(OCIO::SEARCH_REFERENCE_SPACE_ALL,
                                                      OCIO::COLORSPACE_ALL, 2));
    OCIO_CHECK_EQUAL(std::string("cs2"),
                     config->getColorSpaceNameByIndex(OCIO::SEARCH_REFERENCE_SPACE_ALL,
                                                      OCIO::COLORSPACE_ALL, 3));
    OCIO_CHECK_EQUAL(std::string("cs3"),
                     config->getColorSpaceNameByIndex(OCIO::SEARCH_REFERENCE_SPACE_ALL,
                                                      OCIO::COLORSPACE_ALL, 4));

    // Check methods working on only active color spaces.
    OCIO_REQUIRE_EQUAL(config->getNumColorSpaces(), 3);
    OCIO_CHECK_EQUAL(std::string("raw"), config->getColorSpaceNameByIndex(0));
    OCIO_CHECK_EQUAL(std::string("cs2"), config->getColorSpaceNameByIndex(1));
    OCIO_CHECK_EQUAL(std::string("cs3"), config->getColorSpaceNameByIndex(2));

    // Asking for a color space set with no categories returns active color spaces only.
    OCIO_CHECK_NO_THROW(css = config->getColorSpaces(nullptr));
    OCIO_CHECK_EQUAL(css->getNumColorSpaces(), 3);

    // Search using a category 'file-io' with no active color space.
    OCIO_CHECK_NO_THROW(css = config->getColorSpaces("file-io"));
    OCIO_CHECK_EQUAL(css->getNumColorSpaces(), 0);

    // Search using a category 'working-space' with some active color spaces.
    OCIO_CHECK_NO_THROW(css = config->getColorSpaces("working-space"));
    OCIO_CHECK_EQUAL(css->getNumColorSpaces(), 1);

    // Request an active color space.
    OCIO_CHECK_NO_THROW(cs = config->getColorSpace("cs2"));
    OCIO_CHECK_ASSERT(cs);
    OCIO_CHECK_EQUAL(std::string("cs2"), cs->getName());

    // Request an inactive color space.
    OCIO_CHECK_NO_THROW(cs = config->getColorSpace("cs1"));
    OCIO_CHECK_ASSERT(cs);
    OCIO_CHECK_EQUAL(std::string("cs1"), cs->getName());

    // Request a role with an active color space.
    OCIO_CHECK_NO_THROW(cs = config->getColorSpace("default"));
    OCIO_REQUIRE_ASSERT(cs);
    OCIO_CHECK_EQUAL(std::string("raw"), cs->getName());

    // Request a role with an inactive color space.
    OCIO_CHECK_NO_THROW(cs = config->getColorSpace("scene_linear"));
    OCIO_CHECK_ASSERT(cs);
    OCIO_CHECK_EQUAL(std::string("lnh"), cs->getName());
    // ... the color is not an active color space.
    OCIO_CHECK_EQUAL(config->getIndexForColorSpace("scene_linear"), -1);
    OCIO_CHECK_EQUAL(config->getIndexForColorSpace("lnh"), -1);

    // Request a (display, view) processor with an inactive color space and
    // a look with an inactive process space.
    {
        OCIO::LookTransformRcPtr lookTransform = OCIO::LookTransform::Create();
        lookTransform->setLooks("beauty"); // Process space (i.e. lnh) inactive.
        lookTransform->setSrc("raw");

        const char * csName = config->getDisplayViewColorSpaceName("sRGB", "Lnh");
        lookTransform->setDst(csName); // Color space inactive (i.e. lnh).

        OCIO_CHECK_NO_THROW(config->getProcessor(lookTransform, OCIO::TRANSFORM_DIR_FORWARD));
    }

    // Check a faulty call.
    OCIO_CHECK_EQUAL(config->getColorSpaceNameByIndex(3), std::string(""));
    // ... but getColorSpace() must still succeed.
    OCIO_CHECK_NO_THROW(cs = config->getColorSpace("cs1"));
    OCIO_CHECK_ASSERT(cs);

    // Create a processor with one or more inactive color spaces.
    OCIO_CHECK_NO_THROW(config->getProcessor("lnh", "cs1"));
    OCIO_CHECK_NO_THROW(config->getProcessor("raw", "cs1"));
    OCIO_CHECK_NO_THROW(config->getProcessor("lnh", "cs2"));
    OCIO_CHECK_NO_THROW(config->getProcessor("cs2", "scene_linear"));

    // Step 3 - Same as 2, but using role name.
    
    // Setting a role to an inactive space is actually setting the space that it points to as
    // being inactive.  In this case, scene_linear is lnh.

    OCIO_CHECK_NO_THROW(config->setInactiveColorSpaces("scene_linear, cs1"));
    OCIO_CHECK_EQUAL(config->getInactiveColorSpaces(), std::string("scene_linear, cs1"));

    OCIO_REQUIRE_EQUAL(config->getNumColorSpaces(OCIO::SEARCH_REFERENCE_SPACE_ALL,
                                                 OCIO::COLORSPACE_INACTIVE), 2);
    OCIO_REQUIRE_EQUAL(config->getNumColorSpaces(OCIO::SEARCH_REFERENCE_SPACE_ALL,
                                                 OCIO::COLORSPACE_ACTIVE), 3);
    OCIO_REQUIRE_EQUAL(config->getNumColorSpaces(OCIO::SEARCH_REFERENCE_SPACE_ALL,
                                                 OCIO::COLORSPACE_ALL), 5);

    OCIO_CHECK_EQUAL(config->getNumColorSpaces(OCIO::SEARCH_REFERENCE_SPACE_SCENE,
                                               OCIO::COLORSPACE_INACTIVE), 2);
    OCIO_CHECK_EQUAL(config->getNumColorSpaces(OCIO::SEARCH_REFERENCE_SPACE_SCENE,
                                               OCIO::COLORSPACE_ACTIVE), 3);
    OCIO_CHECK_EQUAL(config->getNumColorSpaces(OCIO::SEARCH_REFERENCE_SPACE_SCENE,
                                               OCIO::COLORSPACE_ALL), 5);

    OCIO_CHECK_EQUAL(config->getNumColorSpaces(OCIO::SEARCH_REFERENCE_SPACE_DISPLAY,
                                               OCIO::COLORSPACE_INACTIVE), 0);
    OCIO_CHECK_EQUAL(config->getNumColorSpaces(OCIO::SEARCH_REFERENCE_SPACE_DISPLAY,
                                               OCIO::COLORSPACE_ACTIVE), 0);
    OCIO_CHECK_EQUAL(config->getNumColorSpaces(OCIO::SEARCH_REFERENCE_SPACE_DISPLAY,
                                               OCIO::COLORSPACE_ALL), 0);

    // Check methods working on only active color spaces.
    OCIO_REQUIRE_EQUAL(config->getNumColorSpaces(), 3);
    OCIO_CHECK_EQUAL(std::string("raw"), config->getColorSpaceNameByIndex(0));
    OCIO_CHECK_EQUAL(std::string("cs2"), config->getColorSpaceNameByIndex(1));
    OCIO_CHECK_EQUAL(std::string("cs3"), config->getColorSpaceNameByIndex(2));

    OCIO_CHECK_ASSERT(config->hasRole("scene_linear"));

    // Step 4 - Same as 2, but using an alias.

    // Setting an alias to an inactive space is actually setting the space that it refers to as
    // being inactive.  In this case, alias1 is cs1.

    OCIO_CHECK_NO_THROW(config->setInactiveColorSpaces("lnh, alias1"));
    OCIO_CHECK_EQUAL(config->getInactiveColorSpaces(), std::string("lnh, alias1"));

    OCIO_REQUIRE_EQUAL(config->getNumColorSpaces(OCIO::SEARCH_REFERENCE_SPACE_ALL,
                                                 OCIO::COLORSPACE_INACTIVE), 2);
    OCIO_REQUIRE_EQUAL(config->getNumColorSpaces(OCIO::SEARCH_REFERENCE_SPACE_ALL,
                                                 OCIO::COLORSPACE_ACTIVE), 3);
    OCIO_REQUIRE_EQUAL(config->getNumColorSpaces(OCIO::SEARCH_REFERENCE_SPACE_ALL,
                                                 OCIO::COLORSPACE_ALL), 5);

    OCIO_CHECK_EQUAL(config->getNumColorSpaces(OCIO::SEARCH_REFERENCE_SPACE_SCENE,
                                               OCIO::COLORSPACE_INACTIVE), 2);
    OCIO_CHECK_EQUAL(config->getNumColorSpaces(OCIO::SEARCH_REFERENCE_SPACE_SCENE,
                                               OCIO::COLORSPACE_ACTIVE), 3);
    OCIO_CHECK_EQUAL(config->getNumColorSpaces(OCIO::SEARCH_REFERENCE_SPACE_SCENE,
                                               OCIO::COLORSPACE_ALL), 5);

    OCIO_CHECK_EQUAL(config->getNumColorSpaces(OCIO::SEARCH_REFERENCE_SPACE_DISPLAY,
                                               OCIO::COLORSPACE_INACTIVE), 0);
    OCIO_CHECK_EQUAL(config->getNumColorSpaces(OCIO::SEARCH_REFERENCE_SPACE_DISPLAY,
                                               OCIO::COLORSPACE_ACTIVE), 0);
    OCIO_CHECK_EQUAL(config->getNumColorSpaces(OCIO::SEARCH_REFERENCE_SPACE_DISPLAY,
                                               OCIO::COLORSPACE_ALL), 0);

    // Check methods working on only active color spaces.
    OCIO_REQUIRE_EQUAL(config->getNumColorSpaces(), 3);
    OCIO_CHECK_EQUAL(std::string("raw"), config->getColorSpaceNameByIndex(0));
    OCIO_CHECK_EQUAL(std::string("cs2"), config->getColorSpaceNameByIndex(1));
    OCIO_CHECK_EQUAL(std::string("cs3"), config->getColorSpaceNameByIndex(2));

    // Step 5 - No inactive color spaces.

    OCIO_CHECK_NO_THROW(config->setInactiveColorSpaces(""));
    OCIO_CHECK_EQUAL(config->getInactiveColorSpaces(), std::string(""));

    OCIO_CHECK_EQUAL(config->getNumColorSpaces(OCIO::SEARCH_REFERENCE_SPACE_ALL,
                                               OCIO::COLORSPACE_ALL), 5);
    OCIO_CHECK_EQUAL(config->getNumColorSpaces(), 5);

    // Step 6 - No inactive color spaces.

    OCIO_CHECK_NO_THROW(config->setInactiveColorSpaces(nullptr));
    OCIO_CHECK_EQUAL(config->getInactiveColorSpaces(), std::string(""));

    OCIO_CHECK_EQUAL(config->getNumColorSpaces(OCIO::SEARCH_REFERENCE_SPACE_ALL,
                                               OCIO::COLORSPACE_ALL), 5);
    OCIO_CHECK_EQUAL(config->getNumColorSpaces(), 5);

    OCIO_CHECK_EQUAL(config->getNumColorSpaces(OCIO::SEARCH_REFERENCE_SPACE_SCENE,
                                               OCIO::COLORSPACE_ALL), 5);
    OCIO_CHECK_EQUAL(config->getNumColorSpaces(OCIO::SEARCH_REFERENCE_SPACE_DISPLAY,
                                               OCIO::COLORSPACE_ALL), 0);

    // Step 7 - Add display color spaces.

    auto dcs0 = OCIO::ColorSpace::Create(OCIO::REFERENCE_SPACE_DISPLAY);
    dcs0->setName("display0");
    config->addColorSpace(dcs0);
    auto dcs1 = OCIO::ColorSpace::Create(OCIO::REFERENCE_SPACE_DISPLAY);
    dcs1->setName("display1");
    config->addColorSpace(dcs1);
    auto dcs2 = OCIO::ColorSpace::Create(OCIO::REFERENCE_SPACE_DISPLAY);
    dcs2->setName("display2");
    config->addColorSpace(dcs2);

    OCIO_CHECK_EQUAL(config->getNumColorSpaces(OCIO::SEARCH_REFERENCE_SPACE_ALL,
                                               OCIO::COLORSPACE_ALL), 8);

    OCIO_CHECK_EQUAL(config->getNumColorSpaces(OCIO::SEARCH_REFERENCE_SPACE_SCENE,
                                               OCIO::COLORSPACE_ALL), 5);
    OCIO_CHECK_EQUAL(config->getNumColorSpaces(OCIO::SEARCH_REFERENCE_SPACE_DISPLAY,
                                               OCIO::COLORSPACE_ALL), 3);

    // Step 8 - Some inactive color spaces.

    OCIO_CHECK_NO_THROW(config->setInactiveColorSpaces("cs1, display1"));
    OCIO_CHECK_EQUAL(config->getInactiveColorSpaces(), std::string("cs1, display1"));

    OCIO_CHECK_EQUAL(config->getNumColorSpaces(OCIO::SEARCH_REFERENCE_SPACE_SCENE,
                                               OCIO::COLORSPACE_INACTIVE), 1);
    OCIO_CHECK_EQUAL(config->getNumColorSpaces(OCIO::SEARCH_REFERENCE_SPACE_DISPLAY,
                                               OCIO::COLORSPACE_INACTIVE), 1);
    OCIO_CHECK_EQUAL(config->getNumColorSpaces(OCIO::SEARCH_REFERENCE_SPACE_ALL,
                                               OCIO::COLORSPACE_INACTIVE), 2);
    OCIO_CHECK_EQUAL(std::string("cs1"),
                     config->getColorSpaceNameByIndex(OCIO::SEARCH_REFERENCE_SPACE_SCENE,
                                                      OCIO::COLORSPACE_INACTIVE, 0));
    OCIO_CHECK_EQUAL(std::string("display1"),
                     config->getColorSpaceNameByIndex(OCIO::SEARCH_REFERENCE_SPACE_DISPLAY,
                                                      OCIO::COLORSPACE_INACTIVE, 0));
    OCIO_CHECK_EQUAL(std::string(""),
                     config->getColorSpaceNameByIndex(OCIO::SEARCH_REFERENCE_SPACE_SCENE,
                                                      OCIO::COLORSPACE_INACTIVE, 1));
    OCIO_CHECK_EQUAL(std::string(""),
                     config->getColorSpaceNameByIndex(OCIO::SEARCH_REFERENCE_SPACE_DISPLAY,
                                                      OCIO::COLORSPACE_INACTIVE, 1));

    OCIO_CHECK_EQUAL(config->getNumColorSpaces(OCIO::SEARCH_REFERENCE_SPACE_SCENE,
                                               OCIO::COLORSPACE_ACTIVE), 4);
    OCIO_CHECK_EQUAL(config->getNumColorSpaces(OCIO::SEARCH_REFERENCE_SPACE_DISPLAY,
                                               OCIO::COLORSPACE_ACTIVE), 2);
    OCIO_CHECK_EQUAL(config->getNumColorSpaces(OCIO::SEARCH_REFERENCE_SPACE_ALL,
                                               OCIO::COLORSPACE_ACTIVE), 6);
    OCIO_CHECK_EQUAL(std::string("cs2"),
                     config->getColorSpaceNameByIndex(OCIO::SEARCH_REFERENCE_SPACE_SCENE,
                                                      OCIO::COLORSPACE_ACTIVE, 2));
    OCIO_CHECK_EQUAL(std::string("display2"),
                     config->getColorSpaceNameByIndex(OCIO::SEARCH_REFERENCE_SPACE_DISPLAY,
                                                      OCIO::COLORSPACE_ACTIVE, 1));

    OCIO_CHECK_EQUAL(config->getNumColorSpaces(OCIO::SEARCH_REFERENCE_SPACE_SCENE,
                                               OCIO::COLORSPACE_ALL), 5);
    OCIO_CHECK_EQUAL(config->getNumColorSpaces(OCIO::SEARCH_REFERENCE_SPACE_DISPLAY,
                                               OCIO::COLORSPACE_ALL), 3);
    OCIO_CHECK_EQUAL(config->getNumColorSpaces(OCIO::SEARCH_REFERENCE_SPACE_ALL,
                                               OCIO::COLORSPACE_ALL), 8);
    OCIO_CHECK_EQUAL(std::string("raw"),
                     config->getColorSpaceNameByIndex(OCIO::SEARCH_REFERENCE_SPACE_SCENE,
                                                      OCIO::COLORSPACE_ALL, 0));
    OCIO_CHECK_EQUAL(std::string("cs2"),
                     config->getColorSpaceNameByIndex(OCIO::SEARCH_REFERENCE_SPACE_SCENE,
                                                      OCIO::COLORSPACE_ALL, 3));
    OCIO_CHECK_EQUAL(std::string(""),
                     config->getColorSpaceNameByIndex(OCIO::SEARCH_REFERENCE_SPACE_SCENE,
                                                      OCIO::COLORSPACE_ALL, 10));
    OCIO_CHECK_EQUAL(std::string("display1"),
                     config->getColorSpaceNameByIndex(OCIO::SEARCH_REFERENCE_SPACE_DISPLAY,
                                                      OCIO::COLORSPACE_ALL, 1));
}

OCIO_ADD_TEST(Config, inactive_color_space_precedence)
{
    // The test demonstrates that an API request supersedes the env. variable and the
    // config file contents.

    std::string configStr;
    configStr += InactiveCSConfigStart;
    configStr += "inactive_colorspaces: [cs2]\n";
    configStr += InactiveCSConfigEnd;

    std::istringstream is;
    is.str(configStr);

    OCIO::ConfigRcPtr config;
    OCIO_CHECK_NO_THROW(config = OCIO::Config::CreateFromStream(is)->createEditableCopy());
    OCIO_CHECK_NO_THROW(config->validate());

    OCIO_REQUIRE_EQUAL(config->getNumColorSpaces(OCIO::SEARCH_REFERENCE_SPACE_ALL,
                                                 OCIO::COLORSPACE_INACTIVE), 1);
    OCIO_REQUIRE_EQUAL(config->getNumColorSpaces(OCIO::SEARCH_REFERENCE_SPACE_ALL,
                                                 OCIO::COLORSPACE_ACTIVE), 4);
    OCIO_REQUIRE_EQUAL(config->getNumColorSpaces(OCIO::SEARCH_REFERENCE_SPACE_ALL,
                                                 OCIO::COLORSPACE_ALL), 5);

    OCIO_CHECK_EQUAL(config->getColorSpaceNameByIndex(0), std::string("raw"));
    OCIO_CHECK_EQUAL(config->getColorSpaceNameByIndex(1), std::string("lnh"));
    OCIO_CHECK_EQUAL(config->getColorSpaceNameByIndex(2), std::string("cs1"));
    OCIO_CHECK_EQUAL(config->getColorSpaceNameByIndex(3), std::string("cs3"));

    // Env. variable supersedes the config content.

    InactiveCSGuard guard;

    is.str(configStr);
    OCIO_CHECK_NO_THROW(config = OCIO::Config::CreateFromStream(is)->createEditableCopy());
    OCIO_CHECK_NO_THROW(config->validate());

    OCIO_REQUIRE_EQUAL(config->getNumColorSpaces(OCIO::SEARCH_REFERENCE_SPACE_ALL,
                                                 OCIO::COLORSPACE_INACTIVE), 3);
    OCIO_REQUIRE_EQUAL(config->getNumColorSpaces(OCIO::SEARCH_REFERENCE_SPACE_ALL,
                                                 OCIO::COLORSPACE_ACTIVE), 2);
    OCIO_REQUIRE_EQUAL(config->getNumColorSpaces(OCIO::SEARCH_REFERENCE_SPACE_ALL,
                                                 OCIO::COLORSPACE_ALL), 5);

    OCIO_CHECK_EQUAL(config->getColorSpaceNameByIndex(0), std::string("raw"));
    OCIO_CHECK_EQUAL(config->getColorSpaceNameByIndex(1), std::string("cs2"));

    // An API request supersedes the lists from the env. variable and the config file.

    OCIO_CHECK_NO_THROW(config->setInactiveColorSpaces("cs1, lnh"));

    OCIO_REQUIRE_EQUAL(config->getNumColorSpaces(OCIO::SEARCH_REFERENCE_SPACE_ALL,
                                                 OCIO::COLORSPACE_INACTIVE), 2);
    OCIO_REQUIRE_EQUAL(config->getNumColorSpaces(OCIO::SEARCH_REFERENCE_SPACE_ALL,
                                                 OCIO::COLORSPACE_ACTIVE), 3);
    OCIO_REQUIRE_EQUAL(config->getNumColorSpaces(OCIO::SEARCH_REFERENCE_SPACE_ALL,
                                                 OCIO::COLORSPACE_ALL), 5);

    OCIO_CHECK_EQUAL(config->getColorSpaceNameByIndex(0), std::string("raw"));
    OCIO_CHECK_EQUAL(config->getColorSpaceNameByIndex(1), std::string("cs2"));
    OCIO_CHECK_EQUAL(config->getColorSpaceNameByIndex(2), std::string("cs3"));
}

OCIO_ADD_TEST(Config, inactive_color_space_read_write)
{
    // The unit tests validate the read/write.

    {
        std::string configStr;
        configStr += InactiveCSConfigStart;
        configStr += "inactive_colorspaces: [cs2]\n";
        configStr += InactiveCSConfigEnd;

        std::istringstream is;
        is.str(configStr);

        OCIO::ConstConfigRcPtr config;
        OCIO_CHECK_NO_THROW(config = OCIO::Config::CreateFromStream(is));
        OCIO_CHECK_NO_THROW(config->validate());

        OCIO_REQUIRE_EQUAL(config->getNumColorSpaces(OCIO::SEARCH_REFERENCE_SPACE_ALL,
                                                     OCIO::COLORSPACE_ALL), 5);
        OCIO_REQUIRE_EQUAL(config->getNumColorSpaces(), 4);

        std::stringstream ss;
        OCIO_CHECK_NO_THROW(ss << *config.get());
        OCIO_CHECK_EQUAL(ss.str(), configStr);
    }

    {
        InactiveCSGuard guard; // Where inactive color spaces are "cs3, cs1, lnh".

        std::string configStr;
        configStr += InactiveCSConfigStart;
        configStr += "inactive_colorspaces: [cs2]\n";
        configStr += InactiveCSConfigEnd;

        std::istringstream is;
        is.str(configStr);

        OCIO::ConstConfigRcPtr config;
        OCIO_CHECK_NO_THROW(config = OCIO::Config::CreateFromStream(is));
        {
            OCIO::LogGuard log; // Mute the warnings.
            OCIO_CHECK_NO_THROW(config->validate());
        }

        OCIO_REQUIRE_EQUAL(config->getNumColorSpaces(OCIO::SEARCH_REFERENCE_SPACE_ALL,
                                                     OCIO::COLORSPACE_ALL), 5);
        OCIO_REQUIRE_EQUAL(config->getNumColorSpaces(), 2);

        std::stringstream ss;
        OCIO_CHECK_NO_THROW(ss << *config.get());
        OCIO_CHECK_EQUAL(ss.str(), configStr);
    }

    {
        std::string configStr;
        configStr += InactiveCSConfigStart;
        // Test a multi-line list.
        configStr += "inactive_colorspaces: [cs1\t\n   \n,   \ncs2]\n";
        configStr += InactiveCSConfigEnd;

        std::istringstream is;
        is.str(configStr);

        OCIO::ConstConfigRcPtr config;
        OCIO_CHECK_NO_THROW(config = OCIO::Config::CreateFromStream(is));
        OCIO_CHECK_NO_THROW(config->validate());

        OCIO_REQUIRE_EQUAL(config->getNumColorSpaces(OCIO::SEARCH_REFERENCE_SPACE_ALL,
                                                     OCIO::COLORSPACE_ALL), 5);
        OCIO_REQUIRE_EQUAL(config->getNumColorSpaces(), 3);

        std::string resultStr;
        resultStr += InactiveCSConfigStart;
        resultStr += "inactive_colorspaces: [cs1, cs2]\n";
        resultStr += InactiveCSConfigEnd;

        std::stringstream ss;
        OCIO_CHECK_NO_THROW(ss << *config.get());
        OCIO_CHECK_EQUAL(ss.str(), resultStr);
    }

    // Do not save an empty 'inactive_colorspaces'.
    {
        std::string configStr;
        configStr += InactiveCSConfigStart;
        configStr += "inactive_colorspaces: []\n";
        configStr += InactiveCSConfigEnd;

        std::istringstream is;
        is.str(configStr);

        OCIO::ConstConfigRcPtr config;
        OCIO_CHECK_NO_THROW(config = OCIO::Config::CreateFromStream(is));
        OCIO_CHECK_NO_THROW(config->validate());

        OCIO_CHECK_EQUAL(config->getNumColorSpaces(OCIO::SEARCH_REFERENCE_SPACE_ALL,
                                                   OCIO::COLORSPACE_ALL), 5);
        OCIO_CHECK_EQUAL(config->getNumColorSpaces(), 5);

        std::string resultStr;
        resultStr += InactiveCSConfigStart;
        resultStr += InactiveCSConfigEnd;

        std::stringstream ss;
        OCIO_CHECK_NO_THROW(ss << *config.get());
        OCIO_CHECK_EQUAL(ss.str(), resultStr);
    }

    // Inactive 'unknown' color space ends up to not filter out any color space
    // but still preserved by the read/write.
    {
        std::string configStr;
        configStr += InactiveCSConfigStart;
        configStr += "inactive_colorspaces: [unknown]\n";
        configStr += InactiveCSConfigEnd;

        std::istringstream is;
        is.str(configStr);

        OCIO::ConstConfigRcPtr config;
        OCIO_CHECK_NO_THROW(config = OCIO::Config::CreateFromStream(is));

        {
            OCIO::LogGuard log;
            OCIO_CHECK_NO_THROW(config->validate());
            OCIO_CHECK_EQUAL(log.output(), 
                             "[OpenColorIO Warning]: Inactive 'unknown' is neither a color "
                             "space nor a named transform.\n");
        }

        OCIO_CHECK_EQUAL(config->getNumColorSpaces(OCIO::SEARCH_REFERENCE_SPACE_ALL,
                                                   OCIO::COLORSPACE_ALL), 5);
        OCIO_CHECK_EQUAL(config->getNumColorSpaces(), 5);

        std::stringstream ss;
        OCIO_CHECK_NO_THROW(ss << *config.get());
        OCIO_CHECK_EQUAL(ss.str(), configStr);
    }
}

OCIO_ADD_TEST(Config, two_configs)
{
    constexpr const char * SIMPLE_CONFIG1{ R"(
ocio_profile_version: 2

environment:
  {}

roles:
  default: raw1
  aces_interchange: aces1
  cie_xyz_d65_interchange: display1

colorspaces:
  - !<ColorSpace>
    name: raw1
    allocation: uniform

  - !<ColorSpace>
    name: test1
    allocation: uniform
    to_scene_reference: !<MatrixTransform> {offset: [0.01, 0.02, 0.03, 0]}

  - !<ColorSpace>
    name: aces1
    allocation: uniform
    from_scene_reference: !<ExponentTransform> {value: [1.101, 1.202, 1.303, 1.404]}

display_colorspaces:
  - !<ColorSpace>
    name: display1
    allocation: uniform
    from_display_reference: !<CDLTransform> {slope: [1, 2, 1]}

  - !<ColorSpace>
    name: display2
    allocation: uniform
    from_display_reference: !<FixedFunctionTransform> {style: ACES_RedMod03}

)" };

    constexpr const char * SIMPLE_CONFIG2{ R"(
ocio_profile_version: 2

environment:
  {}

roles:
  default: raw2
  aces_interchange: aces2
  cie_xyz_d65_interchange: display3
  test_role: test2

colorspaces:
  - !<ColorSpace>
    name: raw2
    allocation: uniform

  - !<ColorSpace>
    name: test2
    allocation: uniform
    from_scene_reference: !<MatrixTransform> {offset: [0.11, 0.12, 0.13, 0]}

  - !<ColorSpace>
    name: aces2
    allocation: uniform
    to_scene_reference: !<RangeTransform> {min_in_value: -0.0109, max_in_value: 1.0505, min_out_value: 0.0009, max_out_value: 2.5001}

display_colorspaces:
  - !<ColorSpace>
    name: display3
    allocation: uniform
    from_display_reference: !<ExponentTransform> {value: 2.4}

  - !<ColorSpace>
    name: display4
    allocation: uniform
    from_display_reference: !<LogTransform> {base: 5}
)" };

    std::istringstream is;
    is.str(SIMPLE_CONFIG1);
    OCIO::ConstConfigRcPtr config1, config2;
    OCIO_CHECK_NO_THROW(config1 = OCIO::Config::CreateFromStream(is));
    is.clear();
    is.str(SIMPLE_CONFIG2);
    OCIO_CHECK_NO_THROW(config2 = OCIO::Config::CreateFromStream(is));

    OCIO::ConstProcessorRcPtr p;
    // NB: Although they have the same name, they are in different configs and are different ColorSpaces.
    OCIO_CHECK_NO_THROW(p = OCIO::Config::GetProcessorFromConfigs(config1, "test1", config2, "test2"));
    OCIO_REQUIRE_ASSERT(p);
    auto group = p->createGroupTransform();
    OCIO_REQUIRE_EQUAL(group->getNumTransforms(), 4);
    auto t0 = group->getTransform(0);
    auto m0 = OCIO_DYNAMIC_POINTER_CAST<OCIO::MatrixTransform>(t0);
    OCIO_CHECK_ASSERT(m0);
    auto t1 = group->getTransform(1);
    auto e1 = OCIO_DYNAMIC_POINTER_CAST<OCIO::ExponentTransform>(t1);
    OCIO_CHECK_ASSERT(e1);
    auto t2 = group->getTransform(2);
    auto r2 = OCIO_DYNAMIC_POINTER_CAST<OCIO::RangeTransform>(t2);
    OCIO_CHECK_ASSERT(r2);
    auto t3 = group->getTransform(3);
    auto m3 = OCIO_DYNAMIC_POINTER_CAST<OCIO::MatrixTransform>(t3);
    OCIO_CHECK_ASSERT(m3);

    // Or interchange spaces can be specified.
    OCIO_CHECK_NO_THROW(p = OCIO::Config::GetProcessorFromConfigs(
        config1, "test1", "aces1", config2, "test2", "aces2"));
    OCIO_REQUIRE_ASSERT(p);
    OCIO_REQUIRE_ASSERT(p);
    group = p->createGroupTransform();
    OCIO_REQUIRE_EQUAL(group->getNumTransforms(), 4);

    // Or interchange space can be specified using role.
    OCIO_CHECK_NO_THROW(p = OCIO::Config::GetProcessorFromConfigs(
        config1, "test1", OCIO::ROLE_INTERCHANGE_SCENE, config2, "test2", "aces2"));
    OCIO_REQUIRE_ASSERT(p);
    OCIO_REQUIRE_ASSERT(p);
    group = p->createGroupTransform();
    OCIO_REQUIRE_EQUAL(group->getNumTransforms(), 4);

    // Or color space can be specified using role.
    OCIO_CHECK_NO_THROW(p = OCIO::Config::GetProcessorFromConfigs(
        config1, "test1", OCIO::ROLE_INTERCHANGE_SCENE, config2, "test_role", "aces2"));
    OCIO_REQUIRE_ASSERT(p);
    OCIO_REQUIRE_ASSERT(p);
    group = p->createGroupTransform();
    OCIO_REQUIRE_EQUAL(group->getNumTransforms(), 4);

    // Display-referred interchange space.
    OCIO_CHECK_NO_THROW(p = OCIO::Config::GetProcessorFromConfigs(config1, "display2", config2, "display4"));
    OCIO_REQUIRE_ASSERT(p);
    group = p->createGroupTransform();
    OCIO_REQUIRE_EQUAL(group->getNumTransforms(), 4);
    t0 = group->getTransform(0);
    auto f0 = OCIO_DYNAMIC_POINTER_CAST<OCIO::FixedFunctionTransform>(t0);
    OCIO_CHECK_ASSERT(f0);
    t1 = group->getTransform(1);
    auto c1 = OCIO_DYNAMIC_POINTER_CAST<OCIO::CDLTransform>(t1);
    OCIO_CHECK_ASSERT(c1);
    t2 = group->getTransform(2);
    auto e2 = OCIO_DYNAMIC_POINTER_CAST<OCIO::ExponentTransform>(t2);
    OCIO_CHECK_ASSERT(e2);
    t3 = group->getTransform(3);
    auto l3 = OCIO_DYNAMIC_POINTER_CAST<OCIO::LogTransform>(t3);
    OCIO_CHECK_ASSERT(l3);

    OCIO_CHECK_THROW_WHAT(OCIO::Config::GetProcessorFromConfigs(config1, "display2", config2, "test2"),
                          OCIO::Exception,
                          "There is no view transform between the main scene-referred space "
                          "and the display-referred space");

    constexpr const char * SIMPLE_CONFIG3{ R"(
ocio_profile_version: 2

environment:
  {}

roles:
  default: raw

colorspaces:
  - !<ColorSpace>
    name: raw
    allocation: uniform

  - !<ColorSpace>
    name: test
    allocation: uniform
    from_scene_reference: !<MatrixTransform> {offset: [0.11, 0.12, 0.13, 0]}
)" };

    is.clear();
    is.str(SIMPLE_CONFIG3);
    OCIO::ConstConfigRcPtr config3;
    OCIO_CHECK_NO_THROW(config3 = OCIO::Config::CreateFromStream(is));

    OCIO_CHECK_THROW_WHAT(OCIO::Config::GetProcessorFromConfigs(config1, "test1", config3, "test"),
                          OCIO::Exception,
                          "The role 'aces_interchange' is missing in the destination config");

    OCIO_CHECK_THROW_WHAT(OCIO::Config::GetProcessorFromConfigs(config1, "display1", config3, "test"),
                          OCIO::Exception,
                          "The role 'cie_xyz_d65_interchange' is missing in the destination config");
}


const std::string PROFILE_V2_DCS_START = PROFILE_V2 + SIMPLE_PROFILE_A + DEFAULT_RULES +
                                         SIMPLE_PROFILE_DISPLAYS_LOOKS;

OCIO_ADD_TEST(Config, display_color_spaces_serialization)
{
    {
        const std::string strDCS =
            "\n"
            "view_transforms:\n"
            "  - !<ViewTransform>\n"
            "    name: display\n"
            "    from_display_reference: !<MatrixTransform> {}\n"
            "\n"
            "  - !<ViewTransform>\n"
            "    name: scene\n"
            "    from_scene_reference: !<MatrixTransform> {}\n"
            "\n"
            "display_colorspaces:\n"
            "  - !<ColorSpace>\n"
            "    name: dcs1\n"
            "    family: \"\"\n"
            "    equalitygroup: \"\"\n"
            "    bitdepth: unknown\n"
            "    isdata: false\n"
            "    allocation: uniform\n"
            "    from_display_reference: !<ExponentTransform> {value: 2.4, direction: inverse}\n"
            "\n"
            "  - !<ColorSpace>\n"
            "    name: dcs2\n"
            "    family: \"\"\n"
            "    equalitygroup: \"\"\n"
            "    bitdepth: unknown\n"
            "    isdata: false\n"
            "    allocation: uniform\n"
            "    to_display_reference: !<ExponentTransform> {value: 2.4}\n";

        const std::string str = PROFILE_V2_DCS_START + strDCS + SIMPLE_PROFILE_CS_V2;

        std::istringstream is;
        is.str(str);

        OCIO::ConstConfigRcPtr config;
        OCIO_CHECK_NO_THROW(config = OCIO::Config::CreateFromStream(is));
        OCIO_CHECK_NO_THROW(config->validate());

        std::stringstream ss;
        OCIO_CHECK_NO_THROW(ss << *config.get());
        OCIO_CHECK_EQUAL(ss.str().size(), str.size());
        OCIO_CHECK_EQUAL(ss.str(), str);
    }
}

OCIO_ADD_TEST(Config, display_color_spaces_errors)
{
    {
        const std::string strDCS =
            "\n"
            "display_colorspaces:\n"
            "  - !<ColorSpace>\n"
            "    name: dcs1\n"
            "    family: \"\"\n"
            "    equalitygroup: \"\"\n"
            "    bitdepth: unknown\n"
            "    isdata: false\n"
            "    allocation: uniform\n"
            "    from_scene_reference: !<ExponentTransform> {value: [2.4, 2.4, 2.4, 1], direction: inverse}\n"
            "\n"
            "  - !<ColorSpace>\n"
            "    name: dcs2\n"
            "    family: \"\"\n"
            "    equalitygroup: \"\"\n"
            "    bitdepth: unknown\n"
            "    isdata: false\n"
            "    allocation: uniform\n"
            "    to_display_reference: !<ExponentTransform> {value: [2.4, 2.4, 2.4, 1]}\n";
        const std::string str = PROFILE_V2_DCS_START + strDCS + SIMPLE_PROFILE_CS_V2;

        std::istringstream is;
        is.str(str);

        OCIO_CHECK_THROW_WHAT(OCIO::Config::CreateFromStream(is), OCIO::Exception,
                              "'from_scene_reference' cannot be used for a display color space");
    }
    {
        const std::string strDCS =
            "\n"
            "display_colorspaces:\n"
            "  - !<ColorSpace>\n"
            "    name: dcs1\n"
            "    family: \"\"\n"
            "    equalitygroup: \"\"\n"
            "    bitdepth: unknown\n"
            "    isdata: false\n"
            "    allocation: uniform\n"
            "    from_display_reference: !<ExponentTransform> {value: [2.4, 2.4, 2.4, 1], direction: inverse}\n"
            "\n"
            "  - !<ColorSpace>\n"
            "    name: dcs2\n"
            "    family: \"\"\n"
            "    equalitygroup: \"\"\n"
            "    bitdepth: unknown\n"
            "    isdata: false\n"
            "    allocation: uniform\n"
            "    to_scene_reference: !<ExponentTransform> {value: [2.4, 2.4, 2.4, 1]}\n";
        const std::string str = PROFILE_V2_DCS_START + strDCS + SIMPLE_PROFILE_CS_V2;

        std::istringstream is;
        is.str(str);

        OCIO_CHECK_THROW_WHAT(OCIO::Config::CreateFromStream(is), OCIO::Exception,
                              "'to_scene_reference' cannot be used for a display color space");
    }
}

OCIO_ADD_TEST(Config, config_v1)
{
    static const char CONFIG[] = 
        "ocio_profile_version: 1\n"
        "strictparsing: false\n"
        "roles:\n"
        "  default: raw\n"
        "displays:\n"
        "  sRGB:\n"
        "  - !<View> {name: Raw, colorspace: raw}\n"
        "colorspaces:\n"
        "  - !<ColorSpace>\n"
        "      name: raw\n";

    std::istringstream is;
    is.str(CONFIG);

    OCIO::ConstConfigRcPtr config;
    OCIO_CHECK_NO_THROW(config = OCIO::Config::CreateFromStream(is));
    OCIO_CHECK_NO_THROW(config->validate());

    OCIO_CHECK_EQUAL(config->getNumViewTransforms(), 0);
    OCIO_CHECK_EQUAL(config->getNumColorSpaces(OCIO::SEARCH_REFERENCE_SPACE_DISPLAY, OCIO::COLORSPACE_ALL), 
                     0);
}

OCIO_ADD_TEST(Config, view_transforms)
{
    const std::string str = PROFILE_V2_DCS_START + SIMPLE_PROFILE_CS_V2;

    std::istringstream is;
    is.str(str);

    OCIO::ConstConfigRcPtr config;
    OCIO_CHECK_NO_THROW(config = OCIO::Config::CreateFromStream(is));
    OCIO_CHECK_NO_THROW(config->validate());

    auto configEdit = config->createEditableCopy();
    // Create display-referred view transform and add it to the config.
    auto vt = OCIO::ViewTransform::Create(OCIO::REFERENCE_SPACE_DISPLAY);
    OCIO_CHECK_THROW_WHAT(configEdit->addViewTransform(vt), OCIO::Exception,
                          "Cannot add view transform with an empty name");
    const std::string vtDisplay{ "display" };
    vt->setName(vtDisplay.c_str());
    OCIO_CHECK_THROW_WHAT(configEdit->addViewTransform(vt), OCIO::Exception,
                          "Cannot add view transform 'display' with no transform");
    OCIO_CHECK_NO_THROW(vt->setTransform(OCIO::MatrixTransform::Create(),
                                         OCIO::VIEWTRANSFORM_DIR_FROM_REFERENCE));
    OCIO_CHECK_NO_THROW(configEdit->addViewTransform(vt));
    OCIO_CHECK_EQUAL(configEdit->getNumViewTransforms(), 1);
    // Need at least one scene-referred view transform.
    OCIO_CHECK_THROW_WHAT(configEdit->validate(), OCIO::Exception,
                          "at least one must use the scene reference space");
    OCIO_CHECK_ASSERT(!configEdit->getDefaultSceneToDisplayViewTransform());

    // Create scene-referred view transform and add it to the config.
    vt = OCIO::ViewTransform::Create(OCIO::REFERENCE_SPACE_SCENE);
    const std::string vtScene{ "scene" };
    vt->setName(vtScene.c_str());
    OCIO_CHECK_NO_THROW(vt->setTransform(OCIO::MatrixTransform::Create(),
                                         OCIO::VIEWTRANSFORM_DIR_FROM_REFERENCE));
    OCIO_CHECK_NO_THROW(configEdit->addViewTransform(vt));
    OCIO_REQUIRE_EQUAL(configEdit->getNumViewTransforms(), 2);
    OCIO_CHECK_NO_THROW(configEdit->validate());

    auto sceneVT = configEdit->getDefaultSceneToDisplayViewTransform();
    OCIO_CHECK_ASSERT(sceneVT);

    OCIO_CHECK_EQUAL(vtDisplay, configEdit->getViewTransformNameByIndex(0));
    OCIO_CHECK_EQUAL(vtScene, configEdit->getViewTransformNameByIndex(1));
    OCIO_CHECK_EQUAL(std::string(""), configEdit->getViewTransformNameByIndex(42));
    OCIO_CHECK_ASSERT(configEdit->getViewTransform(vtScene.c_str()));
    OCIO_CHECK_ASSERT(!configEdit->getViewTransform("not a view transform"));

    // Default view transform.

    OCIO_CHECK_EQUAL(std::string(""), configEdit->getDefaultViewTransformName());

    configEdit->setDefaultViewTransformName("not valid");
    OCIO_CHECK_EQUAL(std::string("not valid"), configEdit->getDefaultViewTransformName());

    OCIO_CHECK_THROW_WHAT(configEdit->validate(), OCIO::Exception,
                          "Default view transform is defined as: 'not valid' but this does not "
                          "correspond to an existing scene-referred view transform");

    configEdit->setDefaultViewTransformName(vtDisplay.c_str());
    OCIO_CHECK_THROW_WHAT(configEdit->validate(), OCIO::Exception,
                          "Default view transform is defined as: 'display' but this does not "
                          "correspond to an existing scene-referred view transform");

    auto newSceneVT = sceneVT->createEditableCopy();
    newSceneVT->setName("NotFirst");
    configEdit->addViewTransform(newSceneVT);

    configEdit->setDefaultViewTransformName("NotFirst");
    OCIO_CHECK_NO_THROW(configEdit->validate());

    // Save and reload to test file io for viewTransform.
    std::stringstream os;
    os << *configEdit.get();

    is.clear();
    is.str(os.str());

    OCIO::ConstConfigRcPtr configReloaded;
    OCIO_CHECK_NO_THROW(configReloaded = OCIO::Config::CreateFromStream(is));
    OCIO_CHECK_NO_THROW(configReloaded->validate());

    // Setting a view transform with the same name replaces the earlier one.
    OCIO_CHECK_NO_THROW(vt->setTransform(OCIO::LogTransform::Create(),
                                         OCIO::VIEWTRANSFORM_DIR_FROM_REFERENCE));
    OCIO_CHECK_NO_THROW(configEdit->addViewTransform(vt));
    OCIO_REQUIRE_EQUAL(configEdit->getNumViewTransforms(), 3);
    sceneVT = configEdit->getViewTransform(vtScene.c_str());
    auto trans = sceneVT->getTransform(OCIO::VIEWTRANSFORM_DIR_FROM_REFERENCE);
    OCIO_REQUIRE_ASSERT(trans);
    OCIO_CHECK_ASSERT(OCIO_DYNAMIC_POINTER_CAST<const OCIO::LogTransform>(trans));

    OCIO_CHECK_EQUAL(configReloaded->getNumViewTransforms(), 3);

    OCIO_CHECK_EQUAL(std::string("NotFirst"), configReloaded->getDefaultViewTransformName());

    // Clear all view transforms does not clear the config's default view transform string.

    configEdit->clearViewTransforms();
    OCIO_CHECK_EQUAL(configEdit->getNumViewTransforms(), 0);

    OCIO_CHECK_EQUAL(std::string("NotFirst"), configEdit->getDefaultViewTransformName());
}

OCIO_ADD_TEST(Config, display_view)
{
    // Create a config with a display that has 2 kinds of views.
    OCIO::ConfigRcPtr config = OCIO::Config::Create();
    {
        // Add default color space.
        OCIO::ColorSpaceRcPtr cs = OCIO::ColorSpace::Create();
        cs->setName("default");
        cs->setIsData(true);
        config->addColorSpace(cs);
    }

    // Add a scene-referred and a display-referred color space.
    auto cs = OCIO::ColorSpace::Create(OCIO::REFERENCE_SPACE_SCENE);
    cs->setName("scs");
    config->addColorSpace(cs);
    cs = OCIO::ColorSpace::Create(OCIO::REFERENCE_SPACE_DISPLAY);
    cs->setName("dcs");
    config->addColorSpace(cs);

    // Add a scene-referred and a display-referred view transform.
    auto vt = OCIO::ViewTransform::Create(OCIO::REFERENCE_SPACE_DISPLAY);
    vt->setName("display");
    OCIO_CHECK_NO_THROW(vt->setTransform(OCIO::MatrixTransform::Create(),
                                         OCIO::VIEWTRANSFORM_DIR_FROM_REFERENCE));
    OCIO_CHECK_NO_THROW(config->addViewTransform(vt));
    vt = OCIO::ViewTransform::Create(OCIO::REFERENCE_SPACE_SCENE);
    vt->setName("view_transform");
    OCIO_CHECK_NO_THROW(vt->setTransform(OCIO::MatrixTransform::Create(),
                                         OCIO::VIEWTRANSFORM_DIR_FROM_REFERENCE));
    OCIO_CHECK_NO_THROW(config->addViewTransform(vt));

    config->setDefaultViewTransformName("view_transform");

    // Add a simple view.
    const std::string display{ "display" };
    OCIO_CHECK_NO_THROW(config->addDisplayView(display.c_str(), "view1", "scs", ""));

    OCIO_CHECK_NO_THROW(config->validate());

    OCIO_CHECK_NO_THROW(config->addDisplayView(display.c_str(), "view2", "view_transform", "scs",
                                               "", "", ""));
    OCIO_CHECK_THROW_WHAT(config->validate(), OCIO::Exception,
                          "color space, 'scs', that is not a display-referred");

    OCIO_CHECK_NO_THROW(config->addDisplayView(display.c_str(), "view2", "view_transform", "dcs",
                                               "", "", ""));
    OCIO_CHECK_NO_THROW(config->validate());

    // Validate how the config is serialized.

    std::stringstream os;
    os << *config.get();
    constexpr char expected[]{ R"(ocio_profile_version: 2

environment:
  {}
search_path: ""
strictparsing: true
luma: [0.2126, 0.7152, 0.0722]

roles:
  {}

file_rules:
  - !<Rule> {name: Default, colorspace: default}

displays:
  display:
    - !<View> {name: view1, colorspace: scs}
    - !<View> {name: view2, view_transform: view_transform, display_colorspace: dcs}

active_displays: []
active_views: []

default_view_transform: view_transform

view_transforms:
  - !<ViewTransform>
    name: display
    from_display_reference: !<MatrixTransform> {}

  - !<ViewTransform>
    name: view_transform
    from_scene_reference: !<MatrixTransform> {}

display_colorspaces:
  - !<ColorSpace>
    name: dcs
    family: ""
    equalitygroup: ""
    bitdepth: unknown
    isdata: false
    allocation: uniform

colorspaces:
  - !<ColorSpace>
    name: default
    family: ""
    equalitygroup: ""
    bitdepth: unknown
    isdata: true
    allocation: uniform

  - !<ColorSpace>
    name: scs
    family: ""
    equalitygroup: ""
    bitdepth: unknown
    isdata: false
    allocation: uniform
)" };

    OCIO_CHECK_EQUAL(os.str(), expected);

    OCIO::ConstConfigRcPtr configRead;
    OCIO_CHECK_NO_THROW(configRead = OCIO::Config::CreateFromStream(os));
    OCIO_CHECK_EQUAL(configRead->getNumViews("display"), 2);
    const std::string v1{ configRead->getView("display", 0) };
    OCIO_CHECK_EQUAL(v1, "view1");
    OCIO_CHECK_EQUAL(std::string("scs"),
                     configRead->getDisplayViewColorSpaceName("display", v1.c_str()));
    OCIO_CHECK_EQUAL(std::string(""),
                     configRead->getDisplayViewTransformName("display", v1.c_str()));
    const std::string v2{ configRead->getView("display", 1) };
    OCIO_CHECK_EQUAL(v2, "view2");
    OCIO_CHECK_EQUAL(std::string("dcs"),
                     configRead->getDisplayViewColorSpaceName("display", v2.c_str()));
    OCIO_CHECK_EQUAL(std::string("view_transform"),
                     configRead->getDisplayViewTransformName("display", v2.c_str()));
    OCIO_CHECK_EQUAL(std::string("view_transform"), configRead->getDefaultViewTransformName());

    // Check some faulty calls related to displays & views.

    // Using nullptr or empty string for required parameters with throw.
    OCIO_CHECK_THROW_WHAT(config->addDisplayView(nullptr, "view1", "scs", ""),
                          OCIO::Exception, "a non-empty display name is needed");
    OCIO_CHECK_THROW_WHAT(config->addDisplayView(display.c_str(), nullptr, "scs", ""),
                          OCIO::Exception, "a non-empty view name is needed");
    OCIO_CHECK_THROW_WHAT(config->addDisplayView(display.c_str(), "view3", nullptr, ""),
                          OCIO::Exception, "a non-empty color space name is needed");
    OCIO_CHECK_THROW_WHAT(config->addDisplayView(display.c_str(), "view4", "view_transform", nullptr,
                                                 "", "", ""),
                          OCIO::Exception, "a non-empty color space name is needed");
    OCIO_CHECK_THROW_WHAT(config->addDisplayView("", "view1", "scs", ""),
                          OCIO::Exception, "a non-empty display name is needed");
    OCIO_CHECK_THROW_WHAT(config->addDisplayView(display.c_str(), "", "scs", ""),
                          OCIO::Exception, "a non-empty view name is needed");
    OCIO_CHECK_THROW_WHAT(config->addDisplayView(display.c_str(), "view3", "", ""),
                          OCIO::Exception, "a non-empty color space name is needed");
    OCIO_CHECK_THROW_WHAT(config->addDisplayView(display.c_str(), "view4", "view_transform", "",
                                                 "", "", ""),
                          OCIO::Exception, "a non-empty color space name is needed");
}

OCIO_ADD_TEST(Config, not_case_sensitive)
{
    // Validate that the color spaces and roles are case insensitive.

    std::istringstream is;
    is.str(PROFILE_V2_START);

    OCIO::ConstConfigRcPtr config;
    OCIO_CHECK_NO_THROW(config = OCIO::Config::CreateFromStream(is));
    OCIO_CHECK_NO_THROW(config->validate());

    OCIO::ConstColorSpaceRcPtr cs;
    OCIO_CHECK_NO_THROW(cs = config->getColorSpace("lnh"));
    OCIO_CHECK_ASSERT(cs);

    OCIO_CHECK_NO_THROW(cs = config->getColorSpace("LNH"));
    OCIO_CHECK_ASSERT(cs);

    OCIO_CHECK_NO_THROW(cs = config->getColorSpace("RaW"));
    OCIO_CHECK_ASSERT(cs);

    OCIO_CHECK_ASSERT(config->hasRole("default"));
    OCIO_CHECK_ASSERT(config->hasRole("Default"));
    OCIO_CHECK_ASSERT(config->hasRole("DEFAULT"));

    OCIO_CHECK_ASSERT(config->hasRole("scene_linear"));
    OCIO_CHECK_ASSERT(config->hasRole("Scene_Linear"));

    OCIO_CHECK_ASSERT(!config->hasRole("reference"));
    OCIO_CHECK_ASSERT(!config->hasRole("REFERENCE"));
}

OCIO_ADD_TEST(Config, transform_with_roles)
{
    // Validate that Config::validate() on config file containing transforms 
    // with color space names (such as ColorSpaceTransform), correctly checks for role names
    // for those transforms.

    constexpr const char * OCIO_CONFIG{ R"(
ocio_profile_version: 1

roles:
  DEFAULT: raw
  scene_linear: cs1

displays:
  Disp1:
  - !<View> {name: View1, colorspace: RaW, looks: beauty}

looks:
  - !<Look>
    name: beauty
    process_space: SCENE_LINEAR
    transform: !<ColorSpaceTransform> {src: SCENE_LINEAR, dst: raw}

colorspaces:
  - !<ColorSpace>
    name: RAW
    allocation: uniform

  - !<ColorSpace>
    name: CS1
    allocation: uniform
    from_reference: !<MatrixTransform> {offset: [0.11, 0.12, 0.13, 0]}

  - !<ColorSpace>
    name: cs2
    allocation: uniform
    to_reference: !<ColorSpaceTransform> {src: SCENE_LINEAR, dst: raw}

  - !<ColorSpace>
    name: cs3
    allocation: uniform
    to_reference: !<ColorSpaceTransform> {src: SCENE_LINEAR, dst: raw, data_bypass: false}
)" };

    std::istringstream is;
    is.str(OCIO_CONFIG);

    OCIO::ConstConfigRcPtr config;
    OCIO_CHECK_NO_THROW(config = OCIO::Config::CreateFromStream(is));
    OCIO_CHECK_NO_THROW(config->validate());

    // Validate the color spaces.

    OCIO::ConstProcessorRcPtr processor;
    OCIO_CHECK_NO_THROW(processor = config->getProcessor("raw", "cs1"));
    OCIO_CHECK_ASSERT(processor);

    OCIO_CHECK_NO_THROW(processor = config->getProcessor("raw", "cs2"));
    OCIO_CHECK_ASSERT(processor);

    OCIO_CHECK_NO_THROW(processor = config->getProcessor("cs1", "cs2"));
    OCIO_CHECK_ASSERT(processor);

    OCIO::ConstColorSpaceRcPtr cs2 = config->getColorSpace("cs2");
    OCIO_REQUIRE_ASSERT(cs2);
    auto tr2 = cs2->getTransform(OCIO::COLORSPACE_DIR_TO_REFERENCE);
    OCIO_REQUIRE_ASSERT(tr2);
    auto cs2Tr = OCIO::DynamicPtrCast<const OCIO::ColorSpaceTransform>(tr2);
    OCIO_REQUIRE_ASSERT(cs2Tr);
    OCIO_CHECK_ASSERT(cs2Tr->getDataBypass());

    OCIO::ConstColorSpaceRcPtr cs3 = config->getColorSpace("cs3");
    OCIO_REQUIRE_ASSERT(cs3);
    auto tr3 = cs3->getTransform(OCIO::COLORSPACE_DIR_TO_REFERENCE);
    OCIO_REQUIRE_ASSERT(tr3);
    auto cs3Tr = OCIO::DynamicPtrCast<const OCIO::ColorSpaceTransform>(tr3);
    OCIO_REQUIRE_ASSERT(cs3Tr);
    OCIO_CHECK_ASSERT(!cs3Tr->getDataBypass());

    // Validate the (display, view) pair with looks.

    OCIO::DisplayViewTransformRcPtr display = OCIO::DisplayViewTransform::Create();
    display->setSrc("raw");
    display->setDisplay("Disp1");
    display->setView("View1");

    OCIO_CHECK_NO_THROW(processor = config->getProcessor(display));
    OCIO_CHECK_ASSERT(processor);

    display->setSrc("cs1");

    OCIO_CHECK_NO_THROW(processor = config->getProcessor(display));
    OCIO_CHECK_ASSERT(processor);

    display->setSrc("cs2");

    OCIO_CHECK_NO_THROW(processor = config->getProcessor(display));
    OCIO_CHECK_ASSERT(processor);
}    

OCIO_ADD_TEST(Config, look_transform)
{
    // Validate Config::validate() on config file containing look transforms.

    constexpr const char * OCIO_CONFIG{ R"(
ocio_profile_version: 2

environment:
  {}

roles:
  default: raw

file_rules:
  - !<Rule> {name: Default, colorspace: default}

displays:
  Disp1:
  - !<View> {name: View1, colorspace: raw, looks: look1}

looks:
  - !<Look>
    name: look1
    process_space: default
    transform: !<ColorSpaceTransform> {src: default, dst: raw}
  - !<Look>
    name: look2
    process_space: default
    transform: !<LookTransform> {src: default, dst: raw, looks:+look1}

colorspaces:
  - !<ColorSpace>
    name: raw
    allocation: uniform
)" };

    std::istringstream is;
    is.str(OCIO_CONFIG);

    OCIO::ConstConfigRcPtr config;
    OCIO_CHECK_NO_THROW(config = OCIO::Config::CreateFromStream(is));
    OCIO_CHECK_NO_THROW(config->validate());
}

OCIO_ADD_TEST(Config, family_separator)
{
    // Test the family separator.

    OCIO::ConfigRcPtr cfg;
    OCIO_CHECK_NO_THROW(cfg = OCIO::Config::CreateRaw()->createEditableCopy());
    OCIO_CHECK_NO_THROW(cfg->validate());

    OCIO_CHECK_EQUAL(cfg->getFamilySeparator(), '/');

    OCIO_CHECK_NO_THROW(cfg->setFamilySeparator(' '));
    OCIO_CHECK_EQUAL(cfg->getFamilySeparator(), ' ');

    OCIO_CHECK_NO_THROW(cfg->setFamilySeparator(0));
    OCIO_CHECK_EQUAL(cfg->getFamilySeparator(), 0);

    // Reset to its default value.
    OCIO_CHECK_EQUAL(OCIO::Config::GetDefaultFamilySeparator(), '/');
    OCIO_CHECK_NO_THROW(cfg->setFamilySeparator(OCIO::Config::GetDefaultFamilySeparator()));
    OCIO_CHECK_EQUAL(cfg->getFamilySeparator(), '/');

    OCIO_CHECK_THROW(cfg->setFamilySeparator((char)127), OCIO::Exception);
    OCIO_CHECK_THROW(cfg->setFamilySeparator((char)31) , OCIO::Exception);

    // Test read/write.

    static const std::string CONFIG = 
        "ocio_profile_version: 2\n"
        "\n"
        "environment:\n"
        "  {}\n"
        "search_path: \"\"\n"
        "strictparsing: false\n"
        "family_separator: \" \"\n"
        "luma: [0.2126, 0.7152, 0.0722]\n"
        "\n"
        "roles:\n"
        "  default: raw\n"
        "\n"
        "file_rules:\n"
        "  - !<Rule> {name: Default, colorspace: default}\n"
        "\n"
        "displays:\n"
        "  sRGB:\n"
        "    - !<View> {name: Raw, colorspace: raw}\n"
        "\n"
        "active_displays: []\n"
        "active_views: []\n"
        "\n"
        "colorspaces:\n"
        "  - !<ColorSpace>\n"
        "    name: raw\n"
        "    family: raw\n"
        "    equalitygroup: \"\"\n"
        "    bitdepth: 32f\n"
        "    description: A raw color space. Conversions to and from this space are no-ops.\n"
        "    isdata: true\n"
        "    allocation: uniform\n";

    OCIO_CHECK_NO_THROW(cfg->setFamilySeparator(' '));

    std::ostringstream oss;
    OCIO_CHECK_NO_THROW(oss << *cfg.get());

    OCIO_CHECK_EQUAL(oss.str(), CONFIG);

    // v1 does not support family separators different from the default value i.e. '/'.

    static const std::string CONFIG_V1 = 
        "ocio_profile_version: 1\n"
        "\n"
        "search_path: \"\"\n"
        "\n"
        "roles:\n"
        "  reference: raw\n"
        "\n"
        "displays:\n"
        "  sRGB:\n"
        "    - !<View> {name: Raw, colorspace: raw}\n"
        "\n"
        "colorspaces:\n"
        "  - !<ColorSpace>\n"
        "    name: raw\n"
        "    allocation: uniform\n";

    std::istringstream iss;
    iss.str(CONFIG_V1);

    OCIO_CHECK_NO_THROW(cfg = OCIO::Config::CreateFromStream(iss)->createEditableCopy());
    OCIO_REQUIRE_EQUAL(cfg->getFamilySeparator(), '/'); // v1 default family separator

    OCIO_CHECK_NO_THROW(cfg->setFamilySeparator('&'));
    OCIO_CHECK_THROW_WHAT(cfg->validate(),
                          OCIO::Exception,
                          "Only version 2 (or higher) can have a family separator.");

    oss.str("");
    OCIO_CHECK_THROW_WHAT((oss << *cfg),
                          OCIO::Exception,
                          "Only version 2 (or higher) can have a family separator.");

    // Even with the default value, v1 config file must not contain the family_separator key.

    static const std::string CONFIG_V1bis = 
        "ocio_profile_version: 1\n"
        "\n"
        "search_path: \"\"\n"
        "family_separator: \"/\"\n"
        "\n"
        "roles:\n"
        "  reference: raw\n"
        "\n"
        "displays:\n"
        "  sRGB:\n"
        "    - !<View> {name: Raw, colorspace: raw}\n"
        "\n"
        "colorspaces:\n"
        "  - !<ColorSpace>\n"
        "    name: raw\n"
        "    allocation: uniform\n";

    iss.str(CONFIG_V1bis);

    OCIO_CHECK_THROW_WHAT(OCIO::Config::CreateFromStream(iss),
                          OCIO::Exception,
                          "Config v1 can't have 'family_separator'.");
}

OCIO_ADD_TEST(Config, add_remove_display)
{
    OCIO::ConfigRcPtr config;
    OCIO_CHECK_NO_THROW(config = OCIO::Config::CreateRaw()->createEditableCopy());
    OCIO_CHECK_NO_THROW(config->validate());

    OCIO_REQUIRE_EQUAL(config->getNumDisplays(), 1);
    OCIO_REQUIRE_EQUAL(std::string(config->getDisplay(0)), std::string("sRGB"));
    OCIO_REQUIRE_EQUAL(config->getNumViews("sRGB"), 1);
    OCIO_REQUIRE_EQUAL(std::string(config->getView("sRGB", 0)), std::string("Raw"));

    // Add a (display, view) pair.

    OCIO_CHECK_NO_THROW(config->addDisplayView("disp1", "view1", "raw", nullptr));
    OCIO_REQUIRE_EQUAL(config->getNumDisplays(), 2);
    OCIO_CHECK_EQUAL(std::string(config->getDisplay(0)), std::string("sRGB"));
    OCIO_CHECK_EQUAL(std::string(config->getDisplay(1)), std::string("disp1"));
    OCIO_REQUIRE_EQUAL(config->getNumViews("disp1"), 1);

    // Remove a (display, view) pair.

    OCIO_CHECK_NO_THROW(config->removeDisplayView("disp1", "view1"));
    OCIO_REQUIRE_EQUAL(config->getNumDisplays(), 1);
    OCIO_CHECK_EQUAL(std::string(config->getDisplay(0)), std::string("sRGB"));
}

OCIO_ADD_TEST(Config, is_colorspace_used)
{
    // Test Config::isColorSpaceUsed() i.e. a color space could be defined but not used.

    constexpr char CONFIG[] = 
        "ocio_profile_version: 2\n"
        "\n"
        "environment:\n"
        "  {}\n"
        "\n"
        "search_path: luts\n"
        "strictparsing: true\n"
        "luma: [0.2126, 0.7152, 0.0722]\n"
        "\n"
        "roles:\n"
        "  default: cs1\n"
        "\n"
        "view_transforms:\n"
        "  - !<ViewTransform>\n"
        "    name: vt1\n"
        "    from_scene_reference: !<ColorSpaceTransform> {src: cs11, dst: cs11}\n"
        "\n"
        "displays:\n"
        "  disp1:\n"
        "    - !<View> {name: view1, colorspace: cs2}\n"
        "    - !<View> {name: view2, colorspace: cs9}\n"
        "\n"
        "active_displays: [disp1]\n"
        "active_views: [view1]\n"
        "\n"
        "file_rules:\n"
        "  - !<Rule> {name: rule1, colorspace: cs10, pattern: \"*\", extension: \"*\"}\n"
        "  - !<Rule> {name: Default, colorspace: default}\n"
        "\n"
        "looks:\n"
        "  - !<Look>\n"
        "    name: beauty\n"
        "    process_space: cs5\n"
        "    transform: !<ColorSpaceTransform> {src: cs6, dst: cs6}\n"
        "\n"
        "\n"
        "colorspaces:\n"
        "  - !<ColorSpace>\n"
        "    name: cs1\n"
        "\n"
        "  - !<ColorSpace>\n"
        "    name: cs2\n"
        "\n"
        "  - !<ColorSpace>\n"
        "    name: cs3\n"
        "\n"
        "  - !<ColorSpace>\n"
        "    name: cs4\n"
        "    from_scene_reference: !<ColorSpaceTransform> {src: cs3, dst: cs3}\n"
        "\n"
        "  - !<ColorSpace>\n"
        "    name: cs5\n"
        "\n"
        "  - !<ColorSpace>\n"
        "    name: cs6\n"
        "\n"
        "  - !<ColorSpace>\n"
        "    name: cs7\n"
        "\n"
        "  - !<ColorSpace>\n"
        "    name: cs8\n"
        "    from_scene_reference: !<GroupTransform>\n"
        "      children:\n"
        "        - !<ColorSpaceTransform> {src: cs7, dst: cs7}\n"
        "\n"
        "  - !<ColorSpace>\n"
        "    name: cs9\n"
        "    from_scene_reference: !<GroupTransform>\n"
        "      children:\n"
        "        - !<GroupTransform>\n"
        "             children:\n"
        "               - !<LookTransform> {src: cs8, dst: cs8}\n"
        "\n"
        "  - !<ColorSpace>\n"
        "    name: cs10\n"
        "\n"
        "  - !<ColorSpace>\n"
        "    name: cs11\n";

    std::istringstream iss;
    iss.str(CONFIG);

    OCIO::ConstConfigRcPtr config;
    OCIO_CHECK_NO_THROW(config = OCIO::Config::CreateFromStream(iss));
    OCIO_CHECK_NO_THROW(config->validate());

    OCIO_CHECK_ASSERT(config->isColorSpaceUsed("cs1" )); // Used by a role.
    OCIO_CHECK_ASSERT(config->isColorSpaceUsed("cs2" )); // Used by a (display, view) pair.
    OCIO_CHECK_ASSERT(config->isColorSpaceUsed("cs3" )); // Used by another color space.
    OCIO_CHECK_ASSERT(config->isColorSpaceUsed("cs5" )); // Used by a look i.e. process_space.
    OCIO_CHECK_ASSERT(config->isColorSpaceUsed("cs6" )); // Used by a look i.e. ColorSpaceTransform.
    OCIO_CHECK_ASSERT(config->isColorSpaceUsed("cs7" )); // Indirectly used by a ColorSpaceTransform.
    OCIO_CHECK_ASSERT(config->isColorSpaceUsed("cs8" )); // Indirectly used by a LookTransform.
    OCIO_CHECK_ASSERT(config->isColorSpaceUsed("cs9" )); // Used by a inactive (display, view) pair.
    OCIO_CHECK_ASSERT(config->isColorSpaceUsed("cs10")); // Used by a file rule.
    OCIO_CHECK_ASSERT(config->isColorSpaceUsed("cs11")); // Used by a view transform.

    OCIO_CHECK_ASSERT(!config->isColorSpaceUsed("cs4")); // Present but not used.

    OCIO_CHECK_ASSERT(!config->isColorSpaceUsed(nullptr));
    OCIO_CHECK_ASSERT(!config->isColorSpaceUsed(""));
    OCIO_CHECK_ASSERT(!config->isColorSpaceUsed("cs65")); // Unknown color spaces are not used.
}

OCIO_ADD_TEST(Config, transform_versions)
{
    // Saving a v1 config containing v2 transforms must fail.

    OCIO::ConfigRcPtr config = OCIO::Config::Create();
    OCIO_CHECK_EQUAL(config->getMajorVersion(), OCIO_VERSION_MAJOR);

    config->setMajorVersion(OCIO::FirstSupportedMajorVersion);
    config->setMinorVersion(0);

    OCIO_CHECK_EQUAL(config->getMajorVersion(), 1);

    OCIO::RangeTransformRcPtr range = OCIO::RangeTransform::Create();

    OCIO::ColorSpaceRcPtr cs = OCIO::ColorSpace::Create();
    cs->setName("range");
    cs->setTransform(range, OCIO::COLORSPACE_DIR_TO_REFERENCE);

    OCIO_CHECK_NO_THROW(config->addColorSpace(cs));

    std::ostringstream oss;
    OCIO_CHECK_THROW_WHAT((oss << *config),
                          OCIO::Exception,
                          "Error building YAML: Only config version 2 (or higher) can have RangeTransform.");

    // Loading a v1 config containing v2 transforms must fail.

    constexpr const char * OCIO_CONFIG{ R"(
ocio_profile_version: 1

roles:
  default: raw

colorspaces:
  - !<ColorSpace>
    name: raw
    allocation: uniform
    from_reference: !<GroupTransform>
       children:
         - !<RangeTransform> {min_in_value: 0, min_out_value: 0}
)" };

    std::istringstream is;
    is.str(OCIO_CONFIG);
    OCIO::ConstConfigRcPtr cfg;
    OCIO_CHECK_THROW_WHAT(cfg = OCIO::Config::CreateFromStream(is),
                          OCIO::Exception,
                          "Only config version 2 (or higher) can have RangeTransform.");
}

OCIO_ADD_TEST(Config, dynamic_properties)
{
    OCIO::ConfigRcPtr config = OCIO::Config::CreateRaw()->createEditableCopy();

    OCIO::ColorSpaceRcPtr cs = OCIO::ColorSpace::Create();
    cs->setName("test");

    OCIO::ExposureContrastTransformRcPtr ec = OCIO::ExposureContrastTransform::Create();
    ec->makeExposureDynamic();
    cs->setTransform(ec, OCIO::COLORSPACE_DIR_TO_REFERENCE);

    OCIO_CHECK_NO_THROW(config->addColorSpace(cs));
    OCIO_CHECK_NO_THROW(config->validate());

    OCIO::GradingPrimaryTransformRcPtr gp = OCIO::GradingPrimaryTransform::Create(OCIO::GRADING_LOG);
    gp->makeDynamic();
    cs->setTransform(gp, OCIO::COLORSPACE_DIR_FROM_REFERENCE);

    OCIO_CHECK_NO_THROW(config->addColorSpace(cs));
    OCIO_CHECK_NO_THROW(config->validate());

    // Save config and load it back.

    std::ostringstream os;
    config->serialize(os);
    std::istringstream is;
    is.str(os.str());

    OCIO::ConstConfigRcPtr configBack;
    OCIO_CHECK_NO_THROW(configBack = OCIO::Config::CreateFromStream(is));
    OCIO_REQUIRE_ASSERT(configBack);
    OCIO::ConstColorSpaceRcPtr csBack;
    OCIO_CHECK_NO_THROW(csBack = configBack->getColorSpace("test"));
    OCIO_REQUIRE_ASSERT(csBack);
    auto toTr = csBack->getTransform(OCIO::COLORSPACE_DIR_TO_REFERENCE);
    OCIO_REQUIRE_ASSERT(toTr);
    auto ecBack = OCIO_DYNAMIC_POINTER_CAST<const OCIO::ExposureContrastTransform>(toTr);
    OCIO_REQUIRE_ASSERT(ecBack);
    // Exposure contrast is dynamic when loaded back.
    OCIO_CHECK_ASSERT(ecBack->isExposureDynamic());
    auto fromTr = csBack->getTransform(OCIO::COLORSPACE_DIR_FROM_REFERENCE);
    OCIO_REQUIRE_ASSERT(fromTr);
    auto gpBack = OCIO_DYNAMIC_POINTER_CAST<const OCIO::GradingPrimaryTransform>(fromTr);
    OCIO_REQUIRE_ASSERT(gpBack);
    // Grading primary is not dynamic when loaded back.
    OCIO_CHECK_ASSERT(!gpBack->isDynamic());
}

OCIO_ADD_TEST(Config, builtin_transforms)
{
    // Test some default built-in transforms.

    constexpr const char * CONFIG_BUILTIN_TRANSFORMS{
R"(ocio_profile_version: 2

environment:
  {}
search_path: ""
strictparsing: true
luma: [0.2126, 0.7152, 0.0722]

roles:
  default: ref

file_rules:
  - !<Rule> {name: Default, colorspace: default}

displays:
  Disp1:
    - !<View> {name: View1, colorspace: test}

active_displays: []
active_views: []

colorspaces:
  - !<ColorSpace>
    name: ref
    family: ""
    equalitygroup: ""
    bitdepth: unknown
    isdata: false
    allocation: uniform

  - !<ColorSpace>
    name: test
    family: ""
    equalitygroup: ""
    bitdepth: unknown
    isdata: false
    allocation: uniform
    from_scene_reference: !<GroupTransform>
      children:
        - !<BuiltinTransform> {style: ACEScct_to_ACES2065-1}
        - !<BuiltinTransform> {style: ACEScct_to_ACES2065-1, direction: inverse}
)"};

    std::istringstream iss;
    iss.str(CONFIG_BUILTIN_TRANSFORMS);

    OCIO::ConstConfigRcPtr config;
    OCIO_CHECK_NO_THROW(config = OCIO::Config::CreateFromStream(iss));

    {
        // Test loading the config.

        OCIO_CHECK_NO_THROW(config->validate());
        OCIO_CHECK_EQUAL(config->getNumColorSpaces(), 2);

        OCIO::ConstProcessorRcPtr processor;
        OCIO_CHECK_NO_THROW(processor = config->getProcessor("ref", "test"));
    }

    {
        // Test saving the config.

        std::ostringstream oss;
        oss << *config.get();
        OCIO_CHECK_EQUAL(oss.str(), CONFIG_BUILTIN_TRANSFORMS);
    }
}

OCIO_ADD_TEST(Config, config_context_cacheids)
{
    // Validate the cacheID computation from Config & Context classes when OCIO Context
    // variables are present. In the config below, there is one in a color space i.e. $CS3 
    // and one undeclared in a look i.e. $LOOK1.

    static constexpr char CONFIG[] = 
        "ocio_profile_version: 2\n"
        "\n"
        "search_path: luts\n"
        "\n"
        "environment: {CS3: lut1d_green.ctf}\n"
        "\n"
        "roles:\n"
        "  default: cs1\n"
        "\n"
        "displays:\n"
        "  disp1:\n"
        "    - !<View> {name: view1, colorspace: cs3}\n"
        "    - !<View> {name: view2, colorspace: cs3, looks: look1}\n"
        "\n"
        "looks:\n"
        "  - !<Look>\n"
        "    name: look1\n"
        "    process_space: cs2\n"
        "    transform: !<FileTransform> {src: $LOOK1}\n"
        "\n"
        "\n"
        "colorspaces:\n"
        "  - !<ColorSpace>\n"
        "    name: cs1\n"
        "\n"
        "  - !<ColorSpace>\n"
        "    name: cs2\n"
        "    from_scene_reference: !<MatrixTransform> {offset: [0.11, 0.12, 0.13, 0]}\n"
        "\n"
        "  - !<ColorSpace>\n"
        "    name: cs3\n"
        "    from_scene_reference: !<FileTransform> {src: $CS3}\n";

    std::istringstream iss;
    iss.str(CONFIG);

    OCIO::ConstConfigRcPtr config;
    OCIO_CHECK_NO_THROW(config = OCIO::Config::CreateFromStream(iss));

    // Set the right search_path.
    OCIO::ConfigRcPtr cfg = config->createEditableCopy();
    OCIO_CHECK_NO_THROW(cfg->clearSearchPaths());
    OCIO_CHECK_NO_THROW(cfg->addSearchPath(OCIO::GetTestFilesDir().c_str()));

    // Lets say there is a need for several processors built from the same config 
    // with same or different contexts.

    const std::string contextCacheID = cfg->getCurrentContext()->getCacheID();
    const std::string configCacheID  = cfg->getCacheID();

    // Using the default context variables.
    {
        OCIO_CHECK_NO_THROW(cfg->getProcessor("cs2", "disp1", "view1", OCIO::TRANSFORM_DIR_FORWARD));
    }

    // Set the context variable to its default value on a new context instance.
    {
        OCIO::ContextRcPtr ctx = cfg->getCurrentContext()->createEditableCopy();
        ctx->setStringVar("CS3", "lut1d_green.ctf");
 
        OCIO_CHECK_NO_THROW(cfg->getProcessor(ctx, "cs2", "disp1", "view1", OCIO::TRANSFORM_DIR_FORWARD));

        OCIO_CHECK_EQUAL(contextCacheID, ctx->getCacheID());
        OCIO_CHECK_EQUAL(configCacheID,  cfg->getCacheID(ctx));
    }

    // Set the context variable to its default value.
    {
        OCIO_CHECK_NO_THROW(cfg->addEnvironmentVar("CS3", "lut1d_green.ctf")); 
        OCIO_CHECK_NO_THROW(cfg->getProcessor("cs2", "disp1", "view1", OCIO::TRANSFORM_DIR_FORWARD));

        OCIO_CHECK_EQUAL(contextCacheID, cfg->getCurrentContext()->getCacheID());
        OCIO_CHECK_EQUAL(configCacheID,  cfg->getCacheID());
    }

    // Set the context variable to a different file using the context.
    {
        OCIO::ContextRcPtr ctx = cfg->getCurrentContext()->createEditableCopy();
        ctx->setStringVar("CS3", "exposure_contrast_log.ctf");
 
        OCIO_CHECK_NO_THROW(cfg->getProcessor(ctx, "cs2", "disp1", "view1", OCIO::TRANSFORM_DIR_FORWARD));

        OCIO_CHECK_NE(contextCacheID, ctx->getCacheID());
        OCIO_CHECK_NE(configCacheID,  cfg->getCacheID(ctx));

        // As expected the 'current' context is unchanged.
        OCIO_CHECK_EQUAL(configCacheID, cfg->getCacheID());
    }

    // Set the context variable to a different file using the config i.e. add a new value.
    {
        OCIO_CHECK_NO_THROW(cfg->addEnvironmentVar("CS3", "exposure_contrast_log.ctf"));
        OCIO_CHECK_NO_THROW(cfg->getProcessor("cs2", "disp1", "view1", OCIO::TRANSFORM_DIR_FORWARD));

        OCIO_CHECK_NE(contextCacheID, cfg->getCurrentContext()->getCacheID());
        OCIO_CHECK_NE(configCacheID,  cfg->getCacheID());
    }

    // $LOOK1 was missing so set to something.
    {
        OCIO_CHECK_NO_THROW(cfg->addEnvironmentVar("LOOK1", "lut1d_green.ctf"));
        OCIO_CHECK_NO_THROW(cfg->getProcessor("cs2", "disp1", "view2", OCIO::TRANSFORM_DIR_FORWARD));

        OCIO_CHECK_NE(contextCacheID, cfg->getCurrentContext()->getCacheID());
        OCIO_CHECK_NE(configCacheID,  cfg->getCacheID());
    }

    // Set $CS3 to its default value.
    {
        OCIO_CHECK_NO_THROW(cfg->addEnvironmentVar("CS3", "lut1d_green.ctf"));
        OCIO_CHECK_NO_THROW(cfg->getProcessor("cs2", "disp1", "view2", OCIO::TRANSFORM_DIR_FORWARD));

        OCIO_CHECK_NE(contextCacheID, cfg->getCurrentContext()->getCacheID());
        OCIO_CHECK_NE(configCacheID,  cfg->getCacheID());
    }

    // Remove $LOOK1 from context.
    {
        OCIO_CHECK_NO_THROW(cfg->addEnvironmentVar("CS3", "lut1d_green.ctf")); 
        OCIO_CHECK_NO_THROW(cfg->addEnvironmentVar("LOOK1", nullptr));

        OCIO_CHECK_EQUAL(contextCacheID, cfg->getCurrentContext()->getCacheID());
        OCIO_CHECK_EQUAL(configCacheID,  cfg->getCacheID());
    }
}

OCIO_ADD_TEST(Config, processor_cache_with_context_variables)
{
    // Validation of the processor cache of the Config class with context variables.

    constexpr const char * CONFIG_CUSTOM {
R"(ocio_profile_version: 2

environment: { VAR: cs1 }

search_path: ""
strictparsing: true
luma: [0.2126, 0.7152, 0.0722]

roles:
  default: ref

file_rules:
  - !<Rule> {name: Default, colorspace: default}

displays:
  Disp1:
    - !<View> {name: View1, colorspace: cs1}

colorspaces:
  - !<ColorSpace>
    name: ref

  - !<ColorSpace>
    name: cs1
    from_scene_reference: !<BuiltinTransform> {style: ACEScct_to_ACES2065-1}

  - !<ColorSpace>
    name: cs2
    from_scene_reference: !<ColorSpaceTransform> {src: ref, dst: cs1}

  - !<ColorSpace>
    name: cs3
    from_scene_reference: !<ColorSpaceTransform> {src: ref, dst: $VAR}
)"};

    std::istringstream iss;
    iss.str(CONFIG_CUSTOM);

    OCIO::ConstConfigRcPtr config;
    OCIO_CHECK_NO_THROW(config = OCIO::Config::CreateFromStream(iss));

    {
        // Some basic validations before testing anything else.

        OCIO_CHECK_NO_THROW(config->validate());
        OCIO_CHECK_NO_THROW(config->getProcessor("ref", "cs1"));
    }

    {
        // Test that the cache detects identical processors (e.g. when $VAR == cs1)
        // even if the cache keys are different.

        // Keys are identical i.e. normal case.
        OCIO_CHECK_EQUAL(config->getProcessor("ref", "cs1").get(),
                         config->getProcessor("ref", "cs1").get());

        // Keys are different but processors are identical so it returns the same instance.
        OCIO_CHECK_EQUAL(config->getProcessor("ref", "cs1").get(),
                         config->getProcessor("ref", "cs2").get());

        // Keys are different but processors are identical.
        OCIO_CHECK_EQUAL(config->getProcessor("ref", "cs2").get(),
                         config->getProcessor("ref", "cs3").get());

        // Making a copy also flushes the internal processor cache.
        OCIO::ConfigRcPtr cfg = config->createEditableCopy();

        // Check that caches are different between Config instances.
        OCIO_CHECK_NE(config->getProcessor("ref", "cs1").get(),
                      cfg->getProcessor("ref", "cs1").get());

        OCIO_CHECK_NO_THROW(cfg->addEnvironmentVar("VAR", "ref"));

        // Keys are different but processors are identical.
        OCIO_CHECK_EQUAL(cfg->getProcessor("ref", "cs1").get(),
                         cfg->getProcessor("ref", "cs2").get());

        // Keys are different but processors are now different because $VAR != cs1.
        OCIO_CHECK_NE(cfg->getProcessor("ref", "cs2").get(),
                      cfg->getProcessor("ref", "cs3").get());
    }
}

OCIO_ADD_TEST(Config, context_variables_typical_use_cases)
{
    // Case 1 - No context variables used in the config.

    {
        static const std::string CONFIG = 
            "ocio_profile_version: 2\n"
            "\n"
            "search_path: " + OCIO::GetTestFilesDir() + "\n"
            "\n"
            "roles:\n"
            "  default: cs1\n"
            "\n"
            "displays:\n"
            "  disp1:\n"
            "    - !<View> {name: view1, colorspace: cs2}\n"
            "    - !<View> {name: view2, colorspace: cs3}\n"
            "\n"
            "colorspaces:\n"
            "  - !<ColorSpace>\n"
            "    name: cs1\n"
            "\n"
            "  - !<ColorSpace>\n"
            "    name: cs2\n"
            "    from_scene_reference: !<FileTransform> {src: exposure_contrast_linear.ctf}\n"
            "\n"
            "  - !<ColorSpace>\n"
            "    name: cs3\n"
            "    from_scene_reference: !<MatrixTransform> {offset: [0.11, 0.12, 0.13, 0]}\n";

        std::istringstream iss;
        iss.str(CONFIG);

        OCIO::ConfigRcPtr cfg;
        OCIO_CHECK_NO_THROW(cfg = OCIO::Config::CreateFromStream(iss)->createEditableCopy());
        OCIO_CHECK_NO_THROW(cfg->validate());

        // If consecutive calls to getProcessor return the same pointer, it means that the cache
        // is working.

        OCIO_CHECK_EQUAL(cfg->getProcessor("cs1", "cs2").get(),
                         cfg->getProcessor("cs1", "cs2").get());

        OCIO_CHECK_EQUAL(cfg->getProcessor("cs1", "cs3").get(),
                         cfg->getProcessor("cs1", "cs3").get());


        OCIO_CHECK_EQUAL(cfg->getProcessor("cs1", "disp1", "view1", OCIO::TRANSFORM_DIR_FORWARD).get(),
                         cfg->getProcessor("cs1", "disp1", "view1", OCIO::TRANSFORM_DIR_FORWARD).get());

        OCIO_CHECK_EQUAL(cfg->getProcessor("cs1", "disp1", "view2", OCIO::TRANSFORM_DIR_FORWARD).get(),
                         cfg->getProcessor("cs1", "disp1", "view2", OCIO::TRANSFORM_DIR_FORWARD).get());

        // Create a different context instance but still identical to the current one.
        OCIO::ContextRcPtr ctx = cfg->getCurrentContext()->createEditableCopy();

        OCIO_CHECK_EQUAL(cfg->getProcessor(ctx, "cs1", "cs2").get(),
                         cfg->getProcessor(ctx, "cs1", "cs2").get());

        OCIO_CHECK_EQUAL(cfg->getProcessor(ctx, "cs1", "cs3").get(),
                         cfg->getProcessor(ctx, "cs1", "cs3").get());

        OCIO_CHECK_EQUAL(cfg->getProcessor(ctx, "cs1", "cs2").get(),
                         cfg->getProcessor("cs1", "cs2").get());


        OCIO_CHECK_EQUAL(cfg->getProcessor(ctx, "cs1", "disp1", "view1", OCIO::TRANSFORM_DIR_FORWARD).get(),
                         cfg->getProcessor(ctx, "cs1", "disp1", "view1", OCIO::TRANSFORM_DIR_FORWARD).get());

        OCIO_CHECK_EQUAL(cfg->getProcessor(ctx, "cs1", "disp1", "view2", OCIO::TRANSFORM_DIR_FORWARD).get(),
                         cfg->getProcessor(ctx, "cs1", "disp1", "view2", OCIO::TRANSFORM_DIR_FORWARD).get());

        OCIO_CHECK_EQUAL(cfg->getProcessor(ctx, "cs1", "disp1", "view1", OCIO::TRANSFORM_DIR_FORWARD).get(),
                         cfg->getProcessor("cs1", "disp1", "view1", OCIO::TRANSFORM_DIR_FORWARD).get());

        // Add an unused context variable in the context. The cache is still used.
        ctx->setStringVar("ENV", "xxx");

        OCIO_CHECK_EQUAL(cfg->getProcessor(ctx, "cs1", "cs2").get(),
                         cfg->getProcessor(ctx, "cs1", "cs2").get());

        OCIO_CHECK_EQUAL(cfg->getProcessor(ctx, "cs1", "cs3").get(),
                         cfg->getProcessor(ctx, "cs1", "cs3").get());

        OCIO_CHECK_EQUAL(cfg->getProcessor(ctx, "cs1", "cs2").get(),
                         cfg->getProcessor("cs1", "cs2").get());


        OCIO_CHECK_EQUAL(cfg->getProcessor(ctx, "cs1", "disp1", "view1", OCIO::TRANSFORM_DIR_FORWARD).get(),
                         cfg->getProcessor(ctx, "cs1", "disp1", "view1", OCIO::TRANSFORM_DIR_FORWARD).get());

        OCIO_CHECK_EQUAL(cfg->getProcessor(ctx, "cs1", "disp1", "view2", OCIO::TRANSFORM_DIR_FORWARD).get(),
                         cfg->getProcessor(ctx, "cs1", "disp1", "view2", OCIO::TRANSFORM_DIR_FORWARD).get());

        OCIO_CHECK_EQUAL(cfg->getProcessor(ctx, "cs1", "disp1", "view1", OCIO::TRANSFORM_DIR_FORWARD).get(),
                         cfg->getProcessor("cs1", "disp1", "view1", OCIO::TRANSFORM_DIR_FORWARD).get());
    }

    // Case 2 - Context variables used anywhere but in the search_path.

    {
        static const std::string CONFIG = 
            "ocio_profile_version: 2\n"
            "\n"
            "environment: {FILE: exposure_contrast_linear.ctf }\n"
            "\n"
            "search_path: " + OCIO::GetTestFilesDir() + "\n"
            "\n"
            "roles:\n"
            "  default: cs1\n"
            "\n"
            "displays:\n"
            "  disp1:\n"
            "    - !<View> {name: view1, colorspace: cs2}\n"
            "\n"
            "colorspaces:\n"
            "  - !<ColorSpace>\n"
            "    name: cs1\n"
            "\n"
            "  - !<ColorSpace>\n"
            "    name: cs2\n"
            "    from_scene_reference: !<FileTransform> {src: $FILE}\n";

        std::istringstream iss;
        iss.str(CONFIG);

        OCIO::ConfigRcPtr cfg;
        OCIO_CHECK_NO_THROW(cfg = OCIO::Config::CreateFromStream(iss)->createEditableCopy());
        OCIO_CHECK_NO_THROW(cfg->validate());

        OCIO_CHECK_EQUAL(cfg->getProcessor("cs1", "cs2").get(),
                         cfg->getProcessor("cs1", "cs2").get());

        OCIO_CHECK_EQUAL(cfg->getProcessor("cs1", "disp1", "view1", OCIO::TRANSFORM_DIR_FORWARD).get(),
                         cfg->getProcessor("cs1", "disp1", "view1", OCIO::TRANSFORM_DIR_FORWARD).get());

        // Add an unused context variable in the context. The cache is still used.
        OCIO::ContextRcPtr ctx = cfg->getCurrentContext()->createEditableCopy();
        ctx->setStringVar("ENV", "xxx");

        OCIO_CHECK_EQUAL(cfg->getProcessor(ctx, "cs1", "cs2").get(),
                         cfg->getProcessor(ctx, "cs1", "cs2").get());

        OCIO_CHECK_EQUAL(cfg->getProcessor(ctx, "cs1", "cs2").get(),
                         cfg->getProcessor("cs1", "cs2").get());


        OCIO_CHECK_EQUAL(cfg->getProcessor(ctx, "cs1", "disp1", "view1", OCIO::TRANSFORM_DIR_FORWARD).get(),
                         cfg->getProcessor(ctx, "cs1", "disp1", "view1", OCIO::TRANSFORM_DIR_FORWARD).get());

        OCIO_CHECK_EQUAL(cfg->getProcessor(ctx, "cs1", "disp1", "view1", OCIO::TRANSFORM_DIR_FORWARD).get(),
                         cfg->getProcessor("cs1", "disp1", "view1", OCIO::TRANSFORM_DIR_FORWARD).get());

        // Change the value of the used context variable. The original cached value is *not* used.
        ctx->setStringVar("FILE", "exposure_contrast_log.ctf");

        OCIO_CHECK_EQUAL(cfg->getProcessor(ctx, "cs1", "cs2").get(),
                         cfg->getProcessor(ctx, "cs1", "cs2").get());

        OCIO_CHECK_EQUAL(cfg->getProcessor("cs1", "cs2").get(),
                         cfg->getProcessor("cs1", "cs2").get());

        OCIO_CHECK_NE(cfg->getProcessor(ctx, "cs1", "cs2").get(),
                      cfg->getProcessor("cs1", "cs2").get());


        OCIO_CHECK_EQUAL(cfg->getProcessor(ctx, "cs1", "disp1", "view1", OCIO::TRANSFORM_DIR_FORWARD).get(),
                         cfg->getProcessor(ctx, "cs1", "disp1", "view1", OCIO::TRANSFORM_DIR_FORWARD).get());

        OCIO_CHECK_EQUAL(cfg->getProcessor("cs1", "disp1", "view1", OCIO::TRANSFORM_DIR_FORWARD).get(),
                         cfg->getProcessor("cs1", "disp1", "view1", OCIO::TRANSFORM_DIR_FORWARD).get());

        OCIO_CHECK_NE(cfg->getProcessor(ctx, "cs1", "disp1", "view1", OCIO::TRANSFORM_DIR_FORWARD).get(),
                      cfg->getProcessor("cs1", "disp1", "view1", OCIO::TRANSFORM_DIR_FORWARD).get());
    }

    // Helper to disable the fallback mechanism.
    struct DisableFallback
    {
        DisableFallback()  { OCIO::SetEnvVariable(OCIO::OCIO_DISABLE_CACHE_FALLBACK ,"1"); }
        ~DisableFallback() { OCIO::UnsetEnvVariable(OCIO::OCIO_DISABLE_CACHE_FALLBACK);   }
    };

    // Case 3 - Context variables used on the search_path, but that variable is unchanged.

    {
        static const std::string CONFIG = 
            "ocio_profile_version: 2\n"
            "\n"
            "environment:\n"
            "  SHOW: " + OCIO::GetTestFilesDir() + "\n"
            "  SHOT: exposure_contrast_linear.ctf\n"
            "\n"
            "search_path: $SHOW\n"
            "\n"
            "roles:\n"
            "  default: cs1\n"
            "\n"
            "displays:\n"
            "  disp1:\n"
            "    - !<View> {name: view1, colorspace: cs2}\n"
            "\n"
            "colorspaces:\n"
            "  - !<ColorSpace>\n"
            "    name: cs1\n"
            "\n"
            "  - !<ColorSpace>\n"
            "    name: cs2\n"
            "    from_scene_reference: !<FileTransform> {src: exposure_contrast_linear.ctf}\n"
            "\n"
            "  - !<ColorSpace>\n"
            "    name: cs3\n"
            "    from_scene_reference: !<FileTransform> {src: $SHOT}\n";

        {
            std::istringstream iss;
            iss.str(CONFIG);

            OCIO::ConfigRcPtr cfg;
            OCIO_CHECK_NO_THROW(cfg = OCIO::Config::CreateFromStream(iss)->createEditableCopy());
            OCIO_CHECK_NO_THROW(cfg->validate());

            // Change $SHOT to lut1d_green.ctf but $SHOT is not used.
            OCIO::ContextRcPtr ctx = cfg->getCurrentContext()->createEditableCopy();
            ctx->setStringVar("SHOT", "lut1d_green.ctf");

            // Here is the important validation: same processor because $SHOT is not used.
            OCIO_CHECK_EQUAL(cfg->getProcessor("cs1", "cs2").get(),
                             cfg->getProcessor(ctx, "cs1", "cs2").get());


            // The cache mechanism is also looking for identical processors (i.e. diff. contexts
            // or color spaces but producing the same color transformation). The following check is
            // validating the behavior.

            // Note that using this fall-back mechanism in the cache is much slower than if the
            // cache is able to find a hit based on the arguments alone since it much calculate a
            // cacheID of the two processors.  The ocioperf tool may be used to measure cache speed
            // in various situations.

            // Same processor because $SHOT is equal to 'exposure_contrast_linear.ctf'.
            OCIO_CHECK_EQUAL(cfg->getProcessor("cs1", "cs2").get(),
                             cfg->getProcessor("cs1", "cs3").get());
        }

        {
            // If the fallback is disabled (using the env. variable OCIO_DISABLE_CACHE_FALLBACK)
            // then the processor cache returns different instances as the cache keys are different.

            DisableFallback guard;

            std::istringstream iss;
            iss.str(CONFIG);

            OCIO::ConfigRcPtr cfg;
            OCIO_CHECK_NO_THROW(cfg = OCIO::Config::CreateFromStream(iss)->createEditableCopy());
            OCIO_CHECK_NO_THROW(cfg->validate());

            // Fail to find the identical processor because the fallback is now disabled i.e. but
            // it succeeds when fallback is enabled as demonstrated above.
            OCIO_CHECK_NE(cfg->getProcessor("cs1", "cs2").get(), 
                          cfg->getProcessor("cs1", "cs3").get());

            // Change $SHOT to lut1d_green.ctf but $SHOT is not used.
            OCIO::ContextRcPtr ctx = cfg->getCurrentContext()->createEditableCopy();
            ctx->setStringVar("SHOT", "lut1d_green.ctf");

            // Here is the important validation: As the fallback is not used for the computation
            // of the cs1 to cs2 color transformation the same processor is still found.
            OCIO_CHECK_EQUAL(cfg->getProcessor("cs1", "cs2").get(),
                             cfg->getProcessor(ctx, "cs1", "cs2").get());
        }
    }

    // Case 4 - Context vars used in the search_path and they are changing per shot, but no
    // FileTransforms are used.

    {
        static const std::string CONFIG = 
            "ocio_profile_version: 2\n"
            "\n"
            "environment:\n"
            "  SHOW: " + OCIO::GetTestFilesDir() + "\n"
            "\n"
            "search_path: $SHOW\n"
            "\n"
            "roles:\n"
            "  default: cs1\n"
            "\n"
            "displays:\n"
            "  disp1:\n"
            "    - !<View> {name: view1, colorspace: cs2}\n"
            "\n"
            "colorspaces:\n"
            "  - !<ColorSpace>\n"
            "    name: cs1\n"
            "\n"
            "  - !<ColorSpace>\n"
            "    name: cs2\n"
            "    from_scene_reference: !<MatrixTransform> {offset: [0.11, 0.12, 0.13, 0]}\n";

        {
            std::istringstream iss;
            iss.str(CONFIG);

            OCIO::ConfigRcPtr cfg;
            OCIO_CHECK_NO_THROW(cfg = OCIO::Config::CreateFromStream(iss)->createEditableCopy());
            OCIO_CHECK_NO_THROW(cfg->validate());

            OCIO::ContextRcPtr ctx = cfg->getCurrentContext()->createEditableCopy();
            ctx->setStringVar("SHOW", "/some/arbitrary/path");

            // As the context does not impact the color transformation computation use two different
            // context instances i.e. context keys are then different.
            OCIO_CHECK_NE(cfg->getCurrentContext()->getCacheID(), ctx->getCacheID());

            // Here is the important validation: same processor because $SHOW is not used.
            OCIO_CHECK_EQUAL(cfg->getProcessor("cs1", "cs2").get(),
                             cfg->getProcessor(ctx, "cs1", "cs2").get());
        }

        {
            // Demonstrate that the fallback is not used here i.e. context variables are not
            // impacting the cache.

            DisableFallback guard;

            std::istringstream iss;
            iss.str(CONFIG);

            OCIO::ConfigRcPtr cfg;
            OCIO_CHECK_NO_THROW(cfg = OCIO::Config::CreateFromStream(iss)->createEditableCopy());
            OCIO_CHECK_NO_THROW(cfg->validate());

            OCIO::ContextRcPtr ctx = cfg->getCurrentContext()->createEditableCopy();
            ctx->setStringVar("SHOW", "/some/arbitrary/path");

            // Here is the demonstration that the fallback is not used i.e. disabled but the right
            // processor is still found.
            OCIO_CHECK_EQUAL(cfg->getProcessor("cs1", "cs2").get(),
                             cfg->getProcessor(ctx, "cs1", "cs2").get());
        }
    }

    // Case 5 - Context vars in the search_path and they are changing but the changed vars are not
    // used to resolve the file transform.

    // TODO: The collect of context variables currently lacks the heuristic to find which search_path
    // is effectively used so, as soon as one path (from the search_paths) is used all the paths are
    // then collected changing the cache key computation (even if the extra search_paths are useless).
    // To mitigate that limitation the fallback is then used to find if an existing identical
    // processor instance already exists.  

    {
        static const std::string CONFIG = 
            "ocio_profile_version: 2\n"
            "\n"
            "environment:\n"
            "  TRANSFORM_DIR: " + OCIO::GetTestFilesDir() + "\n"
            "\n"
            "search_path:\n"
            "  - /bogus/unknown/path\n"
            "  - $TRANSFORM_DIR\n"
            "  - $SHOT\n"
            "\n"
            "roles:\n"
            "  default: cs1\n"
            "\n"
            "displays:\n"
            "  disp1:\n"
            "    - !<View> {name: view1, colorspace: cs2}\n"
            "\n"
            "colorspaces:\n"
            "  - !<ColorSpace>\n"
            "    name: cs1\n"
            "\n"
            "  - !<ColorSpace>\n"
            "    name: cs2\n"
            "    from_scene_reference: !<FileTransform> {src: exposure_contrast_linear.ctf}\n";

        std::istringstream iss;
        iss.str(CONFIG);

        OCIO::ConfigRcPtr cfg;
        OCIO_CHECK_NO_THROW(cfg = OCIO::Config::CreateFromStream(iss)->createEditableCopy());
        OCIO_CHECK_NO_THROW(cfg->validate());

        OCIO::ContextRcPtr ctx1 = cfg->getCurrentContext()->createEditableCopy();
        ctx1->setStringVar("SHOT", "/unknow/path/for_path_1");

        OCIO::ContextRcPtr ctx2 = cfg->getCurrentContext()->createEditableCopy();
        ctx2->setStringVar("SHOT", "/unknow/path/for_path_2");

        // Even if the two context instances are different the changed context variable is useless
        // so the same processor instance is returned. 
        OCIO_CHECK_EQUAL(cfg->getProcessor(ctx1, "cs1", "cs2").get(),
                         cfg->getProcessor(ctx2, "cs1", "cs2").get());

        {
            // If the fallback is disabled (using the env. variable OCIO_DISABLE_CACHE_FALLBACK)
            // then the processor cache returns different instances because of the search_path
            // heuristic limitation. It demonstrates the fallback is needed to mitigate the heuristic
            // limitation. As soon as the heuristic is enhanced, the following test must return
            // the same processor instance.

            DisableFallback guard;

            std::istringstream iss;
            iss.str(CONFIG);

            OCIO::ConfigRcPtr cfg;
            OCIO_CHECK_NO_THROW(cfg = OCIO::Config::CreateFromStream(iss)->createEditableCopy());
            OCIO_CHECK_NO_THROW(cfg->validate());

            OCIO_CHECK_NE(cfg->getProcessor(ctx1, "cs1", "cs2").get(), 
                          cfg->getProcessor(ctx2, "cs1", "cs2").get());
        }
    }

    // Case 6 - Context vars in the search_path, the vars on the path to the file do change, but the
    // resulting file is the same.

    {
        static const std::string CONFIG = 
            "ocio_profile_version: 2\n"
            "\n"
            "environment:\n"
            "  PATH_1: " + OCIO::GetTestFilesDir() + "\n"
            "  PATH_2: " + OCIO::GetTestFilesDir() + "\n"
            "\n"
            "search_path:\n"
            "  - $PATH_1\n"
            "  - $PATH_2\n"
            "\n"
            "roles:\n"
            "  default: cs1\n"
            "\n"
            "displays:\n"
            "  disp1:\n"
            "    - !<View> {name: view1, colorspace: cs2}\n"
            "\n"
            "colorspaces:\n"
            "  - !<ColorSpace>\n"
            "    name: cs1\n"
            "\n"
            "  - !<ColorSpace>\n"
            "    name: cs2\n"
            "    from_scene_reference: !<FileTransform> {src: exposure_contrast_linear.ctf}\n";

        std::istringstream iss;
        iss.str(CONFIG);

        OCIO::ConfigRcPtr cfg;
        OCIO_CHECK_NO_THROW(cfg = OCIO::Config::CreateFromStream(iss)->createEditableCopy());
        OCIO_CHECK_NO_THROW(cfg->validate());

        OCIO::ContextRcPtr ctx1 = cfg->getCurrentContext()->createEditableCopy();
        ctx1->setStringVar("PATH_1", "/unknow/path/for_path_1");

        OCIO::ContextRcPtr ctx2 = cfg->getCurrentContext()->createEditableCopy();
        ctx2->setStringVar("PATH_2", "/unknow/path/for_path_2");

        // It demonstrates that the cache keys will be different.
        OCIO_CHECK_NE(std::string(ctx1->getCacheID()), std::string(ctx2->getCacheID()));

        // Even if a different context variable is used the color transform remains identical so 
        // the processor cache returns the same processor instance because of the fallback. 
        OCIO_CHECK_EQUAL(cfg->getProcessor(ctx1, "cs1", "cs2").get(), // FileTransform uses PATH_2
                         cfg->getProcessor(ctx2, "cs1", "cs2").get());// FileTransform uses PATH_1

        {
            // If the fallback is disabled (using the env. variable OCIO_DISABLE_CACHE_FALLBACK)
            // then the processor cache returns different instances as the cache keys are different
            // i.e. cs1 needs PATH_2 while cs2 needs PATH_1. It demonstrates that only the fallback
            // can find the processor instance.

            DisableFallback guard;

            std::istringstream iss;
            iss.str(CONFIG);

            OCIO::ConfigRcPtr cfg;
            OCIO_CHECK_NO_THROW(cfg = OCIO::Config::CreateFromStream(iss)->createEditableCopy());
            OCIO_CHECK_NO_THROW(cfg->validate());

            // The processor cache without the fallback fails to find the identical processor.
            OCIO_CHECK_NE(cfg->getProcessor(ctx1, "cs1", "cs2").get(), 
                          cfg->getProcessor(ctx2, "cs1", "cs2").get());
        }
    }
}

OCIO_ADD_TEST(Config, virtual_display)
{
    // Test the virtual display instantiation.

    static constexpr char CONFIG[]{ R"(ocio_profile_version: 2

environment:
  {}
search_path: ""
strictparsing: true
luma: [0.2126, 0.7152, 0.0722]

roles:
  default: raw

file_rules:
  - !<Rule> {name: Default, colorspace: default}

shared_views:
  - !<View> {name: sview1, colorspace: raw}
  - !<View> {name: sview2, colorspace: raw}

displays:
  sRGB:
    - !<View> {name: Raw, colorspace: raw}
    - !<View> {name: view, view_transform: display_vt, display_colorspace: display_cs}
    - !<Views> [sview1]

virtual_display:
  - !<View> {name: Raw, colorspace: raw}
  - !<View> {name: Film, view_transform: display_vt, display_colorspace: <USE_DISPLAY_NAME>}
  - !<Views> [sview2]

active_displays: []
active_views: []

view_transforms:
  - !<ViewTransform>
    name: default_vt
    to_scene_reference: !<CDLTransform> {sat: 1.5}

  - !<ViewTransform>
    name: display_vt
    to_display_reference: !<CDLTransform> {sat: 1.5}

display_colorspaces:
  - !<ColorSpace>
    name: display_cs
    family: ""
    equalitygroup: ""
    bitdepth: unknown
    isdata: false
    allocation: uniform
    to_display_reference: !<CDLTransform> {sat: 1.5}

colorspaces:
  - !<ColorSpace>
    name: raw
    family: ""
    equalitygroup: ""
    bitdepth: unknown
    isdata: true
    allocation: uniform
)" };

    std::istringstream iss;
    iss.str(CONFIG);

    // Step 1 - Validate a config containing a virtual display.

    OCIO::ConstConfigRcPtr config;
    OCIO_CHECK_NO_THROW(config = OCIO::Config::CreateFromStream(iss));
    OCIO_CHECK_NO_THROW(config->validate());


    // Step 2 - The virtual display is correctly loaded & saved.

    std::ostringstream oss;
    OCIO_CHECK_NO_THROW(oss << *config.get());
    OCIO_CHECK_EQUAL(oss.str(), CONFIG);

    // Some basic checks.
    OCIO_CHECK_EQUAL(3, config->getNumViews("sRGB"));
    OCIO_CHECK_EQUAL(2, config->getNumViews(OCIO::VIEW_DISPLAY_DEFINED, "sRGB"));
    OCIO_CHECK_EQUAL(1, config->getNumViews(OCIO::VIEW_SHARED, "sRGB"));

    // Step 3 - Validate the virtual display information.

    {
        OCIO::ConfigRcPtr cfg = config->createEditableCopy();

        OCIO_REQUIRE_EQUAL(2, cfg->getVirtualDisplayNumViews(OCIO::VIEW_DISPLAY_DEFINED));

        const char * viewName = cfg->getVirtualDisplayView(OCIO::VIEW_DISPLAY_DEFINED, 0);

        OCIO_CHECK_EQUAL(std::string("Raw"), viewName);
        OCIO_CHECK_EQUAL(std::string(""), cfg->getVirtualDisplayViewTransformName(viewName));
        OCIO_CHECK_EQUAL(std::string("raw"), cfg->getVirtualDisplayViewColorSpaceName(viewName));
        OCIO_CHECK_EQUAL(std::string(""), cfg->getVirtualDisplayViewLooks(viewName));
        OCIO_CHECK_EQUAL(std::string(""), cfg->getVirtualDisplayViewRule(viewName));
        OCIO_CHECK_EQUAL(std::string(""), cfg->getVirtualDisplayViewDescription(viewName));

        viewName = cfg->getVirtualDisplayView(OCIO::VIEW_DISPLAY_DEFINED, 1);

        OCIO_CHECK_EQUAL(std::string("Film"), cfg->getVirtualDisplayView(OCIO::VIEW_DISPLAY_DEFINED, 1));
        OCIO_CHECK_EQUAL(std::string("display_vt"), cfg->getVirtualDisplayViewTransformName(viewName));
        OCIO_CHECK_EQUAL(std::string("<USE_DISPLAY_NAME>"), cfg->getVirtualDisplayViewColorSpaceName(viewName));
        OCIO_CHECK_EQUAL(std::string(""), cfg->getVirtualDisplayViewLooks(viewName));
        OCIO_CHECK_EQUAL(std::string(""), cfg->getVirtualDisplayViewRule(viewName));
        OCIO_CHECK_EQUAL(std::string(""), cfg->getVirtualDisplayViewDescription(viewName));

        OCIO_REQUIRE_EQUAL(1, cfg->getVirtualDisplayNumViews(OCIO::VIEW_SHARED));
        OCIO_CHECK_EQUAL(std::string("sview2"), cfg->getVirtualDisplayView(OCIO::VIEW_SHARED, 0));

        // Remove a view from the Virtual Display.

        cfg->removeVirtualDisplayView("Raw");

        OCIO_REQUIRE_EQUAL(1, cfg->getVirtualDisplayNumViews(OCIO::VIEW_DISPLAY_DEFINED));
        OCIO_CHECK_EQUAL(std::string("Film"), cfg->getVirtualDisplayView(OCIO::VIEW_DISPLAY_DEFINED, 0));

        OCIO_REQUIRE_EQUAL(1, cfg->getVirtualDisplayNumViews(OCIO::VIEW_SHARED));
        OCIO_CHECK_EQUAL(std::string("sview2"), cfg->getVirtualDisplayView(OCIO::VIEW_SHARED, 0));

        // Remove a shared view from the Virtual Display.

        cfg->removeVirtualDisplayView("sview2");
        OCIO_REQUIRE_EQUAL(1, cfg->getVirtualDisplayNumViews(OCIO::VIEW_DISPLAY_DEFINED));
        OCIO_REQUIRE_EQUAL(0, cfg->getVirtualDisplayNumViews(OCIO::VIEW_SHARED));

        {
            // Extra serialize & deserialize validation.

            std::ostringstream oss2;
            OCIO_CHECK_NO_THROW(oss2 << *cfg.get());

            std::istringstream iss2;
            iss2.str(oss2.str());

            OCIO::ConstConfigRcPtr config2;
            OCIO_CHECK_NO_THROW(config2 = OCIO::Config::CreateFromStream(iss2));

            OCIO_REQUIRE_EQUAL(1, config2->getVirtualDisplayNumViews(OCIO::VIEW_DISPLAY_DEFINED));
            OCIO_REQUIRE_EQUAL(0, config2->getVirtualDisplayNumViews(OCIO::VIEW_SHARED));
        }

        cfg->addVirtualDisplaySharedView("sview2");
        OCIO_REQUIRE_EQUAL(1, cfg->getVirtualDisplayNumViews(OCIO::VIEW_DISPLAY_DEFINED));
        OCIO_REQUIRE_EQUAL(1, cfg->getVirtualDisplayNumViews(OCIO::VIEW_SHARED));

        // Remove the Virtual Display.

        cfg->clearVirtualDisplay();
        OCIO_REQUIRE_EQUAL(0, cfg->getVirtualDisplayNumViews(OCIO::VIEW_DISPLAY_DEFINED));
        OCIO_REQUIRE_EQUAL(0, cfg->getVirtualDisplayNumViews(OCIO::VIEW_SHARED));

        {
            // Extra serialize & deserialize validation.

            std::ostringstream oss2;
            OCIO_CHECK_NO_THROW(oss2 << *cfg.get());

            std::istringstream iss2;
            iss2.str(oss2.str());

            OCIO::ConstConfigRcPtr config2;
            OCIO_CHECK_NO_THROW(config2 = OCIO::Config::CreateFromStream(iss2));

            OCIO_REQUIRE_EQUAL(0, config2->getVirtualDisplayNumViews(OCIO::VIEW_DISPLAY_DEFINED));
            OCIO_REQUIRE_EQUAL(0, config2->getVirtualDisplayNumViews(OCIO::VIEW_SHARED));
        }
    }


    // Step 4 - When present the virtual display instantiation works for MacOS and Windows but
    // throws for headless machines and Linux.

    static const std::string ICCProfileFilepath
        = std::string(OCIO::GetTestFilesDir()) + "/icc-test-1.icc";


#if !defined(OCIO_HEADLESS_ENABLED) && ( defined(__APPLE__) || defined(_WIN32) )

    OCIO_CHECK_ASSERT(OCIO::SystemMonitors::Get()->isSupported());

    const std::string monitorName = OCIO::SystemMonitors::Get()->getMonitorName(0);

    // Step 4 - 1 - Check the virtual display instantiation.

    OCIO::ConfigRcPtr cfg = config->createEditableCopy();
    OCIO_CHECK_NO_THROW(cfg->instantiateDisplayFromMonitorName(monitorName.c_str()));

    OCIO_CHECK_ASSERT((1 + config->getNumDisplays()) == cfg->getNumDisplays());

    // One more display exists in the changed config instance.
    const int numColorSpaces
        = config->getNumColorSpaces(OCIO::SEARCH_REFERENCE_SPACE_DISPLAY, OCIO::COLORSPACE_ACTIVE);
    OCIO_CHECK_ASSERT((1 + numColorSpaces)
                        == cfg->getNumColorSpaces(OCIO::SEARCH_REFERENCE_SPACE_DISPLAY, OCIO::COLORSPACE_ACTIVE));

    // Some basic checks of the new display.

    // New display is the last one.
    const std::string displayName = cfg->getDisplay(config->getNumDisplays());
    OCIO_CHECK_EQUAL(3, cfg->getNumViews(displayName.c_str()));
    OCIO_CHECK_EQUAL(2, cfg->getNumViews(OCIO::VIEW_DISPLAY_DEFINED, displayName.c_str()));
    OCIO_CHECK_EQUAL(1, cfg->getNumViews(OCIO::VIEW_SHARED, displayName.c_str()));

    // Check the created display color space.

    OCIO::ConstColorSpaceRcPtr cs = cfg->getColorSpace(displayName.c_str());
    OCIO_CHECK_ASSERT(cs);
    
    OCIO::ConstTransformRcPtr tr = cs->getTransform(OCIO::COLORSPACE_DIR_TO_REFERENCE);
    OCIO_CHECK_ASSERT(!tr);

    tr = cs->getTransform(OCIO::COLORSPACE_DIR_FROM_REFERENCE);
    OCIO_CHECK_ASSERT(tr);

    OCIO::ConstFileTransformRcPtr file = OCIO::DynamicPtrCast<const OCIO::FileTransform>(tr);
    OCIO_CHECK_ASSERT(file);

    int displayPos = -1;

    // If the display already exists it only udpates existing (display, view) pair and the
    // corresponding display color space.
    OCIO_CHECK_NO_THROW(displayPos = cfg->instantiateDisplayFromMonitorName(monitorName.c_str()));
    OCIO_CHECK_EQUAL(displayPos, config->getNumDisplays()); // Added at the last position.

    OCIO_CHECK_EQUAL((1 + config->getNumDisplays()), cfg->getNumDisplays());

    OCIO_CHECK_EQUAL((1 + numColorSpaces),
                     cfg->getNumColorSpaces(OCIO::SEARCH_REFERENCE_SPACE_DISPLAY, OCIO::COLORSPACE_ACTIVE));

    // Check that the (display, view) pairs instantiated from a virtual display are not saved
    // which includes to not save the associated display color spaces.

    {
        std::ostringstream oss2;
        OCIO_CHECK_NO_THROW(oss2 << *cfg.get()); // With an instantiated virtual display.

        std::istringstream iss2;
        iss2.str(oss2.str());

        OCIO::ConstConfigRcPtr config2;
        OCIO_CHECK_NO_THROW(config2 = OCIO::Config::CreateFromStream(iss2));

        // Check that (display, view) pair created by the virtual display instantiation is gone.
 
        OCIO_CHECK_EQUAL(config->getNumDisplays(),  config2->getNumDisplays());
        OCIO_CHECK_EQUAL(cfg->getNumDisplays() - 1, config2->getNumDisplays());

        // And the display color space is also gone.

        OCIO_CHECK_EQUAL(config->getNumColorSpaces(),  config2->getNumColorSpaces());
        OCIO_CHECK_EQUAL(cfg->getNumColorSpaces() - 1, config2->getNumColorSpaces());
    }

    // Step 4 - 2 - Create a (display, view) using a custom ICC profile.

    cfg = config->createEditableCopy(); // Reset the instance to the original content.
    OCIO_CHECK_NO_THROW(displayPos = cfg->instantiateDisplayFromICCProfile(ICCProfileFilepath.c_str()));
    OCIO_CHECK_EQUAL(displayPos, config->getNumDisplays()); // Added at the last position.

    OCIO_CHECK_EQUAL((1 + config->getNumDisplays()), cfg->getNumDisplays());
    OCIO_CHECK_EQUAL((1 + numColorSpaces),
                     cfg->getNumColorSpaces(OCIO::SEARCH_REFERENCE_SPACE_DISPLAY, OCIO::COLORSPACE_ACTIVE));

    // Some basic checks of the new display.

    // New display is the last one.
    const std::string customDisplayName = cfg->getDisplay(config->getNumDisplays());
    OCIO_CHECK_EQUAL(3, cfg->getNumViews(customDisplayName.c_str()));
    OCIO_CHECK_EQUAL(2, cfg->getNumViews(OCIO::VIEW_DISPLAY_DEFINED, customDisplayName.c_str()));
    OCIO_CHECK_EQUAL(1, cfg->getNumViews(OCIO::VIEW_SHARED, customDisplayName.c_str()));

#elif !defined(OCIO_HEADLESS_ENABLED) && defined (__linux__)

    OCIO_CHECK_ASSERT(!OCIO::SystemMonitors::Get()->isSupported());

    // There is no uniform way to retrieve the monitor information.
    OCIO_CHECK_THROW_WHAT(OCIO::SystemMonitors::Get()->getMonitorName(0),
                          OCIO::Exception,
                          "Invalid index for the monitor name 0 where the number of monitors is 0.");

    // Step 4 - 2 - Create a (display, view) using a custom ICC profile.

    OCIO::ConfigRcPtr cfg = config->createEditableCopy();
    OCIO_CHECK_NO_THROW(cfg->instantiateDisplayFromICCProfile(ICCProfileFilepath.c_str()));

    OCIO_CHECK_EQUAL((1 + config->getNumDisplays()), cfg->getNumDisplays());

    const int numColorSpaces
        = config->getNumColorSpaces(OCIO::SEARCH_REFERENCE_SPACE_DISPLAY, OCIO::COLORSPACE_ACTIVE);
    OCIO_CHECK_EQUAL((1 + numColorSpaces),
                     cfg->getNumColorSpaces(OCIO::SEARCH_REFERENCE_SPACE_DISPLAY, OCIO::COLORSPACE_ACTIVE));

    // Some basic checks of the new display.

    // New display is the last one.
    const std::string customDisplayName = cfg->getDisplay(config->getNumDisplays());
    OCIO_CHECK_EQUAL(3, cfg->getNumViews(customDisplayName.c_str()));
    OCIO_CHECK_EQUAL(2, cfg->getNumViews(OCIO::VIEW_DISPLAY_DEFINED, customDisplayName.c_str()));
    OCIO_CHECK_EQUAL(1, cfg->getNumViews(OCIO::VIEW_SHARED, customDisplayName.c_str()));

#else

    OCIO_CHECK_ASSERT(!OCIO::SystemMonitors::Get()->isSupported());

#endif

}

OCIO_ADD_TEST(Config, virtual_display_with_active_displays)
{
    // Test the virtual display instantiation when active displays & views are defined.

    static constexpr char CONFIG[]{ R"(ocio_profile_version: 2

roles:
  default: raw

file_rules:
  - !<Rule> {name: Default, colorspace: default}

shared_views:
  - !<View> {name: sview1, colorspace: raw}

displays:
  Raw:
    - !<View> {name: Raw, colorspace: raw}
  sRGB:
    - !<View> {name: Raw, colorspace: raw}
    - !<View> {name: view, view_transform: display_vt, display_colorspace: display_cs}

virtual_display:
  - !<View> {name: Raw, colorspace: raw}
  - !<Views> [sview1]

active_displays: [sRGB]
active_views: [view]

view_transforms:
  - !<ViewTransform>
    name: default_vt
    to_scene_reference: !<CDLTransform> {sat: 1.5}

  - !<ViewTransform>
    name: display_vt
    to_display_reference: !<CDLTransform> {sat: 1.5}

display_colorspaces:
  - !<ColorSpace>
    name: display_cs
    to_display_reference: !<CDLTransform> {sat: 1.5}

colorspaces:
  - !<ColorSpace>
    name: raw
)" };

    std::istringstream iss;
    iss.str(CONFIG);

    // Validate a config containing a virtual display.

    OCIO::ConstConfigRcPtr config;
    OCIO_CHECK_NO_THROW(config = OCIO::Config::CreateFromStream(iss));
    OCIO_CHECK_NO_THROW(config->validate());

    // Only the 'sRGB' display is active.
    OCIO_CHECK_EQUAL(1, config->getNumDisplays());
    // Only the 'view' view is active.
    OCIO_CHECK_EQUAL(1, config->getNumViews("sRGB"));

#if !defined(OCIO_HEADLESS_ENABLED) && ( defined(__APPLE__) || defined(_WIN32) )

    OCIO_CHECK_ASSERT(OCIO::SystemMonitors::Get()->isSupported());

    const std::string monitorName = OCIO::SystemMonitors::Get()->getMonitorName(0);

    // Instantiate a Virtual Display.

    OCIO::ConfigRcPtr cfg = config->createEditableCopy();

    int displayIndex = -1;
    OCIO_CHECK_NO_THROW(displayIndex = cfg->instantiateDisplayFromMonitorName(monitorName.c_str()));

    OCIO_CHECK_EQUAL(2, cfg->getNumDisplays());

    // Now, the views 'Raw' & 'view' are active (Since 'Raw' is used by both the new display and sRGB.)
    OCIO_CHECK_EQUAL(2, cfg->getNumViews("sRGB"));
    // All the views from the new display are active.
    OCIO_CHECK_EQUAL(2, cfg->getNumViews(cfg->getDisplay(displayIndex)));

#endif

}

OCIO_ADD_TEST(Config, virtual_display_v2_only)
{
    // Test that the virtual display is only supported by v2 or higher.

    static constexpr char CONFIG[]{ R"(ocio_profile_version: 1

roles:
  default: raw

displays:
  sRGB:
    - !<View> {name: Raw, colorspace: raw}

virtual_display:
  - !<View> {name: Raw, colorspace: raw}

colorspaces:
  - !<ColorSpace>
    name: raw
)" };

    std::istringstream iss;
    iss.str(CONFIG);

    OCIO_CHECK_THROW_WHAT(OCIO::Config::CreateFromStream(iss),
                          OCIO::Exception,
                          "Only version 2 (or higher) can have a virtual display.");

    OCIO::ConfigRcPtr cfg = OCIO::Config::CreateRaw()->createEditableCopy();
    cfg->addVirtualDisplaySharedView("sview");
    cfg->setMajorVersion(1);
    cfg->setFileRules(OCIO::FileRules::Create());

    OCIO_CHECK_THROW_WHAT(cfg->validate(),
                          OCIO::Exception,
                          "Only version 2 (or higher) can have a virtual display.");

    std::ostringstream oss;
    OCIO_CHECK_THROW_WHAT(oss << *cfg.get(),
                          OCIO::Exception,
                          "Only version 2 (or higher) can have a virtual display.");
}

OCIO_ADD_TEST(Config, virtual_display_exceptions)
{
    // Test the validations around the virtual display definition.

    static constexpr char CONFIG[]{ R"(ocio_profile_version: 2

roles:
  default: raw

file_rules:
  - !<Rule> {name: Default, colorspace: default}

shared_views:
  - !<View> {name: sview1, colorspace: raw}

displays:
  Raw:
    - !<View> {name: Raw, colorspace: raw}

virtual_display:
  - !<View> {name: Raw, colorspace: raw}
  - !<Views> [sview1]

view_transforms:
  - !<ViewTransform>
    name: default_vt
    to_scene_reference: !<CDLTransform> {sat: 1.5}

  - !<ViewTransform>
    name: display_vt
    to_display_reference: !<CDLTransform> {sat: 1.5}

display_colorspaces:
  - !<ColorSpace>
    name: display_cs
    to_display_reference: !<CDLTransform> {sat: 1.5}

colorspaces:
  - !<ColorSpace>
    name: raw
)" };

    std::istringstream iss;
    iss.str(CONFIG);

    OCIO::ConfigRcPtr cfg;
    OCIO_CHECK_NO_THROW(cfg = OCIO::Config::CreateFromStream(iss)->createEditableCopy());
    OCIO_CHECK_NO_THROW(cfg->validate());

    // Test failures for shared views.

    OCIO_CHECK_THROW_WHAT(cfg->addVirtualDisplaySharedView("sview1"),
                          OCIO::Exception,
                          "Shared view could not be added to virtual_display: There is already a"
                          " shared view named 'sview1'.");

    OCIO_CHECK_NO_THROW(cfg->addVirtualDisplaySharedView("sview2"));
    OCIO_CHECK_THROW_WHAT(cfg->validate(),
                          OCIO::Exception,
                          "The display 'virtual_display' contains a shared view 'sview2' that is"
                          " not defined.");

    cfg->removeVirtualDisplayView("sview2");
    OCIO_CHECK_NO_THROW(cfg->validate());

    // Test failures for views.

    OCIO_CHECK_THROW_WHAT(cfg->addVirtualDisplayView("Raw", nullptr, "raw", nullptr, nullptr, nullptr),
                          OCIO::Exception,
                          "View could not be added to virtual_display in config: View 'Raw' already"
                          " exists.");

    OCIO_CHECK_NO_THROW(cfg->addVirtualDisplayView("Raw1", nullptr, "raw1", nullptr, nullptr, nullptr));
    OCIO_CHECK_THROW_WHAT(cfg->validate(),
                          OCIO::Exception,
                          "Display 'virtual_display' has a view 'Raw1' that refers to a color space"
                          " or a named transform, 'raw1', which is not defined.");

    cfg->removeVirtualDisplayView("Raw1");
    OCIO_CHECK_NO_THROW(cfg->validate());

    OCIO_CHECK_NO_THROW(cfg->addVirtualDisplayView("Raw1", nullptr, "raw", "look", nullptr, nullptr));
    OCIO_CHECK_THROW_WHAT(cfg->validate(),
                          OCIO::Exception,
                          "Display 'virtual_display' has a view 'Raw1' refers to a look, 'look',"
                          " which is not defined.");
}

OCIO_ADD_TEST(Config, description_and_name)
{
    auto cfg = OCIO::Config::CreateRaw()->createEditableCopy();
    std::ostringstream oss;
    cfg->serialize(oss);
    static constexpr char CONFIG_NO_DESC[]{ R"(ocio_profile_version: 2

environment:
  {}
search_path: ""
strictparsing: false
luma: [0.2126, 0.7152, 0.0722]

roles:
  default: raw

file_rules:
  - !<Rule> {name: Default, colorspace: default}

displays:
  sRGB:
    - !<View> {name: Raw, colorspace: raw}

active_displays: []
active_views: []

colorspaces:
  - !<ColorSpace>
    name: raw
    family: raw
    equalitygroup: ""
    bitdepth: 32f
    description: A raw color space. Conversions to and from this space are no-ops.
    isdata: true
    allocation: uniform
)" };
    OCIO_CHECK_EQUAL(oss.str(), std::string(CONFIG_NO_DESC));

    oss.clear();
    oss.str("");

    cfg->setDescription("single line description");
    cfg->setName("Test config name");
    cfg->serialize(oss);
    static constexpr char CONFIG_DESC_SINGLELINE[]{ R"(ocio_profile_version: 2

environment:
  {}
search_path: ""
strictparsing: false
luma: [0.2126, 0.7152, 0.0722]
name: Test config name
description: single line description

roles:
  default: raw

file_rules:
  - !<Rule> {name: Default, colorspace: default}

displays:
  sRGB:
    - !<View> {name: Raw, colorspace: raw}

active_displays: []
active_views: []

colorspaces:
  - !<ColorSpace>
    name: raw
    family: raw
    equalitygroup: ""
    bitdepth: 32f
    description: A raw color space. Conversions to and from this space are no-ops.
    isdata: true
    allocation: uniform
)" };
    OCIO_CHECK_EQUAL(oss.str(), std::string(CONFIG_DESC_SINGLELINE));

    oss.clear();
    oss.str("");

    cfg->setDescription("multi line description\n\nother line");
    cfg->setName("");
    cfg->serialize(oss);

    static constexpr char CONFIG_DESC_MULTILINES[]{ R"(ocio_profile_version: 2

environment:
  {}
search_path: ""
strictparsing: false
luma: [0.2126, 0.7152, 0.0722]
description: |
  multi line description
  
  other line

roles:
  default: raw

file_rules:
  - !<Rule> {name: Default, colorspace: default}

displays:
  sRGB:
    - !<View> {name: Raw, colorspace: raw}

active_displays: []
active_views: []

colorspaces:
  - !<ColorSpace>
    name: raw
    family: raw
    equalitygroup: ""
    bitdepth: 32f
    description: A raw color space. Conversions to and from this space are no-ops.
    isdata: true
    allocation: uniform
)" };
    OCIO_CHECK_EQUAL(oss.str(), std::string(CONFIG_DESC_MULTILINES));
}

OCIO_ADD_TEST(Config, alias_validation)
{
    // NB: This tests ColorSpaceSet::addColorSpace.

    auto cfg = OCIO::Config::CreateRaw()->createEditableCopy();
    auto cs = OCIO::ColorSpace::Create();
    cs->setName("colorspace1");
    OCIO_CHECK_NO_THROW(cfg->addColorSpace(cs));
    cs->setName("colorspace2");
    OCIO_CHECK_NO_THROW(cfg->addColorSpace(cs));
    OCIO_CHECK_NO_THROW(cfg->validate());
    cs->setName("colorspace3");
    cs->addAlias("colorspace1");
    OCIO_CHECK_THROW_WHAT(cfg->addColorSpace(cs), OCIO::Exception, "Cannot add 'colorspace3' "
                          "color space, it has 'colorspace1' alias and existing color space, "
                          "'colorspace1' is using the same alias");
    cs->removeAlias("colorspace1");

    OCIO_CHECK_NO_THROW(cfg->setRole("alias", "colorspace2"));
    OCIO_CHECK_NO_THROW(cs->addAlias("alias"));
    OCIO_CHECK_THROW_WHAT(cfg->addColorSpace(cs), OCIO::Exception,
                          "Cannot add 'colorspace3' color space, it has an alias 'alias' and "
                          "there is already a role with this name");
    cs->removeAlias("alias");
    OCIO_CHECK_NO_THROW(cs->addAlias("test%test"));
    OCIO_CHECK_THROW_WHAT(cfg->addColorSpace(cs), OCIO::Exception,
                          "Cannot add 'colorspace3' color space, it has an alias 'test%test' "
                          "that cannot contain a context variable reserved token i.e. % or $");

    cs->removeAlias("test%test");
    OCIO_CHECK_NO_THROW(cs->addAlias("namedtransform"));
    OCIO_CHECK_NO_THROW(cfg->addColorSpace(cs));
    auto nt = OCIO::NamedTransform::Create();
    nt->setTransform(OCIO::MatrixTransform::Create(), OCIO::TRANSFORM_DIR_FORWARD);
    nt->setName("namedtransform");
    OCIO_CHECK_THROW_WHAT(cfg->addNamedTransform(nt), OCIO::Exception,
                          "Cannot add 'namedtransform' named transform, there is already a color "
                          "space using this name as a name or as an alias: 'colorspace3");

    nt->setName("nt");
    OCIO_CHECK_NO_THROW(cfg->addNamedTransform(nt));
    OCIO_CHECK_NO_THROW(cfg->validate());

    nt->addAlias("namedtransform");
    OCIO_CHECK_THROW_WHAT(cfg->addNamedTransform(nt), OCIO::Exception,
                          "Cannot add 'nt' named transform, it has an alias 'namedtransform' and "
                          "there is already a color space using this name as a name or as an "
                          "alias: 'colorspace3'");

    nt->removeAlias("namedtransform");
    nt->addAlias("colorspace3");
    OCIO_CHECK_THROW_WHAT(cfg->addNamedTransform(nt), OCIO::Exception,
                          "Cannot add 'nt' named transform, it has an alias 'colorspace3' and "
                          "there is already a color space using this name as a name or as an "
                          "alias: 'colorspace3'");

    nt->removeAlias("colorspace3");
    nt->addAlias("alias");
    OCIO_CHECK_THROW_WHAT(cfg->addNamedTransform(nt), OCIO::Exception,
                          "Cannot add 'nt' named transform, it has an alias 'alias' and there "
                          "is already a role with this name");

    nt->removeAlias("alias");
    nt->addAlias("test%test");
    OCIO_CHECK_THROW_WHAT(cfg->addNamedTransform(nt), OCIO::Exception,
                          "Cannot add 'nt' named transform, it has an alias 'test%test' that "
                          "cannot contain a context variable reserved token i.e. % or $");
}

OCIO_ADD_TEST(Config, get_processor_alias)
{
    OCIO::ConfigRcPtr config = OCIO::Config::CreateRaw()->createEditableCopy();
    auto csSceneToRef = OCIO::ColorSpace::Create(OCIO::REFERENCE_SPACE_SCENE);
    csSceneToRef->setName("source");
    auto mat = OCIO::MatrixTransform::Create();
    const double offset[4]{ 0., 0.1, 0.2, 0. };
    mat->setOffset(offset);
    csSceneToRef->setTransform(mat, OCIO::COLORSPACE_DIR_TO_REFERENCE);
    csSceneToRef->addAlias("alias source");
    csSceneToRef->addAlias("src");
    OCIO_CHECK_NO_THROW(config->addColorSpace(csSceneToRef));

    auto csSceneFromRef = OCIO::ColorSpace::Create(OCIO::REFERENCE_SPACE_SCENE);
    csSceneFromRef->setName("destination");
    auto ff = OCIO::FixedFunctionTransform::Create(OCIO::FIXED_FUNCTION_ACES_GLOW_03);
    csSceneFromRef->setTransform(ff, OCIO::COLORSPACE_DIR_FROM_REFERENCE);
    csSceneFromRef->addAlias("alias destination");
    csSceneFromRef->addAlias("dst");
    OCIO_CHECK_NO_THROW(config->addColorSpace(csSceneFromRef));

    OCIO_CHECK_NO_THROW(config->validate());

    OCIO::ConstProcessorRcPtr refProc;
    OCIO_CHECK_NO_THROW(refProc = config->getProcessor("source", "destination"));
    OCIO_REQUIRE_ASSERT(refProc);
    {
        const auto grp = refProc->createGroupTransform();
        OCIO_CHECK_EQUAL(grp->getNumTransforms(), 2);
        OCIO_CHECK_EQUAL(grp->getTransform(0)->getTransformType(), OCIO::TRANSFORM_TYPE_MATRIX);
        OCIO_CHECK_EQUAL(grp->getTransform(1)->getTransformType(),
                         OCIO::TRANSFORM_TYPE_FIXED_FUNCTION);
    }

    {
        OCIO::ConstProcessorRcPtr withAlias;
        OCIO_CHECK_NO_THROW(withAlias = config->getProcessor("alias source", "destination"));
        OCIO_REQUIRE_ASSERT(withAlias);
        // TODO: Resolve the aliases before creating the new processor. Code currently creates a
        // second processor but only keeps the first one because they have the same cacheID.
        OCIO_CHECK_EQUAL(withAlias.get(), refProc.get());
    }

    config->setProcessorCacheFlags(OCIO::PROCESSOR_CACHE_OFF);
    {
        OCIO::ConstProcessorRcPtr withAlias;
        OCIO_CHECK_NO_THROW(withAlias = config->getProcessor("alias source", "destination"));
        OCIO_REQUIRE_ASSERT(withAlias);
        const auto grp = withAlias->createGroupTransform();
        OCIO_CHECK_EQUAL(grp->getNumTransforms(), 2);
        OCIO_CHECK_EQUAL(grp->getTransform(0)->getTransformType(), OCIO::TRANSFORM_TYPE_MATRIX);
        OCIO_CHECK_EQUAL(grp->getTransform(1)->getTransformType(),
                         OCIO::TRANSFORM_TYPE_FIXED_FUNCTION);
    }

    {
        OCIO::ConstProcessorRcPtr withAlias;
        OCIO_CHECK_NO_THROW(withAlias = config->getProcessor("alias source", "dst"));
        OCIO_REQUIRE_ASSERT(withAlias);
        const auto grp = withAlias->createGroupTransform();
        OCIO_CHECK_EQUAL(grp->getNumTransforms(), 2);
        OCIO_CHECK_EQUAL(grp->getTransform(0)->getTransformType(), OCIO::TRANSFORM_TYPE_MATRIX);
        OCIO_CHECK_EQUAL(grp->getTransform(1)->getTransformType(),
                         OCIO::TRANSFORM_TYPE_FIXED_FUNCTION);
    }

    auto nt = OCIO::NamedTransform::Create();
    nt->setName("named_transform");
    nt->addAlias("nt");
    nt->setTransform(OCIO::ExponentTransform::Create(), OCIO::TRANSFORM_DIR_FORWARD);
    OCIO_CHECK_NO_THROW(config->addNamedTransform(nt));

    {
        OCIO::ConstProcessorRcPtr withAlias;
        OCIO_CHECK_NO_THROW(withAlias = config->getProcessor("nt", "dst"));
        OCIO_REQUIRE_ASSERT(withAlias);
        const auto grp = withAlias->createGroupTransform();
        OCIO_CHECK_EQUAL(grp->getNumTransforms(), 1);
        OCIO_CHECK_EQUAL(grp->getTransform(0)->getTransformType(), OCIO::TRANSFORM_TYPE_EXPONENT);
    }

    config->addDisplayView("display", "view", "alias destination", nullptr);

    {
        OCIO::ConstProcessorRcPtr withAlias;
        OCIO_CHECK_NO_THROW(withAlias = config->getProcessor("alias source", "display", "view",
                                                             OCIO::TRANSFORM_DIR_FORWARD));
        OCIO_REQUIRE_ASSERT(withAlias);
        const auto grp = withAlias->createGroupTransform();
        OCIO_CHECK_EQUAL(grp->getNumTransforms(), 2);
        OCIO_CHECK_EQUAL(grp->getTransform(0)->getTransformType(), OCIO::TRANSFORM_TYPE_MATRIX);
        OCIO_CHECK_EQUAL(grp->getTransform(1)->getTransformType(),
                         OCIO::TRANSFORM_TYPE_FIXED_FUNCTION);
    }
}<|MERGE_RESOLUTION|>--- conflicted
+++ resolved
@@ -3176,7 +3176,6 @@
 {
     {
         // Log with default base value (saved in V1) and default direction.
-<<<<<<< HEAD
         const std::string strEnd =
             "    from_reference: !<LogTransform> {base: 2}\n";
         const std::string str = PROFILE_V1 + SIMPLE_PROFILE_A + SIMPLE_PROFILE_B_V1 + strEnd;
@@ -3214,45 +3213,6 @@
     {
         // Log with default base value.
         const std::string strEnd =
-=======
-        const std::string strEnd =
-            "    from_reference: !<LogTransform> {base: 2}\n";
-        const std::string str = PROFILE_V1 + SIMPLE_PROFILE_A + SIMPLE_PROFILE_B_V1 + strEnd;
-
-        std::istringstream is;
-        is.str(str);
-
-        OCIO::ConstConfigRcPtr config;
-        OCIO_CHECK_NO_THROW(config = OCIO::Config::CreateFromStream(is));
-        OCIO_CHECK_NO_THROW(config->validate());
-
-        std::stringstream ss;
-        OCIO_CHECK_NO_THROW(ss << *config.get());
-        OCIO_CHECK_EQUAL(ss.str(), str);
-    }
-
-    {
-        // Log with default base value (not saved in V2) and default direction.
-        const std::string strEnd =
-            "    from_scene_reference: !<LogTransform> {}\n";
-        const std::string str = PROFILE_V2_START + strEnd;
-
-        std::istringstream is;
-        is.str(str);
-
-        OCIO::ConstConfigRcPtr config;
-        OCIO_CHECK_NO_THROW(config = OCIO::Config::CreateFromStream(is));
-        OCIO_CHECK_NO_THROW(config->validate());
-
-        std::stringstream ss;
-        OCIO_CHECK_NO_THROW(ss << *config.get());
-        OCIO_CHECK_EQUAL(ss.str(), str);
-    }
-
-    {
-        // Log with default base value.
-        const std::string strEnd =
->>>>>>> 4ce5bd28
             "    from_reference: !<LogTransform> {base: 2, direction: inverse}\n";
         const std::string str = PROFILE_V1 + SIMPLE_PROFILE_A + SIMPLE_PROFILE_B_V1 + strEnd;
 
