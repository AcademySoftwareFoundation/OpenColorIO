--- conflicted
+++ resolved
@@ -323,10 +323,6 @@
         OCIO::ColorSpaceRcPtr cs = OCIO::ColorSpace::Create();
         cs->setName("testing");
         cs->setFamily("test");
-<<<<<<< HEAD
-=======
-        OCIO::FileTransformRcPtr transform1 = OCIO::FileTransform::Create();
->>>>>>> 3ef74cdc
         OCIO::GroupTransformRcPtr groupTransform = OCIO::GroupTransform::Create();
         // Default and unknown interpolation are not saved.
         OCIO::FileTransformRcPtr transform1 = OCIO::FileTransform::Create();
