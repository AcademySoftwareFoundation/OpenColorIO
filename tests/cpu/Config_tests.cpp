// SPDX-License-Identifier: BSD-3-Clause
// Copyright Contributors to the OpenColorIO Project.

<<<<<<< HEAD

=======
>>>>>>> ea03b514
#include <sys/stat.h>

#include "Config.cpp"
#include "utils/StringUtils.h"

#include <pystring/pystring.h>
#include "testutils/UnitTest.h"
#include "UnitTestLogUtils.h"
#include "UnitTestUtils.h"


namespace OCIO = OCIO_NAMESPACE;


#if 0
OCIO_ADD_TEST(Config, test_searchpath_filesystem)
{

    OCIO::EnvMap env = OCIO::GetEnvMap();
    std::string OCIO_TEST_AREA("$OCIO_TEST_AREA");
    EnvExpand(&OCIO_TEST_AREA, &env);

    OCIO::ConfigRcPtr config = OCIO::Config::Create();

    // basic get/set/expand
    config->setSearchPath("."
                          ":$OCIO_TEST1"
                          ":/$OCIO_JOB/${OCIO_SEQ}/$OCIO_SHOT/ocio");

    OCIO_CHECK_ASSERT(strcmp(config->getSearchPath(),
        ".:$OCIO_TEST1:/$OCIO_JOB/${OCIO_SEQ}/$OCIO_SHOT/ocio") == 0);
    OCIO_CHECK_ASSERT(strcmp(config->getSearchPath(true),
        ".:foobar:/meatballs/cheesecake/mb-cc-001/ocio") == 0);

    // find some files
    config->setSearchPath(".."
                          ":$OCIO_TEST1"
                          ":${OCIO_TEST_AREA}/test_search/one"
                          ":$OCIO_TEST_AREA/test_search/two");

    // setup for search test
    std::string base_dir("$OCIO_TEST_AREA/test_search/");
    EnvExpand(&base_dir, &env);
    mkdir(base_dir.c_str(), 0777);

    std::string one_dir("$OCIO_TEST_AREA/test_search/one/");
    EnvExpand(&one_dir, &env);
    mkdir(one_dir.c_str(), 0777);

    std::string two_dir("$OCIO_TEST_AREA/test_search/two/");
    EnvExpand(&two_dir, &env);
    mkdir(two_dir.c_str(), 0777);

    std::string lut1(one_dir+"somelut1.lut");
    std::ofstream somelut1(lut1.c_str());
    somelut1.close();

    std::string lut2(two_dir+"somelut2.lut");
    std::ofstream somelut2(lut2.c_str());
    somelut2.close();

    std::string lut3(two_dir+"somelut3.lut");
    std::ofstream somelut3(lut3.c_str());
    somelut3.close();

    std::string lutdotdot(OCIO_TEST_AREA+"/lutdotdot.lut");
    std::ofstream somelutdotdot(lutdotdot.c_str());
    somelutdotdot.close();

    // basic search test
    OCIO_CHECK_ASSERT(strcmp(config->findFile("somelut1.lut"),
        lut1.c_str()) == 0);
    OCIO_CHECK_ASSERT(strcmp(config->findFile("somelut2.lut"),
        lut2.c_str()) == 0);
    OCIO_CHECK_ASSERT(strcmp(config->findFile("somelut3.lut"),
        lut3.c_str()) == 0);
    OCIO_CHECK_ASSERT(strcmp(config->findFile("lutdotdot.lut"),
        lutdotdot.c_str()) == 0);

}
#endif

OCIO_ADD_TEST(Config, internal_raw_profile)
{
    std::istringstream is;
    is.str(OCIO::INTERNAL_RAW_PROFILE);

    OCIO_CHECK_NO_THROW(OCIO::Config::CreateFromStream(is));
}

OCIO_ADD_TEST(Config, create_raw_config)
{
    OCIO::ConstConfigRcPtr config;
    OCIO_CHECK_NO_THROW(config = OCIO::Config::CreateRaw());
    OCIO_CHECK_NO_THROW(config->sanityCheck());
    OCIO_CHECK_EQUAL(config->getNumColorSpaces(), 1);
    OCIO_CHECK_EQUAL(std::string(config->getColorSpaceNameByIndex(0)), std::string("raw"));

    OCIO::ConstProcessorRcPtr proc;
    OCIO_CHECK_NO_THROW(proc = config->getProcessor("raw", "raw"));
    OCIO_CHECK_NO_THROW(proc->getDefaultCPUProcessor());

    OCIO_CHECK_THROW_WHAT(config->getProcessor("not_found", "raw"), OCIO::Exception,
                          "Could not find source color space");
    OCIO_CHECK_THROW_WHAT(config->getProcessor("raw", "not_found"), OCIO::Exception,
                          "Could not find destination color space");
}

OCIO_ADD_TEST(Config, simple_config)
{

    constexpr char SIMPLE_PROFILE[] =
        "ocio_profile_version: 1\n"
        "resource_path: luts\n"
        "strictparsing: false\n"
        "luma: [0.2126, 0.7152, 0.0722]\n"
        "roles:\n"
        "  default: raw\n"
        "  scene_linear: lnh\n"
        "displays:\n"
        "  sRGB:\n"
        "  - !<View> {name: Film1D, colorspace: loads_of_transforms}\n"
        "  - !<View> {name: Ln, colorspace: lnh}\n"
        "  - !<View> {name: Raw, colorspace: raw}\n"
        "colorspaces:\n"
        "  - !<ColorSpace>\n"
        "      name: raw\n"
        "      family: raw\n"
        "      equalitygroup: \n"
        "      bitdepth: 32f\n"
        "      description: |\n"
        "        A raw color space. Conversions to and from this space are no-ops.\n"
        "      isdata: true\n"
        "      allocation: uniform\n"
        "  - !<ColorSpace>\n"
        "      name: lnh\n"
        "      family: ln\n"
        "      equalitygroup: \n"
        "      bitdepth: 16f\n"
        "      description: |\n"
        "        The show reference space. This is a sensor referred linear\n"
        "        representation of the scene with primaries that correspond to\n"
        "        scanned film. 0.18 in this space corresponds to a properly\n"
        "        exposed 18% grey card.\n"
        "      isdata: false\n"
        "      allocation: lg2\n"
        "  - !<ColorSpace>\n"
        "      name: loads_of_transforms\n"
        "      family: vd8\n"
        "      equalitygroup: \n"
        "      bitdepth: 8ui\n"
        "      description: 'how many transforms can we use?'\n"
        "      isdata: false\n"
        "      allocation: uniform\n"
        "      to_reference: !<GroupTransform>\n"
        "        direction: forward\n"
        "        children:\n"
        "          - !<FileTransform>\n"
        "            src: diffusemult.spimtx\n"
        "            interpolation: unknown\n"
        "          - !<ColorSpaceTransform>\n"
        "            src: raw\n"
        "            dst: lnh\n"
        "          - !<ExponentTransform>\n"
        "            value: [2.2, 2.2, 2.2, 1]\n"
        "          - !<MatrixTransform>\n"
        "            matrix: [1, 0, 0, 0, 0, 1, 0, 0, 0, 0, 1, 0, 0, 0, 0, 1]\n"
        "            offset: [0, 0, 0, 0]\n"
        "          - !<CDLTransform>\n"
        "            slope: [1, 1, 1]\n"
        "            offset: [0, 0, 0]\n"
        "            power: [1, 1, 1]\n"
        "            saturation: 1\n"
        "\n";

    std::istringstream is;
    is.str(SIMPLE_PROFILE);
    OCIO::ConstConfigRcPtr config;
    OCIO_CHECK_NO_THROW(config = OCIO::Config::CreateFromStream(is));
    OCIO_CHECK_NO_THROW(config->sanityCheck());
}

OCIO_ADD_TEST(Config, roles)
{

    std::string SIMPLE_PROFILE =
    "ocio_profile_version: 1\n"
    "strictparsing: false\n"
    "roles:\n"
    "  compositing_log: lgh\n"
    "  default: raw\n"
    "  scene_linear: lnh\n"
    "colorspaces:\n"
    "  - !<ColorSpace>\n"
    "      name: raw\n"
    "  - !<ColorSpace>\n"
    "      name: lnh\n"
    "  - !<ColorSpace>\n"
    "      name: lgh\n"
    "\n";

    std::istringstream is;
    is.str(SIMPLE_PROFILE);
    OCIO::ConstConfigRcPtr config;
    OCIO_CHECK_NO_THROW(config = OCIO::Config::CreateFromStream(is));

    OCIO_CHECK_EQUAL(config->getNumRoles(), 3);

    OCIO_CHECK_ASSERT(config->hasRole("compositing_log") == true);
    OCIO_CHECK_ASSERT(config->hasRole("cheese") == false);
    OCIO_CHECK_ASSERT(config->hasRole("") == false);

    OCIO_CHECK_ASSERT(strcmp(config->getRoleName(2), "scene_linear") == 0);
    OCIO_CHECK_ASSERT(strcmp(config->getRoleName(0), "compositing_log") == 0);
    OCIO_CHECK_ASSERT(strcmp(config->getRoleName(1), "default") == 0);
    OCIO_CHECK_ASSERT(strcmp(config->getRoleName(10), "") == 0);
    OCIO_CHECK_ASSERT(strcmp(config->getRoleName(-4), "") == 0);

}

OCIO_ADD_TEST(Config, serialize_group_transform)
{
    // The unit test validates that a group transform is correctly serialized.

    OCIO::ConfigRcPtr config = OCIO::Config::Create();
    {
        OCIO::ColorSpaceRcPtr cs = OCIO::ColorSpace::Create();
        cs->setName("testing");
        cs->setFamily("test");
        OCIO::FileTransformRcPtr transform1 = \
            OCIO::FileTransform::Create();
        OCIO::GroupTransformRcPtr groupTransform = OCIO::GroupTransform::Create();
        groupTransform->appendTransform(transform1);
        cs->setTransform(groupTransform, OCIO::COLORSPACE_DIR_FROM_REFERENCE);
        config->addColorSpace(cs);
        config->setRole( OCIO::ROLE_COMPOSITING_LOG, cs->getName() );
    }
    {
        OCIO::ColorSpaceRcPtr cs = OCIO::ColorSpace::Create();
        cs->setName("testing2");
        cs->setFamily("test");
        OCIO::ExponentTransformRcPtr transform1 = \
            OCIO::ExponentTransform::Create();
        OCIO::GroupTransformRcPtr groupTransform = OCIO::GroupTransform::Create();
        groupTransform->appendTransform(transform1);
        cs->setTransform(groupTransform, OCIO::COLORSPACE_DIR_TO_REFERENCE);
        config->addColorSpace(cs);
        config->setRole( OCIO::ROLE_COMPOSITING_LOG, cs->getName() );
    }

    std::ostringstream os;
    config->serialize(os);

    std::string PROFILE_OUT =
    "ocio_profile_version: 1\n"
    "\n"
    "search_path: \"\"\n"
    "strictparsing: true\n"
    "luma: [0.2126, 0.7152, 0.0722]\n"
    "\n"
    "roles:\n"
    "  compositing_log: testing2\n"
    "\n"
    "displays:\n"
    "  {}\n"
    "\n"
    "active_displays: []\n"
    "active_views: []\n"
    "\n"
    "colorspaces:\n"
    "  - !<ColorSpace>\n"
    "    name: testing\n"
    "    family: test\n"
    "    equalitygroup: \"\"\n"
    "    bitdepth: unknown\n"
    "    isdata: false\n"
    "    allocation: uniform\n"
    "    from_reference: !<GroupTransform>\n"
    "      children:\n"
    "        - !<FileTransform> {src: \"\", interpolation: unknown}\n"
    "\n"
    "  - !<ColorSpace>\n"
    "    name: testing2\n"
    "    family: test\n"
    "    equalitygroup: \"\"\n"
    "    bitdepth: unknown\n"
    "    isdata: false\n"
    "    allocation: uniform\n"
    "    to_reference: !<GroupTransform>\n"
    "      children:\n"
    "        - !<ExponentTransform> {value: 1}\n";

    const StringUtils::StringVec osvec          = StringUtils::SplitByLines(os.str());
    const StringUtils::StringVec PROFILE_OUTvec = StringUtils::SplitByLines(PROFILE_OUT);

    OCIO_CHECK_EQUAL(osvec.size(), PROFILE_OUTvec.size());
    for (unsigned int i = 0; i < PROFILE_OUTvec.size(); ++i)
    {
        OCIO_CHECK_EQUAL(osvec[i], PROFILE_OUTvec[i]);
    }
}

OCIO_ADD_TEST(Config, serialize_searchpath)
{
    {
        OCIO::ConfigRcPtr config = OCIO::Config::Create();

        std::ostringstream os;
        config->serialize(os);

        std::string PROFILE_OUT =
            "ocio_profile_version: 1\n"
            "\n"
            "search_path: \"\"\n"
            "strictparsing: true\n"
            "luma: [0.2126, 0.7152, 0.0722]\n"
            "\n"
            "roles:\n"
            "  {}\n"
            "\n"
            "displays:\n"
            "  {}\n"
            "\n"
            "active_displays: []\n"
            "active_views: []\n"
            "\n"
            "colorspaces:\n"
            "  []";

        const StringUtils::StringVec osvec          = StringUtils::SplitByLines(os.str());
        const StringUtils::StringVec PROFILE_OUTvec = StringUtils::SplitByLines(PROFILE_OUT);

        OCIO_CHECK_EQUAL(osvec.size(), PROFILE_OUTvec.size());
        for (unsigned int i = 0; i < PROFILE_OUTvec.size(); ++i)
            OCIO_CHECK_EQUAL(osvec[i], PROFILE_OUTvec[i]);
    }

    {
        OCIO::ConfigRcPtr config = OCIO::Config::Create();

        std::string searchPath("a:b:c");
        config->setSearchPath(searchPath.c_str());

        std::ostringstream os;
        config->serialize(os);

        StringUtils::StringVec osvec = StringUtils::SplitByLines(os.str());

        const std::string expected1{ "search_path: a:b:c" };
        OCIO_CHECK_EQUAL(osvec[2], expected1);

        config->setMajorVersion(2);
        os.clear();
        os.str("");
        config->serialize(os);

        osvec = StringUtils::SplitByLines(os.str());

        const std::string expected2[] = { "search_path:", "  - a", "  - b", "  - c" };
        OCIO_CHECK_EQUAL(osvec[2], expected2[0]);
        OCIO_CHECK_EQUAL(osvec[3], expected2[1]);
        OCIO_CHECK_EQUAL(osvec[4], expected2[2]);
        OCIO_CHECK_EQUAL(osvec[5], expected2[3]);

        std::istringstream is;
        is.str(os.str());
        OCIO::ConstConfigRcPtr configRead;
        OCIO_CHECK_NO_THROW(configRead = OCIO::Config::CreateFromStream(is));

        OCIO_CHECK_EQUAL(configRead->getNumSearchPaths(), 3);
        OCIO_CHECK_EQUAL(std::string(configRead->getSearchPath()), searchPath);
        OCIO_CHECK_EQUAL(std::string(configRead->getSearchPath(0)), std::string("a"));
        OCIO_CHECK_EQUAL(std::string(configRead->getSearchPath(1)), std::string("b"));
        OCIO_CHECK_EQUAL(std::string(configRead->getSearchPath(2)), std::string("c"));

        os.clear();
        os.str("");
        config->clearSearchPaths();
        const std::string sp0{ "a path with a - in it/" };
        const std::string sp1{ "/absolute/linux/path" };
        const std::string sp2{ "C:\\absolute\\windows\\path" };
        const std::string sp3{ "!<path> using /yaml/symbols" };
        config->addSearchPath(sp0.c_str());
        config->addSearchPath(sp1.c_str());
        config->addSearchPath(sp2.c_str());
        config->addSearchPath(sp3.c_str());
        config->serialize(os);

        osvec = StringUtils::SplitByLines(os.str());

        const std::string expected3[] = { "search_path:",
                                          "  - a path with a - in it/",
                                          "  - /absolute/linux/path",
                                          "  - C:\\absolute\\windows\\path",
                                          "  - \"!<path> using /yaml/symbols\"" };
        OCIO_CHECK_EQUAL(osvec[2], expected3[0]);
        OCIO_CHECK_EQUAL(osvec[3], expected3[1]);
        OCIO_CHECK_EQUAL(osvec[4], expected3[2]);
        OCIO_CHECK_EQUAL(osvec[5], expected3[3]);
        OCIO_CHECK_EQUAL(osvec[6], expected3[4]);

        is.clear();
        is.str(os.str());
        OCIO_CHECK_NO_THROW(configRead = OCIO::Config::CreateFromStream(is));

        OCIO_CHECK_EQUAL(configRead->getNumSearchPaths(), 4);
        OCIO_CHECK_EQUAL(std::string(configRead->getSearchPath(0)), sp0);
        OCIO_CHECK_EQUAL(std::string(configRead->getSearchPath(1)), sp1);
        OCIO_CHECK_EQUAL(std::string(configRead->getSearchPath(2)), sp2);
        OCIO_CHECK_EQUAL(std::string(configRead->getSearchPath(3)), sp3);
    }
}

OCIO_ADD_TEST(Config, sanity_check)
{
    {
    std::string SIMPLE_PROFILE =
    "ocio_profile_version: 1\n"
    "colorspaces:\n"
    "  - !<ColorSpace>\n"
    "      name: raw\n"
    "  - !<ColorSpace>\n"
    "      name: raw\n"
    "strictparsing: false\n"
    "roles:\n"
    "  default: raw\n"
    "displays:\n"
    "  sRGB:\n"
    "  - !<View> {name: Raw, colorspace: raw}\n"
    "\n";

    std::istringstream is;
    is.str(SIMPLE_PROFILE);
    OCIO_CHECK_THROW_WHAT(OCIO::Config::CreateFromStream(is), OCIO::Exception,
                          "Colorspace with name 'raw' already defined");
    }

    {
    std::string SIMPLE_PROFILE =
    "ocio_profile_version: 1\n"
    "colorspaces:\n"
    "  - !<ColorSpace>\n"
    "      name: raw\n"
    "strictparsing: false\n"
    "roles:\n"
    "  default: raw\n"
    "displays:\n"
    "  sRGB:\n"
    "  - !<View> {name: Raw, colorspace: raw}\n"
    "\n";

    std::istringstream is;
    is.str(SIMPLE_PROFILE);
    OCIO::ConstConfigRcPtr config;
    OCIO_CHECK_NO_THROW(config = OCIO::Config::CreateFromStream(is));

    OCIO_CHECK_NO_THROW(config->sanityCheck());
    }
}


OCIO_ADD_TEST(Config, env_check)
{
    std::string SIMPLE_PROFILE =
    "ocio_profile_version: 1\n"
    "environment:\n"
    "  SHOW: super\n"
    "  SHOT: test\n"
    "  SEQ: foo\n"
    "  test: bar${cheese}\n"
    "  cheese: chedder\n"
    "colorspaces:\n"
    "  - !<ColorSpace>\n"
    "      name: raw\n"
    "strictparsing: false\n"
    "roles:\n"
    "  default: raw\n"
    "displays:\n"
    "  sRGB:\n"
    "  - !<View> {name: Raw, colorspace: raw}\n"
    "\n";

    std::string SIMPLE_PROFILE2 =
    "ocio_profile_version: 1\n"
    "colorspaces:\n"
    "  - !<ColorSpace>\n"
    "      name: raw\n"
    "strictparsing: false\n"
    "roles:\n"
    "  default: raw\n"
    "displays:\n"
    "  sRGB:\n"
    "  - !<View> {name: Raw, colorspace: raw}\n"
    "\n";

    OCIO::Platform::Setenv("SHOW", "bar");
    OCIO::Platform::Setenv("TASK", "lighting");

    std::istringstream is;
    is.str(SIMPLE_PROFILE);
    OCIO::ConstConfigRcPtr config;
    OCIO_CHECK_NO_THROW(config = OCIO::Config::CreateFromStream(is));
    OCIO_CHECK_EQUAL(config->getNumEnvironmentVars(), 5);
    OCIO_CHECK_ASSERT(strcmp(config->getCurrentContext()->resolveStringVar("test${test}"),
        "testbarchedder") == 0);
    OCIO_CHECK_ASSERT(strcmp(config->getCurrentContext()->resolveStringVar("${SHOW}"),
        "bar") == 0);
    OCIO_CHECK_ASSERT(strcmp(config->getEnvironmentVarDefault("SHOW"), "super") == 0);

    OCIO::ConfigRcPtr edit = config->createEditableCopy();
    edit->clearEnvironmentVars();
    OCIO_CHECK_EQUAL(edit->getNumEnvironmentVars(), 0);

    edit->addEnvironmentVar("testing", "dupvar");
    edit->addEnvironmentVar("testing", "dupvar");
    edit->addEnvironmentVar("foobar", "testing");
    edit->addEnvironmentVar("blank", "");
    edit->addEnvironmentVar("dontadd", NULL);
    OCIO_CHECK_EQUAL(edit->getNumEnvironmentVars(), 3);
    edit->addEnvironmentVar("foobar", NULL); // remove
    OCIO_CHECK_EQUAL(edit->getNumEnvironmentVars(), 2);
    edit->clearEnvironmentVars();

    edit->addEnvironmentVar("SHOW", "super");
    edit->addEnvironmentVar("SHOT", "test");
    edit->addEnvironmentVar("SEQ", "foo");
    edit->addEnvironmentVar("test", "bar${cheese}");
    edit->addEnvironmentVar("cheese", "chedder");

    // As a warning message is expected, please mute it.
    OCIO::MuteLogging mute;

    // Test
    OCIO::LoggingLevel loglevel = OCIO::GetLoggingLevel();
    OCIO::SetLoggingLevel(OCIO::LOGGING_LEVEL_DEBUG);
    is.str(SIMPLE_PROFILE2);
    OCIO::ConstConfigRcPtr noenv;
    OCIO_CHECK_NO_THROW(noenv = OCIO::Config::CreateFromStream(is));
    OCIO_CHECK_ASSERT(strcmp(noenv->getCurrentContext()->resolveStringVar("${TASK}"),
        "lighting") == 0);
    OCIO::SetLoggingLevel(loglevel);

    OCIO_CHECK_EQUAL(edit->getEnvironmentMode(), OCIO::ENV_ENVIRONMENT_LOAD_PREDEFINED);
    edit->setEnvironmentMode(OCIO::ENV_ENVIRONMENT_LOAD_ALL);
    OCIO_CHECK_EQUAL(edit->getEnvironmentMode(), OCIO::ENV_ENVIRONMENT_LOAD_ALL);
}

OCIO_ADD_TEST(Config, role_without_colorspace)
{
    OCIO::ConfigRcPtr config = OCIO::Config::Create()->createEditableCopy();
    config->setRole("reference", "UnknownColorSpace");

    std::ostringstream os;
    OCIO_CHECK_THROW_WHAT(config->serialize(os), OCIO::Exception,
                          "Colorspace associated to the role 'reference', does not exist");
}

OCIO_ADD_TEST(Config, env_colorspace_name)
{
    const std::string MY_OCIO_CONFIG =
        "ocio_profile_version: 1\n"
        "\n"
        "search_path: luts\n"
        "strictparsing: true\n"
        "luma: [0.2126, 0.7152, 0.0722]\n"
        "\n"
        "roles:\n"
        "  compositing_log: lgh\n"
        "  default: raw\n"
        "  scene_linear: lnh\n"
        "\n"
        "displays:\n"
        "  sRGB:\n"
        "    - !<View> {name: Raw, colorspace: raw}\n"
        "\n"
        "active_displays: []\n"
        "active_views: []\n"
        "\n"
        "colorspaces:\n"
        "  - !<ColorSpace>\n"
        "    name: raw\n"
        "    family: \"\"\n"
        "    equalitygroup: \"\"\n"
        "    bitdepth: unknown\n"
        "    isdata: false\n"
        "    allocation: uniform\n"
        "\n"
        "  - !<ColorSpace>\n"
        "    name: lnh\n"
        "    family: \"\"\n"
        "    equalitygroup: \"\"\n"
        "    bitdepth: unknown\n"
        "    isdata: false\n"
        "    allocation: uniform\n"
        "\n"
        "  - !<ColorSpace>\n"
        "    name: lgh\n"
        "    family: \"\"\n"
        "    equalitygroup: \"\"\n"
        "    bitdepth: unknown\n"
        "    isdata: false\n"
        "    allocation: uniform\n"
        "    allocationvars: [-0.125, 1.125]\n";


    {
        // Test when the env. variable is missing

        const std::string 
            myConfigStr = MY_OCIO_CONFIG
                + "    from_reference: !<ColorSpaceTransform> {src: raw, dst: $MISSING_ENV}\n";

        std::istringstream is;
        is.str(myConfigStr);

        OCIO::ConstConfigRcPtr config;
        OCIO_CHECK_NO_THROW(config = OCIO::Config::CreateFromStream(is));
        OCIO_CHECK_THROW_WHAT(config->sanityCheck(), OCIO::Exception,
                              "This config references a color space, '$MISSING_ENV', "
                              "which is not defined");
        OCIO_CHECK_THROW_WHAT(config->getProcessor("raw", "lgh"), OCIO::Exception,
                              "BuildColorSpaceOps failed, null dstColorSpace");
    }

    {
        // Test when the env. variable exists but its content is wrong
        OCIO::Platform::Setenv("OCIO_TEST", "FaultyColorSpaceName");

        const std::string 
            myConfigStr = MY_OCIO_CONFIG
                + "    from_reference: !<ColorSpaceTransform> {src: raw, dst: $OCIO_TEST}\n";

        std::istringstream is;
        is.str(myConfigStr);

        OCIO::ConstConfigRcPtr config;
        OCIO_CHECK_NO_THROW(config = OCIO::Config::CreateFromStream(is));
        OCIO_CHECK_THROW_WHAT(config->sanityCheck(), OCIO::Exception,
                              "color space, 'FaultyColorSpaceName', which is not defined");
        OCIO_CHECK_THROW_WHAT(config->getProcessor("raw", "lgh"), OCIO::Exception,
                              "BuildColorSpaceOps failed, null dstColorSpace");
    }

    {
        // Test when the env. variable exists and its content is right
        OCIO::Platform::Setenv("OCIO_TEST", "lnh");

        const std::string 
            myConfigStr = MY_OCIO_CONFIG
                + "    from_reference: !<ColorSpaceTransform> {src: raw, dst: $OCIO_TEST}\n";

        std::istringstream is;
        is.str(myConfigStr);

        OCIO::ConstConfigRcPtr config;
        OCIO_CHECK_NO_THROW(config = OCIO::Config::CreateFromStream(is));
        OCIO_CHECK_NO_THROW(config->sanityCheck());
        OCIO_CHECK_NO_THROW(config->getProcessor("raw", "lgh"));
    }

    {
        // Check that the serialization preserves the env. variable
        OCIO::Platform::Setenv("OCIO_TEST", "lnh");

        const std::string 
            myConfigStr = MY_OCIO_CONFIG
                + "    from_reference: !<ColorSpaceTransform> {src: raw, dst: $OCIO_TEST}\n";

        std::istringstream is;
        is.str(myConfigStr);

        OCIO::ConstConfigRcPtr config;
        OCIO_CHECK_NO_THROW(config = OCIO::Config::CreateFromStream(is));
        OCIO_CHECK_NO_THROW(config->sanityCheck());

        std::stringstream ss;
        ss << *config.get();
        OCIO_CHECK_EQUAL(ss.str(), myConfigStr);
    }
}

OCIO_ADD_TEST(Config, version)
{
    const std::string SIMPLE_PROFILE =
        "ocio_profile_version: 2\n"
        "colorspaces:\n"
        "  - !<ColorSpace>\n"
        "      name: raw\n"
        "strictparsing: false\n"
        "roles:\n"
        "  default: raw\n"
        "displays:\n"
        "  sRGB:\n"
        "  - !<View> {name: Raw, colorspace: raw}\n"
        "\n";

    std::istringstream is;
    is.str(SIMPLE_PROFILE);
    OCIO::ConfigRcPtr config;
    OCIO_CHECK_NO_THROW(config = OCIO::Config::CreateFromStream(is)->createEditableCopy());

    OCIO_CHECK_NO_THROW(config->sanityCheck());

    OCIO_CHECK_NO_THROW(config->setMajorVersion(1));
    OCIO_CHECK_THROW_WHAT(config->setMajorVersion(20000), OCIO::Exception,
                          "version is 20000 where supported versions start at 1 and end at 2");

    {
        OCIO_CHECK_NO_THROW(config->setMinorVersion(2));
        OCIO_CHECK_NO_THROW(config->setMinorVersion(20));

        std::stringstream ss;
        ss << *config.get();   
        StringUtils::StartsWith(StringUtils::Lower(ss.str()), "ocio_profile_version: 2.20");
    }

    {
        OCIO_CHECK_NO_THROW(config->setMinorVersion(0));

        std::stringstream ss;
        ss << *config.get();   
        StringUtils::StartsWith(StringUtils::Lower(ss.str()), "ocio_profile_version: 2");
    }

    {
        OCIO_CHECK_NO_THROW(config->setMinorVersion(1));

        std::stringstream ss;
        ss << *config.get();   
        StringUtils::StartsWith(StringUtils::Lower(ss.str()), "ocio_profile_version: 1");
    }
}

OCIO_ADD_TEST(Config, version_faulty_1)
{
    const std::string SIMPLE_PROFILE =
        "ocio_profile_version: 2.0.1\n"
        "colorspaces:\n"
        "  - !<ColorSpace>\n"
        "      name: raw\n"
        "strictparsing: false\n"
        "roles:\n"
        "  default: raw\n"
        "displays:\n"
        "  sRGB:\n"
        "  - !<View> {name: Raw, colorspace: raw}\n"
        "\n";

    std::istringstream is;
    is.str(SIMPLE_PROFILE);
    OCIO::ConstConfigRcPtr config;
    OCIO_CHECK_THROW_WHAT(config = OCIO::Config::CreateFromStream(is), OCIO::Exception,
                          "does not appear to have a valid version 2.0.1");
}

namespace
{

const std::string PROFILE_V1 = "ocio_profile_version: 1\n";

const std::string PROFILE_V2 = "ocio_profile_version: 2\n";

const std::string SIMPLE_PROFILE_A =
    "\n"
    "search_path: luts\n"
    "strictparsing: true\n"
    "luma: [0.2126, 0.7152, 0.0722]\n"
    "\n"
    "roles:\n"
    "  default: raw\n"
    "  scene_linear: lnh\n"
    "\n";

const std::string SIMPLE_PROFILE_B =
    "displays:\n"
    "  sRGB:\n"
    "    - !<View> {name: Raw, colorspace: raw}\n"
    "    - !<View> {name: Lnh, colorspace: lnh, looks: beauty}\n"
    "\n"
    "active_displays: []\n"
    "active_views: []\n"
    "\n"
    "looks:\n"
    "  - !<Look>\n"
    "    name: beauty\n"
    "    process_space: lnh\n"
    "    transform: !<CDLTransform> {slope: [1, 2, 1]}\n"
    "\n"
    "\n"
    "colorspaces:\n"
    "  - !<ColorSpace>\n"
    "    name: raw\n"
    "    family: \"\"\n"
    "    equalitygroup: \"\"\n"
    "    bitdepth: unknown\n"
    "    isdata: false\n"
    "    allocation: uniform\n"
    "\n"
    "  - !<ColorSpace>\n"
    "    name: lnh\n"
    "    family: \"\"\n"
    "    equalitygroup: \"\"\n"
    "    bitdepth: unknown\n"
    "    isdata: false\n"
    "    allocation: uniform\n";

const std::string DEFAULT_RULES =
    "file_rules:\n"
    "  - !<Rule> {name: Default, colorspace: default}\n"
    "\n";

const std::string PROFILE_V2_START = PROFILE_V2 + SIMPLE_PROFILE_A +
                                     DEFAULT_RULES + SIMPLE_PROFILE_B;
}

OCIO_ADD_TEST(Config, range_serialization)
{
    {
        const std::string strEnd =
            "    from_reference: !<RangeTransform> {minInValue: 0, minOutValue: 0}\n";
        const std::string str = PROFILE_V2_START + strEnd;

        std::istringstream is;
        is.str(str);

        OCIO::ConstConfigRcPtr config;
        OCIO_CHECK_NO_THROW(config = OCIO::Config::CreateFromStream(is));
        OCIO_CHECK_NO_THROW(config->sanityCheck());

        std::stringstream ss;
        ss << *config.get();
        OCIO_CHECK_EQUAL(ss.str(), str);
    }

    {
        const std::string strEnd =
            "    from_reference: !<RangeTransform> {minInValue: 0, minOutValue: 0, "
            "direction: inverse}\n";
        const std::string str = PROFILE_V2_START + strEnd;

        std::istringstream is;
        is.str(str);

        OCIO::ConstConfigRcPtr config;
        OCIO_CHECK_NO_THROW(config = OCIO::Config::CreateFromStream(is));
        OCIO_CHECK_NO_THROW(config->sanityCheck());

        std::stringstream ss;
        ss << *config.get();
        OCIO_CHECK_EQUAL(ss.str(), str);
    }

    {
        const std::string strEnd =
            "    from_reference: !<RangeTransform> {minInValue: 0, minOutValue: 0, "
            "style: noClamp}\n";
        const std::string str = PROFILE_V2_START + strEnd;

        std::istringstream is;
        is.str(str);

        OCIO::ConstConfigRcPtr config;
        OCIO_CHECK_NO_THROW(config = OCIO::Config::CreateFromStream(is));
        OCIO_CHECK_THROW_WHAT(config->sanityCheck(), OCIO::Exception,
                              "non clamping range must have min and max values defined");
    }

    {
        const std::string strEnd =
            "    from_reference: !<RangeTransform> {minInValue: 0, maxInValue: 1, "
            "minOutValue: 0, maxOutValue: 1, style: noClamp, direction: inverse}\n";
        const std::string str = PROFILE_V2_START + strEnd;

        std::istringstream is;
        is.str(str);

        OCIO::ConstConfigRcPtr config;
        OCIO_CHECK_NO_THROW(config = OCIO::Config::CreateFromStream(is));
        OCIO_CHECK_NO_THROW(config->sanityCheck());

        std::stringstream ss;
        ss << *config.get();
        OCIO_CHECK_EQUAL(ss.str(), str);
    }

    {
        // Test Range with clamp style (i.e. default one)
        const std::string strEnd =
            "    from_reference: !<RangeTransform> {minInValue: -0.0109, "
            "maxInValue: 1.0505, minOutValue: 0.0009, maxOutValue: 2.5001, "
            "direction: inverse}\n";
        const std::string str = PROFILE_V2_START + strEnd;

        std::istringstream is;
        is.str(str);

        OCIO::ConstConfigRcPtr config;
        OCIO_CHECK_NO_THROW(config = OCIO::Config::CreateFromStream(is));
        OCIO_CHECK_NO_THROW(config->sanityCheck());

        std::stringstream ss;
        ss << *config.get();
        OCIO_CHECK_EQUAL(ss.str(), str);
    }

    {
        // Test Range with clamp style
        const std::string in_strEnd =
            "    from_reference: !<RangeTransform> {minInValue: -0.0109, "
            "maxInValue: 1.0505, minOutValue: 0.0009, maxOutValue: 2.5001, "
            "style: Clamp, direction: inverse}\n";
        const std::string in_str = PROFILE_V2_START + in_strEnd;

        std::istringstream is;
        is.str(in_str);

        OCIO::ConstConfigRcPtr config;
        OCIO_CHECK_NO_THROW(config = OCIO::Config::CreateFromStream(is));
        OCIO_CHECK_NO_THROW(config->sanityCheck());

        // Clamp style is not saved
        const std::string out_strEnd =
            "    from_reference: !<RangeTransform> {minInValue: -0.0109, "
            "maxInValue: 1.0505, minOutValue: 0.0009, maxOutValue: 2.5001, "
            "direction: inverse}\n";
        const std::string out_str = PROFILE_V2_START + out_strEnd;

        std::stringstream ss;
        ss << *config.get();
        OCIO_CHECK_EQUAL(ss.str(), out_str);
    }

    {
        const std::string strEnd =
            "    from_reference: !<RangeTransform> "
            "{minInValue: 0, maxOutValue: 1}\n";
        const std::string str = PROFILE_V2_START + strEnd;

        std::istringstream is;
        is.str(str);
        OCIO::ConstConfigRcPtr config;
        OCIO_CHECK_NO_THROW(config = OCIO::Config::CreateFromStream(is));
        OCIO_CHECK_THROW_WHAT(config->sanityCheck(), 
                              OCIO::Exception, 
                              "must be both set or both missing");

        std::stringstream ss;
        ss << *config.get();
        OCIO_CHECK_EQUAL(ss.str(), str);
    }

    {
        // maxInValue has an illegal second number.
        const std::string strEndFail =
            "    from_reference: !<RangeTransform> {minInValue: -0.01, "
            "maxInValue: 1.05  10, minOutValue: 0.0009, maxOutValue: 2.5}\n";
        const std::string strEnd =
            "    from_reference: !<RangeTransform> {minInValue: -0.01, "
            "maxInValue: 1.05, minOutValue: 0.0009, maxOutValue: 2.5}\n";

        const std::string str = PROFILE_V2 + SIMPLE_PROFILE_A + SIMPLE_PROFILE_B + strEndFail;
        const std::string strSaved = PROFILE_V2_START + strEnd;

        std::istringstream is;
        is.str(str);
        OCIO::ConstConfigRcPtr config;
        OCIO_CHECK_THROW_WHAT(OCIO::Config::CreateFromStream(is),
                              OCIO::Exception, "parsing double failed");

        is.str(strSaved);
        OCIO_CHECK_NO_THROW(config = OCIO::Config::CreateFromStream(is));
        OCIO_CHECK_NO_THROW(config->sanityCheck());

        // Re-serialize and test that it matches the expected text.
        std::stringstream ss;
        ss << *config.get();
        OCIO_CHECK_EQUAL(ss.str(), strSaved);
    }

    {
        // maxInValue & maxOutValue have no value, they will not be defined.
        const std::string strEnd =
            "    from_reference: !<RangeTransform> {minInValue: -0.01, "
            "maxInValue: , minOutValue: -0.01, maxOutValue: }\n";
        const std::string strEndSaved =
            "    from_reference: !<RangeTransform> {minInValue: -0.01, "
            "minOutValue: -0.01}\n";
        const std::string str = PROFILE_V2 + SIMPLE_PROFILE_A + SIMPLE_PROFILE_B + strEnd;
        const std::string strSaved = PROFILE_V2_START + strEndSaved;

        std::istringstream is;
        is.str(str);
        OCIO::ConstConfigRcPtr config;
        OCIO_CHECK_NO_THROW(config = OCIO::Config::CreateFromStream(is));
        OCIO_CHECK_NO_THROW(config->sanityCheck());

        // Re-serialize and test that it matches the expected text.
        std::stringstream ss;
        ss << *config.get();
        OCIO_CHECK_EQUAL(ss.str(), strSaved);
    }

    {
        const std::string strEnd =
            "    from_reference: !<RangeTransform> "
            "{minInValue: 0.12345678901234, maxOutValue: 1.23456789012345}\n";
        const std::string str = PROFILE_V2_START + strEnd;

        std::istringstream is;
        is.str(str);
        OCIO::ConstConfigRcPtr config;
        OCIO_CHECK_NO_THROW(config = OCIO::Config::CreateFromStream(is));
        OCIO_CHECK_THROW_WHAT(config->sanityCheck(),
            OCIO::Exception,
            "must be both set or both missing");

        std::stringstream ss;
        ss << *config.get();
        OCIO_CHECK_EQUAL(ss.str(), str);
    }

    {
        const std::string strEnd =
            "    from_reference: !<RangeTransform> {minInValue: -0.01, "
            "maxInValue: 1.05, minOutValue: 0.0009, maxOutValue: 2.5}\n";
        const std::string str = PROFILE_V2_START + strEnd;

        std::istringstream is;
        is.str(str);
        OCIO::ConstConfigRcPtr config;
        OCIO_CHECK_NO_THROW(config = OCIO::Config::CreateFromStream(is));
        OCIO_CHECK_NO_THROW(config->sanityCheck());

        // Re-serialize and test that it matches the original text.
        std::stringstream ss;
        ss << *config.get();
        OCIO_CHECK_EQUAL(ss.str(), str);
    }

    {
        const std::string strEnd =
            "    from_reference: !<RangeTransform> {minOutValue: 0.0009, "
            "maxOutValue: 2.5}\n";
        const std::string str = PROFILE_V2_START + strEnd;

        std::istringstream is;
        is.str(str);
        OCIO::ConstConfigRcPtr config;
        OCIO_CHECK_NO_THROW(config = OCIO::Config::CreateFromStream(is));
        OCIO_CHECK_THROW_WHAT(config->sanityCheck(),
                              OCIO::Exception,
                              "must be both set or both missing");

        std::stringstream ss;
        ss << *config.get();
        OCIO_CHECK_EQUAL(ss.str(), str);
    }

    {
        const std::string strEnd =
            "    from_reference: !<GroupTransform>\n"
            "      children:\n"
            "        - !<RangeTransform> {minInValue: -0.01, maxInValue: 1.05, "
            "minOutValue: 0.0009, maxOutValue: 2.5}\n"
            "        - !<RangeTransform> {minOutValue: 0.0009, maxOutValue: 2.1}\n"
            "        - !<RangeTransform> {minOutValue: 0.1, maxOutValue: 0.9}\n";
        const std::string str = PROFILE_V2_START + strEnd;

        std::istringstream is;
        is.str(str);
        OCIO::ConstConfigRcPtr config;
        OCIO_CHECK_NO_THROW(config = OCIO::Config::CreateFromStream(is));
        OCIO_CHECK_THROW_WHAT(config->sanityCheck(),
                              OCIO::Exception,
                              "must be both set or both missing");

        // Re-serialize and test that it matches the original text.
        std::stringstream ss;
        ss << *config.get();
        OCIO_CHECK_EQUAL(ss.str(), str);
    }

    // Some faulty cases

    {
        const std::string strEnd =
            "    from_reference: !<GroupTransform>\n"
            "      children:\n"
            // missing { (and mInValue is wrong -> that's a warning)
            "        - !<RangeTransform> mInValue: -0.01, maxInValue: 1.05, "
            "minOutValue: 0.0009, maxOutValue: 2.5}\n";
        const std::string str = PROFILE_V2_START + strEnd;

        std::istringstream is;
        is.str(str);
        OCIO_CHECK_THROW_WHAT(OCIO::Config::CreateFromStream(is),
                              OCIO::Exception,
                              "Loading the OCIO profile failed");
    }

    {
        const std::string strEnd =
            // The comma is missing after the minInValue value.
            "    from_reference: !<RangeTransform> {minInValue: -0.01 "
            "maxInValue: 1.05, minOutValue: 0.0009, maxOutValue: 2.5}\n";
        const std::string str = PROFILE_V2_START + strEnd;

        std::istringstream is;
        is.str(str);
        OCIO_CHECK_THROW_WHAT(OCIO::Config::CreateFromStream(is),
                              OCIO::Exception,
                              "Loading the OCIO profile failed");
    }

    {
        const std::string strEnd =
            "    from_reference: !<RangeTransform> {minInValue: -0.01, "
            // The comma is missing between the minOutValue value and
            // the maxOutValue tag.
            "maxInValue: 1.05, minOutValue: 0.0009maxOutValue: 2.5}\n";
        const std::string str = PROFILE_V2_START + strEnd;

        std::istringstream is;
        is.str(str);
        OCIO_CHECK_THROW_WHAT(OCIO::Config::CreateFromStream(is),
                              OCIO::Exception,
                              "Loading the OCIO profile failed");
    }
}

OCIO_ADD_TEST(Config, exponent_serialization)   
{
    const std::string SIMPLE_PROFILE = SIMPLE_PROFILE_A + SIMPLE_PROFILE_B;
    {   
        const std::string strEnd =  
            "    from_reference: !<ExponentTransform> " 
            "{value: [1.101, 1.202, 1.303, 1.404]}\n";  
        const std::string str = PROFILE_V1 + SIMPLE_PROFILE + strEnd;

        std::istringstream is; 
        is.str(str);    
        OCIO::ConstConfigRcPtr config;  
        OCIO_CHECK_NO_THROW(config = OCIO::Config::CreateFromStream(is));   
        OCIO_CHECK_NO_THROW(config->sanityCheck()); 

        std::stringstream ss;  
        ss << *config.get();    
        OCIO_CHECK_EQUAL(ss.str(), str);    
    }

    {
        const std::string strEnd =
            "    from_reference: !<ExponentTransform> "
            "{value: 1.101}\n";
        const std::string str = PROFILE_V1 + SIMPLE_PROFILE + strEnd;

        std::istringstream is;
        is.str(str);
        OCIO::ConstConfigRcPtr config;
        OCIO_CHECK_NO_THROW(config = OCIO::Config::CreateFromStream(is));
        OCIO_CHECK_NO_THROW(config->sanityCheck());

        std::stringstream ss;
        ss << *config.get();
        OCIO_CHECK_EQUAL(ss.str(), str);
    }

     {
        const std::string strEnd =  
            "    from_reference: !<ExponentTransform> " 
            "{value: [1.101, 1.202, 1.303, 1.404], direction: inverse}\n";  
        const std::string str = PROFILE_V1 + SIMPLE_PROFILE + strEnd;

        std::istringstream is; 
        is.str(str);    
        OCIO::ConstConfigRcPtr config;  
        OCIO_CHECK_NO_THROW(config = OCIO::Config::CreateFromStream(is));   
        OCIO_CHECK_NO_THROW(config->sanityCheck()); 

        std::stringstream ss;  
        ss << *config.get();    
        OCIO_CHECK_EQUAL(ss.str(), str);    
    }

     {
         const std::string strEnd =
             "    from_reference: !<ExponentTransform> "
             "{value: [1.101, 1.202, 1.303, 1.404], style: mirror, direction: inverse}\n";
         const std::string str = PROFILE_V1 + SIMPLE_PROFILE + strEnd;

         std::istringstream is;
         is.str(str);
         OCIO::ConstConfigRcPtr config;
         OCIO_CHECK_NO_THROW(config = OCIO::Config::CreateFromStream(is));
         OCIO_CHECK_NO_THROW(config->sanityCheck());

         std::stringstream ss;
         ss << *config.get();
         OCIO_CHECK_EQUAL(ss.str(), str);
     }

     {
         const std::string strEnd =
             "    from_reference: !<ExponentTransform> "
             "{value: [1.101, 1.202, 1.303, 1.404], style: pass_thru, direction: inverse}\n";
         const std::string str = PROFILE_V1 + SIMPLE_PROFILE + strEnd;

         std::istringstream is;
         is.str(str);
         OCIO::ConstConfigRcPtr config;
         OCIO_CHECK_NO_THROW(config = OCIO::Config::CreateFromStream(is));
         OCIO_CHECK_NO_THROW(config->sanityCheck());

         std::stringstream ss;
         ss << *config.get();
         OCIO_CHECK_EQUAL(ss.str(), str);
     }

    // Errors

    {
        // Some gamma values are missing.
        const std::string strEnd =
            "    from_reference: !<ExponentTransform> "
            "{value: [1.1, 1.2, 1.3]}\n";
        const std::string str = PROFILE_V1 + SIMPLE_PROFILE + strEnd;

        std::istringstream is;
        is.str(str);
        OCIO_CHECK_THROW_WHAT(OCIO::Config::CreateFromStream(is),
                              OCIO::Exception,
                              "'value' values must be 4 floats. Found '3'");
    }

    {
        // Wrong style.
        const std::string strEnd =
            "    from_reference: !<ExponentTransform> "
            "{value: [1.101, 1.202, 1.303, 1.404], style: wrong,}\n";
        const std::string str = PROFILE_V1 + SIMPLE_PROFILE + strEnd;

        std::istringstream is;
        is.str(str);
        OCIO_CHECK_THROW_WHAT(OCIO::Config::CreateFromStream(is),
                              OCIO::Exception,
                              "Unknown exponent style");
    }
}

OCIO_ADD_TEST(Config, exponent_with_linear_serialization)
{
    {
        const std::string strEnd =
            "    from_reference: !<ExponentWithLinearTransform> "
            "{gamma: [1.1, 1.2, 1.3, 1.4], offset: [0.101, 0.102, 0.103, 0.1]}\n";
        const std::string str = PROFILE_V2_START + strEnd;

        std::istringstream is;
        is.str(str);
        OCIO::ConstConfigRcPtr config;
        OCIO_CHECK_NO_THROW(config = OCIO::Config::CreateFromStream(is));
        OCIO_CHECK_NO_THROW(config->sanityCheck());

        std::stringstream ss;
        ss << *config.get();
        OCIO_CHECK_EQUAL(ss.str(), str);
    }

    {
        const std::string strEnd =
            "    from_reference: !<ExponentWithLinearTransform> "
            "{gamma: [1.1, 1.2, 1.3, 1.4], offset: [0.101, 0.102, 0.103, 0.1], style: mirror}\n";
        const std::string str = PROFILE_V2_START + strEnd;

        std::istringstream is;
        is.str(str);
        OCIO::ConstConfigRcPtr config;
        OCIO_CHECK_NO_THROW(config = OCIO::Config::CreateFromStream(is));
        OCIO_CHECK_NO_THROW(config->sanityCheck());

        std::stringstream ss;
        ss << *config.get();
        OCIO_CHECK_EQUAL(ss.str(), str);
    }

    {
        const std::string strEnd =
            "    from_reference: !<ExponentWithLinearTransform> "
            "{gamma: [1.1, 1.2, 1.3, 1.4], offset: [0.101, 0.102, 0.103, 0.1], "
            "direction: inverse}\n";
        const std::string str = PROFILE_V2_START + strEnd;

        std::istringstream is;
        is.str(str);
        OCIO::ConstConfigRcPtr config;
        OCIO_CHECK_NO_THROW(config = OCIO::Config::CreateFromStream(is));
        OCIO_CHECK_NO_THROW(config->sanityCheck());

        std::stringstream ss;
        ss << *config.get();
        OCIO_CHECK_EQUAL(ss.str().size(), str.size());
        OCIO_CHECK_EQUAL(ss.str(), str);
    }

    {
        const std::string strEnd =
            "    from_reference: !<ExponentWithLinearTransform> "
            "{gamma: [1.1, 1.2, 1.3, 1.4], offset: [0.101, 0.102, 0.103, 0.1], style: mirror, "
            "direction: inverse}\n";
        const std::string str = PROFILE_V2_START + strEnd;

        std::istringstream is;
        is.str(str);
        OCIO::ConstConfigRcPtr config;
        OCIO_CHECK_NO_THROW(config = OCIO::Config::CreateFromStream(is));
        OCIO_CHECK_NO_THROW(config->sanityCheck());

        std::stringstream ss;
        ss << *config.get();
        OCIO_CHECK_EQUAL(ss.str(), str);
    }

    {
        const std::string strEnd =
            "    from_reference: !<ExponentWithLinearTransform> "
            "{gamma: 1.1, offset: 0.101, "
            "direction: inverse}\n";
        const std::string str = PROFILE_V2_START + strEnd;

        std::istringstream is;
        is.str(str);
        OCIO::ConstConfigRcPtr config;
        OCIO_CHECK_NO_THROW(config = OCIO::Config::CreateFromStream(is));
        OCIO_CHECK_NO_THROW(config->sanityCheck());

        std::stringstream ss;
        ss << *config.get();
        OCIO_CHECK_EQUAL(ss.str().size(), str.size());
        OCIO_CHECK_EQUAL(ss.str(), str);
    }

    // Errors

    {
        const std::string strEnd =
            "    from_reference: !<ExponentWithLinearTransform> {}\n";
        const std::string str = PROFILE_V2_START + strEnd;

        std::istringstream is;
        is.str(str);
        OCIO::ConstConfigRcPtr config;
        OCIO_CHECK_THROW_WHAT(config = OCIO::Config::CreateFromStream(is),
                              OCIO::Exception,
                              "ExponentWithLinear parse error, gamma and offset fields are missing");
    }

    {
        // Offset values are missing.
        const std::string strEnd =
            "    from_reference: !<ExponentWithLinearTransform> "
            "{gamma: [1.1, 1.2, 1.3, 1.4]}\n";
        const std::string str = PROFILE_V2_START + strEnd;

        std::istringstream is;
        is.str(str);
        OCIO::ConstConfigRcPtr config;
        OCIO_CHECK_THROW_WHAT(config = OCIO::Config::CreateFromStream(is),
                              OCIO::Exception,
                              "ExponentWithLinear parse error, offset field is missing");
    }

    {
        // Gamma values are missing.
        const std::string strEnd =
            "    from_reference: !<ExponentWithLinearTransform> "
            "{offset: [1.1, 1.2, 1.3, 1.4]}\n";
        const std::string str = PROFILE_V2_START + strEnd;

        std::istringstream is;
        is.str(str);
        OCIO::ConstConfigRcPtr config;
        OCIO_CHECK_THROW_WHAT(config = OCIO::Config::CreateFromStream(is),
                              OCIO::Exception,
                              "ExponentWithLinear parse error, gamma field is missing");
    }

    {
        // Some gamma values are missing.
        const std::string strEnd =
            "    from_reference: !<ExponentWithLinearTransform> "
            "{gamma: [1.1, 1.2, 1.3]}\n";
        const std::string str = PROFILE_V2_START + strEnd;

        std::istringstream is;
        is.str(str);
        OCIO::ConstConfigRcPtr config;
        OCIO_CHECK_THROW_WHAT(config = OCIO::Config::CreateFromStream(is),
                              OCIO::Exception,
                              "ExponentWithLinear parse error, gamma field must be 4 floats");
    }
    {
        // Some offset values are missing.
        const std::string strEnd =
            "    from_reference: !<ExponentWithLinearTransform> "
            "{gamma: [1.1, 1.2, 1.3, 1.4], offset: [0.101, 0.102]}\n";
        const std::string str = PROFILE_V2_START + strEnd;

        std::istringstream is;
        is.str(str);
        OCIO::ConstConfigRcPtr config;
        OCIO_CHECK_THROW_WHAT(config = OCIO::Config::CreateFromStream(is),
                              OCIO::Exception,
                              "ExponentWithLinear parse error, offset field must be 4 floats");
    }

    {
        const std::string strEnd =
            "    from_reference: !<ExponentWithLinearTransform> "
            "{gamma: [1.1, 1.2, 1.3, 1.4], offset: [0.101, 0.102, 0.103, 0.1], "
            "direction: inverse, style: pass_thru}\n";
        const std::string str = PROFILE_V2_START + strEnd;

        std::istringstream is;
        is.str(str);
        OCIO_CHECK_THROW_WHAT(OCIO::Config::CreateFromStream(is), OCIO::Exception,
                              "Pass thru negative extrapolation is not valid for MonCurve");
    }
}

OCIO_ADD_TEST(Config, exponent_vs_config_version)
{
    // The config i.e. SIMPLE_PROFILE is a version 2.

    std::istringstream is;
    OCIO::ConstConfigRcPtr config;
    OCIO::ConstProcessorRcPtr processor;

    // OCIO config file version == 1  and exponent == 1

    const std::string strEnd =
        "    from_reference: !<ExponentTransform> {value: [1, 1, 1, 1]}\n";
    const std::string str = PROFILE_V1 + SIMPLE_PROFILE_A + SIMPLE_PROFILE_B + strEnd;

    is.str(str);
    OCIO_CHECK_NO_THROW(config = OCIO::Config::CreateFromStream(is));
    OCIO_CHECK_NO_THROW(config->sanityCheck());

    OCIO_CHECK_NO_THROW(processor = config->getProcessor("raw", "lnh"));

    OCIO::ConstCPUProcessorRcPtr cpuProcessor;
    OCIO_CHECK_NO_THROW(cpuProcessor = processor->getDefaultCPUProcessor());

    float img1[4] = { -0.5f, 0.0f, 1.0f, 1.0f };
    OCIO_CHECK_NO_THROW(cpuProcessor->applyRGBA(img1));

    OCIO_CHECK_EQUAL(img1[0], -0.5f);
    OCIO_CHECK_EQUAL(img1[1],  0.0f);
    OCIO_CHECK_EQUAL(img1[2],  1.0f);
    OCIO_CHECK_EQUAL(img1[3],  1.0f);

    // OCIO config file version == 1  and exponent != 1

    const std::string strEnd2 =
        "    from_reference: !<ExponentTransform> {value: [2, 2, 2, 1]}\n";
    const std::string str2 = PROFILE_V1 + SIMPLE_PROFILE_A + SIMPLE_PROFILE_B + strEnd2;

    is.str(str2);
    OCIO_CHECK_NO_THROW(config = OCIO::Config::CreateFromStream(is));
    OCIO_CHECK_NO_THROW(config->sanityCheck());

    OCIO_CHECK_NO_THROW(processor = config->getProcessor("raw", "lnh"));
    OCIO_CHECK_NO_THROW(cpuProcessor = processor->getDefaultCPUProcessor());

    float img2[4] = { -0.5f, 0.0f, 1.0f, 1.0f };
    OCIO_CHECK_NO_THROW(cpuProcessor->applyRGBA(img2));

    OCIO_CHECK_EQUAL(img2[0],  0.0f);
    OCIO_CHECK_EQUAL(img2[1],  0.0f);
    OCIO_CHECK_EQUAL(img2[2],  1.0f);
    OCIO_CHECK_EQUAL(img2[3],  1.0f);

    // OCIO config file version > 1  and exponent == 1

    std::string str3 = PROFILE_V2_START + strEnd;
    is.str(str3);
    OCIO_CHECK_NO_THROW(config = OCIO::Config::CreateFromStream(is));
    OCIO_CHECK_NO_THROW(config->sanityCheck());

    OCIO_CHECK_NO_THROW(processor = config->getProcessor("raw", "lnh"));
    OCIO_CHECK_NO_THROW(cpuProcessor = processor->getDefaultCPUProcessor());

    float img3[4] = { -0.5f, 0.0f, 1.0f, 1.0f };
    OCIO_CHECK_NO_THROW(cpuProcessor->applyRGBA(img3));

    OCIO_CHECK_EQUAL(img3[0], 0.0f);
    OCIO_CHECK_EQUAL(img3[1], 0.0f);
    OCIO_CHECK_CLOSE(img3[2], 1.0f, 2e-5f); // Because of SSE optimizations.
    OCIO_CHECK_CLOSE(img3[3], 1.0f, 2e-5f); // Because of SSE optimizations.

    // OCIO config file version > 1  and exponent != 1

    std::string str4 = PROFILE_V2_START + strEnd2;
    is.str(str4);
    OCIO_CHECK_NO_THROW(config = OCIO::Config::CreateFromStream(is));
    OCIO_CHECK_NO_THROW(config->sanityCheck());

    OCIO_CHECK_NO_THROW(processor = config->getProcessor("raw", "lnh"));
    OCIO_CHECK_NO_THROW(cpuProcessor = processor->getDefaultCPUProcessor());

    float img4[4] = { -0.5f, 0.0f, 1.0f, 1.0f };
    OCIO_CHECK_NO_THROW(cpuProcessor->applyRGBA(img4));

    OCIO_CHECK_EQUAL(img4[0], 0.0f);
    OCIO_CHECK_EQUAL(img4[1], 0.0f);
    OCIO_CHECK_CLOSE(img4[2], 1.0f, 3e-5f); // Because of SSE optimizations.
    OCIO_CHECK_CLOSE(img4[3], 1.0f, 2e-5f); // Because of SSE optimizations.
}

OCIO_ADD_TEST(Config, categories)
{
    static const std::string MY_OCIO_CONFIG =
        "ocio_profile_version: 1\n"
        "\n"
        "search_path: luts\n"
        "strictparsing: true\n"
        "luma: [0.2126, 0.7152, 0.0722]\n"
        "\n"
        "roles:\n"
        "  default: raw1\n"
        "  scene_linear: raw1\n"
        "\n"
        "displays:\n"
        "  sRGB:\n"
        "    - !<View> {name: Raw, colorspace: raw1}\n"
        "\n"
        "active_displays: []\n"
        "active_views: []\n"
        "\n"
        "colorspaces:\n"
        "  - !<ColorSpace>\n"
        "    name: raw1\n"
        "    family: \"\"\n"
        "    equalitygroup: \"\"\n"
        "    bitdepth: unknown\n"
        "    isdata: false\n"
        "    categories: [rendering, linear]\n"
        "    allocation: uniform\n"
        "    allocationvars: [-0.125, 1.125]\n"
        "\n"
        "  - !<ColorSpace>\n"
        "    name: raw2\n"
        "    family: \"\"\n"
        "    equalitygroup: \"\"\n"
        "    bitdepth: unknown\n"
        "    isdata: false\n"
        "    categories: [rendering]\n"
        "    allocation: uniform\n"
        "    allocationvars: [-0.125, 1.125]\n";

    std::istringstream is;
    is.str(MY_OCIO_CONFIG);

    OCIO::ConstConfigRcPtr config;
    OCIO_CHECK_NO_THROW(config = OCIO::Config::CreateFromStream(is));
    OCIO_CHECK_NO_THROW(config->sanityCheck());

    // Test the serialization & deserialization.

    std::stringstream ss;
    ss << *config.get();
    OCIO_CHECK_EQUAL(ss.str(), MY_OCIO_CONFIG);

    // Test the config content.

    OCIO::ColorSpaceSetRcPtr css = config->getColorSpaces(nullptr);
    OCIO_CHECK_EQUAL(css->getNumColorSpaces(), 2);
    OCIO::ConstColorSpaceRcPtr cs = css->getColorSpaceByIndex(0);
    OCIO_CHECK_EQUAL(cs->getNumCategories(), 2);
    OCIO_CHECK_EQUAL(std::string(cs->getCategory(0)), std::string("rendering"));
    OCIO_CHECK_EQUAL(std::string(cs->getCategory(1)), std::string("linear"));

    css = config->getColorSpaces("linear");
    OCIO_CHECK_EQUAL(css->getNumColorSpaces(), 1);
    cs = css->getColorSpaceByIndex(0);
    OCIO_CHECK_EQUAL(cs->getNumCategories(), 2);
    OCIO_CHECK_EQUAL(std::string(cs->getCategory(0)), std::string("rendering"));
    OCIO_CHECK_EQUAL(std::string(cs->getCategory(1)), std::string("linear"));

    css = config->getColorSpaces("rendering");
    OCIO_CHECK_EQUAL(css->getNumColorSpaces(), 2);

    OCIO_CHECK_EQUAL(config->getNumColorSpaces(), 2);
    OCIO_CHECK_EQUAL(std::string(config->getColorSpaceNameByIndex(0)), std::string("raw1"));
    OCIO_CHECK_EQUAL(std::string(config->getColorSpaceNameByIndex(1)), std::string("raw2"));
    OCIO_CHECK_EQUAL(config->getIndexForColorSpace("raw1"), 0);
    OCIO_CHECK_EQUAL(config->getIndexForColorSpace("raw2"), 1);
    cs = config->getColorSpace("raw1");
    OCIO_CHECK_EQUAL(std::string(cs->getName()), std::string("raw1"));
    cs = config->getColorSpace("raw2");
    OCIO_CHECK_EQUAL(std::string(cs->getName()), std::string("raw2"));
}

OCIO_ADD_TEST(Config, display)
{
    // Guard to automatically unset the env. variable.
    class Guard
    {
    public:
        Guard() = default;
        ~Guard()
        {
            OCIO::Platform::Setenv(OCIO::OCIO_ACTIVE_DISPLAYS_ENVVAR, "");
        }
    } guard;


    static const std::string SIMPLE_PROFILE_HEADER =
        "ocio_profile_version: 2\n"
        "\n"
        "search_path: luts\n"
        "strictparsing: true\n"
        "luma: [0.2126, 0.7152, 0.0722]\n"
        "\n"
        "roles:\n"
        "  default: raw\n"
        "  scene_linear: lnh\n"
        "\n"
        "file_rules:\n"
        "  - !<Rule> {name: ColorSpaceNamePathSearch}\n"
        "  - !<Rule> {name: Default, colorspace: default}\n"
        "\n"
        "displays:\n"
        "  sRGB_2:\n"
        "    - !<View> {name: Raw, colorspace: raw}\n"
        "  sRGB_F:\n"
        "    - !<View> {name: Raw, colorspace: raw}\n"
        "  sRGB_1:\n"
        "    - !<View> {name: Raw, colorspace: raw}\n"
        "  sRGB_3:\n"
        "    - !<View> {name: Raw, colorspace: raw}\n"
        "  sRGB_B:\n"
        "    - !<View> {name: Raw, colorspace: raw}\n"
        "  sRGB_A:\n"
        "    - !<View> {name: Raw, colorspace: raw}\n"
        "\n";

    static const std::string SIMPLE_PROFILE_FOOTER =
        "\n"
        "colorspaces:\n"
        "  - !<ColorSpace>\n"
        "    name: raw\n"
        "    family: \"\"\n"
        "    equalitygroup: \"\"\n"
        "    bitdepth: unknown\n"
        "    isdata: false\n"
        "    allocation: uniform\n"
        "\n"
        "  - !<ColorSpace>\n"
        "    name: lnh\n"
        "    family: \"\"\n"
        "    equalitygroup: \"\"\n"
        "    bitdepth: unknown\n"
        "    isdata: false\n"
        "    allocation: uniform\n";

    {
        const std::string myProfile = 
            SIMPLE_PROFILE_HEADER
            +
            "active_displays: []\n"
            "active_views: []\n"
            + SIMPLE_PROFILE_FOOTER;

        std::istringstream is(myProfile);
        OCIO::ConstConfigRcPtr config;
        OCIO_CHECK_NO_THROW(config = OCIO::Config::CreateFromStream(is));
        OCIO_CHECK_NO_THROW(config->sanityCheck());

        OCIO_REQUIRE_EQUAL(config->getNumDisplays(), 6);
        OCIO_CHECK_EQUAL(std::string(config->getDisplay(0)), std::string("sRGB_2"));
        OCIO_CHECK_EQUAL(std::string(config->getDisplay(1)), std::string("sRGB_F"));
        OCIO_CHECK_EQUAL(std::string(config->getDisplay(2)), std::string("sRGB_1"));
        OCIO_CHECK_EQUAL(std::string(config->getDisplay(3)), std::string("sRGB_3"));
        OCIO_CHECK_EQUAL(std::string(config->getDisplay(4)), std::string("sRGB_B"));
        OCIO_CHECK_EQUAL(std::string(config->getDisplay(5)), std::string("sRGB_A"));
        OCIO_CHECK_EQUAL(std::string(config->getDefaultDisplay()), "sRGB_2");

        std::stringstream ss;
        ss << *config.get();
        OCIO_CHECK_EQUAL(ss.str(), myProfile);
    }

    {
        const std::string myProfile = 
            SIMPLE_PROFILE_HEADER
            +
            "active_displays: [sRGB_1]\n"
            "active_views: []\n"
            + SIMPLE_PROFILE_FOOTER;

        std::istringstream is(myProfile);
        OCIO::ConstConfigRcPtr config;
        OCIO_CHECK_NO_THROW(config = OCIO::Config::CreateFromStream(is));
        OCIO_CHECK_NO_THROW(config->sanityCheck());

        OCIO_REQUIRE_EQUAL(config->getNumDisplays(), 1);
        OCIO_CHECK_EQUAL(std::string(config->getDisplay(0)), std::string("sRGB_1"));
        OCIO_CHECK_EQUAL(std::string(config->getDefaultDisplay()), "sRGB_1");
    }

    {
        const std::string myProfile = 
            SIMPLE_PROFILE_HEADER
            +
            "active_displays: [sRGB_2, sRGB_1]\n"
            "active_views: []\n"
            + SIMPLE_PROFILE_FOOTER;

        std::istringstream is(myProfile);
        OCIO::ConstConfigRcPtr config;
        OCIO_CHECK_NO_THROW(config = OCIO::Config::CreateFromStream(is));

        OCIO_REQUIRE_EQUAL(config->getNumDisplays(), 2);
        OCIO_CHECK_EQUAL(std::string(config->getDisplay(0)), std::string("sRGB_2"));
        OCIO_CHECK_EQUAL(std::string(config->getDisplay(1)), std::string("sRGB_1"));
        OCIO_CHECK_EQUAL(std::string(config->getDefaultDisplay()), "sRGB_2");
    }

    {
        const std::string myProfile = 
            SIMPLE_PROFILE_HEADER
            +
            "active_displays: []\n"
            "active_views: []\n"
            + SIMPLE_PROFILE_FOOTER;

        OCIO::Platform::Setenv(OCIO::OCIO_ACTIVE_DISPLAYS_ENVVAR, " sRGB_3, sRGB_2");

        std::istringstream is(myProfile);
        OCIO::ConstConfigRcPtr config;
        OCIO_CHECK_NO_THROW(config = OCIO::Config::CreateFromStream(is));
        OCIO_CHECK_NO_THROW(config->sanityCheck());

        OCIO_REQUIRE_EQUAL(config->getNumDisplays(), 2);
        OCIO_CHECK_EQUAL(std::string(config->getDisplay(0)), std::string("sRGB_3"));
        OCIO_CHECK_EQUAL(std::string(config->getDisplay(1)), std::string("sRGB_2"));
        OCIO_CHECK_EQUAL(std::string(config->getDefaultDisplay()), "sRGB_3");
    }

    {
        const std::string myProfile = 
            SIMPLE_PROFILE_HEADER
            +
            "active_displays: [sRGB_2, sRGB_1]\n"
            "active_views: []\n"
            + SIMPLE_PROFILE_FOOTER;

        OCIO::Platform::Setenv(OCIO::OCIO_ACTIVE_DISPLAYS_ENVVAR, " sRGB_3, sRGB_2");

        std::istringstream is(myProfile);
        OCIO::ConstConfigRcPtr config;
        OCIO_CHECK_NO_THROW(config = OCIO::Config::CreateFromStream(is));
        OCIO_CHECK_NO_THROW(config->sanityCheck());

        OCIO_REQUIRE_EQUAL(config->getNumDisplays(), 2);
        OCIO_CHECK_EQUAL(std::string(config->getDisplay(0)), std::string("sRGB_3"));
        OCIO_CHECK_EQUAL(std::string(config->getDisplay(1)), std::string("sRGB_2"));
        OCIO_CHECK_EQUAL(std::string(config->getDefaultDisplay()), "sRGB_3");
    }

    {
        OCIO::Platform::Setenv(OCIO::OCIO_ACTIVE_DISPLAYS_ENVVAR, ""); // No value

        const std::string myProfile = 
            SIMPLE_PROFILE_HEADER
            +
            "active_displays: [sRGB_2, sRGB_1]\n"
            "active_views: []\n"
            + SIMPLE_PROFILE_FOOTER;

        std::istringstream is(myProfile);
        OCIO::ConstConfigRcPtr config;
        OCIO_CHECK_NO_THROW(config = OCIO::Config::CreateFromStream(is));
        OCIO_CHECK_NO_THROW(config->sanityCheck());

        OCIO_REQUIRE_EQUAL(config->getNumDisplays(), 2);
        OCIO_CHECK_EQUAL(std::string(config->getDisplay(0)), std::string("sRGB_2"));
        OCIO_CHECK_EQUAL(std::string(config->getDisplay(1)), std::string("sRGB_1"));
        OCIO_CHECK_EQUAL(std::string(config->getDefaultDisplay()), "sRGB_2");
    }

    {
        // No value, but misleading space.

        OCIO::Platform::Setenv(OCIO::OCIO_ACTIVE_DISPLAYS_ENVVAR, " ");

        const std::string myProfile = 
            SIMPLE_PROFILE_HEADER
            +
            "active_displays: [sRGB_2, sRGB_1]\n"
            "active_views: []\n"
            + SIMPLE_PROFILE_FOOTER;

        std::istringstream is(myProfile);
        OCIO::ConstConfigRcPtr config;
        OCIO_CHECK_NO_THROW(config = OCIO::Config::CreateFromStream(is));
        OCIO_CHECK_NO_THROW(config->sanityCheck());

        OCIO_REQUIRE_EQUAL(config->getNumDisplays(), 2);
        OCIO_CHECK_EQUAL(std::string(config->getDisplay(0)), std::string("sRGB_2"));
        OCIO_CHECK_EQUAL(std::string(config->getDisplay(1)), std::string("sRGB_1"));
        OCIO_CHECK_EQUAL(std::string(config->getDefaultDisplay()), "sRGB_2");
    }

    {
        // Test an unknown display name using the env. variable.

        OCIO::Platform::Setenv(OCIO::OCIO_ACTIVE_DISPLAYS_ENVVAR, "ABCDEF");

        const std::string myProfile = 
            SIMPLE_PROFILE_HEADER
            +
            "active_displays: [sRGB_2, sRGB_1]\n"
            "active_views: []\n"
            + SIMPLE_PROFILE_FOOTER;

        std::istringstream is(myProfile);
        OCIO::ConstConfigRcPtr config;
        OCIO_CHECK_NO_THROW(config = OCIO::Config::CreateFromStream(is));
        OCIO_CHECK_THROW_WHAT(config->sanityCheck(),
                              OCIO::Exception,
                              "The content of the env. variable for the list of active displays [ABCDEF] is invalid.");
    }

    {
        // Test an unknown display name using the env. variable.

        OCIO::Platform::Setenv(OCIO::OCIO_ACTIVE_DISPLAYS_ENVVAR, "sRGB_2, sRGB_1, ABCDEF");

        const std::string myProfile = 
            SIMPLE_PROFILE_HEADER
            +
            "active_displays: [sRGB_2, sRGB_1]\n"
            "active_views: []\n"
            + SIMPLE_PROFILE_FOOTER;

        std::istringstream is(myProfile);
        OCIO::ConstConfigRcPtr config;
        OCIO_CHECK_NO_THROW(config = OCIO::Config::CreateFromStream(is));
        OCIO_CHECK_THROW_WHAT(config->sanityCheck(),
                              OCIO::Exception,
                              "The content of the env. variable for the list of active displays"\
                              " [sRGB_2, sRGB_1, ABCDEF] contains invalid display name(s).");
    }

    {
        // Test an unknown display name in the config active displays.

        OCIO::Platform::Setenv(OCIO::OCIO_ACTIVE_DISPLAYS_ENVVAR, ""); // Unset the env. variable.

        const std::string myProfile = 
            SIMPLE_PROFILE_HEADER
            +
            "active_displays: [ABCDEF]\n"
            "active_views: []\n"
            + SIMPLE_PROFILE_FOOTER;

        std::istringstream is(myProfile);
        OCIO::ConstConfigRcPtr config;
        OCIO_CHECK_NO_THROW(config = OCIO::Config::CreateFromStream(is));
        OCIO_CHECK_THROW_WHAT(config->sanityCheck(),
                              OCIO::Exception,
                              "The list of active displays [ABCDEF] from the config file is invalid.");
    }

    {
        // Test an unknown display name in the config active displays.

        OCIO::Platform::Setenv(OCIO::OCIO_ACTIVE_DISPLAYS_ENVVAR, ""); // Unset the env. variable.

        const std::string myProfile = 
            SIMPLE_PROFILE_HEADER
            +
            "active_displays: [sRGB_2, sRGB_1, ABCDEF]\n"
            "active_views: []\n"
            + SIMPLE_PROFILE_FOOTER;

        std::istringstream is(myProfile);
        OCIO::ConstConfigRcPtr config;
        OCIO_CHECK_NO_THROW(config = OCIO::Config::CreateFromStream(is));
        OCIO_CHECK_THROW_WHAT(config->sanityCheck(),
                              OCIO::Exception,
                              "The list of active displays [sRGB_2, sRGB_1, ABCDEF] "\
                              "from the config file contains invalid display name(s)");
    }
}

OCIO_ADD_TEST(Config, view)
{
    // Guard to automatically unset the env. variable.
    class Guard
    {
    public:
        Guard() = default;
        ~Guard()
        {
            OCIO::Platform::Setenv(OCIO::OCIO_ACTIVE_VIEWS_ENVVAR, "");
        }
    } guard;


    static const std::string SIMPLE_PROFILE_HEADER =
        "ocio_profile_version: 1\n"
        "\n"
        "search_path: luts\n"
        "strictparsing: true\n"
        "luma: [0.2126, 0.7152, 0.0722]\n"
        "\n"
        "roles:\n"
        "  default: raw\n"
        "  scene_linear: lnh\n"
        "\n"
        "displays:\n"
        "  sRGB_1:\n"
        "    - !<View> {name: View_1, colorspace: raw}\n"
        "    - !<View> {name: View_2, colorspace: raw}\n"
        "  sRGB_2:\n"
        "    - !<View> {name: View_2, colorspace: raw}\n"
        "    - !<View> {name: View_3, colorspace: raw}\n"
        "  sRGB_3:\n"
        "    - !<View> {name: View_3, colorspace: raw}\n"
        "    - !<View> {name: View_1, colorspace: raw}\n"
        "\n";

    static const std::string SIMPLE_PROFILE_FOOTER =
        "\n"
        "colorspaces:\n"
        "  - !<ColorSpace>\n"
        "    name: raw\n"
        "    family: \"\"\n"
        "    equalitygroup: \"\"\n"
        "    bitdepth: unknown\n"
        "    isdata: false\n"
        "    allocation: uniform\n"
        "\n"
        "  - !<ColorSpace>\n"
        "    name: lnh\n"
        "    family: \"\"\n"
        "    equalitygroup: \"\"\n"
        "    bitdepth: unknown\n"
        "    isdata: false\n"
        "    allocation: uniform\n";

    {
        std::string myProfile = 
            SIMPLE_PROFILE_HEADER
            +
            "active_displays: []\n"
            "active_views: []\n"
            + SIMPLE_PROFILE_FOOTER;

        std::istringstream is(myProfile);
        OCIO::ConstConfigRcPtr config;
        OCIO_CHECK_NO_THROW(config = OCIO::Config::CreateFromStream(is));
        OCIO_CHECK_EQUAL(std::string(config->getDefaultView("sRGB_1")), "View_1");
        OCIO_REQUIRE_EQUAL(config->getNumViews("sRGB_1"), 2);
        OCIO_CHECK_EQUAL(std::string(config->getView("sRGB_1", 0)), "View_1");
        OCIO_CHECK_EQUAL(std::string(config->getView("sRGB_1", 1)), "View_2");
        OCIO_CHECK_EQUAL(std::string(config->getDefaultView("sRGB_2")), "View_2");
        OCIO_REQUIRE_EQUAL(config->getNumViews("sRGB_2"), 2);
        OCIO_CHECK_EQUAL(std::string(config->getView("sRGB_2", 0)), "View_2");
        OCIO_CHECK_EQUAL(std::string(config->getView("sRGB_2", 1)), "View_3");
        OCIO_CHECK_EQUAL(std::string(config->getDefaultView("sRGB_3")), "View_3");
        OCIO_REQUIRE_EQUAL(config->getNumViews("sRGB_3"), 2);
        OCIO_CHECK_EQUAL(std::string(config->getView("sRGB_3", 0)), "View_3");
        OCIO_CHECK_EQUAL(std::string(config->getView("sRGB_3", 1)), "View_1");
    }

    {
        std::string myProfile = 
            SIMPLE_PROFILE_HEADER
            +
            "active_displays: []\n"
            "active_views: [View_3]\n"
            + SIMPLE_PROFILE_FOOTER;

        std::istringstream is(myProfile);
        OCIO::ConstConfigRcPtr config;
        OCIO_CHECK_NO_THROW(config = OCIO::Config::CreateFromStream(is));
        OCIO_CHECK_EQUAL(std::string(config->getDefaultView("sRGB_1")), "View_1");
        OCIO_REQUIRE_EQUAL(config->getNumViews("sRGB_1"), 2);
        OCIO_CHECK_EQUAL(std::string(config->getView("sRGB_1", 0)), "View_1");
        OCIO_CHECK_EQUAL(std::string(config->getView("sRGB_1", 1)), "View_2");
        OCIO_CHECK_EQUAL(std::string(config->getDefaultView("sRGB_2")), "View_3");
        OCIO_REQUIRE_EQUAL(config->getNumViews("sRGB_2"), 1);
        OCIO_CHECK_EQUAL(std::string(config->getView("sRGB_2", 0)), "View_3");
        OCIO_CHECK_EQUAL(std::string(config->getDefaultView("sRGB_3")), "View_3");
        OCIO_REQUIRE_EQUAL(config->getNumViews("sRGB_3"), 1);
        OCIO_CHECK_EQUAL(std::string(config->getView("sRGB_3", 0)), "View_3");
    }

    {
        std::string myProfile = 
            SIMPLE_PROFILE_HEADER
            +
            "active_displays: []\n"
            "active_views: [View_3, View_2, View_1]\n"
            + SIMPLE_PROFILE_FOOTER;

        std::istringstream is(myProfile);
        OCIO::ConstConfigRcPtr config;
        OCIO_CHECK_NO_THROW(config = OCIO::Config::CreateFromStream(is));
        OCIO_CHECK_EQUAL(std::string(config->getDefaultView("sRGB_1")), "View_2");
        OCIO_REQUIRE_EQUAL(config->getNumViews("sRGB_1"), 2);
        OCIO_CHECK_EQUAL(std::string(config->getView("sRGB_1", 0)), "View_2");
        OCIO_CHECK_EQUAL(std::string(config->getView("sRGB_1", 1)), "View_1");
        OCIO_CHECK_EQUAL(std::string(config->getDefaultView("sRGB_2")), "View_3");
        OCIO_REQUIRE_EQUAL(config->getNumViews("sRGB_2"), 2);
        OCIO_CHECK_EQUAL(std::string(config->getView("sRGB_2", 0)), "View_3");
        OCIO_CHECK_EQUAL(std::string(config->getView("sRGB_2", 1)), "View_2");
        OCIO_CHECK_EQUAL(std::string(config->getDefaultView("sRGB_3")), "View_3");
        OCIO_REQUIRE_EQUAL(config->getNumViews("sRGB_3"), 2);
        OCIO_CHECK_EQUAL(std::string(config->getView("sRGB_3", 0)), "View_3");
        OCIO_CHECK_EQUAL(std::string(config->getView("sRGB_3", 1)), "View_1");
    }

    {
        std::string myProfile = 
            SIMPLE_PROFILE_HEADER
            +
            "active_displays: []\n"
            "active_views: []\n"
            + SIMPLE_PROFILE_FOOTER;

        OCIO::Platform::Setenv(OCIO::OCIO_ACTIVE_VIEWS_ENVVAR, " View_3, View_2");

        std::istringstream is(myProfile);
        OCIO::ConstConfigRcPtr config;
        OCIO_CHECK_NO_THROW(config = OCIO::Config::CreateFromStream(is));
        OCIO_CHECK_EQUAL(std::string(config->getDefaultView("sRGB_1")), "View_2");
        OCIO_REQUIRE_EQUAL(config->getNumViews("sRGB_1"), 1);
        OCIO_CHECK_EQUAL(std::string(config->getView("sRGB_1", 0)), "View_2");
        OCIO_CHECK_EQUAL(std::string(config->getDefaultView("sRGB_2")), "View_3");
        OCIO_REQUIRE_EQUAL(config->getNumViews("sRGB_2"), 2);
        OCIO_CHECK_EQUAL(std::string(config->getView("sRGB_2", 0)), "View_3");
        OCIO_CHECK_EQUAL(std::string(config->getView("sRGB_2", 1)), "View_2");
        OCIO_CHECK_EQUAL(std::string(config->getDefaultView("sRGB_3")), "View_3");
        OCIO_REQUIRE_EQUAL(config->getNumViews("sRGB_3"), 1);
        OCIO_CHECK_EQUAL(std::string(config->getView("sRGB_3", 0)), "View_3");
    }

    {
        std::string myProfile = 
            SIMPLE_PROFILE_HEADER
            +
            "active_displays: []\n"
            "active_views: []\n"
            + SIMPLE_PROFILE_FOOTER;

        OCIO::Platform::Setenv(OCIO::OCIO_ACTIVE_VIEWS_ENVVAR, ""); // No value.

        std::istringstream is(myProfile);
        OCIO::ConstConfigRcPtr config;
        OCIO_CHECK_NO_THROW(config = OCIO::Config::CreateFromStream(is));
        OCIO_CHECK_EQUAL(std::string(config->getDefaultView("sRGB_1")), "View_1");
        OCIO_REQUIRE_EQUAL(config->getNumViews("sRGB_1"), 2);
        OCIO_CHECK_EQUAL(std::string(config->getView("sRGB_1", 0)), "View_1");
        OCIO_CHECK_EQUAL(std::string(config->getView("sRGB_1", 1)), "View_2");
        OCIO_CHECK_EQUAL(std::string(config->getDefaultView("sRGB_2")), "View_2");
        OCIO_REQUIRE_EQUAL(config->getNumViews("sRGB_2"), 2);
        OCIO_CHECK_EQUAL(std::string(config->getView("sRGB_2", 0)), "View_2");
        OCIO_CHECK_EQUAL(std::string(config->getView("sRGB_2", 1)), "View_3");
        OCIO_CHECK_EQUAL(std::string(config->getDefaultView("sRGB_3")), "View_3");
        OCIO_REQUIRE_EQUAL(config->getNumViews("sRGB_3"), 2);
        OCIO_CHECK_EQUAL(std::string(config->getView("sRGB_3", 0)), "View_3");
        OCIO_CHECK_EQUAL(std::string(config->getView("sRGB_3", 1)), "View_1");
    }

    {
        std::string myProfile = 
            SIMPLE_PROFILE_HEADER
            +
            "active_displays: []\n"
            "active_views: []\n"
            + SIMPLE_PROFILE_FOOTER;

        OCIO::Platform::Setenv(OCIO::OCIO_ACTIVE_VIEWS_ENVVAR, " "); // No value, but misleading space

        std::istringstream is(myProfile);
        OCIO::ConstConfigRcPtr config;
        OCIO_CHECK_NO_THROW(config = OCIO::Config::CreateFromStream(is));
        OCIO_CHECK_EQUAL(std::string(config->getDefaultView("sRGB_1")), "View_1");
        OCIO_REQUIRE_EQUAL(config->getNumViews("sRGB_1"), 2);
        OCIO_CHECK_EQUAL(std::string(config->getView("sRGB_1", 0)), "View_1");
        OCIO_CHECK_EQUAL(std::string(config->getView("sRGB_1", 1)), "View_2");
        OCIO_CHECK_EQUAL(std::string(config->getDefaultView("sRGB_2")), "View_2");
        OCIO_REQUIRE_EQUAL(config->getNumViews("sRGB_2"), 2);
        OCIO_CHECK_EQUAL(std::string(config->getView("sRGB_2", 0)), "View_2");
        OCIO_CHECK_EQUAL(std::string(config->getView("sRGB_2", 1)), "View_3");
        OCIO_CHECK_EQUAL(std::string(config->getDefaultView("sRGB_3")), "View_3");
        OCIO_REQUIRE_EQUAL(config->getNumViews("sRGB_3"), 2);
        OCIO_CHECK_EQUAL(std::string(config->getView("sRGB_3", 0)), "View_3");
        OCIO_CHECK_EQUAL(std::string(config->getView("sRGB_3", 1)), "View_1");
    }
}

OCIO_ADD_TEST(Config, display_view_order)
{
    constexpr char SIMPLE_CONFIG[] { R"(
        ocio_profile_version: 2

        displays:
          sRGB_B:
            - !<View> {name: View_2, colorspace: raw}
            - !<View> {name: View_1, colorspace: raw}
          sRGB_D:
            - !<View> {name: View_2, colorspace: raw}
            - !<View> {name: View_3, colorspace: raw}
          sRGB_A:
            - !<View> {name: View_3, colorspace: raw}
            - !<View> {name: View_1, colorspace: raw}
          sRGB_C:
            - !<View> {name: View_4, colorspace: raw}
            - !<View> {name: View_1, colorspace: raw}

        colorspaces:
          - !<ColorSpace>
            name: raw
            allocation: uniform

          - !<ColorSpace>
            name: lnh
            allocation: uniform

        file_rules:
          - !<Rule> {name: ColorSpaceNamePathSearch}
          - !<Rule> {name: Default, colorspace: raw}
        )" };

    std::istringstream is(SIMPLE_CONFIG);
    OCIO::ConstConfigRcPtr config;
    OCIO_CHECK_NO_THROW(config = OCIO::Config::CreateFromStream(is));
    OCIO_CHECK_NO_THROW(config->sanityCheck());

    OCIO_REQUIRE_EQUAL(config->getNumDisplays(), 4);

    // When active_displays is not defined, the displays are returned in config order.

    OCIO_CHECK_EQUAL(std::string(config->getDefaultDisplay()), "sRGB_B");

    OCIO_CHECK_EQUAL(std::string(config->getDisplay(0)), "sRGB_B");
    OCIO_CHECK_EQUAL(std::string(config->getDisplay(1)), "sRGB_D");
    OCIO_CHECK_EQUAL(std::string(config->getDisplay(2)), "sRGB_A");
    OCIO_CHECK_EQUAL(std::string(config->getDisplay(3)), "sRGB_C");

    // When active_views is not defined, the views are returned in config order.

    OCIO_CHECK_EQUAL(std::string(config->getDefaultView("sRGB_B")), "View_2");

    OCIO_REQUIRE_EQUAL(config->getNumViews("sRGB_B"), 2);
    OCIO_CHECK_EQUAL(std::string(config->getView("sRGB_B", 0)), "View_2");
    OCIO_CHECK_EQUAL(std::string(config->getView("sRGB_B", 1)), "View_1");
}

OCIO_ADD_TEST(Config, log_serialization)
{
    {
        // Log with default base value and default direction.
        const std::string strEnd =
            "    from_reference: !<LogTransform> {}\n";
        const std::string str = PROFILE_V1 + SIMPLE_PROFILE_A + SIMPLE_PROFILE_B + strEnd;

        std::istringstream is;
        is.str(str);

        OCIO::ConstConfigRcPtr config;
        OCIO_CHECK_NO_THROW(config = OCIO::Config::CreateFromStream(is));
        OCIO_CHECK_NO_THROW(config->sanityCheck());

        std::stringstream ss;
        ss << *config.get();
        OCIO_CHECK_EQUAL(ss.str(), str);
    }

    {
        // Log with default base value.
        const std::string strEnd =
            "    from_reference: !<LogTransform> {direction: inverse}\n";
        const std::string str = PROFILE_V1 + SIMPLE_PROFILE_A + SIMPLE_PROFILE_B + strEnd;

        std::istringstream is;
        is.str(str);

        OCIO::ConstConfigRcPtr config;
        OCIO_CHECK_NO_THROW(config = OCIO::Config::CreateFromStream(is));
        OCIO_CHECK_NO_THROW(config->sanityCheck());

        std::stringstream ss;
        ss << *config.get();
        OCIO_CHECK_EQUAL(ss.str(), str);
    }

    {
        // Log with specified base value.
        const std::string strEnd =
            "    from_reference: !<LogTransform> {base: 5}\n";
        const std::string str = PROFILE_V1 + SIMPLE_PROFILE_A + SIMPLE_PROFILE_B + strEnd;

        std::istringstream is;
        is.str(str);

        OCIO::ConstConfigRcPtr config;
        OCIO_CHECK_NO_THROW(config = OCIO::Config::CreateFromStream(is));
        OCIO_CHECK_NO_THROW(config->sanityCheck());

        std::stringstream ss;
        ss << *config.get();
        OCIO_CHECK_EQUAL(ss.str(), str);
    }

    {
        // Log with specified base value and direction.
        const std::string strEnd =
            "    from_reference: !<LogTransform> {base: 7, direction: inverse}\n";
        const std::string str = PROFILE_V1 + SIMPLE_PROFILE_A + SIMPLE_PROFILE_B + strEnd;

        std::istringstream is;
        is.str(str);

        OCIO::ConstConfigRcPtr config;
        OCIO_CHECK_NO_THROW(config = OCIO::Config::CreateFromStream(is));
        OCIO_CHECK_NO_THROW(config->sanityCheck());

        std::stringstream ss;
        ss << *config.get();
        OCIO_CHECK_EQUAL(ss.str(), str);
    }

    {
        // LogAffine with specified values 3 components.
        const std::string strEnd =
            "    from_reference: !<LogAffineTransform> {"
            "base: 10, "
            "logSideSlope: [1.3, 1.4, 1.5], "
            "logSideOffset: [0, 0, 0.1], "
            "linSideSlope: [1, 1, 1.1], "
            "linSideOffset: [0.1234567890123, 0.5, 0.1]}\n";
        const std::string str = PROFILE_V2_START + strEnd;

        std::istringstream is;
        is.str(str);

        OCIO::ConstConfigRcPtr config;
        OCIO_CHECK_NO_THROW(config = OCIO::Config::CreateFromStream(is));
        OCIO_CHECK_NO_THROW(config->sanityCheck());

        std::stringstream ss;
        ss << *config.get();
        OCIO_CHECK_EQUAL(ss.str(), str);
    }

    {
        // LogAffine with default value for base.
        const std::string strEnd =
            "    from_reference: !<LogAffineTransform> {"
            "logSideSlope: [1, 1, 1.1], "
            "logSideOffset: [0.1234567890123, 0.5, 0.1], "
            "linSideSlope: [1.3, 1.4, 1.5], "
            "linSideOffset: [0, 0, 0.1]}\n";

        const std::string str = PROFILE_V2_START + strEnd;

        std::istringstream is;
        is.str(str);

        OCIO::ConstConfigRcPtr config;
        OCIO_CHECK_NO_THROW(config = OCIO::Config::CreateFromStream(is));
        OCIO_CHECK_NO_THROW(config->sanityCheck());

        std::stringstream ss;
        ss << *config.get();
        OCIO_CHECK_EQUAL(ss.str(), str);
    }

    {
        // LogAffine with single value for linSideOffset.
        const std::string strEnd =
            "    from_reference: !<LogAffineTransform> {"
            "base: 10, "
            "logSideSlope: [1, 1, 1.1], "
            "logSideOffset: [0.1234567890123, 0.5, 0.1], "
            "linSideSlope: [1.3, 1.4, 1.5], "
            "linSideOffset: 0.5}\n";
        const std::string str = PROFILE_V2_START + strEnd;

        std::istringstream is;
        is.str(str);

        OCIO::ConstConfigRcPtr config;
        OCIO_CHECK_NO_THROW(config = OCIO::Config::CreateFromStream(is));
        OCIO_CHECK_NO_THROW(config->sanityCheck());

        std::stringstream ss;
        ss << *config.get();
        OCIO_CHECK_EQUAL(ss.str(), str);
    }

    {
        // LogAffine with single value for linSideSlope.
        const std::string strEnd =
            "    from_reference: !<LogAffineTransform> {"
            "logSideSlope: [1, 1, 1.1], "
            "linSideSlope: 1.3, "
            "linSideOffset: [0, 0, 0.1]}\n";
        const std::string str = PROFILE_V2_START + strEnd;

        std::istringstream is;
        is.str(str);

        OCIO::ConstConfigRcPtr config;
        OCIO_CHECK_NO_THROW(config = OCIO::Config::CreateFromStream(is));
        OCIO_CHECK_NO_THROW(config->sanityCheck());

        std::stringstream ss;
        ss << *config.get();
        OCIO_CHECK_EQUAL(ss.str(), str);
    }

    {
        // LogAffine with single value for logSideOffset.
        const std::string strEnd =
            "    from_reference: !<LogAffineTransform> {"
            "logSideSlope: [1, 1, 1.1], "
            "logSideOffset: 0.5, "
            "linSideSlope: [1.3, 1, 1], "
            "linSideOffset: [0, 0, 0.1]}\n";
        const std::string str = PROFILE_V2_START + strEnd;

        std::istringstream is;
        is.str(str);

        OCIO::ConstConfigRcPtr config;
        OCIO_CHECK_NO_THROW(config = OCIO::Config::CreateFromStream(is));
        OCIO_CHECK_NO_THROW(config->sanityCheck());

        std::stringstream ss;
        ss << *config.get();
        OCIO_CHECK_EQUAL(ss.str(), str);
    }

    {
        // LogAffine with single value for logSideSlope.
        const std::string strEnd =
            "    from_reference: !<LogAffineTransform> {"
            "logSideSlope: 1.1, "
            "logSideOffset: [0.5, 0, 0], "
            "linSideSlope: [1.3, 1, 1], "
            "linSideOffset: [0, 0, 0.1]}\n";
        const std::string str = PROFILE_V2_START + strEnd;

        std::istringstream is;
        is.str(str);

        OCIO::ConstConfigRcPtr config;
        OCIO_CHECK_NO_THROW(config = OCIO::Config::CreateFromStream(is));
        OCIO_CHECK_NO_THROW(config->sanityCheck());

        std::stringstream ss;
        ss << *config.get();
        OCIO_CHECK_EQUAL(ss.str(), str);
    }

    {
        // LogAffine with default value for logSideSlope.
        const std::string strEnd =
            "    from_reference: !<LogAffineTransform> {"
            "logSideOffset: [0.1234567890123, 0.5, 0.1], "
            "linSideSlope: [1.3, 1.4, 1.5], "
            "linSideOffset: [0.1, 0, 0]}\n";
        const std::string str = PROFILE_V2_START + strEnd;

        std::istringstream is;
        is.str(str);

        OCIO::ConstConfigRcPtr config;
        OCIO_CHECK_NO_THROW(config = OCIO::Config::CreateFromStream(is));
        OCIO_CHECK_NO_THROW(config->sanityCheck());

        std::stringstream ss;
        ss << *config.get();
        OCIO_CHECK_EQUAL(ss.str(), str);
    }

    {
        // LogAffine with default value for all but base.
        const std::string strEnd =
            "    from_reference: !<LogAffineTransform> {base: 10}\n";
        const std::string str = PROFILE_V2_START + strEnd;

        std::istringstream is;
        is.str(str);

        OCIO::ConstConfigRcPtr config;
        OCIO_CHECK_NO_THROW(config = OCIO::Config::CreateFromStream(is));
        OCIO_CHECK_NO_THROW(config->sanityCheck());

        std::stringstream ss;
        ss << *config.get();
        OCIO_CHECK_EQUAL(ss.str(), str);
    }

    {
        // LogAffine with wrong size for logSideSlope.
        const std::string strEnd =
            "    from_reference: !<LogAffineTransform> {"
            "logSideSlope: [1, 1], "
            "logSideOffset: [0.1234567890123, 0.5, 0.1]}\n";
        const std::string str = PROFILE_V2_START + strEnd;

        std::istringstream is;
        is.str(str);

        OCIO::ConstConfigRcPtr config;
        OCIO_CHECK_THROW_WHAT(config = OCIO::Config::CreateFromStream(is),
                              OCIO::Exception,
                              "logSideSlope value field must have 3 components");
    }

    {
        // LogAffine with 3 values for base.
        const std::string strEnd =
            "    from_reference: !<LogAffineTransform> {"
            "base: [2, 2, 2], "
            "logSideOffset: [0.1234567890123, 0.5, 0.1]}\n";
        const std::string str = PROFILE_V2_START + strEnd;

        std::istringstream is;
        is.str(str);

        OCIO_CHECK_THROW_WHAT(OCIO::Config::CreateFromStream(is),
                              OCIO::Exception,
                              "base must be a single double");
    }

    {
        // LogCamera with default value for base.
        const std::string strEnd =
            "    from_reference: !<LogCameraTransform> {"
            "logSideSlope: [1, 1, 1.1], "
            "logSideOffset: [0.1234567890123, 0.5, 0.1], "
            "linSideSlope: [1.3, 1.4, 1.5], "
            "linSideOffset: [0, 0, 0.1], "
            "linSideBreak: [0.1, 0.2, 0.3]}\n";

        const std::string str = PROFILE_V2_START + strEnd;

        std::istringstream is;
        is.str(str);

        OCIO::ConstConfigRcPtr config;
        OCIO_CHECK_NO_THROW(config = OCIO::Config::CreateFromStream(is));
        OCIO_CHECK_NO_THROW(config->sanityCheck());

        std::stringstream ss;
        ss << *config.get();
        OCIO_CHECK_EQUAL(ss.str(), str);
    }

    {
        // LogCamera with default values and identical linSideBreak.
        const std::string strEnd =
            "    from_reference: !<LogCameraTransform> {"
            "linSideBreak: 0.2}\n";

        const std::string str = PROFILE_V2_START + strEnd;

        std::istringstream is;
        is.str(str);

        OCIO::ConstConfigRcPtr config;
        OCIO_CHECK_NO_THROW(config = OCIO::Config::CreateFromStream(is));
        OCIO_CHECK_NO_THROW(config->sanityCheck());

        std::stringstream ss;
        ss << *config.get();
        OCIO_CHECK_EQUAL(ss.str(), str);
    }

    {
        // LogCamera with linear slope.
        const std::string strEnd =
            "    from_reference: !<LogCameraTransform> {"
            "linSideBreak: 0.2, "
            "linearSlope: [1.1, 0.9, 1.2]}\n";

        const std::string str = PROFILE_V2_START + strEnd;

        std::istringstream is;
        is.str(str);

        OCIO::ConstConfigRcPtr config;
        OCIO_CHECK_NO_THROW(config = OCIO::Config::CreateFromStream(is));
        OCIO_CHECK_NO_THROW(config->sanityCheck());

        std::stringstream ss;
        ss << *config.get();
        OCIO_CHECK_EQUAL(ss.str(), str);
    }

    {
        // LogCamera with missing linSideBreak.
        const std::string strEnd =
            "    from_reference: !<LogCameraTransform> {"
            "base: 5}\n";

        const std::string str = PROFILE_V2_START + strEnd;

        std::istringstream is;
        is.str(str);

        OCIO_CHECK_THROW_WHAT(OCIO::Config::CreateFromStream(is), OCIO::Exception,
                              "linSideBreak values are missing");
    }
}

OCIO_ADD_TEST(Config, key_value_error)
{
    // Check the line number contained in the parser error messages.

    const std::string SHORT_PROFILE =
        "ocio_profile_version: 2\n"
        "strictparsing: false\n"
        "roles:\n"
        "  default: raw\n"
        "displays:\n"
        "  sRGB:\n"
        "  - !<View> {name: Raw, colorspace: raw}\n"
        "\n"
        "colorspaces:\n"
        "  - !<ColorSpace>\n"
        "    name: raw\n"
        "    to_reference: !<MatrixTransform> \n"
        "                      {\n"
        "                           matrix: [1, 0, 0, 0, 0, 1]\n" // Missing values.
        "                      }\n"
        "    allocation: uniform\n"
        "\n";

    std::istringstream is;
    is.str(SHORT_PROFILE);

    OCIO_CHECK_THROW_WHAT(OCIO::Config::CreateFromStream(is),
                          OCIO::Exception,
                          "Error: Loading the OCIO profile failed. At line 14, the value "
                          "parsing of the key 'matrix' from 'MatrixTransform' failed: "
                          "'matrix' values must be 16 numbers. Found '6'.");
}

namespace
{

// Redirect the std::cerr to catch the warning.
class CerrGuard
{
public:      
    CerrGuard()      
        :   m_oldBuf(std::cerr.rdbuf())      
    {        
        std::cerr.rdbuf(m_ss.rdbuf());       
    }        

    ~CerrGuard()         
    {        
        std::cerr.rdbuf(m_oldBuf);       
        m_oldBuf = nullptr;      
    }        

    std::string output() { return m_ss.str(); }      

private:         
    std::stringstream m_ss;      
    std::streambuf *  m_oldBuf;      

    CerrGuard(const CerrGuard &) = delete;        
    CerrGuard operator=(const CerrGuard &) = delete;      
};

};

OCIO_ADD_TEST(Config, unknown_key_error)
{
    const std::string SHORT_PROFILE =
        "ocio_profile_version: 2\n"
        "strictparsing: false\n"
        "roles:\n"
        "  default: raw\n"
        "displays:\n"
        "  sRGB:\n"
        "  - !<View> {name: Raw, colorspace: raw}\n"
        "\n"
        "colorspaces:\n"
        "  - !<ColorSpace>\n"
        "    name: raw\n"
        "    dummyKey: dummyValue\n"
        "    to_reference: !<MatrixTransform> {offset: [1, 0, 0, 0]}\n"
        "    allocation: uniform\n"
        "\n";

    std::istringstream is;
    is.str(SHORT_PROFILE);

    CerrGuard g;
    OCIO_CHECK_NO_THROW(OCIO::Config::CreateFromStream(is));
    OCIO_CHECK_EQUAL(g.output(), 
                     "[OpenColorIO Warning]: At line 12, unknown key 'dummyKey' in 'ColorSpace'.\n");
}

OCIO_ADD_TEST(Config, fixed_function_serialization)
{
    {
        const std::string strEnd =
            "    from_reference: !<GroupTransform>\n"
            "      children:\n"
            "        - !<FixedFunctionTransform> {style: ACES_RedMod03}\n"
            "        - !<FixedFunctionTransform> {style: ACES_RedMod03, direction: inverse}\n"
            "        - !<FixedFunctionTransform> {style: ACES_RedMod10}\n"
            "        - !<FixedFunctionTransform> {style: ACES_RedMod10, direction: inverse}\n"
            "        - !<FixedFunctionTransform> {style: ACES_Glow03}\n"
            "        - !<FixedFunctionTransform> {style: ACES_Glow03, direction: inverse}\n"
            "        - !<FixedFunctionTransform> {style: ACES_Glow10}\n"
            "        - !<FixedFunctionTransform> {style: ACES_Glow10, direction: inverse}\n"
            "        - !<FixedFunctionTransform> {style: ACES_DarkToDim10}\n"
            "        - !<FixedFunctionTransform> {style: ACES_DarkToDim10, direction: inverse}\n"
            "        - !<FixedFunctionTransform> {style: REC2100_Surround, params: [0.75]}\n"
            "        - !<FixedFunctionTransform> {style: REC2100_Surround, params: [0.75], direction: inverse}\n"
            "        - !<FixedFunctionTransform> {style: RGB_TO_HSV}\n"
            "        - !<FixedFunctionTransform> {style: RGB_TO_HSV, direction: inverse}\n"
            "        - !<FixedFunctionTransform> {style: XYZ_TO_xyY}\n"
            "        - !<FixedFunctionTransform> {style: XYZ_TO_xyY, direction: inverse}\n"
            "        - !<FixedFunctionTransform> {style: XYZ_TO_uvY}\n"
            "        - !<FixedFunctionTransform> {style: XYZ_TO_uvY, direction: inverse}\n"
            "        - !<FixedFunctionTransform> {style: XYZ_TO_LUV}\n"
            "        - !<FixedFunctionTransform> {style: XYZ_TO_LUV, direction: inverse}\n";

        const std::string str = PROFILE_V2_START + strEnd;

        std::istringstream is;
        is.str(str);

        OCIO::ConstConfigRcPtr config;
        OCIO_CHECK_NO_THROW(config = OCIO::Config::CreateFromStream(is));
        OCIO_CHECK_NO_THROW(config->sanityCheck());

        std::stringstream ss;
        ss << *config.get();
        OCIO_CHECK_EQUAL(ss.str(), str);
    }

    {
        const std::string strEnd =
            "    from_reference: !<GroupTransform>\n"
            "      children:\n"
            "        - !<FixedFunctionTransform> {style: ACES_DarkToDim10, params: [0.75]}\n";

        const std::string str = PROFILE_V2_START + strEnd;

        std::istringstream is;
        is.str(str);

        OCIO::ConstConfigRcPtr config;
        OCIO_CHECK_NO_THROW(config = OCIO::Config::CreateFromStream(is));
        OCIO_CHECK_THROW_WHAT(config->sanityCheck(), OCIO::Exception,
            "The style 'ACES_DarkToDim10 (Forward)' must have zero parameters but 1 found.");
    }

    {
        const std::string strEnd =
            "    from_reference: !<GroupTransform>\n"
            "      children:\n"
            "        - !<FixedFunctionTransform> {style: REC2100_Surround, direction: inverse}\n";

        const std::string str = PROFILE_V2_START + strEnd;

        std::istringstream is;
        is.str(str);

        OCIO::ConstConfigRcPtr config;
        OCIO_CHECK_NO_THROW(config = OCIO::Config::CreateFromStream(is));
        OCIO_CHECK_THROW_WHAT(config->sanityCheck(), OCIO::Exception, 
                              "The style 'REC2100_Surround' must "
                              "have one parameter but 0 found.");
    }
}

OCIO_ADD_TEST(Config, exposure_contrast_serialization)
{
    {
        const std::string strEnd =
            "    from_reference: !<GroupTransform>\n"
            "      children:\n"
            "        - !<ExposureContrastTransform> {style: video, exposure: 1.5,"
                       " contrast: 0.5, gamma: 1.1, pivot: 0.18}\n"
            "        - !<ExposureContrastTransform> {style: video,"
                       " exposure: {value: 1.5, dynamic: true}, contrast: 0.5,"
                       " gamma: 1.1, pivot: 0.18}\n"
            "        - !<ExposureContrastTransform> {style: video, exposure: -1.4,"
                       " contrast: 0.6, gamma: 1.2, pivot: 0.2,"
                       " direction: inverse}\n"
            "        - !<ExposureContrastTransform> {style: log, exposure: 1.5,"
                       " contrast: 0.6, gamma: 1.2, pivot: 0.18}\n"
            "        - !<ExposureContrastTransform> {style: log, exposure: 1.5,"
                       " contrast: 0.5, gamma: 1.1, pivot: 0.18,"
                       " direction: inverse}\n"
            "        - !<ExposureContrastTransform> {style: log, exposure: 1.5,"
                       " contrast: {value: 0.6, dynamic: true}, gamma: 1.2,"
                       " pivot: 0.18}\n"
            "        - !<ExposureContrastTransform> {style: linear, exposure: 1.5,"
                       " contrast: 0.5, gamma: 1.1, pivot: 0.18}\n"
            "        - !<ExposureContrastTransform> {style: linear, exposure: 1.5,"
                       " contrast: 0.5, gamma: 1.1, pivot: 0.18,"
                       " direction: inverse}\n"
            "        - !<ExposureContrastTransform> {style: linear, exposure: 1.5,"
                       " contrast: 0.5, gamma: {value: 1.1, dynamic: true},"
                       " pivot: 0.18}\n";

        const std::string str = PROFILE_V2_START + strEnd;

        std::istringstream is;
        is.str(str);

        OCIO::ConstConfigRcPtr config;
        OCIO_CHECK_NO_THROW(config = OCIO::Config::CreateFromStream(is));
        OCIO_CHECK_NO_THROW(config->sanityCheck());

        std::stringstream ss;
        ss << *config.get();
        OCIO_CHECK_EQUAL(ss.str(), str);
    }

    {
        const std::string strEnd =
            "    from_reference: !<GroupTransform>\n"
            "      children:\n";

        const std::string strEndEC =
            "        - !<ExposureContrastTransform> {style: video,"
                       " exposure: {value: 1.5},"
                       " contrast: {value: 0.5, dynamic: false},"
                       " gamma: {value: 1.1}, pivot: 0.18}\n";

        const std::string strEndECExpected =
            "        - !<ExposureContrastTransform> {style: video, exposure: 1.5,"
                       " contrast: 0.5, gamma: 1.1, pivot: 0.18}\n";

        const std::string str = PROFILE_V2_START + strEnd + strEndEC;

        std::istringstream is;
        is.str(str);

        OCIO::ConstConfigRcPtr config;
        OCIO_CHECK_NO_THROW(config = OCIO::Config::CreateFromStream(is));
        OCIO_CHECK_NO_THROW(config->sanityCheck());

        const std::string strExpected = PROFILE_V2_START + strEnd + strEndECExpected;

        std::stringstream ss;
        ss << *config.get();
        OCIO_CHECK_EQUAL(ss.str(), strExpected);

    }

    {
        const std::string strEnd =
            "    from_reference: !<GroupTransform>\n"
            "      children:\n"
            "        - !<ExposureContrastTransform> {style: wrong}\n";

        const std::string str = PROFILE_V2_START + strEnd;

        std::istringstream is;
        is.str(str);

        OCIO_CHECK_THROW_WHAT(OCIO::Config::CreateFromStream(is),
                              OCIO::Exception,
                              "Unknown exposure contrast style");
    }
}

OCIO_ADD_TEST(Config, matrix_serialization)
{
    const std::string strEnd =
        "    from_reference: !<GroupTransform>\n"
        "      children:\n"
                 // Check the value serialization.
        "        - !<MatrixTransform> {matrix: [0, 1, 2, 3, 4, 5, 6, 7, 8, 9, 10, 11, 12, 13, 14, 15],"\
                                     " offset: [-1, -2, -3, -4]}\n"
                 // Check the value precision.
        "        - !<MatrixTransform> {offset: [0.123456789876, 1.23456789876, 12.3456789876, 123.456789876]}\n"
        "        - !<MatrixTransform> {matrix: [0.123456789876, 1.23456789876, 12.3456789876, 123.456789876, "\
                                                "1234.56789876, 12345.6789876, 123456.789876, 1234567.89876, "\
                                                "0, 0, 1, 0, 0, 0, 0, 1]}\n";

    const std::string str = PROFILE_V1 + SIMPLE_PROFILE_A + SIMPLE_PROFILE_B + strEnd;

    std::istringstream is;
    is.str(str);

    OCIO::ConstConfigRcPtr config;
    OCIO_CHECK_NO_THROW(config = OCIO::Config::CreateFromStream(is));
    OCIO_CHECK_NO_THROW(config->sanityCheck());

    std::stringstream ss;
    ss << *config.get();
    OCIO_CHECK_EQUAL(ss.str(), str);
}

OCIO_ADD_TEST(Config, add_color_space)
{
    // The unit test validates that the color space is correctly added to the configuration.

    // Note that the new C++11 u8 notation for UTF-8 string literals is used
    // to partially validate non-english language support.

    const std::string str
        = PROFILE_V2_START
            + u8"    from_reference: !<MatrixTransform> {offset: [-1, -2, -3, -4]}\n";

    std::istringstream is;
    is.str(str);

    OCIO::ConfigRcPtr config;
    OCIO_CHECK_NO_THROW(config = OCIO::Config::CreateFromStream(is)->createEditableCopy());
    OCIO_CHECK_NO_THROW(config->sanityCheck());
    OCIO_CHECK_EQUAL(config->getNumColorSpaces(), 2);

    OCIO::ColorSpaceRcPtr cs;
    OCIO_CHECK_NO_THROW(cs = OCIO::ColorSpace::Create());
    cs->setName(u8"astéroïde");                           // Color space name with accents.
    cs->setDescription(u8"é À Â Ç É È ç -- $ € 円 £ 元"); // Some accents and some money symbols.

    OCIO::FixedFunctionTransformRcPtr tr;
    OCIO_CHECK_NO_THROW(tr = OCIO::FixedFunctionTransform::Create());

    OCIO_CHECK_NO_THROW(cs->setTransform(tr, OCIO::COLORSPACE_DIR_TO_REFERENCE));

    constexpr char csName[] = u8"astéroïde";

    OCIO_CHECK_EQUAL(config->getIndexForColorSpace(csName), -1);
    OCIO_CHECK_NO_THROW(config->addColorSpace(cs));
    OCIO_CHECK_EQUAL(config->getIndexForColorSpace(csName), 2);

    const std::string res 
        = str
        + u8"\n"
        + u8"  - !<ColorSpace>\n"
        + u8"    name: " + csName + u8"\n"
        + u8"    family: \"\"\n"
        + u8"    equalitygroup: \"\"\n"
        + u8"    bitdepth: unknown\n"
        + u8"    description: |\n"
        + u8"      é À Â Ç É È ç -- $ € 円 £ 元\n"
        + u8"    isdata: false\n"
        + u8"    allocation: uniform\n"
        + u8"    to_reference: !<FixedFunctionTransform> {style: ACES_RedMod03}\n";

    std::stringstream ss;
    ss << *config.get();
    OCIO_CHECK_EQUAL(ss.str(), res);

    OCIO_CHECK_NO_THROW(config->removeColorSpace(csName));
    OCIO_CHECK_EQUAL(config->getNumColorSpaces(), 2);
    OCIO_CHECK_EQUAL(config->getIndexForColorSpace(csName), -1);

    OCIO_CHECK_NO_THROW(config->clearColorSpaces());
    OCIO_CHECK_EQUAL(config->getNumColorSpaces(), 0);
}

OCIO_ADD_TEST(Config, faulty_config_file)
{
    std::istringstream is("/usr/tmp/not_existing.ocio");

    OCIO::ConstConfigRcPtr config;
    OCIO_CHECK_THROW_WHAT(config = OCIO::Config::CreateFromStream(is),
                          OCIO::Exception,
                          "Error: Loading the OCIO profile failed.");
}

OCIO_ADD_TEST(Config, remove_color_space)
{
    // The unit test validates that a color space is correctly removed from a configuration.

    const std::string str
        = PROFILE_V2_START
            + "    from_reference: !<MatrixTransform> {offset: [-1, -2, -3, -4]}\n"
            + "\n"
            + "  - !<ColorSpace>\n"
            + "    name: cs5\n"
            + "    allocation: uniform\n"
            + "    to_reference: !<FixedFunctionTransform> {style: ACES_RedMod03}\n";

    std::istringstream is;
    is.str(str);

    OCIO::ConfigRcPtr config;
    OCIO_CHECK_NO_THROW(config = OCIO::Config::CreateFromStream(is)->createEditableCopy());
    OCIO_CHECK_NO_THROW(config->sanityCheck());
    OCIO_CHECK_EQUAL(config->getNumColorSpaces(), 3);

    // Step 1 - Validate the remove.

    OCIO_CHECK_EQUAL(config->getIndexForColorSpace("cs5"), 2);
    OCIO_CHECK_NO_THROW(config->removeColorSpace("cs5"));
    OCIO_CHECK_EQUAL(config->getNumColorSpaces(), 2);
    OCIO_CHECK_EQUAL(config->getIndexForColorSpace("cs5"), -1);

    // Step 2 - Validate some faulty removes.

    // As documented, removing a color space that doesn't exist fails without any notice.
    OCIO_CHECK_NO_THROW(config->removeColorSpace("cs5"));
    OCIO_CHECK_NO_THROW(config->sanityCheck());

    // Since the method does not support role names, a role name removal fails 
    // without any notice except if it's also an existing color space.
    OCIO_CHECK_NO_THROW(config->removeColorSpace("scene_linear"));
    OCIO_CHECK_NO_THROW(config->sanityCheck());

    // Sucessfully remove a color space unfortunately used by a role.
    OCIO_CHECK_NO_THROW(config->removeColorSpace("raw"));
    // As discussed only the sanity check traps the issue.
    OCIO_CHECK_THROW_WHAT(config->sanityCheck(),
                          OCIO::Exception,
                          "Config failed sanitycheck. The role 'default' refers to"\
                          " a color space, 'raw', which is not defined.");
}

namespace
{

constexpr char InactiveCSConfigStart[] =
    "ocio_profile_version: 2\n"
    "\n"
    "search_path: luts\n"
    "strictparsing: true\n"
    "luma: [0.2126, 0.7152, 0.0722]\n"
    "\n"
    "roles:\n"
    "  default: raw\n"
    "  scene_linear: lnh\n"
    "\n"
    "file_rules:\n"
    "  - !<Rule> {name: Default, colorspace: default}\n"
    "\n"
    "displays:\n"
    "  sRGB:\n"
    "    - !<View> {name: Raw, colorspace: raw}\n"
    "    - !<View> {name: Lnh, colorspace: lnh, looks: beauty}\n"
    "\n"
    "active_displays: []\n"
    "active_views: []\n";

constexpr char InactiveCSConfigEnd[] =
    "\n"
    "looks:\n"
    "  - !<Look>\n"
    "    name: beauty\n"
    "    process_space: lnh\n"
    "    transform: !<CDLTransform> {slope: [1, 2, 1]}\n"
    "\n"
    "\n"
    "colorspaces:\n"
    "  - !<ColorSpace>\n"
    "    name: raw\n"
    "    family: \"\"\n"
    "    equalitygroup: \"\"\n"
    "    bitdepth: unknown\n"
    "    isdata: false\n"
    "    allocation: uniform\n"
    "\n"
    "  - !<ColorSpace>\n"
    "    name: lnh\n"
    "    family: \"\"\n"
    "    equalitygroup: \"\"\n"
    "    bitdepth: unknown\n"
    "    isdata: false\n"
    "    allocation: uniform\n"
    "\n"
    "  - !<ColorSpace>\n"
    "    name: cs1\n"
    "    family: \"\"\n"
    "    equalitygroup: \"\"\n"
    "    bitdepth: unknown\n"
    "    isdata: false\n"
    "    categories: [cat1]\n"
    "    allocation: uniform\n"
    "\n"
    "  - !<ColorSpace>\n"
    "    name: cs2\n"
    "    family: \"\"\n"
    "    equalitygroup: \"\"\n"
    "    bitdepth: unknown\n"
    "    isdata: false\n"
    "    categories: [cat2]\n"
    "    allocation: uniform\n"
    "\n"
    "  - !<ColorSpace>\n"
    "    name: cs3\n"
    "    family: \"\"\n"
    "    equalitygroup: \"\"\n"
    "    bitdepth: unknown\n"
    "    isdata: false\n"
    "    categories: [cat3]\n"
    "    allocation: uniform\n";

class InactiveCSGuard
{
public:
    InactiveCSGuard()
    {
        OCIO::Platform::Setenv(OCIO::OCIO_INACTIVE_COLORSPACES_ENVVAR, "cs3, cs1, lnh");
    }
    ~InactiveCSGuard()
    {
        OCIO::Platform::Setenv(OCIO::OCIO_INACTIVE_COLORSPACES_ENVVAR, "");
    }
};

} // anon.

OCIO_ADD_TEST(Config, inactive_color_space)
{
    // The unit test validates the inactive color space behavior.

    std::string configStr;
    configStr += InactiveCSConfigStart;
    configStr += InactiveCSConfigEnd;

    std::istringstream is;
    is.str(configStr);

    OCIO::ConfigRcPtr config;
    OCIO_CHECK_NO_THROW(config = OCIO::Config::CreateFromStream(is)->createEditableCopy());
    OCIO_REQUIRE_ASSERT(config);
    OCIO_CHECK_NO_THROW(config->sanityCheck());


    // Step 1 - No inactive color spaces.

    OCIO_REQUIRE_EQUAL(config->getNumColorSpaces(OCIO::COLORSPACE_INACTIVE), 0);
    OCIO_REQUIRE_EQUAL(config->getNumColorSpaces(OCIO::COLORSPACE_ACTIVE), 5);
    OCIO_REQUIRE_EQUAL(config->getNumColorSpaces(OCIO::COLORSPACE_ALL), 5);

    OCIO_CHECK_EQUAL(
        config->getColorSpaceNameByIndex(OCIO::COLORSPACE_ALL, 0), std::string("raw"));
    OCIO_CHECK_EQUAL(
        config->getColorSpaceNameByIndex(OCIO::COLORSPACE_ALL, 1), std::string("lnh"));
    OCIO_CHECK_EQUAL(
        config->getColorSpaceNameByIndex(OCIO::COLORSPACE_ALL, 2), std::string("cs1"));
    OCIO_CHECK_EQUAL(
        config->getColorSpaceNameByIndex(OCIO::COLORSPACE_ALL, 3), std::string("cs2"));
    OCIO_CHECK_EQUAL(
        config->getColorSpaceNameByIndex(OCIO::COLORSPACE_ALL, 4), std::string("cs3"));
    // Check a faulty call.
    OCIO_CHECK_EQUAL(
        config->getColorSpaceNameByIndex(OCIO::COLORSPACE_ALL, 5), std::string(""));

    OCIO_REQUIRE_EQUAL(config->getNumColorSpaces(), 5);
    OCIO_CHECK_EQUAL(config->getColorSpaceNameByIndex(0), std::string("raw"));
    OCIO_CHECK_EQUAL(config->getColorSpaceNameByIndex(1), std::string("lnh"));
    OCIO_CHECK_EQUAL(config->getColorSpaceNameByIndex(2), std::string("cs1"));
    OCIO_CHECK_EQUAL(config->getColorSpaceNameByIndex(3), std::string("cs2"));
    OCIO_CHECK_EQUAL(config->getColorSpaceNameByIndex(4), std::string("cs3"));
    // Check a faulty call.
    OCIO_CHECK_EQUAL(config->getColorSpaceNameByIndex(5), std::string(""));

    OCIO::ColorSpaceSetRcPtr css;
    OCIO_CHECK_NO_THROW(css = config->getColorSpaces(nullptr));
    OCIO_CHECK_EQUAL(css->getNumColorSpaces(), 5);

    OCIO::ConstColorSpaceRcPtr cs;
    OCIO_CHECK_NO_THROW(cs = config->getColorSpace("scene_linear"));
    OCIO_REQUIRE_ASSERT(cs);
    OCIO_CHECK_EQUAL(cs->getName(), std::string("lnh"));

    OCIO_CHECK_EQUAL(config->getIndexForColorSpace("scene_linear"), 1);
    OCIO_CHECK_EQUAL(config->getIndexForColorSpace("lnh"), 1);


    // Step 2 - Some inactive color spaces.

    OCIO_CHECK_NO_THROW(config->setInactiveColorSpaces("lnh, cs1"));
    OCIO_CHECK_EQUAL(config->getInactiveColorSpaces(), std::string("lnh, cs1"));

    OCIO_REQUIRE_EQUAL(config->getNumColorSpaces(OCIO::COLORSPACE_INACTIVE), 2);
    OCIO_REQUIRE_EQUAL(config->getNumColorSpaces(OCIO::COLORSPACE_ACTIVE), 3);
    OCIO_REQUIRE_EQUAL(config->getNumColorSpaces(OCIO::COLORSPACE_ALL), 5);

    // Check methods working on all color spaces.
    OCIO_REQUIRE_EQUAL(config->getNumColorSpaces(OCIO::COLORSPACE_ALL), 5);
    OCIO_CHECK_EQUAL(
        config->getColorSpaceNameByIndex(OCIO::COLORSPACE_ALL, 0), std::string("raw"));
    OCIO_CHECK_EQUAL(
        config->getColorSpaceNameByIndex(OCIO::COLORSPACE_ALL, 1), std::string("lnh"));
    OCIO_CHECK_EQUAL(
        config->getColorSpaceNameByIndex(OCIO::COLORSPACE_ALL, 2), std::string("cs1"));
    OCIO_CHECK_EQUAL(
        config->getColorSpaceNameByIndex(OCIO::COLORSPACE_ALL, 3), std::string("cs2"));
    OCIO_CHECK_EQUAL(
        config->getColorSpaceNameByIndex(OCIO::COLORSPACE_ALL, 4), std::string("cs3"));

    // Check methods working on only active color spaces.
    OCIO_REQUIRE_EQUAL(config->getNumColorSpaces(), 3);
    OCIO_CHECK_EQUAL(config->getColorSpaceNameByIndex(0), std::string("raw"));
    OCIO_CHECK_EQUAL(config->getColorSpaceNameByIndex(1), std::string("cs2"));
    OCIO_CHECK_EQUAL(config->getColorSpaceNameByIndex(2), std::string("cs3"));

    // Asking for a color space set with no categories returns active color spaces only.
    OCIO_CHECK_NO_THROW(css = config->getColorSpaces(nullptr));
    OCIO_CHECK_EQUAL(css->getNumColorSpaces(), 3);

    // Search using a category 'cat1' with no active color space.
    OCIO_CHECK_NO_THROW(css = config->getColorSpaces("cat1"));
    OCIO_CHECK_EQUAL(css->getNumColorSpaces(), 0);

    // Search using a category 'cat2' with some active color spaces.
    OCIO_CHECK_NO_THROW(css = config->getColorSpaces("cat2"));
    OCIO_CHECK_EQUAL(css->getNumColorSpaces(), 1);

    // Request an active color space.
    OCIO_CHECK_NO_THROW(cs = config->getColorSpace("cs2"));
    OCIO_CHECK_ASSERT(cs);
    OCIO_CHECK_EQUAL(cs->getName(), std::string("cs2"));

    // Request an inactive color space.
    OCIO_CHECK_NO_THROW(cs = config->getColorSpace("cs1"));
    OCIO_CHECK_ASSERT(cs);
    OCIO_CHECK_EQUAL(cs->getName(), std::string("cs1"));

    // Request a role with an active color space.
    OCIO_CHECK_NO_THROW(cs = config->getColorSpace("default"));
    OCIO_REQUIRE_ASSERT(cs);
    OCIO_CHECK_EQUAL(cs->getName(), std::string("raw"));

    // Request a role with an inactive color space.
    OCIO_CHECK_NO_THROW(cs = config->getColorSpace("scene_linear"));
    OCIO_CHECK_ASSERT(cs);
    OCIO_CHECK_EQUAL(cs->getName(), std::string("lnh"));
    // ... the color is not an active color space.
    OCIO_CHECK_EQUAL(config->getIndexForColorSpace("scene_linear"), -1);
    OCIO_CHECK_EQUAL(config->getIndexForColorSpace("lnh"), -1);

    // Request a display/view processor with an inactive color space and
    // a look with an inactive process space.
    {
        OCIO::LookTransformRcPtr lookTransform = OCIO::LookTransform::Create();
        lookTransform->setLooks("beauty"); // Process space (i.e. lnh) inactive.
        lookTransform->setSrc("raw");

        const char * csName = config->getDisplayColorSpaceName("sRGB", "Lnh");
        lookTransform->setDst(csName); // Color space inactive (i.e. lnh).

        OCIO_CHECK_NO_THROW(config->getProcessor(lookTransform, OCIO::TRANSFORM_DIR_FORWARD));
    }

    // Check a faulty call.
    OCIO_CHECK_EQUAL(config->getColorSpaceNameByIndex(3), std::string(""));
    // ... but getColorSpace() must still succeed.
    OCIO_CHECK_NO_THROW(cs = config->getColorSpace("cs1"));
    OCIO_CHECK_ASSERT(cs);

    // Create a processor with one or more inactive color spaces.
    OCIO_CHECK_NO_THROW(config->getProcessor("lnh", "cs1"));
    OCIO_CHECK_NO_THROW(config->getProcessor("raw", "cs1"));
    OCIO_CHECK_NO_THROW(config->getProcessor("lnh", "cs2"));
    OCIO_CHECK_NO_THROW(config->getProcessor("cs2", "scene_linear"));

    // Step 3 - No inactive color spaces.

    OCIO_CHECK_NO_THROW(config->setInactiveColorSpaces(""));
    OCIO_CHECK_EQUAL(config->getInactiveColorSpaces(), std::string(""));

    OCIO_CHECK_EQUAL(config->getNumColorSpaces(OCIO::COLORSPACE_ALL), 5);
    OCIO_CHECK_EQUAL(config->getNumColorSpaces(), 5);

    // Step 4 - No inactive color spaces.

    OCIO_CHECK_NO_THROW(config->setInactiveColorSpaces(nullptr));
    OCIO_CHECK_EQUAL(config->getInactiveColorSpaces(), std::string(""));

    OCIO_CHECK_EQUAL(config->getNumColorSpaces(OCIO::COLORSPACE_ALL), 5);
    OCIO_CHECK_EQUAL(config->getNumColorSpaces(), 5);
}

OCIO_ADD_TEST(Config, inactive_color_space_precedence)
{
    // The test demonstrates that an API request supersedes the env. variable and the
    // config file contents.

    std::string configStr;
    configStr += InactiveCSConfigStart;
    configStr += "inactive_colorspaces: [cs2]\n";
    configStr += InactiveCSConfigEnd;

    std::istringstream is;
    is.str(configStr);

    OCIO::ConfigRcPtr config;
    OCIO_CHECK_NO_THROW(config = OCIO::Config::CreateFromStream(is)->createEditableCopy());
    OCIO_CHECK_NO_THROW(config->sanityCheck());

    OCIO_REQUIRE_EQUAL(config->getNumColorSpaces(OCIO::COLORSPACE_INACTIVE), 1);
    OCIO_REQUIRE_EQUAL(config->getNumColorSpaces(OCIO::COLORSPACE_ACTIVE), 4);
    OCIO_REQUIRE_EQUAL(config->getNumColorSpaces(OCIO::COLORSPACE_ALL), 5);

    OCIO_CHECK_EQUAL(config->getColorSpaceNameByIndex(0), std::string("raw"));
    OCIO_CHECK_EQUAL(config->getColorSpaceNameByIndex(1), std::string("lnh"));
    OCIO_CHECK_EQUAL(config->getColorSpaceNameByIndex(2), std::string("cs1"));
    OCIO_CHECK_EQUAL(config->getColorSpaceNameByIndex(3), std::string("cs3"));

    // Env. variable supersedes the config content.

    InactiveCSGuard guard;

    is.str(configStr);
    OCIO_CHECK_NO_THROW(config = OCIO::Config::CreateFromStream(is)->createEditableCopy());
    OCIO_CHECK_NO_THROW(config->sanityCheck());

    OCIO_REQUIRE_EQUAL(config->getNumColorSpaces(OCIO::COLORSPACE_INACTIVE), 3);
    OCIO_REQUIRE_EQUAL(config->getNumColorSpaces(OCIO::COLORSPACE_ACTIVE), 2);
    OCIO_REQUIRE_EQUAL(config->getNumColorSpaces(OCIO::COLORSPACE_ALL), 5);

    OCIO_CHECK_EQUAL(config->getColorSpaceNameByIndex(0), std::string("raw"));
    OCIO_CHECK_EQUAL(config->getColorSpaceNameByIndex(1), std::string("cs2"));

    // An API request supersedes the lists from the env. variable and the config file.

    OCIO_CHECK_NO_THROW(config->setInactiveColorSpaces("cs1, lnh"));

    OCIO_REQUIRE_EQUAL(config->getNumColorSpaces(OCIO::COLORSPACE_INACTIVE), 2);
    OCIO_REQUIRE_EQUAL(config->getNumColorSpaces(OCIO::COLORSPACE_ACTIVE), 3);
    OCIO_REQUIRE_EQUAL(config->getNumColorSpaces(OCIO::COLORSPACE_ALL), 5);

    OCIO_CHECK_EQUAL(config->getColorSpaceNameByIndex(0), std::string("raw"));
    OCIO_CHECK_EQUAL(config->getColorSpaceNameByIndex(1), std::string("cs2"));
    OCIO_CHECK_EQUAL(config->getColorSpaceNameByIndex(2), std::string("cs3"));
}

OCIO_ADD_TEST(Config, inactive_color_space_read_write)
{
    // The unit tests validate the read/write.

    {
        std::string configStr;
        configStr += InactiveCSConfigStart;
        configStr += "inactive_colorspaces: [cs2]\n";
        configStr += InactiveCSConfigEnd;

        std::istringstream is;
        is.str(configStr);

        OCIO::ConstConfigRcPtr config;
        OCIO_CHECK_NO_THROW(config = OCIO::Config::CreateFromStream(is));
        OCIO_CHECK_NO_THROW(config->sanityCheck());

        OCIO_REQUIRE_EQUAL(config->getNumColorSpaces(OCIO::COLORSPACE_ALL), 5);
        OCIO_REQUIRE_EQUAL(config->getNumColorSpaces(), 4);

        std::stringstream ss;
        ss << *config.get();
        OCIO_CHECK_EQUAL(ss.str(), configStr);
    }

    {
        InactiveCSGuard guard; // Where inactive color spaces are "cs3, cs1, lnh".

        std::string configStr;
        configStr += InactiveCSConfigStart;
        configStr += "inactive_colorspaces: [cs2]\n";
        configStr += InactiveCSConfigEnd;

        std::istringstream is;
        is.str(configStr);

        OCIO::ConstConfigRcPtr config;
        OCIO_CHECK_NO_THROW(config = OCIO::Config::CreateFromStream(is));
        {
            OCIO::LogGuard log; // Mute the warnings.
            OCIO_CHECK_NO_THROW(config->sanityCheck());
        }

        OCIO_REQUIRE_EQUAL(config->getNumColorSpaces(OCIO::COLORSPACE_ALL), 5);
        OCIO_REQUIRE_EQUAL(config->getNumColorSpaces(), 2);

        std::stringstream ss;
        ss << *config.get();
        OCIO_CHECK_EQUAL(ss.str(), configStr);
    }

    {
        std::string configStr;
        configStr += InactiveCSConfigStart;
        // Test a multi-line list.
        configStr += "inactive_colorspaces: [cs1\t\n   \n,   \ncs2]\n";
        configStr += InactiveCSConfigEnd;

        std::istringstream is;
        is.str(configStr);

        OCIO::ConstConfigRcPtr config;
        OCIO_CHECK_NO_THROW(config = OCIO::Config::CreateFromStream(is));
        OCIO_CHECK_NO_THROW(config->sanityCheck());

        OCIO_REQUIRE_EQUAL(config->getNumColorSpaces(OCIO::COLORSPACE_ALL), 5);
        OCIO_REQUIRE_EQUAL(config->getNumColorSpaces(), 3);

        std::string resultStr;
        resultStr += InactiveCSConfigStart;
        resultStr += "inactive_colorspaces: [cs1, cs2]\n";
        resultStr += InactiveCSConfigEnd;

        std::stringstream ss;
        ss << *config.get();
        OCIO_CHECK_EQUAL(ss.str(), resultStr);
    }

    // Do not save an empty 'inactive_colorspaces'.
    {
        std::string configStr;
        configStr += InactiveCSConfigStart;
        configStr += "inactive_colorspaces: []\n";
        configStr += InactiveCSConfigEnd;

        std::istringstream is;
        is.str(configStr);

        OCIO::ConstConfigRcPtr config;
        OCIO_CHECK_NO_THROW(config = OCIO::Config::CreateFromStream(is));
        OCIO_CHECK_NO_THROW(config->sanityCheck());

        OCIO_CHECK_EQUAL(config->getNumColorSpaces(OCIO::COLORSPACE_ALL), 5);
        OCIO_CHECK_EQUAL(config->getNumColorSpaces(), 5);

        std::string resultStr;
        resultStr += InactiveCSConfigStart;
        resultStr += InactiveCSConfigEnd;

        std::stringstream ss;
        ss << *config.get();
        OCIO_CHECK_EQUAL(ss.str(), resultStr);
    }

    // Inactive 'unknown' color space ends up to not filter out any color space
    // but still preserved by the read/write.
    {
        std::string configStr;
        configStr += InactiveCSConfigStart;
        configStr += "inactive_colorspaces: [unknown]\n";
        configStr += InactiveCSConfigEnd;

        std::istringstream is;
        is.str(configStr);

        OCIO::ConstConfigRcPtr config;
        OCIO_CHECK_NO_THROW(config = OCIO::Config::CreateFromStream(is));

        {
            OCIO::LogGuard log;
            OCIO_CHECK_NO_THROW(config->sanityCheck());
            OCIO_CHECK_EQUAL(log.output(), 
                             "[OpenColorIO Warning]: Inactive color space 'unknown' does not exist.\n");
        }

        OCIO_CHECK_EQUAL(config->getNumColorSpaces(OCIO::COLORSPACE_ALL), 5);
        OCIO_CHECK_EQUAL(config->getNumColorSpaces(), 5);

        std::stringstream ss;
        ss << *config.get();
        OCIO_CHECK_EQUAL(ss.str(), configStr);
    }
}


OCIO_ADD_TEST(Config, two_configs)
{
    constexpr const char * SIMPLE_CONFIG1{ R"(
ocio_profile_version: 2

roles:
  default: raw1
  aces_interchange: aces1

colorspaces:
  - !<ColorSpace>
    name: raw1
    allocation: uniform

  - !<ColorSpace>
    name: test1
    allocation: uniform
    to_reference: !<MatrixTransform> {offset: [0.01, 0.02, 0.03, 0]}

  - !<ColorSpace>
    name: aces1
    allocation: uniform
    from_reference: !<ExponentTransform> {value: [1.101, 1.202, 1.303, 1.404]}

)" };

    constexpr const char * SIMPLE_CONFIG2{ R"(
ocio_profile_version: 2

roles:
  default: raw2
  aces_interchange: aces2
  test_role: test2

colorspaces:
  - !<ColorSpace>
    name: raw2
    allocation: uniform

  - !<ColorSpace>
    name: test2
    allocation: uniform
    from_reference: !<MatrixTransform> {offset: [0.11, 0.12, 0.13, 0]}

  - !<ColorSpace>
    name: aces2
    allocation: uniform
    to_reference: !<RangeTransform> {minInValue: -0.0109, maxInValue: 1.0505, minOutValue: 0.0009, maxOutValue: 2.5001}

)" };

    std::istringstream is;
    is.str(SIMPLE_CONFIG1);
    OCIO::ConstConfigRcPtr config1, config2;
    OCIO_CHECK_NO_THROW(config1 = OCIO::Config::CreateFromStream(is));
    is.clear();
    is.str(SIMPLE_CONFIG2);
    OCIO_CHECK_NO_THROW(config2 = OCIO::Config::CreateFromStream(is));

    OCIO::ConstProcessorRcPtr p;
    // NB: Although they have the same name, they are in different configs and are different ColorSpaces.
    OCIO_CHECK_NO_THROW(p = OCIO::Config::GetProcessor(config1, "test1", config2, "test2"));
    OCIO_REQUIRE_ASSERT(p);
    auto group = p->createGroupTransform();
    OCIO_REQUIRE_EQUAL(group->getNumTransforms(), 4);
    auto t0 = group->getTransform(0);
    auto m0 = OCIO_DYNAMIC_POINTER_CAST<OCIO::MatrixTransform>(t0);
    OCIO_CHECK_ASSERT(m0);
    auto t1 = group->getTransform(1);
    auto e1 = OCIO_DYNAMIC_POINTER_CAST<OCIO::ExponentTransform>(t1);
    OCIO_CHECK_ASSERT(e1);
    auto t2 = group->getTransform(2);
    auto r2 = OCIO_DYNAMIC_POINTER_CAST<OCIO::RangeTransform>(t2);
    OCIO_CHECK_ASSERT(r2);
    auto t3 = group->getTransform(3);
    auto m3 = OCIO_DYNAMIC_POINTER_CAST<OCIO::MatrixTransform>(t3);
    OCIO_CHECK_ASSERT(m3);

    // Or interchange spaces can be specified.
    OCIO_CHECK_NO_THROW(p = OCIO::Config::GetProcessor(config1, "test1", "aces1", config2, "test2", "aces2"));
    OCIO_REQUIRE_ASSERT(p);
    OCIO_REQUIRE_ASSERT(p);
    group = p->createGroupTransform();
    OCIO_REQUIRE_EQUAL(group->getNumTransforms(), 4);

    // Or interchange space can be specified using role.
    OCIO_CHECK_NO_THROW(p = OCIO::Config::GetProcessor(config1, "test1", "aces_interchange", config2, "test2", "aces2"));
    OCIO_REQUIRE_ASSERT(p);
    OCIO_REQUIRE_ASSERT(p);
    group = p->createGroupTransform();
    OCIO_REQUIRE_EQUAL(group->getNumTransforms(), 4);

    // Or color space can be specified using role.
    OCIO_CHECK_NO_THROW(p = OCIO::Config::GetProcessor(config1, "test1", "aces_interchange", config2, "test_role", "aces2"));
    OCIO_REQUIRE_ASSERT(p);
    OCIO_REQUIRE_ASSERT(p);
    group = p->createGroupTransform();
    OCIO_REQUIRE_EQUAL(group->getNumTransforms(), 4);

    constexpr const char * SIMPLE_CONFIG3{ R"(
ocio_profile_version: 2

roles:
  default: raw

colorspaces:
  - !<ColorSpace>
    name: raw
    allocation: uniform

  - !<ColorSpace>
    name: test
    allocation: uniform
    from_reference: !<MatrixTransform> {offset: [0.11, 0.12, 0.13, 0]}
)" };

    is.clear();
    is.str(SIMPLE_CONFIG3);
    OCIO::ConstConfigRcPtr config3;
    OCIO_CHECK_NO_THROW(config3 = OCIO::Config::CreateFromStream(is));

    OCIO_CHECK_THROW_WHAT(OCIO::Config::GetProcessor(config1, "test", config3, "test"),
                          OCIO::Exception,
                          "The role 'aces_interchange' is missing in the destination config");
}<|MERGE_RESOLUTION|>--- conflicted
+++ resolved
@@ -1,10 +1,7 @@
 // SPDX-License-Identifier: BSD-3-Clause
 // Copyright Contributors to the OpenColorIO Project.
 
-<<<<<<< HEAD
-
-=======
->>>>>>> ea03b514
+
 #include <sys/stat.h>
 
 #include "Config.cpp"
