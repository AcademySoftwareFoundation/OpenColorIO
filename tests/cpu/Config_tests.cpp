--- conflicted
+++ resolved
@@ -1,4 +1,4 @@
-// SPDX-License-Identifier: BSD-3-Clause
+// SPDX-License-Identifer: BSD-3-Clause
 // Copyright Contributors to the OpenColorIO Project.
 
 
@@ -9001,216 +9001,6 @@
     }
 }
 
-<<<<<<< HEAD
-=======
-OCIO_ADD_TEST(Config, create_builtin_config)
-{
-    // ********************************
-    // Testing CG config.
-    // ********************************
-    int numberOfExpectedColorspaces = 14;
-    const std::string cgConfigName = "cg-config-v1.0.0_aces-v1.3_ocio-v2.1";
-    const std::string cgConfigURI = std::string("ocio://") + cgConfigName;
-
-    {
-        // Testing CreateFromBuiltinConfig with a known built-in config name.
-
-        OCIO::ConstConfigRcPtr config;
-        OCIO_CHECK_NO_THROW(
-            config = OCIO::Config::CreateFromBuiltinConfig(cgConfigName.c_str())
-        );
-        OCIO_REQUIRE_ASSERT(config);
-
-        OCIO::LogGuard logGuard;
-        OCIO_CHECK_NO_THROW(config->validate());
-        // Mute output related to a bug in the initial CG config where the inactive_colorspaces 
-        // list has color spaces that don't exist.
-        OCIO::muteInactiveColorspaceInfo(logGuard);
-        logGuard.print();
-
-        OCIO_CHECK_EQUAL(
-            std::string(config->getName()), 
-            cgConfigName
-        );
-        OCIO_CHECK_EQUAL(config->getNumColorSpaces(), numberOfExpectedColorspaces);
-    }
-
-    {
-        // Testing CreateFromEnv with an known built-in config name using URI Syntax. 
-
-        OCIO::EnvironmentVariableGuard guard("OCIO", cgConfigURI);
-
-        OCIO::ConstConfigRcPtr config;
-        OCIO_CHECK_NO_THROW(config = OCIO::Config::CreateFromEnv());
-        OCIO_REQUIRE_ASSERT(config);
-
-        OCIO::LogGuard logGuard;
-        OCIO_CHECK_NO_THROW(config->validate());
-        OCIO::muteInactiveColorspaceInfo(logGuard);
-        logGuard.print();
-        
-        OCIO_CHECK_EQUAL(
-            std::string(config->getName()), 
-            cgConfigName
-        );
-        OCIO_CHECK_EQUAL(config->getNumColorSpaces(), numberOfExpectedColorspaces);
-    }
-
-    {
-        // Testing CreateFromFile with an known built-in config name using URI Syntax.
-
-        OCIO::ConstConfigRcPtr config;
-        OCIO_CHECK_NO_THROW(
-            config = OCIO::Config::CreateFromFile(cgConfigURI.c_str())
-        );
-        OCIO_REQUIRE_ASSERT(config);
-
-        OCIO::LogGuard logGuard;
-        OCIO_CHECK_NO_THROW(config->validate());
-        OCIO::muteInactiveColorspaceInfo(logGuard);
-        logGuard.print();
-
-        OCIO_CHECK_EQUAL(
-            std::string(config->getName()), 
-            cgConfigName
-        );
-        OCIO_CHECK_EQUAL(config->getNumColorSpaces(), numberOfExpectedColorspaces);
-    }
-
-    // ********************************
-    // Testing STUDIO config.
-    // ********************************
-    numberOfExpectedColorspaces = 39;
-    const std::string studioConfigName = "studio-config-v1.0.0_aces-v1.3_ocio-v2.1";
-    const std::string studioConfigURI = std::string("ocio://") + studioConfigName;
-
-    {
-        // Testing CreateFromBuiltinConfig with a known built-in config name.
-
-        OCIO::ConstConfigRcPtr config;
-        OCIO_CHECK_NO_THROW(
-            config = OCIO::Config::CreateFromBuiltinConfig(studioConfigName.c_str())
-        );
-        OCIO_REQUIRE_ASSERT(config);
-
-        OCIO_CHECK_NO_THROW(config->validate());
-        OCIO_CHECK_EQUAL(
-            std::string(config->getName()), 
-            studioConfigName
-        );
-        OCIO_CHECK_EQUAL(config->getNumColorSpaces(), numberOfExpectedColorspaces);
-    }
-
-    {
-        // Testing CreateFromEnv with an known built-in config name using URI Syntax. 
-
-        OCIO::EnvironmentVariableGuard guard("OCIO", studioConfigURI);
-
-        OCIO::ConstConfigRcPtr config;
-        OCIO_CHECK_NO_THROW(config = OCIO::Config::CreateFromEnv());
-        OCIO_REQUIRE_ASSERT(config);
-
-        OCIO_CHECK_NO_THROW(config->validate());
-        OCIO_CHECK_EQUAL(
-            std::string(config->getName()), 
-            studioConfigName
-        );
-        OCIO_CHECK_EQUAL(config->getNumColorSpaces(), numberOfExpectedColorspaces);
-    }
-
-    {
-        // Testing CreateFromFile with an known built-in config name using URI Syntax.
-
-        OCIO::ConstConfigRcPtr config;
-        OCIO_CHECK_NO_THROW(
-            config = OCIO::Config::CreateFromFile(studioConfigURI.c_str())
-        );
-        OCIO_REQUIRE_ASSERT(config);
-
-        OCIO_CHECK_NO_THROW(config->validate());
-        OCIO_CHECK_EQUAL(
-            std::string(config->getName()), 
-            studioConfigName
-        );
-        OCIO_CHECK_EQUAL(config->getNumColorSpaces(), numberOfExpectedColorspaces);
-    }
-
-    // ********************************
-    // Testing default config.
-    // ********************************
-
-    {
-        // Testing CreateFromEnv with the default config using URI Syntax.
-
-        OCIO::EnvironmentVariableGuard guard("OCIO", "ocio://default");
-
-        OCIO::ConstConfigRcPtr config;
-        OCIO_CHECK_NO_THROW(config = OCIO::Config::CreateFromEnv());
-        OCIO_REQUIRE_ASSERT(config);
-
-        OCIO::LogGuard logGuard;
-        OCIO_CHECK_NO_THROW(config->validate());
-        OCIO::muteInactiveColorspaceInfo(logGuard);
-        logGuard.print();
-
-        OCIO_CHECK_EQUAL(
-            std::string(config->getName()), 
-            std::string("cg-config-v1.0.0_aces-v1.3_ocio-v2.1")
-        );
-        OCIO_CHECK_EQUAL(config->getNumColorSpaces(), 14);
-    }
-
-    {
-        // Testing CreateFromFile with the default config using URI Syntax.
-
-        OCIO::ConstConfigRcPtr config;
-        OCIO_CHECK_NO_THROW(config = OCIO::Config::CreateFromFile("ocio://default"));
-        OCIO_REQUIRE_ASSERT(config);
-        
-        OCIO::LogGuard logGuard;
-        OCIO_CHECK_NO_THROW(config->validate());
-        OCIO::muteInactiveColorspaceInfo(logGuard);
-        logGuard.print();
-
-        OCIO_CHECK_EQUAL(
-            std::string(config->getName()), 
-            std::string("cg-config-v1.0.0_aces-v1.3_ocio-v2.1")
-        );
-        OCIO_CHECK_EQUAL(config->getNumColorSpaces(), 14);
-    }
-
-    // ********************************
-    // Testing some expected failures.
-    // ********************************
-
-    // Testing CreateFromBuiltinConfig with an unknown built-in config name.
-    OCIO_CHECK_THROW_WHAT(
-        OCIO::Config::CreateFromBuiltinConfig("I-do-not-exist"),
-        OCIO::Exception,
-        "Could not find 'I-do-not-exist' in the built-in configurations."
-    );
-
-    // Testing CreateFromFile with an unknown built-in config name using URI syntax.
-    OCIO_CHECK_THROW_WHAT(
-        OCIO::Config::CreateFromFile("ocio://I-do-not-exist"),
-        OCIO::Exception,
-        "Could not find 'I-do-not-exist' in the built-in configurations."
-    );
-
-    {
-        // Testing CreateFromEnv with an unknown built-in config.
-
-        OCIO::EnvironmentVariableGuard guard("OCIO", "ocio://thedefault");
-
-        OCIO_CHECK_THROW_WHAT(
-            OCIO::Config::CreateFromEnv(),
-            OCIO::Exception,
-            "Could not find 'thedefault' in the built-in configurations."
-        );
-    }
-}
-
->>>>>>> 454b502c
 OCIO_ADD_TEST(Config, create_from_archive)
 {
     {
