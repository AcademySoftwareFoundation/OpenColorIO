// SPDX-License-Identifier: BSD-3-Clause
// Copyright Contributors to the OpenColorIO Project.


#include <sys/stat.h>

#include "Config.cpp"
#include "utils/StringUtils.h"

#include <pystring/pystring.h>
#include "testutils/UnitTest.h"
#include "UnitTestLogUtils.h"
#include "UnitTestUtils.h"
#include "utils/StringUtils.h"


namespace OCIO = OCIO_NAMESPACE;


#if 0
OCIO_ADD_TEST(Config, test_searchpath_filesystem)
{

    OCIO::EnvMap env = OCIO::GetEnvMap();
    std::string OCIO_TEST_AREA("$OCIO_TEST_AREA");
    EnvExpand(&OCIO_TEST_AREA, &env);

    OCIO::ConfigRcPtr config = OCIO::Config::Create();

    // basic get/set/expand
    config->setSearchPath("."
                          ":$OCIO_TEST1"
                          ":/$OCIO_JOB/${OCIO_SEQ}/$OCIO_SHOT/ocio");

    OCIO_CHECK_ASSERT(strcmp(config->getSearchPath(),
        ".:$OCIO_TEST1:/$OCIO_JOB/${OCIO_SEQ}/$OCIO_SHOT/ocio") == 0);
    OCIO_CHECK_ASSERT(strcmp(config->getSearchPath(true),
        ".:foobar:/meatballs/cheesecake/mb-cc-001/ocio") == 0);

    // find some files
    config->setSearchPath(".."
                          ":$OCIO_TEST1"
                          ":${OCIO_TEST_AREA}/test_search/one"
                          ":$OCIO_TEST_AREA/test_search/two");

    // setup for search test
    std::string base_dir("$OCIO_TEST_AREA/test_search/");
    EnvExpand(&base_dir, &env);
    mkdir(base_dir.c_str(), 0777);

    std::string one_dir("$OCIO_TEST_AREA/test_search/one/");
    EnvExpand(&one_dir, &env);
    mkdir(one_dir.c_str(), 0777);

    std::string two_dir("$OCIO_TEST_AREA/test_search/two/");
    EnvExpand(&two_dir, &env);
    mkdir(two_dir.c_str(), 0777);

    std::string lut1(one_dir+"somelut1.lut");
    std::ofstream somelut1(lut1.c_str());
    somelut1.close();

    std::string lut2(two_dir+"somelut2.lut");
    std::ofstream somelut2(lut2.c_str());
    somelut2.close();

    std::string lut3(two_dir+"somelut3.lut");
    std::ofstream somelut3(lut3.c_str());
    somelut3.close();

    std::string lutdotdot(OCIO_TEST_AREA+"/lutdotdot.lut");
    std::ofstream somelutdotdot(lutdotdot.c_str());
    somelutdotdot.close();

    // basic search test
    OCIO_CHECK_ASSERT(strcmp(config->findFile("somelut1.lut"),
        lut1.c_str()) == 0);
    OCIO_CHECK_ASSERT(strcmp(config->findFile("somelut2.lut"),
        lut2.c_str()) == 0);
    OCIO_CHECK_ASSERT(strcmp(config->findFile("somelut3.lut"),
        lut3.c_str()) == 0);
    OCIO_CHECK_ASSERT(strcmp(config->findFile("lutdotdot.lut"),
        lutdotdot.c_str()) == 0);

}
#endif

OCIO_ADD_TEST(Config, internal_raw_profile)
{
    std::istringstream is;
    is.str(OCIO::INTERNAL_RAW_PROFILE);

    OCIO_CHECK_NO_THROW(OCIO::Config::CreateFromStream(is));
}

OCIO_ADD_TEST(Config, create_raw_config)
{
    OCIO::ConstConfigRcPtr config;
    OCIO_CHECK_NO_THROW(config = OCIO::Config::CreateRaw());
    OCIO_CHECK_NO_THROW(config->validate());
    OCIO_CHECK_EQUAL(config->getNumColorSpaces(), 1);
    OCIO_CHECK_EQUAL(std::string(config->getColorSpaceNameByIndex(0)), std::string("raw"));

    OCIO::ConstProcessorRcPtr proc;
    OCIO_CHECK_NO_THROW(proc = config->getProcessor("raw", "raw"));
    OCIO_CHECK_NO_THROW(proc->getDefaultCPUProcessor());

    OCIO_CHECK_THROW_WHAT(config->getProcessor("not_found", "raw"), OCIO::Exception,
                          "Could not find source color space");
    OCIO_CHECK_THROW_WHAT(config->getProcessor("raw", "not_found"), OCIO::Exception,
                          "Could not find destination color space");
}

OCIO_ADD_TEST(Config, simple_config)
{

    constexpr char SIMPLE_PROFILE[] =
        "ocio_profile_version: 1\n"
        "resource_path: luts\n"
        "strictparsing: false\n"
        "luma: [0.2126, 0.7152, 0.0722]\n"
        "roles:\n"
        "  default: raw\n"
        "  scene_linear: lnh\n"
        "displays:\n"
        "  sRGB:\n"
        "  - !<View> {name: Film1D, colorspace: loads_of_transforms}\n"
        "  - !<View> {name: Ln, colorspace: lnh}\n"
        "  - !<View> {name: Raw, colorspace: raw}\n"
        "colorspaces:\n"
        "  - !<ColorSpace>\n"
        "      name: raw\n"
        "      family: raw\n"
        "      equalitygroup: \n"
        "      bitdepth: 32f\n"
        "      description: |\n"
        "        A raw color space. Conversions to and from this space are no-ops.\n"
        "      isdata: true\n"
        "      allocation: uniform\n"
        "  - !<ColorSpace>\n"
        "      name: lnh\n"
        "      family: ln\n"
        "      equalitygroup: \n"
        "      bitdepth: 16f\n"
        "      description: |\n"
        "        The show reference space. This is a sensor referred linear\n"
        "        representation of the scene with primaries that correspond to\n"
        "        scanned film. 0.18 in this space corresponds to a properly\n"
        "        exposed 18% grey card.\n"
        "      isdata: false\n"
        "      allocation: lg2\n"
        "  - !<ColorSpace>\n"
        "      name: loads_of_transforms\n"
        "      family: vd8\n"
        "      equalitygroup: \n"
        "      bitdepth: 8ui\n"
        "      description: 'how many transforms can we use?'\n"
        "      isdata: false\n"
        "      allocation: uniform\n"
        "      to_reference: !<GroupTransform>\n"
        "        direction: forward\n"
        "        children:\n"
        "          - !<FileTransform>\n"
        "            src: diffusemult.spimtx\n"
        "            interpolation: unknown\n"
        "          - !<ColorSpaceTransform>\n"
        "            src: raw\n"
        "            dst: lnh\n"
        "          - !<ExponentTransform>\n"
        "            value: [2.2, 2.2, 2.2, 1]\n"
        "          - !<MatrixTransform>\n"
        "            matrix: [1, 0, 0, 0, 0, 1, 0, 0, 0, 0, 1, 0, 0, 0, 0, 1]\n"
        "            offset: [0, 0, 0, 0]\n"
        "          - !<CDLTransform>\n"
        "            slope: [1, 1, 1]\n"
        "            offset: [0, 0, 0]\n"
        "            power: [1, 1, 1]\n"
        "            saturation: 1\n"
        "\n";

    std::istringstream is;
    is.str(SIMPLE_PROFILE);
    OCIO::ConstConfigRcPtr config;
    OCIO_CHECK_NO_THROW(config = OCIO::Config::CreateFromStream(is));
    OCIO_CHECK_NO_THROW(config->validate());
}

OCIO_ADD_TEST(Config, colorspace_duplicate)
{

    constexpr char SIMPLE_PROFILE[] =
        "ocio_profile_version: 2\n"
        "search_path: luts\n"
        "roles:\n"
        "  default: raw\n"
        "file_rules:\n"
        "  - !<Rule> {name: Default, colorspace: default}\n"
        "displays:\n"
        "  Disp1:\n"
        "    - !<View> {name: View1, colorspace: raw}\n"
        "active_displays: []\n"
        "active_views: []\n"
        "colorspaces:\n"
        "  - !<ColorSpace>\n"
        "    name: raw_duplicated\n"
        "    name: raw\n"
        "\n";

    std::istringstream is;
    is.str(SIMPLE_PROFILE);
    OCIO::ConstConfigRcPtr config;
    OCIO_CHECK_THROW_WHAT(OCIO::Config::CreateFromStream(is), OCIO::Exception,
                          "Key-value pair with key 'name' specified more than once. ");
}

OCIO_ADD_TEST(Config, cdltransform_duplicate)
{

    constexpr char SIMPLE_PROFILE[] =
        "ocio_profile_version: 2\n"
        "search_path: luts\n"
        "roles:\n"
        "  default: raw\n"
        "file_rules:\n"
        "  - !<Rule> {name: Default, colorspace: default}\n"
        "displays:\n"
        "  Disp1:\n"
        "    - !<View> {name: View1, colorspace: raw}\n"
        "active_displays: []\n"
        "active_views: []\n"
        "colorspaces:\n"
        "  - !<ColorSpace>\n"
        "    name: raw\n"
        "    to_reference: !<CDLTransform> {slope: [1, 2, 1], slope: [1, 2, 1]}\n"
        "\n";

    std::istringstream is;
    is.str(SIMPLE_PROFILE);
    OCIO::ConstConfigRcPtr config;
    OCIO_CHECK_THROW_WHAT(OCIO::Config::CreateFromStream(is), OCIO::Exception,
                          "Key-value pair with key 'slope' specified more than once. ");
}

OCIO_ADD_TEST(Config, searchpath_duplicate)
{

    constexpr char SIMPLE_PROFILE[] =
        "ocio_profile_version: 2\n"
        "search_path: luts\n"
        "search_path: luts-dir\n"
        "roles:\n"
        "  default: raw\n"
        "file_rules:\n"
        "  - !<Rule> {name: Default, colorspace: default}\n"
        "displays:\n"
        "  Disp1:\n"
        "    - !<View> {name: View1, colorspace: raw}\n"
        "active_displays: []\n"
        "active_views: []\n"
        "colorspaces:\n"
        "  - !<ColorSpace>\n"
        "    name: raw\n"
        "\n";

    std::istringstream is;
    is.str(SIMPLE_PROFILE);
    OCIO::ConstConfigRcPtr config;
    OCIO_CHECK_THROW_WHAT(OCIO::Config::CreateFromStream(is), OCIO::Exception,
                          "Key-value pair with key 'search_path' specified more than once. ");
}

OCIO_ADD_TEST(Config, roles)
{

    std::string SIMPLE_PROFILE =
    "ocio_profile_version: 1\n"
    "strictparsing: false\n"
    "roles:\n"
    "  compositing_log: lgh\n"
    "  default: raw\n"
    "  scene_linear: lnh\n"
    "colorspaces:\n"
    "  - !<ColorSpace>\n"
    "      name: raw\n"
    "  - !<ColorSpace>\n"
    "      name: lnh\n"
    "  - !<ColorSpace>\n"
    "      name: lgh\n"
    "\n";

    std::istringstream is;
    is.str(SIMPLE_PROFILE);
    OCIO::ConstConfigRcPtr config;
    OCIO_CHECK_NO_THROW(config = OCIO::Config::CreateFromStream(is));

    OCIO_CHECK_EQUAL(config->getNumRoles(), 3);

    OCIO_CHECK_ASSERT(config->hasRole("compositing_log"));
    OCIO_CHECK_ASSERT(!config->hasRole("cheese"));
    OCIO_CHECK_ASSERT(!config->hasRole(""));

    OCIO_CHECK_EQUAL(std::string(config->getRoleName(2)), "scene_linear");
    OCIO_CHECK_EQUAL(std::string(config->getRoleColorSpace(2)), "lnh");

    OCIO_CHECK_EQUAL(std::string(config->getRoleName(0)), "compositing_log");
    OCIO_CHECK_EQUAL(std::string(config->getRoleColorSpace(0)), "lgh");

    OCIO_CHECK_EQUAL(std::string(config->getRoleName(1)), "default");

    OCIO_CHECK_EQUAL(std::string(config->getRoleName(10)), "");
    OCIO_CHECK_EQUAL(std::string(config->getRoleColorSpace(10)), "");

    OCIO_CHECK_EQUAL(std::string(config->getRoleName(-4)), "");
    OCIO_CHECK_EQUAL(std::string(config->getRoleColorSpace(-4)), "");
}

OCIO_ADD_TEST(Config, serialize_group_transform)
{
    // The unit test validates that a group transform is correctly serialized.

    OCIO::ConfigRcPtr config = OCIO::Config::Create();
    {
        OCIO::ColorSpaceRcPtr cs = OCIO::ColorSpace::Create();
        cs->setName("testing");
        cs->setFamily("test");
        OCIO::GroupTransformRcPtr groupTransform = OCIO::GroupTransform::Create();
        // Default and unknown interpolation are not saved.
        OCIO::FileTransformRcPtr transform1 = OCIO::FileTransform::Create();
        groupTransform->appendTransform(transform1);
        OCIO::FileTransformRcPtr transform2 = OCIO::FileTransform::Create();
        transform2->setInterpolation(OCIO::INTERP_UNKNOWN);
        groupTransform->appendTransform(transform2);
        OCIO::FileTransformRcPtr transform3 = OCIO::FileTransform::Create();
        transform3->setInterpolation(OCIO::INTERP_BEST);
        groupTransform->appendTransform(transform3);
        OCIO::FileTransformRcPtr transform4 = OCIO::FileTransform::Create();
        transform4->setInterpolation(OCIO::INTERP_NEAREST);
        groupTransform->appendTransform(transform4);
        OCIO::FileTransformRcPtr transform5 = OCIO::FileTransform::Create();
        transform5->setInterpolation(OCIO::INTERP_CUBIC);
        groupTransform->appendTransform(transform5);
        OCIO_CHECK_NO_THROW(cs->setTransform(groupTransform, OCIO::COLORSPACE_DIR_FROM_REFERENCE));
        config->addColorSpace(cs);
        config->setRole( OCIO::ROLE_DEFAULT, cs->getName() );
        config->setRole(OCIO::ROLE_COMPOSITING_LOG, cs->getName());
    }
    {
        OCIO::ColorSpaceRcPtr cs = OCIO::ColorSpace::Create();
        cs->setName("testing2");
        cs->setFamily("test");
        OCIO::ExponentTransformRcPtr transform1 = OCIO::ExponentTransform::Create();
        OCIO::GroupTransformRcPtr groupTransform = OCIO::GroupTransform::Create();
        groupTransform->appendTransform(transform1);
        OCIO_CHECK_NO_THROW(cs->setTransform(groupTransform, OCIO::COLORSPACE_DIR_TO_REFERENCE));
        config->addColorSpace(cs);
        // Replace the role.
        config->setRole( OCIO::ROLE_COMPOSITING_LOG, cs->getName() );
    }

    std::ostringstream os;
    config->serialize(os);

    std::string PROFILE_OUT =
    "ocio_profile_version: 2\n"
    "\n"
    "environment:\n"
    "  {}\n"
    "search_path: \"\"\n"
    "strictparsing: true\n"
    "luma: [0.2126, 0.7152, 0.0722]\n"
    "\n"
    "roles:\n"
    "  compositing_log: testing2\n"
    "  default: testing\n"
    "\n"
    "file_rules:\n"
    "  - !<Rule> {name: Default, colorspace: default}\n"
    "\n"
    "displays:\n"
    "  {}\n"
    "\n"
    "active_displays: []\n"
    "active_views: []\n"
    "\n"
    "colorspaces:\n"
    "  - !<ColorSpace>\n"
    "    name: testing\n"
    "    family: test\n"
    "    equalitygroup: \"\"\n"
    "    bitdepth: unknown\n"
    "    isdata: false\n"
    "    allocation: uniform\n"
    "    from_reference: !<GroupTransform>\n"
    "      children:\n"
    "        - !<FileTransform> {src: \"\"}\n"
    "        - !<FileTransform> {src: \"\", interpolation: unknown}\n"
    "        - !<FileTransform> {src: \"\", interpolation: best}\n"
    "        - !<FileTransform> {src: \"\", interpolation: nearest}\n"
    "        - !<FileTransform> {src: \"\", interpolation: cubic}\n"
    "\n"
    "  - !<ColorSpace>\n"
    "    name: testing2\n"
    "    family: test\n"
    "    equalitygroup: \"\"\n"
    "    bitdepth: unknown\n"
    "    isdata: false\n"
    "    allocation: uniform\n"
    "    to_reference: !<GroupTransform>\n"
    "      children:\n"
    "        - !<ExponentTransform> {value: 1}\n";

    const StringUtils::StringVec osvec          = StringUtils::SplitByLines(os.str());
    const StringUtils::StringVec PROFILE_OUTvec = StringUtils::SplitByLines(PROFILE_OUT);

    OCIO_CHECK_EQUAL(osvec.size(), PROFILE_OUTvec.size());
    for (unsigned int i = 0; i < PROFILE_OUTvec.size(); ++i)
    {
        OCIO_CHECK_EQUAL(osvec[i], PROFILE_OUTvec[i]);
    }
}

OCIO_ADD_TEST(Config, serialize_searchpath)
{
    {
        OCIO::ConfigRcPtr config = OCIO::Config::Create();
        {
            OCIO::ColorSpaceRcPtr cs = OCIO::ColorSpace::Create();
            cs->setName("default");
            cs->setIsData(true);
            config->addColorSpace(cs);
        }

        std::ostringstream os;
        config->serialize(os);

        std::string PROFILE_OUT =
            "ocio_profile_version: 2\n"
            "\n"
            "environment:\n"
            "  {}\n"
            "search_path: \"\"\n"
            "strictparsing: true\n"
            "luma: [0.2126, 0.7152, 0.0722]\n"
            "\n"
            "roles:\n"
            "  {}\n"
            "\n"
            "file_rules:\n"
            "  - !<Rule> {name: Default, colorspace: default}\n"
            "\n"
            "displays:\n"
            "  {}\n"
            "\n"
            "active_displays: []\n"
            "active_views: []\n"
            "\n"
            "colorspaces:\n"
            "  - !<ColorSpace>\n"
            "    name: default\n"
            "    family: \"\"\n"
            "    equalitygroup: \"\"\n"
            "    bitdepth: unknown\n"
            "    isdata: true\n"
            "    allocation: uniform\n";

        const StringUtils::StringVec osvec          = StringUtils::SplitByLines(os.str());
        const StringUtils::StringVec PROFILE_OUTvec = StringUtils::SplitByLines(PROFILE_OUT);

        OCIO_CHECK_EQUAL(osvec.size(), PROFILE_OUTvec.size());
        for (unsigned int i = 0; i < PROFILE_OUTvec.size(); ++i)
            OCIO_CHECK_EQUAL(osvec[i], PROFILE_OUTvec[i]);
    }

    {
        OCIO::ConfigRcPtr config = OCIO::Config::Create();
        config->setMajorVersion(OCIO::FirstSupportedMajorVersion);
        config->setMinorVersion(0);

        std::string searchPath("a:b:c");
        config->setSearchPath(searchPath.c_str());

        std::ostringstream os;
        config->serialize(os);

        StringUtils::StringVec osvec = StringUtils::SplitByLines(os.str());

        // V1 saves search_path as a single string.
        const std::string expected1{ "search_path: a:b:c" };
        OCIO_CHECK_EQUAL(osvec[2], expected1);

        // V2 saves search_path as separate strings.
        config->setMajorVersion(2);
        os.clear();
        os.str("");
        config->serialize(os);

        osvec = StringUtils::SplitByLines(os.str());

        const std::string expected2[] = { "search_path:", "  - a", "  - b", "  - c" };
        OCIO_CHECK_EQUAL(osvec[4], expected2[0]);
        OCIO_CHECK_EQUAL(osvec[5], expected2[1]);
        OCIO_CHECK_EQUAL(osvec[6], expected2[2]);
        OCIO_CHECK_EQUAL(osvec[7], expected2[3]);

        std::istringstream is;
        is.str(os.str());
        OCIO::ConstConfigRcPtr configRead;
        OCIO_CHECK_NO_THROW(configRead = OCIO::Config::CreateFromStream(is));

        OCIO_CHECK_EQUAL(configRead->getNumSearchPaths(), 3);
        OCIO_CHECK_EQUAL(std::string(configRead->getSearchPath()), searchPath);
        OCIO_CHECK_EQUAL(std::string(configRead->getSearchPath(0)), std::string("a"));
        OCIO_CHECK_EQUAL(std::string(configRead->getSearchPath(1)), std::string("b"));
        OCIO_CHECK_EQUAL(std::string(configRead->getSearchPath(2)), std::string("c"));

        os.clear();
        os.str("");
        config->clearSearchPaths();
        const std::string sp0{ "a path with a - in it/" };
        const std::string sp1{ "/absolute/linux/path" };
        const std::string sp2{ "C:\\absolute\\windows\\path" };
        const std::string sp3{ "!<path> using /yaml/symbols" };
        config->addSearchPath(sp0.c_str());
        config->addSearchPath(sp1.c_str());
        config->addSearchPath(sp2.c_str());
        config->addSearchPath(sp3.c_str());
        config->serialize(os);

        osvec = StringUtils::SplitByLines(os.str());

        const std::string expected3[] = { "search_path:",
                                          "  - a path with a - in it/",
                                          "  - /absolute/linux/path",
                                          "  - C:\\absolute\\windows\\path",
                                          "  - \"!<path> using /yaml/symbols\"" };
        OCIO_CHECK_EQUAL(osvec[4], expected3[0]);
        OCIO_CHECK_EQUAL(osvec[5], expected3[1]);
        OCIO_CHECK_EQUAL(osvec[6], expected3[2]);
        OCIO_CHECK_EQUAL(osvec[7], expected3[3]);
        OCIO_CHECK_EQUAL(osvec[8], expected3[4]);

        is.clear();
        is.str(os.str());
        OCIO_CHECK_NO_THROW(configRead = OCIO::Config::CreateFromStream(is));

        OCIO_CHECK_EQUAL(configRead->getNumSearchPaths(), 4);
        OCIO_CHECK_EQUAL(std::string(configRead->getSearchPath(0)), sp0);
        OCIO_CHECK_EQUAL(std::string(configRead->getSearchPath(1)), sp1);
        OCIO_CHECK_EQUAL(std::string(configRead->getSearchPath(2)), sp2);
        OCIO_CHECK_EQUAL(std::string(configRead->getSearchPath(3)), sp3);
    }
}

OCIO_ADD_TEST(Config, validation)
{
    {
    std::string SIMPLE_PROFILE =
    "ocio_profile_version: 1\n"
    "colorspaces:\n"
    "  - !<ColorSpace>\n"
    "      name: raw\n"
    "  - !<ColorSpace>\n"
    "      name: raw\n"
    "strictparsing: false\n"
    "roles:\n"
    "  default: raw\n"
    "displays:\n"
    "  sRGB:\n"
    "  - !<View> {name: Raw, colorspace: raw}\n"
    "\n";

    std::istringstream is;
    is.str(SIMPLE_PROFILE);
    OCIO_CHECK_THROW_WHAT(OCIO::Config::CreateFromStream(is), OCIO::Exception,
                          "Colorspace with name 'raw' already defined");
    }

    {
    std::string SIMPLE_PROFILE =
    "ocio_profile_version: 1\n"
    "colorspaces:\n"
    "  - !<ColorSpace>\n"
    "      name: raw\n"
    "strictparsing: false\n"
    "roles:\n"
    "  default: raw\n"
    "displays:\n"
    "  sRGB:\n"
    "  - !<View> {name: Raw, colorspace: raw}\n"
    "\n";

    std::istringstream is;
    is.str(SIMPLE_PROFILE);
    OCIO::ConstConfigRcPtr config;
    OCIO_CHECK_NO_THROW(config = OCIO::Config::CreateFromStream(is));

    OCIO_CHECK_NO_THROW(config->validate());
    }
}


OCIO_ADD_TEST(Config, context_variable_v1)
{
    std::string SIMPLE_PROFILE =
    "ocio_profile_version: 1\n"
    "environment:\n"
    "  SHOW: super\n"
    "  SHOT: test\n"
    "  SEQ: foo\n"
    "  test: bar${cheese}\n"
    "  cheese: chedder\n"
    "colorspaces:\n"
    "  - !<ColorSpace>\n"
    "      name: raw\n"
    "strictparsing: false\n"
    "roles:\n"
    "  default: raw\n"
    "displays:\n"
    "  sRGB:\n"
    "  - !<View> {name: Raw, colorspace: raw}\n"
    "\n";

    std::string SIMPLE_PROFILE2 =
    "ocio_profile_version: 1\n"
    "colorspaces:\n"
    "  - !<ColorSpace>\n"
    "      name: raw\n"
    "strictparsing: false\n"
    "roles:\n"
    "  default: raw\n"
    "displays:\n"
    "  sRGB:\n"
    "  - !<View> {name: Raw, colorspace: raw}\n"
    "\n";

    struct Guard
    {
        Guard()
        {
            OCIO::Platform::Setenv("SHOW", "bar");
            OCIO::Platform::Setenv("TASK", "lighting");
        }
        ~Guard()
        {
            OCIO::Platform::Unsetenv("SHOW");
            OCIO::Platform::Unsetenv("TASK");
        }
    } guard;

    std::istringstream is;
    is.str(SIMPLE_PROFILE);
    OCIO::ConstConfigRcPtr config;
    OCIO_CHECK_NO_THROW(config = OCIO::Config::CreateFromStream(is));
    OCIO_CHECK_NO_THROW(config->validate());
    OCIO_CHECK_EQUAL(config->getNumEnvironmentVars(), 5);

    OCIO::ContextRcPtr usedContextVars = OCIO::Context::Create();

    // Test context variable resolution.

    OCIO_CHECK_EQUAL(0, strcmp(config->getCurrentContext()->resolveStringVar("test${test}", 
                                                                             usedContextVars),
                               "testbarchedder"));
    OCIO_CHECK_EQUAL(2, usedContextVars->getNumStringVars());
    OCIO_CHECK_EQUAL(0, strcmp(usedContextVars->getStringVarNameByIndex(0), "cheese"));
    OCIO_CHECK_EQUAL(0, strcmp(usedContextVars->getStringVarByIndex(0), "chedder"));
    OCIO_CHECK_EQUAL(0, strcmp(usedContextVars->getStringVarNameByIndex(1), "test"));
    OCIO_CHECK_EQUAL(0, strcmp(usedContextVars->getStringVarByIndex(1), "bar${cheese}"));

    usedContextVars->clearStringVars();
    OCIO_CHECK_EQUAL(0, strcmp(config->getCurrentContext()->resolveStringVar("${SHOW}", 
                                                                             usedContextVars),
                               "bar"));
    OCIO_CHECK_EQUAL(1, usedContextVars->getNumStringVars());
    OCIO_CHECK_EQUAL(0, strcmp(usedContextVars->getStringVarNameByIndex(0), "SHOW"));
    OCIO_CHECK_EQUAL(0, strcmp(usedContextVars->getStringVarByIndex(0), "bar"));
    // Even if an environment variable overrides $SHOW, its default value is still "super".
    OCIO_CHECK_ASSERT(strcmp(config->getEnvironmentVarDefault("SHOW"), "super") == 0);

    // Test default context variables.

    OCIO::ConfigRcPtr edit = config->createEditableCopy();
    OCIO_CHECK_EQUAL(edit->getNumEnvironmentVars(), 5);
    edit->clearEnvironmentVars();
    OCIO_CHECK_EQUAL(edit->getNumEnvironmentVars(), 0);

    edit->addEnvironmentVar("testing", "dupvar");
    OCIO_CHECK_EQUAL(edit->getNumEnvironmentVars(), 1);
    edit->addEnvironmentVar("testing", "dupvar"); // No duplications.
    OCIO_CHECK_EQUAL(edit->getNumEnvironmentVars(), 1);
    edit->addEnvironmentVar("foobar", "testing");
    OCIO_CHECK_EQUAL(edit->getNumEnvironmentVars(), 2);
    edit->addEnvironmentVar("blank", "");
    OCIO_CHECK_EQUAL(edit->getNumEnvironmentVars(), 3);
    edit->addEnvironmentVar("dontadd", nullptr);
    OCIO_CHECK_EQUAL(edit->getNumEnvironmentVars(), 3);
    edit->addEnvironmentVar("foobar", nullptr); // Remove an entry.
    OCIO_CHECK_EQUAL(edit->getNumEnvironmentVars(), 2);
    edit->clearEnvironmentVars();
    OCIO_CHECK_EQUAL(edit->getNumEnvironmentVars(), 0);

    OCIO_CHECK_EQUAL(edit->getEnvironmentMode(), OCIO::ENV_ENVIRONMENT_LOAD_PREDEFINED);
    OCIO_CHECK_NO_THROW(edit->setEnvironmentMode(OCIO::ENV_ENVIRONMENT_LOAD_ALL));
    OCIO_CHECK_EQUAL(edit->getEnvironmentMode(), OCIO::ENV_ENVIRONMENT_LOAD_ALL);

    // Test the second config i.e. not in predefined mode.

    // As a debug message is expected, trap & check its content.
    OCIO::LogGuard log;

    is.str(SIMPLE_PROFILE2);
    OCIO::ConstConfigRcPtr noenv;
    OCIO_CHECK_NO_THROW(noenv = OCIO::Config::CreateFromStream(is));
    OCIO_CHECK_NO_THROW(noenv->validate());
    OCIO_CHECK_EQUAL(noenv->getEnvironmentMode(), OCIO::ENV_ENVIRONMENT_LOAD_ALL);
    // In all mode, use all system env. variables as potential context variables.
    OCIO_CHECK_ASSERT(strcmp(noenv->getCurrentContext()->resolveStringVar("${TASK}"),
        "lighting") == 0);

    OCIO_CHECK_EQUAL(log.output(), 
                     "[OpenColorIO Debug]: This .ocio config has no environment section defined."
                     " The default behaviour is to load all environment variables (0), which reduces"
                     " the efficiency of OCIO's caching. Consider predefining the environment"
                     " variables used.\n");
}

OCIO_ADD_TEST(Config, context_variable_faulty_cases)
{
    // Check that all transforms using color space names correctly support the context variable
    // validation.

    static constexpr char CONFIG[] = 
        "ocio_profile_version: 2\n"
        "\n"
        "search_path: luts\n"
        "\n"
        "environment:\n"
        "  DST1: cs2\n"
        "  DST2: cs2\n"
        "  DST3: cs2\n"
        "\n"
        "roles:\n"
        "  default: cs1\n"
        "\n"
        "view_transforms:\n"
        "  - !<ViewTransform>\n"
        "    name: vt1\n"
        "    from_reference: !<ColorSpaceTransform> {src: cs1, dst: $DST3}\n"
        "\n"
        "displays:\n"
        "  disp1:\n"
        "    - !<View> {name: view1, view_transform: vt1, display_colorspace: dcs1}\n"
        "    - !<View> {name: view2, colorspace: cs3, looks: look1}\n"
        "\n"
        "looks:\n"
        "  - !<Look>\n"
        "    name: look1\n"
        "    process_space: cs2\n"
        "    transform: !<ColorSpaceTransform> {src: cs1, dst: $DST1}\n"
        "\n"
        "colorspaces:\n"
        "  - !<ColorSpace>\n"
        "    name: cs1\n"
        "\n"
        "  - !<ColorSpace>\n"
        "    name: cs2\n"
        "    from_reference: !<MatrixTransform> {offset: [0.11, 0.12, 0.13, 0]}\n"
        "\n"
        "  - !<ColorSpace>\n"
        "    name: cs3\n"
        "    from_reference: !<ColorSpaceTransform> {src: cs1, dst: $DST2}\n"
        "\n"
        "display_colorspaces:\n"
        "  - !<ColorSpace>\n"
        "    name: dcs1\n"
        "    allocation: uniform\n"
        "    from_display_reference: !<CDLTransform> {slope: [1, 2, 1]}\n";


    std::istringstream iss;
    iss.str(CONFIG);

    OCIO::ConfigRcPtr cfg;
    OCIO_CHECK_NO_THROW(cfg = OCIO::Config::CreateFromStream(iss)->createEditableCopy());
    OCIO_CHECK_NO_THROW(cfg->validate());
    OCIO_CHECK_NO_THROW(cfg->getProcessor("cs1", "disp1", "view1", OCIO::TRANSFORM_DIR_FORWARD));

    {
        // Remove environment variable DST3.

        OCIO_CHECK_NO_THROW(cfg->addEnvironmentVar("DST3", nullptr)); 
        OCIO_CHECK_EQUAL(cfg->getNumEnvironmentVars(), 2);

        OCIO_CHECK_THROW_WHAT(cfg->validate(),
                              OCIO::Exception,
                              "references a color space '$DST3' using an unknown context variable");

        OCIO_CHECK_THROW_WHAT(cfg->getProcessor("cs1", "disp1", "view1", OCIO::TRANSFORM_DIR_FORWARD),
                              OCIO::Exception,
                              "destination color space '$DST3' could not be found");
    }

    {
        OCIO_CHECK_NO_THROW(cfg->addEnvironmentVar("DST2", nullptr)); 
        OCIO_CHECK_EQUAL(cfg->getNumEnvironmentVars(), 1);

        OCIO_CHECK_THROW_WHAT(cfg->validate(),
                              OCIO::Exception,
                              "references a color space '$DST2' using an unknown context variable");

        OCIO_CHECK_THROW_WHAT(cfg->getProcessor("cs1", "disp1", "view2", OCIO::TRANSFORM_DIR_FORWARD),
                              OCIO::Exception,
                              "destination color space '$DST2' could not be found");
    }

    {
        OCIO_CHECK_NO_THROW(cfg->addEnvironmentVar("DST2", "cs1")); 
        OCIO_CHECK_NO_THROW(cfg->addEnvironmentVar("DST1", nullptr)); 
        OCIO_CHECK_EQUAL(cfg->getNumEnvironmentVars(), 1);

        OCIO_CHECK_THROW_WHAT(cfg->validate(),
                              OCIO::Exception,
                              "references a color space '$DST1' using an unknown context variable");

        OCIO_CHECK_THROW_WHAT(cfg->getProcessor("cs1", "disp1", "view2", OCIO::TRANSFORM_DIR_FORWARD),
                              OCIO::Exception,
                              "destination color space '$DST1' could not be found");
    }
}

OCIO_ADD_TEST(Config, context_variable)
{
    // Test the context "predefined" mode (this is where the config contains the "environment"
    // section).

    static constexpr char CONFIG[] = 
        "ocio_profile_version: 2\n"
        "\n"
        "environment:\n"
        "  VAR1: $VAR1\n"     // No default value so the env. variable must exist.
        "  VAR2: var2\n"      // Default value if env. variable does not exist.
        "  VAR3: env3\n"      // Same as above.
        "  VAR4: env4$VAR1\n" // Same as above and built from another envvar.
        "  VAR5: env5$VAR2\n" // Same as above and built from another envvar.
        "  VAR6: env6$VAR3\n" // Same as above and built from another envvar.
        "search_path: luts\n"
        "strictparsing: true\n"
        "luma: [0.2126, 0.7152, 0.0722]\n"
        "\n"
        "roles:\n"
        "  default: cs1\n"
        "\n"
        "file_rules:\n"
        "  - !<Rule> {name: Default, colorspace: default}\n"
        "\n"
        "displays:\n"
        "  disp1:\n"
        "    - !<View> {name: view1, colorspace: cs1}\n"
        "\n"
        "active_displays: []\n"
        "active_views: []\n"
        "\n"
        "colorspaces:\n"
        "  - !<ColorSpace>\n"
        "    name: cs1\n"
        "    family: \"\"\n"
        "    equalitygroup: \"\"\n"
        "    bitdepth: unknown\n"
        "    isdata: false\n"
        "    allocation: uniform\n";

    std::istringstream iss;
    iss.str(CONFIG);
    
    struct Guard
    {
        Guard()
        {
            OCIO::Platform::Setenv("VAR1", "env1");
            OCIO::Platform::Setenv("VAR2", "env2");
        }
        ~Guard()
        {
            OCIO::Platform::Unsetenv("VAR1");
            OCIO::Platform::Unsetenv("VAR2");
        }
    } guard;

    OCIO::ConstConfigRcPtr config;
    OCIO_CHECK_NO_THROW(config = OCIO::Config::CreateFromStream(iss));
    OCIO_CHECK_NO_THROW(config->validate());
    OCIO_CHECK_EQUAL(config->getEnvironmentMode(), OCIO::ENV_ENVIRONMENT_LOAD_PREDEFINED);
 
    OCIO_CHECK_EQUAL(std::string("env1"), config->getCurrentContext()->resolveStringVar("$VAR1"));
    OCIO_CHECK_EQUAL(std::string("env2"), config->getCurrentContext()->resolveStringVar("$VAR2"));
    OCIO_CHECK_EQUAL(std::string("env3"), config->getCurrentContext()->resolveStringVar("$VAR3"));

    OCIO_CHECK_EQUAL(std::string("env4env1"), config->getCurrentContext()->resolveStringVar("$VAR4"));
    OCIO_CHECK_EQUAL(std::string("env5env2"), config->getCurrentContext()->resolveStringVar("$VAR5"));
    OCIO_CHECK_EQUAL(std::string("env6env3"), config->getCurrentContext()->resolveStringVar("$VAR6"));

    std::ostringstream oss;
    OCIO_CHECK_NO_THROW(oss << *config.get());
    OCIO_CHECK_EQUAL(oss.str(), iss.str());

    // VAR2 reverts to its default value.

    OCIO::Platform::Unsetenv("VAR2");
    iss.str(CONFIG);
    OCIO_CHECK_NO_THROW(config = OCIO::Config::CreateFromStream(iss));
    OCIO_CHECK_NO_THROW(config->validate());

    // Test a faulty case i.e. the env. variable VAR1 is now missing.

    OCIO::Platform::Unsetenv("VAR1");
    iss.str(CONFIG);
    OCIO_CHECK_NO_THROW(config = OCIO::Config::CreateFromStream(iss));
    OCIO_CHECK_THROW_WHAT(config->validate(),
                          OCIO::Exception,
                          "Unresolved context variable 'VAR1 = $VAR1'.");
}

OCIO_ADD_TEST(Config, context_variable_with_sanity_check)
{
    // Add some extra tests for the environment section. If declared, the context is then
    // in the predefined mode so it must be self-contained i.e. contains all needed context
    // variables. It also means that sanity check must throw if at least one context variable
    // used in the config, is missing.

    static constexpr char CONFIG[] = 
        "ocio_profile_version: 2\n"
        "\n"
        "search_path: luts\n"
        "\n"
        "environment: {CS2: lut1d_green.ctf}\n"
        "\n"
        "roles:\n"
        "  default: cs1\n"
        "\n"
        "displays:\n"
        "  disp1:\n"
        "    - !<View> {name: view1, colorspace: cs2}\n"
        "\n"
        "\n"
        "colorspaces:\n"
        "  - !<ColorSpace>\n"
        "    name: cs1\n"
        "\n"
        "  - !<ColorSpace>\n"
        "    name: cs2\n"
        "    from_reference: !<FileTransform> {src: $CS2}\n";

    std::istringstream iss;
    iss.str(CONFIG);

    OCIO::ConstConfigRcPtr config;
    OCIO_CHECK_NO_THROW(config = OCIO::Config::CreateFromStream(iss));
    OCIO_CHECK_NO_THROW(config->validate());

    // Set the right search_path. Note that the ctf files used below already exist on that path.
    OCIO::ConfigRcPtr cfg = config->createEditableCopy();
    OCIO_CHECK_NO_THROW(cfg->clearSearchPaths());
    OCIO_CHECK_NO_THROW(cfg->addSearchPath(OCIO::GetTestFilesDir().c_str()));

    OCIO_CHECK_NO_THROW(cfg->getProcessor("cs1", "disp1", "view1", OCIO::TRANSFORM_DIR_FORWARD));

    // Having an 'environment' section in a config means to only keep the listed context
    // variables. The context is then in the predefined mode i.e. ENV_ENVIRONMENT_LOAD_PREDEFINED.

    OCIO_CHECK_EQUAL(cfg->getNumEnvironmentVars(), 1);
    OCIO_CHECK_EQUAL(cfg->getCurrentContext()->getNumStringVars(), 1);
    OCIO_CHECK_EQUAL(cfg->getCurrentContext()->getEnvironmentMode(),
                     OCIO::ENV_ENVIRONMENT_LOAD_PREDEFINED);

    {
        OCIO_CHECK_NO_THROW(cfg->addEnvironmentVar("CS2", "lut1d_green.ctf")); 
        OCIO_CHECK_EQUAL(cfg->getNumEnvironmentVars(), 1);
        OCIO_CHECK_NO_THROW(cfg->validate());
    }

    {
        OCIO_CHECK_NO_THROW(cfg->addEnvironmentVar("CS2", "exposure_contrast_log.ctf")); 
        OCIO_CHECK_EQUAL(cfg->getNumEnvironmentVars(), 1);
        OCIO_CHECK_NO_THROW(cfg->validate());
    }

    {
        // $TOTO is added but not used.
        // Even if that's useless it does not break anything.

        OCIO_CHECK_NO_THROW(cfg->addEnvironmentVar("TOTO", "exposure_contrast_log.ctf")); 
        OCIO_CHECK_EQUAL(cfg->getNumEnvironmentVars(), 2);
        OCIO_CHECK_NO_THROW(cfg->validate());
    }

    {
        // Update $CS2 to use $TOTO. That's still a self-contained context because
        // $TOTO exists. 
        OCIO_CHECK_NO_THROW(cfg->addEnvironmentVar("CS2", "$TOTO")); 
        OCIO_CHECK_EQUAL(cfg->getNumEnvironmentVars(), 2);
        OCIO_CHECK_NO_THROW(cfg->validate());

        // Note that the default value of the context variable is unresolved.
        OCIO_CHECK_EQUAL(std::string(cfg->getEnvironmentVarDefault("CS2")), std::string("$TOTO"));
    }

    {
        // Remove $TOTO from the context. That's a faulty case because $CS2 is still used
        // but resolved using $TOTO so, the environment is not self-contained. Sanity check
        // must throw in that case.
        OCIO_CHECK_NO_THROW(cfg->addEnvironmentVar("TOTO", nullptr)); 
        OCIO_CHECK_EQUAL(cfg->getNumEnvironmentVars(), 1);

        OCIO_CHECK_THROW_WHAT(cfg->validate(),
                              OCIO::Exception,
                              "Unresolved context variable 'CS2 = $TOTO'.");
        OCIO_CHECK_THROW_WHAT(cfg->getProcessor("cs1", "disp1", "view1", OCIO::TRANSFORM_DIR_FORWARD),
                              OCIO::Exception,
                              "The specified file reference '$CS2' could not be located");
    }

    {
        // Remove $CS2 from the context. That's a faulty case because $CS2 is used so,
        // the environment is not self-contained.
        OCIO_CHECK_NO_THROW(cfg->addEnvironmentVar("CS2", nullptr)); 
        OCIO_CHECK_EQUAL(cfg->getNumEnvironmentVars(), 0);

        OCIO_CHECK_THROW_WHAT(cfg->validate(),
                              OCIO::Exception,
                              "The file Transform source cannot be resolved: '$CS2'.");
        OCIO_CHECK_THROW_WHAT(cfg->getProcessor("cs1", "disp1", "view1", OCIO::TRANSFORM_DIR_FORWARD),
                              OCIO::Exception,
                              "The specified file reference '$CS2' could not be located");
    }
    
    {
        OCIO_CHECK_NO_THROW(cfg->addEnvironmentVar("CS2", "lut1d_green.ctf")); 

        // Several faulty cases for the 'search_path'.

        OCIO_CHECK_NO_THROW(cfg->clearSearchPaths());
        OCIO_CHECK_NO_THROW(cfg->setSearchPath(nullptr));
        OCIO_CHECK_THROW_WHAT(cfg->validate(),
                              OCIO::Exception,
                              "The search_path is empty");

        OCIO_CHECK_NO_THROW(cfg->clearSearchPaths());
        OCIO_CHECK_NO_THROW(cfg->setSearchPath(""));
        OCIO_CHECK_THROW_WHAT(cfg->validate(),
                              OCIO::Exception,
                              "The search_path is empty");

        OCIO_CHECK_NO_THROW(cfg->clearSearchPaths());
        OCIO_CHECK_NO_THROW(cfg->setSearchPath("$MYPATH"));
        OCIO_CHECK_THROW_WHAT(cfg->validate(),
                              OCIO::Exception,
                              "The search_path '$MYPATH' cannot be resolved.");

        // Note that search_path is mandatory only when at least one file transform is present
        // in the config.

        OCIO_CHECK_NO_THROW(cfg->clearSearchPaths());
        OCIO_CHECK_NO_THROW(cfg->setSearchPath(nullptr));
        OCIO_CHECK_NO_THROW(cfg->addDisplayView("disp1", "view1", "cs1", "")); 
        OCIO_CHECK_NO_THROW(cfg->removeColorSpace("cs2")); 
        OCIO_CHECK_NO_THROW(cfg->validate());
    }
}

OCIO_ADD_TEST(Config, colorspacename_with_reserved_token)
{
    // Using context variable tokens (i.e. $ and %) in color space names is forbidden.

    static constexpr char CONFIG[] = 
        "ocio_profile_version: 2\n"
        "\n"
        "search_path: luts\n"
        "\n"
        "roles:\n"
        "  default: cs1\n"
        "\n"
        "displays:\n"
        "  disp1:\n"
        "    - !<View> {name: view1, colorspace: cs1}\n"
        "\n"
        "colorspaces:\n"
        "  - !<ColorSpace>\n"
        "    name: cs1\n"
        "\n"
        "  - !<ColorSpace>\n"
        "    name: cs1$VAR\n";

    std::istringstream iss;
    iss.str(CONFIG);

    OCIO::ConstConfigRcPtr config;
    OCIO_CHECK_NO_THROW(config = OCIO::Config::CreateFromStream(iss));
    OCIO_CHECK_THROW_WHAT(config->validate(),
                          OCIO::Exception,
                          "A color space name 'cs1$VAR' cannot contain a context variable"
                          " reserved token i.e. % or $.");
}

OCIO_ADD_TEST(Config, context_variable_with_colorspacename)
{
    // Test some faulty context variable use cases.

    // Note: In predefined mode, the environment section must be self-contain and complete.
    // It means that all context variables must be present in the config i.e. in the environment
    // section.

    static constexpr char CONFIG[] = 
        "ocio_profile_version: 2\n"
        "\n"
        "environment: {ENV1: file.clf}\n"
        "\n"
        "search_path: luts\n"
        "\n"
        "roles:\n"
        "  default: cs1\n"
        "  reference: cs1\n"
        "\n"
        "displays:\n"
        "  disp1:\n"
        "    - !<View> {name: view1, colorspace: cs2}\n"
        "\n"
        "colorspaces:\n"
        "  - !<ColorSpace>\n"
        "    name: cs1\n"
        "\n"
        "  - !<ColorSpace>\n"
        "    name: cs2\n";

    {
        // Add a new context variable not defined in the environment section.  The context does not
        // contain a value for this variable.

        std::string configStr 
            = std::string(CONFIG)
            + "    from_reference: !<FileTransform> {src: $VAR3}\n";

        std::istringstream iss;
        iss.str(configStr);

        OCIO::ConfigRcPtr cfg;
        OCIO_CHECK_NO_THROW(cfg = OCIO::Config::CreateFromStream(iss)->createEditableCopy());
        OCIO_CHECK_THROW_WHAT(cfg->validate(),
                              OCIO::Exception,
                              "The file Transform source cannot be resolved: '$VAR3'.");

        // Set $VAR3 and check again.

        OCIO_CHECK_NO_THROW(cfg->addEnvironmentVar("VAR3", "cs1"));
        OCIO_CHECK_NO_THROW(cfg->validate());
    }

    {
        std::string configStr 
            = std::string(CONFIG)
            + "    from_reference: !<ColorSpaceTransform> {src: $VAR3, dst: cs1}\n";

        std::istringstream iss;
        iss.str(configStr);

        OCIO::ConfigRcPtr cfg;
        OCIO_CHECK_NO_THROW(cfg = OCIO::Config::CreateFromStream(iss)->createEditableCopy());
        OCIO_CHECK_THROW_WHAT(cfg->validate(),
                              OCIO::Exception,
                              "This config references a color space '$VAR3' using"
                              " an unknown context variable.");

        // Set $VAR3 and check again.

        // Set a valid color space name.
        OCIO_CHECK_NO_THROW(cfg->addEnvironmentVar("VAR3", "cs1"));
        OCIO_CHECK_NO_THROW(cfg->validate());

        // Set a valid role name.
        OCIO_CHECK_NO_THROW(cfg->addEnvironmentVar("VAR3", "reference"));
        OCIO_CHECK_NO_THROW(cfg->validate());

        // Set an invalid color space name.
        OCIO_CHECK_NO_THROW(cfg->addEnvironmentVar("VAR3", "cs1234"));
        OCIO_CHECK_THROW_WHAT(cfg->validate(),
                              OCIO::Exception,
                              "This config references a color space, 'cs1234', "
                              "which is not defined.");

        // Set an invalid color space name.
        OCIO_CHECK_NO_THROW(cfg->addEnvironmentVar("VAR3", "reference1234"));
        OCIO_CHECK_THROW_WHAT(cfg->validate(),
                              OCIO::Exception,
                              "This config references a color space, 'reference1234', "
                              "which is not defined.");

        // Remove the context variable.
        OCIO_CHECK_NO_THROW(cfg->addEnvironmentVar("VAR3", nullptr));
        OCIO_CHECK_THROW_WHAT(cfg->validate(),
                              OCIO::Exception,
                              "This config references a color space '$VAR3' using"
                              " an unknown context variable.");
    }

    // Repeat the test using Config::getProcessor() with a non-default context.

    {
        std::string configStr 
            = std::string(CONFIG)
            + "    from_reference: !<ColorSpaceTransform> {src: $VAR3, dst: cs1}\n";

        std::istringstream iss;
        iss.str(configStr);

        OCIO::ConfigRcPtr cfg;
        OCIO_CHECK_NO_THROW(cfg = OCIO::Config::CreateFromStream(iss)->createEditableCopy());

        OCIO_CHECK_THROW_WHAT(cfg->getProcessor("cs1", "cs2"),
                              OCIO::Exception,
                              "source color space '$VAR3' could not be found.");

        OCIO::ContextRcPtr ctx;
        OCIO_CHECK_NO_THROW(ctx = cfg->getCurrentContext()->createEditableCopy());
        OCIO_CHECK_THROW_WHAT(cfg->getProcessor(ctx, "cs1", "cs2"),
                              OCIO::Exception,
                              "source color space '$VAR3' could not be found.");

        OCIO_CHECK_NO_THROW(ctx->setStringVar("VAR3", "cs1"));
        OCIO_CHECK_NO_THROW(cfg->getProcessor(ctx, "cs1", "cs2"));

        OCIO_CHECK_NO_THROW(ctx->setStringVar("VAR3", "reference"));
        OCIO_CHECK_NO_THROW(cfg->getProcessor(ctx, "cs1", "cs2"));

        OCIO_CHECK_NO_THROW(ctx->setStringVar("VAR3", ""));
        OCIO_CHECK_THROW_WHAT(cfg->getProcessor(ctx, "cs1", "cs2"),
                              OCIO::Exception,
                              "source color space '$VAR3' could not be found.");
    }
}

OCIO_ADD_TEST(Config, context_variable_with_role)
{
    // Test that a role cannot point to a context variable.

    static constexpr char CONFIG[] = 
        "ocio_profile_version: 2\n"
        "\n"
        "environment: {ENV1: cs1}\n"
        "\n"
        "search_path: luts\n"
        "\n"
        "roles:\n"
        "  default: cs1\n"
        "  reference: $ENV1\n"
        "\n"
        "displays:\n"
        "  disp1:\n"
        "    - !<View> {name: view1, colorspace: cs2}\n"
        "\n"
        "colorspaces:\n"
        "  - !<ColorSpace>\n"
        "    name: cs1\n"
        "\n"
        "  - !<ColorSpace>\n"
        "    name: cs2\n"
        "    from_reference: !<CDLTransform> {offset: [0.1, 0.1, 0.1]}\n"
        "\n"
        "  - !<ColorSpace>\n"
        "    name: cs3\n"
        "    from_reference: !<ColorSpaceTransform> {src: reference, dst: cs2}\n";
            
    {
        std::istringstream iss;
        iss.str(CONFIG);

        OCIO::ConfigRcPtr cfg;
        OCIO_CHECK_NO_THROW(cfg = OCIO::Config::CreateFromStream(iss)->createEditableCopy());

        // The internal cache serializes the config throwing an exception because the role
        // color space does not exist so disable the internal cache.
        cfg->setProcessorCacheFlags(OCIO::PROCESSOR_CACHE_OFF);

        OCIO_CHECK_THROW_WHAT(cfg->validate(), OCIO::Exception,
                              "The role 'reference' refers to a color space, '$ENV1', which is not defined.");

        OCIO_CHECK_THROW_WHAT(cfg->getProcessor("cs1", "cs3"), OCIO::Exception,
                              "source color space 'reference' could not be found.");
    }
}

OCIO_ADD_TEST(Config, context_variable_with_display_view)
{
    // Test that a (display, view) pair cannot point to a context variable.

    static constexpr char CONFIG[] = 
        "ocio_profile_version: 2\n"
        "\n"
        "environment: {ENV1: cs2}\n"
        "\n"
        "search_path: luts\n"
        "\n"
        "roles:\n"
        "  default: cs1\n"
        "  reference: cs1\n"
        "\n"
        "displays:\n"
        "  disp1:\n"
        "    - !<View> {name: view1, colorspace: $ENV1}\n"
        "\n"
        "colorspaces:\n"
        "  - !<ColorSpace>\n"
        "    name: cs1\n"
        "\n"
        "  - !<ColorSpace>\n"
        "    name: cs2\n"
        "    from_reference: !<CDLTransform> {offset: [0.1, 0.1, 0.1]}\n";

    {
        std::istringstream iss;
        iss.str(CONFIG);

        OCIO::ConstConfigRcPtr config;
        OCIO_CHECK_NO_THROW(config = OCIO::Config::CreateFromStream(iss));

        OCIO_CHECK_THROW_WHAT(config->validate(),
                              OCIO::Exception,
                              "Display 'disp1' has a view 'view1' that refers to a color space, '$ENV1',"
                              " which is not defined.");

        OCIO_CHECK_THROW_WHAT(config->getProcessor("cs1", "disp1", "view1", OCIO::TRANSFORM_DIR_FORWARD),
                              OCIO::Exception,
                              "DisplayViewTransform error. Cannot find display color space, '$ENV1'.");
    }
}

OCIO_ADD_TEST(Config, context_variable_with_search_path)
{
    // Test a search_path pointing to a context variable.

    static const std::string CONFIG = 
        "ocio_profile_version: 2\n"
        "\n"
        "environment: {ENV1: " + OCIO::GetTestFilesDir() + "}\n"
        "\n"
        "search_path: $ENV1\n"
        "\n"
        "roles:\n"
        "  default: cs1\n"
        "  reference: cs1\n"
        "\n"
        "displays:\n"
        "  disp1:\n"
        "    - !<View> {name: view1, colorspace: cs2}\n"
        "\n"
        "colorspaces:\n"
        "  - !<ColorSpace>\n"
        "    name: cs1\n"
        "\n"
        "  - !<ColorSpace>\n"
        "    name: cs2\n"
        "    from_reference: !<FileTransform> {src: lut1d_green.ctf}\n";

    std::istringstream iss;
    iss.str(CONFIG);

    OCIO::ConfigRcPtr cfg;
    OCIO_CHECK_NO_THROW(cfg = OCIO::Config::CreateFromStream(iss)->createEditableCopy());
    OCIO_CHECK_NO_THROW(cfg->validate());
    OCIO_CHECK_NO_THROW(cfg->getProcessor("cs1", "cs2"));

    /// Remove the context variable.
    OCIO_CHECK_NO_THROW(cfg->addEnvironmentVar("ENV1", nullptr));

    OCIO_CHECK_THROW_WHAT(cfg->validate(), OCIO::Exception,
                          "The search_path '$ENV1' cannot be resolved.");

    OCIO_CHECK_THROW_WHAT(cfg->getProcessor("cs1", "cs2"), OCIO::Exception,
                          "The specified file reference 'lut1d_green.ctf' could not be located. ");
}

OCIO_ADD_TEST(Config, role_without_colorspace)
{
    OCIO::ConfigRcPtr config = OCIO::Config::Create()->createEditableCopy();
    config->setRole("reference", "UnknownColorSpace");

    std::ostringstream os;
    OCIO_CHECK_THROW_WHAT(config->serialize(os), OCIO::Exception,
                          "Colorspace associated to the role 'reference', does not exist");
}

OCIO_ADD_TEST(Config, env_colorspace_name)
{
    // Guard to automatically unset the env. variable.
    struct Guard
    {
        Guard() = default;
        ~Guard()
        {
            OCIO::Platform::Unsetenv("OCIO_TEST");
        }
    } guard;

    const std::string MY_OCIO_CONFIG =
        "ocio_profile_version: 1\n"
        "\n"
        "search_path: luts\n"
        "strictparsing: true\n"
        "luma: [0.2126, 0.7152, 0.0722]\n"
        "\n"
        "roles:\n"
        "  compositing_log: lgh\n"
        "  default: raw\n"
        "  scene_linear: lnh\n"
        "\n"
        "displays:\n"
        "  sRGB:\n"
        "    - !<View> {name: Raw, colorspace: raw}\n"
        "\n"
        "active_displays: []\n"
        "active_views: []\n"
        "\n"
        "colorspaces:\n"
        "  - !<ColorSpace>\n"
        "    name: raw\n"
        "    family: \"\"\n"
        "    equalitygroup: \"\"\n"
        "    bitdepth: unknown\n"
        "    isdata: false\n"
        "    allocation: uniform\n"
        "\n"
        "  - !<ColorSpace>\n"
        "    name: lnh\n"
        "    family: \"\"\n"
        "    equalitygroup: \"\"\n"
        "    bitdepth: unknown\n"
        "    isdata: false\n"
        "    allocation: uniform\n"
        "\n"
        "  - !<ColorSpace>\n"
        "    name: lgh\n"
        "    family: \"\"\n"
        "    equalitygroup: \"\"\n"
        "    bitdepth: unknown\n"
        "    isdata: false\n"
        "    allocation: uniform\n"
        "    allocationvars: [-0.125, 1.125]\n";


    {
        // Test when the env. variable is missing

        const std::string 
            myConfigStr = MY_OCIO_CONFIG
                + "    from_reference: !<ColorSpaceTransform> {src: raw, dst: $MISSING_ENV}\n";

        std::istringstream is;
        is.str(myConfigStr);

        OCIO::ConstConfigRcPtr config;
        OCIO_CHECK_NO_THROW(config = OCIO::Config::CreateFromStream(is));
        OCIO_CHECK_THROW_WHAT(config->validate(), OCIO::Exception,
                              "This config references a color space '$MISSING_ENV' "
                              "using an unknown context variable");
        OCIO_CHECK_THROW_WHAT(config->getProcessor("raw", "lgh"), OCIO::Exception,
                              "BuildColorSpaceOps failed: destination color space '$MISSING_ENV' "
                              "could not be found");
    }

    {
        // Test when the env. variable exists but its content is wrong
        OCIO::Platform::Setenv("OCIO_TEST", "FaultyColorSpaceName");

        const std::string 
            myConfigStr = MY_OCIO_CONFIG
                + "    from_reference: !<ColorSpaceTransform> {src: raw, dst: $OCIO_TEST}\n";

        std::istringstream is;
        is.str(myConfigStr);

        OCIO::ConstConfigRcPtr config;
        OCIO_CHECK_NO_THROW(config = OCIO::Config::CreateFromStream(is));
        OCIO_CHECK_THROW_WHAT(config->validate(), OCIO::Exception,
                              "color space, 'FaultyColorSpaceName', which is not defined");
        OCIO_CHECK_THROW_WHAT(config->getProcessor("raw", "lgh"), OCIO::Exception,
                              "BuildColorSpaceOps failed: destination color space '$OCIO_TEST' "
                              "could not be found");
    }

    {
        // Test when the env. variable exists and its content is right
        OCIO::Platform::Setenv("OCIO_TEST", "lnh");

        const std::string 
            myConfigStr = MY_OCIO_CONFIG
                + "    from_reference: !<ColorSpaceTransform> {src: raw, dst: $OCIO_TEST}\n";

        std::istringstream is;
        is.str(myConfigStr);

        OCIO::ConstConfigRcPtr config;
        OCIO_CHECK_NO_THROW(config = OCIO::Config::CreateFromStream(is));
        OCIO_CHECK_NO_THROW(config->validate());
        OCIO_CHECK_NO_THROW(config->getProcessor("raw", "lgh"));
    }

    {
        // Check that the serialization preserves the env. variable
        OCIO::Platform::Setenv("OCIO_TEST", "lnh");

        const std::string
            myConfigStr = MY_OCIO_CONFIG
                + "    from_reference: !<ColorSpaceTransform> {src: raw, dst: $OCIO_TEST}\n";

        std::istringstream is;
        is.str(myConfigStr);

        OCIO::ConstConfigRcPtr config;
        OCIO_CHECK_NO_THROW(config = OCIO::Config::CreateFromStream(is));
        OCIO_CHECK_NO_THROW(config->validate());

        std::stringstream ss;
        OCIO_CHECK_NO_THROW(ss << *config.get());
        OCIO_CHECK_EQUAL(ss.str(), myConfigStr);
    }
}

OCIO_ADD_TEST(Config, version)
{
    const std::string SIMPLE_PROFILE =
        "ocio_profile_version: 2\n"
        "environment:\n"
        "  {}\n"
        "colorspaces:\n"
        "  - !<ColorSpace>\n"
        "      name: raw\n"
        "strictparsing: false\n"
        "roles:\n"
        "  default: raw\n"
        "displays:\n"
        "  sRGB:\n"
        "  - !<View> {name: Raw, colorspace: raw}\n"
        "\n";

    std::istringstream is;
    is.str(SIMPLE_PROFILE);
    OCIO::ConfigRcPtr config;
    OCIO_CHECK_NO_THROW(config = OCIO::Config::CreateFromStream(is)->createEditableCopy());

    OCIO_CHECK_NO_THROW(config->validate());

    OCIO_CHECK_NO_THROW(config->setMajorVersion(1));
    OCIO_CHECK_THROW_WHAT(config->setMajorVersion(20000), OCIO::Exception,
                          "version is 20000 where supported versions start at 1 and end at 2");

    {
        OCIO_CHECK_NO_THROW(config->setMinorVersion(2));
        OCIO_CHECK_NO_THROW(config->setMinorVersion(20));

        std::stringstream ss;
        ss << *config.get();   
        StringUtils::StartsWith(StringUtils::Lower(ss.str()), "ocio_profile_version: 2.20");
    }

    {
        OCIO_CHECK_NO_THROW(config->setMinorVersion(0));

        std::stringstream ss;
        OCIO_CHECK_NO_THROW(ss << *config.get());   
        StringUtils::StartsWith(StringUtils::Lower(ss.str()), "ocio_profile_version: 2");
    }

    {
        OCIO_CHECK_NO_THROW(config->setMinorVersion(1));

        std::stringstream ss;
        OCIO_CHECK_NO_THROW(ss << *config.get());   
        StringUtils::StartsWith(StringUtils::Lower(ss.str()), "ocio_profile_version: 1");
    }
}

OCIO_ADD_TEST(Config, version_faulty_1)
{
    const std::string SIMPLE_PROFILE =
        "ocio_profile_version: 2.0.1\n"
        "colorspaces:\n"
        "  - !<ColorSpace>\n"
        "      name: raw\n"
        "strictparsing: false\n"
        "roles:\n"
        "  default: raw\n"
        "displays:\n"
        "  sRGB:\n"
        "  - !<View> {name: Raw, colorspace: raw}\n"
        "\n";

    std::istringstream is;
    is.str(SIMPLE_PROFILE);
    OCIO::ConstConfigRcPtr config;
    OCIO_CHECK_THROW_WHAT(config = OCIO::Config::CreateFromStream(is), OCIO::Exception,
                          "does not appear to have a valid version 2.0.1");
}

namespace
{

const std::string PROFILE_V1 = 
    "ocio_profile_version: 1\n"
    "\n";

const std::string PROFILE_V2 =
    "ocio_profile_version: 2\n"
    "\n"
    "environment:\n"
    "  {}\n";

const std::string SIMPLE_PROFILE_A =
    "search_path: luts\n"
    "strictparsing: true\n"
    "luma: [0.2126, 0.7152, 0.0722]\n"
    "\n"
    "roles:\n"
    "  default: raw\n"
    "  scene_linear: lnh\n"
    "\n";

const std::string SIMPLE_PROFILE_DISPLAYS_LOOKS =
    "displays:\n"
    "  sRGB:\n"
    "    - !<View> {name: Raw, colorspace: raw}\n"
    "    - !<View> {name: Lnh, colorspace: lnh, looks: beauty}\n"
    "\n"
    "active_displays: []\n"
    "active_views: []\n"
    "\n"
    "looks:\n"
    "  - !<Look>\n"
    "    name: beauty\n"
    "    process_space: lnh\n"
    "    transform: !<CDLTransform> {slope: [1, 2, 1]}\n"
    "\n";

const std::string SIMPLE_PROFILE_CS =
    "\n"
    "colorspaces:\n"
    "  - !<ColorSpace>\n"
    "    name: raw\n"
    "    family: \"\"\n"
    "    equalitygroup: \"\"\n"
    "    bitdepth: unknown\n"
    "    isdata: false\n"
    "    allocation: uniform\n"
    "\n"
    "  - !<ColorSpace>\n"
    "    name: lnh\n"
    "    family: \"\"\n"
    "    equalitygroup: \"\"\n"
    "    bitdepth: unknown\n"
    "    isdata: false\n"
    "    allocation: uniform\n";

const std::string SIMPLE_PROFILE_B = SIMPLE_PROFILE_DISPLAYS_LOOKS + SIMPLE_PROFILE_CS;

const std::string DEFAULT_RULES =
    "file_rules:\n"
    "  - !<Rule> {name: Default, colorspace: default}\n"
    "\n";

const std::string PROFILE_V2_START = PROFILE_V2 + SIMPLE_PROFILE_A +
                                     DEFAULT_RULES + SIMPLE_PROFILE_B;
}

OCIO_ADD_TEST(Config, range_serialization)
{
    {
        const std::string strEnd =
            "    from_reference: !<RangeTransform> {min_in_value: 0, min_out_value: 0}\n";
        const std::string str = PROFILE_V2_START + strEnd;

        std::istringstream is;
        is.str(str);

        OCIO::ConstConfigRcPtr config;
        OCIO_CHECK_NO_THROW(config = OCIO::Config::CreateFromStream(is));
        OCIO_CHECK_NO_THROW(config->validate());

        std::stringstream ss;
        OCIO_CHECK_NO_THROW(ss << *config.get());
        OCIO_CHECK_EQUAL(ss.str(), str);
    }

    {
        const std::string strEnd =
            "    from_reference: !<RangeTransform> {min_in_value: 0, min_out_value: 0, "
            "direction: inverse}\n";
        const std::string str = PROFILE_V2_START + strEnd;

        std::istringstream is;
        is.str(str);

        OCIO::ConstConfigRcPtr config;
        OCIO_CHECK_NO_THROW(config = OCIO::Config::CreateFromStream(is));
        OCIO_CHECK_NO_THROW(config->validate());

        std::stringstream ss;
        OCIO_CHECK_NO_THROW(ss << *config.get());
        OCIO_CHECK_EQUAL(ss.str(), str);
    }

    {
        const std::string strEnd =
            "    from_reference: !<RangeTransform> {min_in_value: 0, min_out_value: 0, "
            "style: noClamp}\n";
        const std::string str = PROFILE_V2_START + strEnd;

        std::istringstream is;
        is.str(str);

        OCIO::ConstConfigRcPtr config;
        OCIO_CHECK_NO_THROW(config = OCIO::Config::CreateFromStream(is));
        OCIO_CHECK_THROW_WHAT(config->validate(), OCIO::Exception,
                              "non clamping range must have min and max values defined");
    }

    {
        const std::string strEnd =
            "    from_reference: !<RangeTransform> {min_in_value: 0, max_in_value: 1, "
            "min_out_value: 0, max_out_value: 1, style: noClamp, direction: inverse}\n";
        const std::string str = PROFILE_V2_START + strEnd;

        std::istringstream is;
        is.str(str);

        OCIO::ConstConfigRcPtr config;
        OCIO_CHECK_NO_THROW(config = OCIO::Config::CreateFromStream(is));
        OCIO_CHECK_NO_THROW(config->validate());

        std::stringstream ss;
        OCIO_CHECK_NO_THROW(ss << *config.get());
        OCIO_CHECK_EQUAL(ss.str(), str);
    }

    {
        // Test Range with clamp style (i.e. default one)
        const std::string strEnd =
            "    from_reference: !<RangeTransform> {min_in_value: -0.0109, "
            "max_in_value: 1.0505, min_out_value: 0.0009, max_out_value: 2.5001, "
            "direction: inverse}\n";
        const std::string str = PROFILE_V2_START + strEnd;

        std::istringstream is;
        is.str(str);

        OCIO::ConstConfigRcPtr config;
        OCIO_CHECK_NO_THROW(config = OCIO::Config::CreateFromStream(is));
        OCIO_CHECK_NO_THROW(config->validate());

        std::stringstream ss;
        OCIO_CHECK_NO_THROW(ss << *config.get());
        OCIO_CHECK_EQUAL(ss.str(), str);
    }

    {
        // Test Range with clamp style
        const std::string in_strEnd =
            "    from_reference: !<RangeTransform> {min_in_value: -0.0109, "
            "max_in_value: 1.0505, min_out_value: 0.0009, max_out_value: 2.5001, "
            "style: Clamp, direction: inverse}\n";
        const std::string in_str = PROFILE_V2_START + in_strEnd;

        std::istringstream is;
        is.str(in_str);

        OCIO::ConstConfigRcPtr config;
        OCIO_CHECK_NO_THROW(config = OCIO::Config::CreateFromStream(is));
        OCIO_CHECK_NO_THROW(config->validate());

        // Clamp style is not saved
        const std::string out_strEnd =
            "    from_reference: !<RangeTransform> {min_in_value: -0.0109, "
            "max_in_value: 1.0505, min_out_value: 0.0009, max_out_value: 2.5001, "
            "direction: inverse}\n";
        const std::string out_str = PROFILE_V2_START + out_strEnd;

        std::stringstream ss;
        OCIO_CHECK_NO_THROW(ss << *config.get());
        OCIO_CHECK_EQUAL(ss.str(), out_str);
    }

    {
        const std::string strEnd =
            "    from_reference: !<RangeTransform> "
            "{min_in_value: 0, max_out_value: 1}\n";
        const std::string str = PROFILE_V2_START + strEnd;

        std::istringstream is;
        is.str(str);
        OCIO::ConstConfigRcPtr config;
        OCIO_CHECK_NO_THROW(config = OCIO::Config::CreateFromStream(is));
        OCIO_CHECK_THROW_WHAT(config->validate(), 
                              OCIO::Exception, 
                              "must be both set or both missing");

        std::stringstream ss;
        OCIO_CHECK_NO_THROW(ss << *config.get());
        OCIO_CHECK_EQUAL(ss.str(), str);
    }

    {
        // max_in_value has an illegal second number.
        const std::string strEndFail =
            "    from_reference: !<RangeTransform> {min_in_value: -0.01, "
            "max_in_value: 1.05  10, min_out_value: 0.0009, max_out_value: 2.5}\n";
        const std::string strEnd =
            "    from_reference: !<RangeTransform> {min_in_value: -0.01, "
            "max_in_value: 1.05, min_out_value: 0.0009, max_out_value: 2.5}\n";

        const std::string str = PROFILE_V2 + SIMPLE_PROFILE_A + SIMPLE_PROFILE_B + strEndFail;
        const std::string strSaved = PROFILE_V2_START + strEnd;

        std::istringstream is;
        is.str(str);
        OCIO::ConstConfigRcPtr config;
        OCIO_CHECK_THROW_WHAT(OCIO::Config::CreateFromStream(is),
                              OCIO::Exception, "parsing double failed");

        is.str(strSaved);
        OCIO_CHECK_NO_THROW(config = OCIO::Config::CreateFromStream(is));
        OCIO_CHECK_NO_THROW(config->validate());

        // Re-serialize and test that it matches the expected text.
        std::stringstream ss;
        OCIO_CHECK_NO_THROW(ss << *config.get());
        OCIO_CHECK_EQUAL(ss.str(), strSaved);
    }

    {
        // max_in_value & max_out_value have no value, they will not be defined.
        const std::string strEnd =
            "    from_reference: !<RangeTransform> {min_in_value: -0.01, "
            "max_in_value: , min_out_value: -0.01, max_out_value: }\n";
        const std::string strEndSaved =
            "    from_reference: !<RangeTransform> {min_in_value: -0.01, "
            "min_out_value: -0.01}\n";
        const std::string str = PROFILE_V2 + SIMPLE_PROFILE_A + SIMPLE_PROFILE_B + strEnd;
        const std::string strSaved = PROFILE_V2_START + strEndSaved;

        std::istringstream is;
        is.str(str);
        OCIO::ConstConfigRcPtr config;
        OCIO_CHECK_NO_THROW(config = OCIO::Config::CreateFromStream(is));
        OCIO_CHECK_NO_THROW(config->validate());

        // Re-serialize and test that it matches the expected text.
        std::stringstream ss;
        OCIO_CHECK_NO_THROW(ss << *config.get());
        OCIO_CHECK_EQUAL(ss.str(), strSaved);
    }

    {
        const std::string strEnd =
            "    from_reference: !<RangeTransform> "
            "{min_in_value: 0.12345678901234, max_out_value: 1.23456789012345}\n";
        const std::string str = PROFILE_V2_START + strEnd;

        std::istringstream is;
        is.str(str);
        OCIO::ConstConfigRcPtr config;
        OCIO_CHECK_NO_THROW(config = OCIO::Config::CreateFromStream(is));
        OCIO_CHECK_THROW_WHAT(config->validate(),
            OCIO::Exception,
            "must be both set or both missing");

        std::stringstream ss;
        OCIO_CHECK_NO_THROW(ss << *config.get());
        OCIO_CHECK_EQUAL(ss.str(), str);
    }

    {
        const std::string strEnd =
            "    from_reference: !<RangeTransform> {min_in_value: -0.01, "
            "max_in_value: 1.05, min_out_value: 0.0009, max_out_value: 2.5}\n";
        const std::string str = PROFILE_V2_START + strEnd;

        std::istringstream is;
        is.str(str);
        OCIO::ConstConfigRcPtr config;
        OCIO_CHECK_NO_THROW(config = OCIO::Config::CreateFromStream(is));
        OCIO_CHECK_NO_THROW(config->validate());

        // Re-serialize and test that it matches the original text.
        std::stringstream ss;
        OCIO_CHECK_NO_THROW(ss << *config.get());
        OCIO_CHECK_EQUAL(ss.str(), str);
    }

    {
        const std::string strEnd =
            "    from_reference: !<RangeTransform> {min_out_value: 0.0009, "
            "max_out_value: 2.5}\n";
        const std::string str = PROFILE_V2_START + strEnd;

        std::istringstream is;
        is.str(str);
        OCIO::ConstConfigRcPtr config;
        OCIO_CHECK_NO_THROW(config = OCIO::Config::CreateFromStream(is));
        OCIO_CHECK_THROW_WHAT(config->validate(),
                              OCIO::Exception,
                              "must be both set or both missing");

        std::stringstream ss;
        OCIO_CHECK_NO_THROW(ss << *config.get());
        OCIO_CHECK_EQUAL(ss.str(), str);
    }

    {
        const std::string strEnd =
            "    from_reference: !<GroupTransform>\n"
            "      children:\n"
            "        - !<RangeTransform> {min_in_value: -0.01, max_in_value: 1.05, "
            "min_out_value: 0.0009, max_out_value: 2.5}\n"
            "        - !<RangeTransform> {min_out_value: 0.0009, max_out_value: 2.1}\n"
            "        - !<RangeTransform> {min_out_value: 0.1, max_out_value: 0.9}\n";
        const std::string str = PROFILE_V2_START + strEnd;

        std::istringstream is;
        is.str(str);
        OCIO::ConstConfigRcPtr config;
        OCIO_CHECK_NO_THROW(config = OCIO::Config::CreateFromStream(is));
        OCIO_CHECK_THROW_WHAT(config->validate(),
                              OCIO::Exception,
                              "must be both set or both missing");

        // Re-serialize and test that it matches the original text.
        std::stringstream ss;
        OCIO_CHECK_NO_THROW(ss << *config.get());
        OCIO_CHECK_EQUAL(ss.str(), str);
    }

    // Some faulty cases

    {
        const std::string strEnd =
            "    from_reference: !<GroupTransform>\n"
            "      children:\n"
            // missing { (and mInValue is wrong -> that's a warning)
            "        - !<RangeTransform> mInValue: -0.01, max_in_value: 1.05, "
            "min_out_value: 0.0009, max_out_value: 2.5}\n";
        const std::string str = PROFILE_V2_START + strEnd;

        std::istringstream is;
        is.str(str);
        OCIO_CHECK_THROW_WHAT(OCIO::Config::CreateFromStream(is),
                              OCIO::Exception,
                              "Loading the OCIO profile failed");
    }

    {
        const std::string strEnd =
            // The comma is missing after the min_in_value value.
            "    from_reference: !<RangeTransform> {min_in_value: -0.01 "
            "max_in_value: 1.05, min_out_value: 0.0009, max_out_value: 2.5}\n";
        const std::string str = PROFILE_V2_START + strEnd;

        std::istringstream is;
        is.str(str);
        OCIO_CHECK_THROW_WHAT(OCIO::Config::CreateFromStream(is),
                              OCIO::Exception,
                              "Loading the OCIO profile failed");
    }

    {
        const std::string strEnd =
            "    from_reference: !<RangeTransform> {min_in_value: -0.01, "
            // The comma is missing between the min_out_value value and
            // the max_out_value tag.
            "max_in_value: 1.05, min_out_value: 0.0009maxOutValue: 2.5}\n";
        const std::string str = PROFILE_V2_START + strEnd;

        std::istringstream is;
        is.str(str);
        OCIO_CHECK_THROW_WHAT(OCIO::Config::CreateFromStream(is),
                              OCIO::Exception,
                              "Loading the OCIO profile failed");
    }
}

OCIO_ADD_TEST(Config, exponent_serialization)  
{
    const std::string SIMPLE_PROFILE = SIMPLE_PROFILE_A + SIMPLE_PROFILE_B;
    {
        const std::string strEnd = 
            "    from_reference: !<ExponentTransform> " 
            "{value: [1.101, 1.202, 1.303, 1.404]}\n";  
        const std::string str = PROFILE_V1 + SIMPLE_PROFILE + strEnd;

        std::istringstream is;
        is.str(str);
        OCIO::ConstConfigRcPtr config;
        OCIO_CHECK_NO_THROW(config = OCIO::Config::CreateFromStream(is));
        OCIO_CHECK_NO_THROW(config->validate());

        std::stringstream ss;  
        OCIO_CHECK_NO_THROW(ss << *config.get());    
        OCIO_CHECK_EQUAL(ss.str(), str);    
    }

    {
        const std::string strEnd =
            "    from_reference: !<ExponentTransform> "
            "{value: 1.101}\n";
        const std::string str = PROFILE_V1 + SIMPLE_PROFILE + strEnd;

        std::istringstream is;
        is.str(str);
        OCIO::ConstConfigRcPtr config;
        OCIO_CHECK_NO_THROW(config = OCIO::Config::CreateFromStream(is));
        OCIO_CHECK_NO_THROW(config->validate());

        std::stringstream ss;
        OCIO_CHECK_NO_THROW(ss << *config.get());
        OCIO_CHECK_EQUAL(ss.str(), str);
    }

     {
        const std::string strEnd =  
            "    from_reference: !<ExponentTransform> " 
            "{value: [1.101, 1.202, 1.303, 1.404], direction: inverse}\n";  
        const std::string str = PROFILE_V1 + SIMPLE_PROFILE + strEnd;

        std::istringstream is;
        is.str(str); 
        OCIO::ConstConfigRcPtr config;
        OCIO_CHECK_NO_THROW(config = OCIO::Config::CreateFromStream(is));
        OCIO_CHECK_NO_THROW(config->validate());

        std::stringstream ss;  
        OCIO_CHECK_NO_THROW(ss << *config.get());    
        OCIO_CHECK_EQUAL(ss.str(), str);    
    }

     {
         const std::string strEnd =
             "    from_reference: !<ExponentTransform> "
             "{value: [1.101, 1.202, 1.303, 1.404], style: mirror, direction: inverse}\n";
         const std::string str = PROFILE_V2_START + strEnd;

         std::istringstream is;
         is.str(str);
         OCIO::ConstConfigRcPtr config;
         OCIO_CHECK_NO_THROW(config = OCIO::Config::CreateFromStream(is));
         OCIO_CHECK_NO_THROW(config->validate());

         std::stringstream ss;
         OCIO_CHECK_NO_THROW(ss << *config.get());
         OCIO_CHECK_EQUAL(ss.str(), str);
     }

     {
         const std::string strEnd =
             "    from_reference: !<ExponentTransform> "
             "{value: [1.101, 1.202, 1.303, 1.404], style: pass_thru, direction: inverse}\n";
         const std::string str = PROFILE_V2_START + strEnd;

         std::istringstream is;
         is.str(str);
         OCIO::ConstConfigRcPtr config;
         OCIO_CHECK_NO_THROW(config = OCIO::Config::CreateFromStream(is));
         OCIO_CHECK_NO_THROW(config->validate());

         std::stringstream ss;
         OCIO_CHECK_NO_THROW(ss << *config.get());
         OCIO_CHECK_EQUAL(ss.str(), str);
     }

    // Errors

    {
        // Some gamma values are missing.
        const std::string strEnd =
            "    from_reference: !<ExponentTransform> "
            "{value: [1.1, 1.2, 1.3]}\n";
        const std::string str = PROFILE_V1 + SIMPLE_PROFILE + strEnd;

        std::istringstream is;
        is.str(str);
        OCIO_CHECK_THROW_WHAT(OCIO::Config::CreateFromStream(is),
                              OCIO::Exception,
                              "'value' values must be 4 floats. Found '3'");
    }

    {
        // Wrong style.
        const std::string strEnd =
            "    from_reference: !<ExponentTransform> "
            "{value: [1.101, 1.202, 1.303, 1.404], style: wrong,}\n";
        const std::string str = PROFILE_V1 + SIMPLE_PROFILE + strEnd;

        std::istringstream is;
        is.str(str);
        OCIO_CHECK_THROW_WHAT(OCIO::Config::CreateFromStream(is),
                              OCIO::Exception,
                              "Unknown exponent style");
    }
}

OCIO_ADD_TEST(Config, exponent_with_linear_serialization)
{
    {
        const std::string strEnd =
            "    from_reference: !<ExponentWithLinearTransform> "
            "{gamma: [1.1, 1.2, 1.3, 1.4], offset: [0.101, 0.102, 0.103, 0.1]}\n";
        const std::string str = PROFILE_V2_START + strEnd;

        std::istringstream is;
        is.str(str);
        OCIO::ConstConfigRcPtr config;
        OCIO_CHECK_NO_THROW(config = OCIO::Config::CreateFromStream(is));
        OCIO_CHECK_NO_THROW(config->validate());

        std::stringstream ss;
        OCIO_CHECK_NO_THROW(ss << *config.get());
        OCIO_CHECK_EQUAL(ss.str(), str);
    }

    {
        const std::string strEnd =
            "    from_reference: !<ExponentWithLinearTransform> "
            "{gamma: [1.1, 1.2, 1.3, 1.4], offset: [0.101, 0.102, 0.103, 0.1], style: mirror}\n";
        const std::string str = PROFILE_V2_START + strEnd;

        std::istringstream is;
        is.str(str);
        OCIO::ConstConfigRcPtr config;
        OCIO_CHECK_NO_THROW(config = OCIO::Config::CreateFromStream(is));
        OCIO_CHECK_NO_THROW(config->validate());

        std::stringstream ss;
        OCIO_CHECK_NO_THROW(ss << *config.get());
        OCIO_CHECK_EQUAL(ss.str(), str);
    }

    {
        const std::string strEnd =
            "    from_reference: !<ExponentWithLinearTransform> "
            "{gamma: [1.1, 1.2, 1.3, 1.4], offset: [0.101, 0.102, 0.103, 0.1], "
            "direction: inverse}\n";
        const std::string str = PROFILE_V2_START + strEnd;

        std::istringstream is;
        is.str(str);
        OCIO::ConstConfigRcPtr config;
        OCIO_CHECK_NO_THROW(config = OCIO::Config::CreateFromStream(is));
        OCIO_CHECK_NO_THROW(config->validate());

        std::stringstream ss;
        OCIO_CHECK_NO_THROW(ss << *config.get());
        OCIO_CHECK_EQUAL(ss.str().size(), str.size());
        OCIO_CHECK_EQUAL(ss.str(), str);
    }

    {
        const std::string strEnd =
            "    from_reference: !<ExponentWithLinearTransform> "
            "{gamma: [1.1, 1.2, 1.3, 1.4], offset: [0.101, 0.102, 0.103, 0.1], style: mirror, "
            "direction: inverse}\n";
        const std::string str = PROFILE_V2_START + strEnd;

        std::istringstream is;
        is.str(str);
        OCIO::ConstConfigRcPtr config;
        OCIO_CHECK_NO_THROW(config = OCIO::Config::CreateFromStream(is));
        OCIO_CHECK_NO_THROW(config->validate());

        std::stringstream ss;
        OCIO_CHECK_NO_THROW(ss << *config.get());
        OCIO_CHECK_EQUAL(ss.str(), str);
    }

    {
        const std::string strEnd =
            "    from_reference: !<ExponentWithLinearTransform> "
            "{gamma: 1.1, offset: 0.101, "
            "direction: inverse}\n";
        const std::string str = PROFILE_V2_START + strEnd;

        std::istringstream is;
        is.str(str);
        OCIO::ConstConfigRcPtr config;
        OCIO_CHECK_NO_THROW(config = OCIO::Config::CreateFromStream(is));
        OCIO_CHECK_NO_THROW(config->validate());

        std::stringstream ss;
        OCIO_CHECK_NO_THROW(ss << *config.get());
        OCIO_CHECK_EQUAL(ss.str().size(), str.size());
        OCIO_CHECK_EQUAL(ss.str(), str);
    }

    // Errors

    {
        const std::string strEnd =
            "    from_reference: !<ExponentWithLinearTransform> {}\n";
        const std::string str = PROFILE_V2_START + strEnd;

        std::istringstream is;
        is.str(str);
        OCIO::ConstConfigRcPtr config;
        OCIO_CHECK_THROW_WHAT(config = OCIO::Config::CreateFromStream(is),
                              OCIO::Exception,
                              "ExponentWithLinear parse error, gamma and offset fields are missing");
    }

    {
        // Offset values are missing.
        const std::string strEnd =
            "    from_reference: !<ExponentWithLinearTransform> "
            "{gamma: [1.1, 1.2, 1.3, 1.4]}\n";
        const std::string str = PROFILE_V2_START + strEnd;

        std::istringstream is;
        is.str(str);
        OCIO::ConstConfigRcPtr config;
        OCIO_CHECK_THROW_WHAT(config = OCIO::Config::CreateFromStream(is),
                              OCIO::Exception,
                              "ExponentWithLinear parse error, offset field is missing");
    }

    {
        // Gamma values are missing.
        const std::string strEnd =
            "    from_reference: !<ExponentWithLinearTransform> "
            "{offset: [1.1, 1.2, 1.3, 1.4]}\n";
        const std::string str = PROFILE_V2_START + strEnd;

        std::istringstream is;
        is.str(str);
        OCIO::ConstConfigRcPtr config;
        OCIO_CHECK_THROW_WHAT(config = OCIO::Config::CreateFromStream(is),
                              OCIO::Exception,
                              "ExponentWithLinear parse error, gamma field is missing");
    }

    {
        // Some gamma values are missing.
        const std::string strEnd =
            "    from_reference: !<ExponentWithLinearTransform> "
            "{gamma: [1.1, 1.2, 1.3]}\n";
        const std::string str = PROFILE_V2_START + strEnd;

        std::istringstream is;
        is.str(str);
        OCIO::ConstConfigRcPtr config;
        OCIO_CHECK_THROW_WHAT(config = OCIO::Config::CreateFromStream(is),
                              OCIO::Exception,
                              "ExponentWithLinear parse error, gamma field must be 4 floats");
    }
    {
        // Some offset values are missing.
        const std::string strEnd =
            "    from_reference: !<ExponentWithLinearTransform> "
            "{gamma: [1.1, 1.2, 1.3, 1.4], offset: [0.101, 0.102]}\n";
        const std::string str = PROFILE_V2_START + strEnd;

        std::istringstream is;
        is.str(str);
        OCIO::ConstConfigRcPtr config;
        OCIO_CHECK_THROW_WHAT(config = OCIO::Config::CreateFromStream(is),
                              OCIO::Exception,
                              "ExponentWithLinear parse error, offset field must be 4 floats");
    }

    {
        const std::string strEnd =
            "    from_reference: !<ExponentWithLinearTransform> "
            "{gamma: [1.1, 1.2, 1.3, 1.4], offset: [0.101, 0.102, 0.103, 0.1], "
            "direction: inverse, style: pass_thru}\n";
        const std::string str = PROFILE_V2_START + strEnd;

        std::istringstream is;
        is.str(str);
        OCIO_CHECK_THROW_WHAT(OCIO::Config::CreateFromStream(is), OCIO::Exception,
                              "Pass thru negative extrapolation is not valid for MonCurve");
    }
}

OCIO_ADD_TEST(Config, exponent_vs_config_version)
{
    // The config i.e. SIMPLE_PROFILE is a version 2.

    std::istringstream is;
    OCIO::ConstConfigRcPtr config;
    OCIO::ConstProcessorRcPtr processor;

    // OCIO config file version == 1  and exponent == 1

    const std::string strEnd =
        "    from_reference: !<ExponentTransform> {value: [1, 1, 1, 1]}\n";
    const std::string str = PROFILE_V1 + SIMPLE_PROFILE_A + SIMPLE_PROFILE_B + strEnd;

    is.str(str);
    OCIO_CHECK_NO_THROW(config = OCIO::Config::CreateFromStream(is));
    OCIO_CHECK_NO_THROW(config->validate());

    OCIO_CHECK_NO_THROW(processor = config->getProcessor("raw", "lnh"));

    OCIO::ConstCPUProcessorRcPtr cpuProcessor;
    OCIO_CHECK_NO_THROW(cpuProcessor = processor->getDefaultCPUProcessor());

    float img1[4] = { -0.5f, 0.0f, 1.0f, 1.0f };
    OCIO_CHECK_NO_THROW(cpuProcessor->applyRGBA(img1));

    OCIO_CHECK_EQUAL(img1[0], -0.5f);
    OCIO_CHECK_EQUAL(img1[1],  0.0f);
    OCIO_CHECK_EQUAL(img1[2],  1.0f);
    OCIO_CHECK_EQUAL(img1[3],  1.0f);

    // OCIO config file version == 1  and exponent != 1

    const std::string strEnd2 =
        "    from_reference: !<ExponentTransform> {value: [2, 2, 2, 1]}\n";
    const std::string str2 = PROFILE_V1 + SIMPLE_PROFILE_A + SIMPLE_PROFILE_B + strEnd2;

    is.str(str2);
    OCIO_CHECK_NO_THROW(config = OCIO::Config::CreateFromStream(is));
    OCIO_CHECK_NO_THROW(config->validate());

    OCIO_CHECK_NO_THROW(processor = config->getProcessor("raw", "lnh"));
    OCIO_CHECK_NO_THROW(cpuProcessor = processor->getDefaultCPUProcessor());

    float img2[4] = { -0.5f, 0.0f, 1.0f, 1.0f };
    OCIO_CHECK_NO_THROW(cpuProcessor->applyRGBA(img2));

    OCIO_CHECK_EQUAL(img2[0],  0.0f);
    OCIO_CHECK_EQUAL(img2[1],  0.0f);
    OCIO_CHECK_EQUAL(img2[2],  1.0f);
    OCIO_CHECK_EQUAL(img2[3],  1.0f);

    // OCIO config file version > 1  and exponent == 1

    std::string str3 = PROFILE_V2_START + strEnd;
    is.str(str3);
    OCIO_CHECK_NO_THROW(config = OCIO::Config::CreateFromStream(is));
    OCIO_CHECK_NO_THROW(config->validate());

    OCIO_CHECK_NO_THROW(processor = config->getProcessor("raw", "lnh"));
    OCIO_CHECK_NO_THROW(cpuProcessor = processor->getDefaultCPUProcessor());

    float img3[4] = { -0.5f, 0.0f, 1.0f, 1.0f };
    OCIO_CHECK_NO_THROW(cpuProcessor->applyRGBA(img3));

    OCIO_CHECK_EQUAL(img3[0], 0.0f);
    OCIO_CHECK_EQUAL(img3[1], 0.0f);
    OCIO_CHECK_CLOSE(img3[2], 1.0f, 2e-5f); // Because of SSE optimizations.
    OCIO_CHECK_CLOSE(img3[3], 1.0f, 2e-5f); // Because of SSE optimizations.

    // OCIO config file version > 1  and exponent != 1

    std::string str4 = PROFILE_V2_START + strEnd2;
    is.str(str4);
    OCIO_CHECK_NO_THROW(config = OCIO::Config::CreateFromStream(is));
    OCIO_CHECK_NO_THROW(config->validate());

    OCIO_CHECK_NO_THROW(processor = config->getProcessor("raw", "lnh"));
    OCIO_CHECK_NO_THROW(cpuProcessor = processor->getDefaultCPUProcessor());

    float img4[4] = { -0.5f, 0.0f, 1.0f, 1.0f };
    OCIO_CHECK_NO_THROW(cpuProcessor->applyRGBA(img4));

    OCIO_CHECK_EQUAL(img4[0], 0.0f);
    OCIO_CHECK_EQUAL(img4[1], 0.0f);
    OCIO_CHECK_CLOSE(img4[2], 1.0f, 3e-5f); // Because of SSE optimizations.
    OCIO_CHECK_CLOSE(img4[3], 1.0f, 2e-5f); // Because of SSE optimizations.
}

OCIO_ADD_TEST(Config, categories)
{
    static const std::string MY_OCIO_CONFIG =
        "ocio_profile_version: 2\n"
        "\n"
        "environment:\n"
        "  {}\n"
        "search_path: luts\n"
        "strictparsing: true\n"
        "luma: [0.2126, 0.7152, 0.0722]\n"
        "\n"
        "roles:\n"
        "  default: raw1\n"
        "  scene_linear: raw1\n"
        "\n"
        "file_rules:\n"
        "  - !<Rule> {name: Default, colorspace: default}\n"
        "\n"
        "displays:\n"
        "  sRGB:\n"
        "    - !<View> {name: Raw, colorspace: raw1}\n"
        "\n"
        "active_displays: []\n"
        "active_views: []\n"
        "\n"
        "colorspaces:\n"
        "  - !<ColorSpace>\n"
        "    name: raw1\n"
        "    family: \"\"\n"
        "    equalitygroup: \"\"\n"
        "    bitdepth: unknown\n"
        "    isdata: false\n"
        "    categories: [rendering, linear]\n"
        "    encoding: scene-linear\n"
        "    allocation: uniform\n"
        "    allocationvars: [-0.125, 1.125]\n"
        "\n"
        "  - !<ColorSpace>\n"
        "    name: raw2\n"
        "    family: \"\"\n"
        "    equalitygroup: \"\"\n"
        "    bitdepth: unknown\n"
        "    isdata: false\n"
        "    categories: [rendering]\n"
        "    encoding: data\n"
        "    allocation: uniform\n"
        "    allocationvars: [-0.125, 1.125]\n";

    std::istringstream is;
    is.str(MY_OCIO_CONFIG);

    OCIO::ConstConfigRcPtr config;
    OCIO_CHECK_NO_THROW(config = OCIO::Config::CreateFromStream(is));
    OCIO_CHECK_NO_THROW(config->validate());

    // Test the serialization & deserialization.

    std::stringstream ss;
    OCIO_CHECK_NO_THROW(ss << *config.get());
    OCIO_CHECK_EQUAL(ss.str(), MY_OCIO_CONFIG);

    // Test the config content.

    OCIO::ColorSpaceSetRcPtr css = config->getColorSpaces(nullptr);
    OCIO_CHECK_EQUAL(css->getNumColorSpaces(), 2);
    OCIO::ConstColorSpaceRcPtr cs = css->getColorSpaceByIndex(0);
    OCIO_CHECK_EQUAL(cs->getNumCategories(), 2);
    OCIO_CHECK_EQUAL(std::string(cs->getCategory(0)), std::string("rendering"));
    OCIO_CHECK_EQUAL(std::string(cs->getCategory(1)), std::string("linear"));

    css = config->getColorSpaces("linear");
    OCIO_CHECK_EQUAL(css->getNumColorSpaces(), 1);
    cs = css->getColorSpaceByIndex(0);
    OCIO_CHECK_EQUAL(cs->getNumCategories(), 2);
    OCIO_CHECK_EQUAL(std::string(cs->getCategory(0)), std::string("rendering"));
    OCIO_CHECK_EQUAL(std::string(cs->getCategory(1)), std::string("linear"));

    css = config->getColorSpaces("rendering");
    OCIO_CHECK_EQUAL(css->getNumColorSpaces(), 2);

    OCIO_CHECK_EQUAL(config->getNumColorSpaces(), 2);
    OCIO_CHECK_EQUAL(std::string(config->getColorSpaceNameByIndex(0)), std::string("raw1"));
    OCIO_CHECK_EQUAL(std::string(config->getColorSpaceNameByIndex(1)), std::string("raw2"));
    OCIO_CHECK_EQUAL(config->getIndexForColorSpace("raw1"), 0);
    OCIO_CHECK_EQUAL(config->getIndexForColorSpace("raw2"), 1);
    cs = config->getColorSpace("raw1");
    OCIO_CHECK_EQUAL(std::string(cs->getName()), std::string("raw1"));
    OCIO_CHECK_EQUAL(std::string(cs->getEncoding()), std::string("scene-linear"));
    cs = config->getColorSpace("raw2");
    OCIO_CHECK_EQUAL(std::string(cs->getName()), std::string("raw2"));
    OCIO_CHECK_EQUAL(std::string(cs->getEncoding()), std::string("data"));
}

OCIO_ADD_TEST(Config, display)
{
    // Guard to automatically unset the env. variable.
    struct Guard
    {
        Guard() = default;
        ~Guard()
        {
            OCIO::Platform::Unsetenv(OCIO::OCIO_ACTIVE_DISPLAYS_ENVVAR);
        }
    } guard;


    static const std::string SIMPLE_PROFILE_HEADER =
        "ocio_profile_version: 2\n"
        "\n"
        "environment:\n"
        "  {}\n"
        "search_path: luts\n"
        "strictparsing: true\n"
        "luma: [0.2126, 0.7152, 0.0722]\n"
        "\n"
        "roles:\n"
        "  default: raw\n"
        "  scene_linear: lnh\n"
        "\n"
        "file_rules:\n"
        "  - !<Rule> {name: ColorSpaceNamePathSearch}\n"
        "  - !<Rule> {name: Default, colorspace: default}\n"
        "\n"
        "displays:\n"
        "  sRGB_2:\n"
        "    - !<View> {name: Raw, colorspace: raw}\n"
        "  sRGB_F:\n"
        "    - !<View> {name: Raw, colorspace: raw}\n"
        "  sRGB_1:\n"
        "    - !<View> {name: Raw, colorspace: raw}\n"
        "  sRGB_3:\n"
        "    - !<View> {name: Raw, colorspace: raw}\n"
        "  sRGB_B:\n"
        "    - !<View> {name: Raw, colorspace: raw}\n"
        "  sRGB_A:\n"
        "    - !<View> {name: Raw, colorspace: raw}\n"
        "\n";

    static const std::string SIMPLE_PROFILE_FOOTER =
        "\n"
        "colorspaces:\n"
        "  - !<ColorSpace>\n"
        "    name: raw\n"
        "    family: \"\"\n"
        "    equalitygroup: \"\"\n"
        "    bitdepth: unknown\n"
        "    isdata: false\n"
        "    allocation: uniform\n"
        "\n"
        "  - !<ColorSpace>\n"
        "    name: lnh\n"
        "    family: \"\"\n"
        "    equalitygroup: \"\"\n"
        "    bitdepth: unknown\n"
        "    isdata: false\n"
        "    allocation: uniform\n";

    {
        const std::string myProfile = 
            SIMPLE_PROFILE_HEADER
            +
            "active_displays: []\n"
            "active_views: []\n"
            + SIMPLE_PROFILE_FOOTER;

        std::istringstream is(myProfile);
        OCIO::ConstConfigRcPtr config;
        OCIO_CHECK_NO_THROW(config = OCIO::Config::CreateFromStream(is));
        OCIO_CHECK_NO_THROW(config->validate());

        OCIO_REQUIRE_EQUAL(config->getNumDisplays(), 6);
        OCIO_CHECK_EQUAL(std::string(config->getDisplay(0)), std::string("sRGB_2"));
        OCIO_CHECK_EQUAL(std::string(config->getDisplay(1)), std::string("sRGB_F"));
        OCIO_CHECK_EQUAL(std::string(config->getDisplay(2)), std::string("sRGB_1"));
        OCIO_CHECK_EQUAL(std::string(config->getDisplay(3)), std::string("sRGB_3"));
        OCIO_CHECK_EQUAL(std::string(config->getDisplay(4)), std::string("sRGB_B"));
        OCIO_CHECK_EQUAL(std::string(config->getDisplay(5)), std::string("sRGB_A"));
        OCIO_CHECK_EQUAL(std::string(config->getDefaultDisplay()), "sRGB_2");

        std::stringstream ss;
        OCIO_CHECK_NO_THROW(ss << *config.get());
        OCIO_CHECK_EQUAL(ss.str(), myProfile);
    }

    {
        const std::string myProfile = 
            SIMPLE_PROFILE_HEADER
            +
            "active_displays: [sRGB_1]\n"
            "active_views: []\n"
            + SIMPLE_PROFILE_FOOTER;

        std::istringstream is(myProfile);
        OCIO::ConstConfigRcPtr config;
        OCIO_CHECK_NO_THROW(config = OCIO::Config::CreateFromStream(is));
        OCIO_CHECK_NO_THROW(config->validate());

        OCIO_REQUIRE_EQUAL(config->getNumDisplays(), 1);
        OCIO_CHECK_EQUAL(std::string(config->getDisplay(0)), std::string("sRGB_1"));
        OCIO_CHECK_EQUAL(std::string(config->getDefaultDisplay()), "sRGB_1");

        OCIO_REQUIRE_EQUAL(config->getNumDisplaysAll(), 6);

        // Test that all displays are saved.
        std::stringstream ss;
        ss << *config.get();
        OCIO_CHECK_EQUAL(ss.str(), myProfile);
    }

    {
        const std::string myProfile = 
            SIMPLE_PROFILE_HEADER
            +
            "active_displays: [sRGB_2, sRGB_1]\n"
            "active_views: []\n"
            + SIMPLE_PROFILE_FOOTER;

        std::istringstream is(myProfile);
        OCIO::ConstConfigRcPtr config;
        OCIO_CHECK_NO_THROW(config = OCIO::Config::CreateFromStream(is));

        OCIO_REQUIRE_EQUAL(config->getNumDisplays(), 2);
        OCIO_CHECK_EQUAL(std::string(config->getDisplay(0)), std::string("sRGB_2"));
        OCIO_CHECK_EQUAL(std::string(config->getDisplay(1)), std::string("sRGB_1"));
        OCIO_CHECK_EQUAL(std::string(config->getDefaultDisplay()), "sRGB_2");
    }

    {
        const std::string myProfile = 
            SIMPLE_PROFILE_HEADER
            +
            "active_displays: []\n"
            "active_views: []\n"
            + SIMPLE_PROFILE_FOOTER;

        OCIO::Platform::Setenv(OCIO::OCIO_ACTIVE_DISPLAYS_ENVVAR, " sRGB_3, sRGB_2");

        std::istringstream is(myProfile);
        OCIO::ConstConfigRcPtr config;
        OCIO_CHECK_NO_THROW(config = OCIO::Config::CreateFromStream(is));
        OCIO_CHECK_NO_THROW(config->validate());

        OCIO_REQUIRE_EQUAL(config->getNumDisplays(), 2);
        OCIO_CHECK_EQUAL(std::string(config->getDisplay(0)), std::string("sRGB_3"));
        OCIO_CHECK_EQUAL(std::string(config->getDisplay(1)), std::string("sRGB_2"));
        OCIO_CHECK_EQUAL(std::string(config->getDefaultDisplay()), "sRGB_3");
    }

    {
        const std::string myProfile = 
            SIMPLE_PROFILE_HEADER
            +
            "active_displays: [sRGB_2, sRGB_1]\n"
            "active_views: []\n"
            + SIMPLE_PROFILE_FOOTER;

        OCIO::Platform::Setenv(OCIO::OCIO_ACTIVE_DISPLAYS_ENVVAR, " sRGB_3, sRGB_2");

        std::istringstream is(myProfile);
        OCIO::ConstConfigRcPtr config;
        OCIO_CHECK_NO_THROW(config = OCIO::Config::CreateFromStream(is));
        OCIO_CHECK_NO_THROW(config->validate());

        OCIO_REQUIRE_EQUAL(config->getNumDisplays(), 2);
        OCIO_CHECK_EQUAL(std::string(config->getDisplay(0)), std::string("sRGB_3"));
        OCIO_CHECK_EQUAL(std::string(config->getDisplay(1)), std::string("sRGB_2"));
        OCIO_CHECK_EQUAL(std::string(config->getDefaultDisplay()), "sRGB_3");
    }

    {
        OCIO::Platform::Setenv(OCIO::OCIO_ACTIVE_DISPLAYS_ENVVAR, ""); // No value

        const std::string myProfile = 
            SIMPLE_PROFILE_HEADER
            +
            "active_displays: [sRGB_2, sRGB_1]\n"
            "active_views: []\n"
            + SIMPLE_PROFILE_FOOTER;

        std::istringstream is(myProfile);
        OCIO::ConstConfigRcPtr config;
        OCIO_CHECK_NO_THROW(config = OCIO::Config::CreateFromStream(is));
        OCIO_CHECK_NO_THROW(config->validate());

        OCIO_REQUIRE_EQUAL(config->getNumDisplays(), 2);
        OCIO_CHECK_EQUAL(std::string(config->getDisplay(0)), std::string("sRGB_2"));
        OCIO_CHECK_EQUAL(std::string(config->getDisplay(1)), std::string("sRGB_1"));
        OCIO_CHECK_EQUAL(std::string(config->getDefaultDisplay()), "sRGB_2");
    }

    {
        // No value, but misleading space.

        OCIO::Platform::Setenv(OCIO::OCIO_ACTIVE_DISPLAYS_ENVVAR, " ");

        const std::string myProfile = 
            SIMPLE_PROFILE_HEADER
            +
            "active_displays: [sRGB_2, sRGB_1]\n"
            "active_views: []\n"
            + SIMPLE_PROFILE_FOOTER;

        std::istringstream is(myProfile);
        OCIO::ConstConfigRcPtr config;
        OCIO_CHECK_NO_THROW(config = OCIO::Config::CreateFromStream(is));
        OCIO_CHECK_NO_THROW(config->validate());

        OCIO_REQUIRE_EQUAL(config->getNumDisplays(), 2);
        OCIO_CHECK_EQUAL(std::string(config->getDisplay(0)), std::string("sRGB_2"));
        OCIO_CHECK_EQUAL(std::string(config->getDisplay(1)), std::string("sRGB_1"));
        OCIO_CHECK_EQUAL(std::string(config->getDefaultDisplay()), "sRGB_2");
    }

    {
        // Test an unknown display name using the env. variable.

        OCIO::Platform::Setenv(OCIO::OCIO_ACTIVE_DISPLAYS_ENVVAR, "ABCDEF");

        const std::string myProfile = 
            SIMPLE_PROFILE_HEADER
            +
            "active_displays: [sRGB_2, sRGB_1]\n"
            "active_views: []\n"
            + SIMPLE_PROFILE_FOOTER;

        std::istringstream is(myProfile);
        OCIO::ConstConfigRcPtr config;
        OCIO_CHECK_NO_THROW(config = OCIO::Config::CreateFromStream(is));
        OCIO_CHECK_THROW_WHAT(config->validate(),
                              OCIO::Exception,
                              "The content of the env. variable for the list of active displays [ABCDEF] is invalid.");
    }

    {
        // Test an unknown display name using the env. variable.

        OCIO::Platform::Setenv(OCIO::OCIO_ACTIVE_DISPLAYS_ENVVAR, "sRGB_2, sRGB_1, ABCDEF");

        const std::string myProfile = 
            SIMPLE_PROFILE_HEADER
            +
            "active_displays: [sRGB_2, sRGB_1]\n"
            "active_views: []\n"
            + SIMPLE_PROFILE_FOOTER;

        std::istringstream is(myProfile);
        OCIO::ConstConfigRcPtr config;
        OCIO_CHECK_NO_THROW(config = OCIO::Config::CreateFromStream(is));
        OCIO_CHECK_THROW_WHAT(config->validate(),
                              OCIO::Exception,
                              "The content of the env. variable for the list of active displays"\
                              " [sRGB_2, sRGB_1, ABCDEF] contains invalid display name(s).");
    }

    {
        // Test an unknown display name in the config active displays.

        OCIO::Platform::Unsetenv(OCIO::OCIO_ACTIVE_DISPLAYS_ENVVAR); // Remove the env. variable.

        const std::string myProfile = 
            SIMPLE_PROFILE_HEADER
            +
            "active_displays: [ABCDEF]\n"
            "active_views: []\n"
            + SIMPLE_PROFILE_FOOTER;

        std::istringstream is(myProfile);
        OCIO::ConstConfigRcPtr config;
        OCIO_CHECK_NO_THROW(config = OCIO::Config::CreateFromStream(is));
        OCIO_CHECK_THROW_WHAT(config->validate(),
                              OCIO::Exception,
                              "The list of active displays [ABCDEF] from the config file is invalid.");
    }

    {
        // Test an unknown display name in the config active displays.

        OCIO::Platform::Unsetenv(OCIO::OCIO_ACTIVE_DISPLAYS_ENVVAR); // Remove the env. variable.

        const std::string myProfile = 
            SIMPLE_PROFILE_HEADER
            +
            "active_displays: [sRGB_2, sRGB_1, ABCDEF]\n"
            "active_views: []\n"
            + SIMPLE_PROFILE_FOOTER;

        std::istringstream is(myProfile);
        OCIO::ConstConfigRcPtr config;
        OCIO_CHECK_NO_THROW(config = OCIO::Config::CreateFromStream(is));
        OCIO_CHECK_THROW_WHAT(config->validate(),
                              OCIO::Exception,
                              "The list of active displays [sRGB_2, sRGB_1, ABCDEF] "\
                              "from the config file contains invalid display name(s)");
    }
}

OCIO_ADD_TEST(Config, view)
{
    // Guard to automatically unset the env. variable.
    class Guard
    {
    public:
        Guard() = default;
        ~Guard()
        {
            OCIO::Platform::Unsetenv(OCIO::OCIO_ACTIVE_VIEWS_ENVVAR);
        }
    } guard;


    static const std::string SIMPLE_PROFILE_HEADER =
        "ocio_profile_version: 1\n"
        "\n"
        "search_path: luts\n"
        "strictparsing: true\n"
        "luma: [0.2126, 0.7152, 0.0722]\n"
        "\n"
        "roles:\n"
        "  default: raw\n"
        "  scene_linear: lnh\n"
        "\n"
        "displays:\n"
        "  sRGB_1:\n"
        "    - !<View> {name: View_1, colorspace: raw}\n"
        "    - !<View> {name: View_2, colorspace: raw}\n"
        "  sRGB_2:\n"
        "    - !<View> {name: View_2, colorspace: raw}\n"
        "    - !<View> {name: View_3, colorspace: raw}\n"
        "  sRGB_3:\n"
        "    - !<View> {name: View_3, colorspace: raw}\n"
        "    - !<View> {name: View_1, colorspace: raw}\n"
        "\n";

    static const std::string SIMPLE_PROFILE_FOOTER =
        "\n"
        "colorspaces:\n"
        "  - !<ColorSpace>\n"
        "    name: raw\n"
        "    family: \"\"\n"
        "    equalitygroup: \"\"\n"
        "    bitdepth: unknown\n"
        "    isdata: false\n"
        "    allocation: uniform\n"
        "\n"
        "  - !<ColorSpace>\n"
        "    name: lnh\n"
        "    family: \"\"\n"
        "    equalitygroup: \"\"\n"
        "    bitdepth: unknown\n"
        "    isdata: false\n"
        "    allocation: uniform\n";

    {
        std::string myProfile =
            SIMPLE_PROFILE_HEADER
            +
            "active_displays: []\n"
            "active_views: []\n"
            + SIMPLE_PROFILE_FOOTER;

        std::istringstream is(myProfile);
        OCIO::ConstConfigRcPtr config;
        OCIO_CHECK_NO_THROW(config = OCIO::Config::CreateFromStream(is));
        OCIO_CHECK_EQUAL(std::string(config->getDefaultView("sRGB_1")), "View_1");
        OCIO_REQUIRE_EQUAL(config->getNumViews("sRGB_1"), 2);
        OCIO_CHECK_EQUAL(std::string(config->getView("sRGB_1", 0)), "View_1");
        OCIO_CHECK_EQUAL(std::string(config->getView("sRGB_1", 1)), "View_2");
        // Invalid index.
        OCIO_CHECK_EQUAL(std::string(config->getView("sRGB_1", 42)), "");

        OCIO_CHECK_EQUAL(std::string(config->getDefaultView("sRGB_2")), "View_2");
        OCIO_REQUIRE_EQUAL(config->getNumViews("sRGB_2"), 2);
        OCIO_CHECK_EQUAL(std::string(config->getView("sRGB_2", 0)), "View_2");
        OCIO_CHECK_EQUAL(std::string(config->getView("sRGB_2", 1)), "View_3");
        OCIO_CHECK_EQUAL(std::string(config->getDefaultView("sRGB_3")), "View_3");
        OCIO_REQUIRE_EQUAL(config->getNumViews("sRGB_3"), 2);
        OCIO_CHECK_EQUAL(std::string(config->getView("sRGB_3", 0)), "View_3");
        OCIO_CHECK_EQUAL(std::string(config->getView("sRGB_3", 1)), "View_1");

        std::stringstream ss;
        ss << *config.get();
        OCIO_CHECK_EQUAL(ss.str(), myProfile);
    }

    {
        std::string myProfile =
            SIMPLE_PROFILE_HEADER
            +
            "active_displays: []\n"
            "active_views: [View_3]\n"
            + SIMPLE_PROFILE_FOOTER;

        std::istringstream is(myProfile);
        OCIO::ConstConfigRcPtr config;
        OCIO_CHECK_NO_THROW(config = OCIO::Config::CreateFromStream(is));
        OCIO_CHECK_EQUAL(std::string(config->getDefaultView("sRGB_1")), "View_1");
        OCIO_REQUIRE_EQUAL(config->getNumViews("sRGB_1"), 2);
        OCIO_CHECK_EQUAL(std::string(config->getView("sRGB_1", 0)), "View_1");
        OCIO_CHECK_EQUAL(std::string(config->getView("sRGB_1", 1)), "View_2");
        OCIO_CHECK_EQUAL(std::string(config->getDefaultView("sRGB_2")), "View_3");
        OCIO_REQUIRE_EQUAL(config->getNumViews("sRGB_2"), 1);
        OCIO_CHECK_EQUAL(std::string(config->getView("sRGB_2", 0)), "View_3");
        OCIO_CHECK_EQUAL(std::string(config->getDefaultView("sRGB_3")), "View_3");
        OCIO_REQUIRE_EQUAL(config->getNumViews("sRGB_3"), 1);
        OCIO_CHECK_EQUAL(std::string(config->getView("sRGB_3", 0)), "View_3");

        OCIO_REQUIRE_EQUAL(config->getNumViews(OCIO::VIEW_DISPLAY_DEFINED, "sRGB_1"), 2);
        OCIO_REQUIRE_EQUAL(config->getNumViews(OCIO::VIEW_DISPLAY_DEFINED, "sRGB_2"), 2);
        OCIO_REQUIRE_EQUAL(config->getNumViews(OCIO::VIEW_DISPLAY_DEFINED, "sRGB_3"), 2);

        // Test that all views are saved.
        std::stringstream ss;
        ss << *config.get();
        OCIO_CHECK_EQUAL(ss.str(), myProfile);
    }

    {
        std::string myProfile = 
            SIMPLE_PROFILE_HEADER
            +
            "active_displays: []\n"
            "active_views: [View_3, View_2, View_1]\n"
            + SIMPLE_PROFILE_FOOTER;

        std::istringstream is(myProfile);
        OCIO::ConstConfigRcPtr config;
        OCIO_CHECK_NO_THROW(config = OCIO::Config::CreateFromStream(is));
        OCIO_CHECK_EQUAL(std::string(config->getDefaultView("sRGB_1")), "View_2");
        OCIO_REQUIRE_EQUAL(config->getNumViews("sRGB_1"), 2);
        OCIO_CHECK_EQUAL(std::string(config->getView("sRGB_1", 0)), "View_2");
        OCIO_CHECK_EQUAL(std::string(config->getView("sRGB_1", 1)), "View_1");
        OCIO_CHECK_EQUAL(std::string(config->getDefaultView("sRGB_2")), "View_3");
        OCIO_REQUIRE_EQUAL(config->getNumViews("sRGB_2"), 2);
        OCIO_CHECK_EQUAL(std::string(config->getView("sRGB_2", 0)), "View_3");
        OCIO_CHECK_EQUAL(std::string(config->getView("sRGB_2", 1)), "View_2");
        OCIO_CHECK_EQUAL(std::string(config->getDefaultView("sRGB_3")), "View_3");
        OCIO_REQUIRE_EQUAL(config->getNumViews("sRGB_3"), 2);
        OCIO_CHECK_EQUAL(std::string(config->getView("sRGB_3", 0)), "View_3");
        OCIO_CHECK_EQUAL(std::string(config->getView("sRGB_3", 1)), "View_1");
    }

    {
        std::string myProfile = 
            SIMPLE_PROFILE_HEADER
            +
            "active_displays: []\n"
            "active_views: []\n"
            + SIMPLE_PROFILE_FOOTER;

        OCIO::Platform::Setenv(OCIO::OCIO_ACTIVE_VIEWS_ENVVAR, " View_3, View_2");

        std::istringstream is(myProfile);
        OCIO::ConstConfigRcPtr config;
        OCIO_CHECK_NO_THROW(config = OCIO::Config::CreateFromStream(is));
        OCIO_CHECK_EQUAL(std::string(config->getDefaultView("sRGB_1")), "View_2");
        OCIO_REQUIRE_EQUAL(config->getNumViews("sRGB_1"), 1);
        OCIO_CHECK_EQUAL(std::string(config->getView("sRGB_1", 0)), "View_2");
        OCIO_CHECK_EQUAL(std::string(config->getDefaultView("sRGB_2")), "View_3");
        OCIO_REQUIRE_EQUAL(config->getNumViews("sRGB_2"), 2);
        OCIO_CHECK_EQUAL(std::string(config->getView("sRGB_2", 0)), "View_3");
        OCIO_CHECK_EQUAL(std::string(config->getView("sRGB_2", 1)), "View_2");
        OCIO_CHECK_EQUAL(std::string(config->getDefaultView("sRGB_3")), "View_3");
        OCIO_REQUIRE_EQUAL(config->getNumViews("sRGB_3"), 1);
        OCIO_CHECK_EQUAL(std::string(config->getView("sRGB_3", 0)), "View_3");
    }

    {
        std::string myProfile = 
            SIMPLE_PROFILE_HEADER
            +
            "active_displays: []\n"
            "active_views: []\n"
            + SIMPLE_PROFILE_FOOTER;

        OCIO::Platform::Setenv(OCIO::OCIO_ACTIVE_VIEWS_ENVVAR, ""); // No value.

        std::istringstream is(myProfile);
        OCIO::ConstConfigRcPtr config;
        OCIO_CHECK_NO_THROW(config = OCIO::Config::CreateFromStream(is));
        OCIO_CHECK_EQUAL(std::string(config->getDefaultView("sRGB_1")), "View_1");
        OCIO_REQUIRE_EQUAL(config->getNumViews("sRGB_1"), 2);
        OCIO_CHECK_EQUAL(std::string(config->getView("sRGB_1", 0)), "View_1");
        OCIO_CHECK_EQUAL(std::string(config->getView("sRGB_1", 1)), "View_2");
        OCIO_CHECK_EQUAL(std::string(config->getDefaultView("sRGB_2")), "View_2");
        OCIO_REQUIRE_EQUAL(config->getNumViews("sRGB_2"), 2);
        OCIO_CHECK_EQUAL(std::string(config->getView("sRGB_2", 0)), "View_2");
        OCIO_CHECK_EQUAL(std::string(config->getView("sRGB_2", 1)), "View_3");
        OCIO_CHECK_EQUAL(std::string(config->getDefaultView("sRGB_3")), "View_3");
        OCIO_REQUIRE_EQUAL(config->getNumViews("sRGB_3"), 2);
        OCIO_CHECK_EQUAL(std::string(config->getView("sRGB_3", 0)), "View_3");
        OCIO_CHECK_EQUAL(std::string(config->getView("sRGB_3", 1)), "View_1");
    }

    {
        std::string myProfile = 
            SIMPLE_PROFILE_HEADER
            +
            "active_displays: []\n"
            "active_views: []\n"
            + SIMPLE_PROFILE_FOOTER;

        OCIO::Platform::Setenv(OCIO::OCIO_ACTIVE_VIEWS_ENVVAR, " "); // No value, but misleading space

        std::istringstream is(myProfile);
        OCIO::ConstConfigRcPtr config;
        OCIO_CHECK_NO_THROW(config = OCIO::Config::CreateFromStream(is));
        OCIO_CHECK_EQUAL(std::string(config->getDefaultView("sRGB_1")), "View_1");
        OCIO_REQUIRE_EQUAL(config->getNumViews("sRGB_1"), 2);
        OCIO_CHECK_EQUAL(std::string(config->getView("sRGB_1", 0)), "View_1");
        OCIO_CHECK_EQUAL(std::string(config->getView("sRGB_1", 1)), "View_2");
        OCIO_CHECK_EQUAL(std::string(config->getDefaultView("sRGB_2")), "View_2");
        OCIO_REQUIRE_EQUAL(config->getNumViews("sRGB_2"), 2);
        OCIO_CHECK_EQUAL(std::string(config->getView("sRGB_2", 0)), "View_2");
        OCIO_CHECK_EQUAL(std::string(config->getView("sRGB_2", 1)), "View_3");
        OCIO_CHECK_EQUAL(std::string(config->getDefaultView("sRGB_3")), "View_3");
        OCIO_REQUIRE_EQUAL(config->getNumViews("sRGB_3"), 2);
        OCIO_CHECK_EQUAL(std::string(config->getView("sRGB_3", 0)), "View_3");
        OCIO_CHECK_EQUAL(std::string(config->getView("sRGB_3", 1)), "View_1");
    }
}

OCIO_ADD_TEST(Config, display_view_order)
{
    constexpr char SIMPLE_CONFIG[] { R"(
        ocio_profile_version: 2

        environment:
          {}

        displays:
          sRGB_B:
            - !<View> {name: View_2, colorspace: raw}
            - !<View> {name: View_1, colorspace: raw}
          sRGB_D:
            - !<View> {name: View_2, colorspace: raw}
            - !<View> {name: View_3, colorspace: raw}
          sRGB_A:
            - !<View> {name: View_3, colorspace: raw}
            - !<View> {name: View_1, colorspace: raw}
          sRGB_C:
            - !<View> {name: View_4, colorspace: raw}
            - !<View> {name: View_1, colorspace: raw}

        colorspaces:
          - !<ColorSpace>
            name: raw
            allocation: uniform

          - !<ColorSpace>
            name: lnh
            allocation: uniform

        file_rules:
          - !<Rule> {name: ColorSpaceNamePathSearch}
          - !<Rule> {name: Default, colorspace: raw}
        )" };

    std::istringstream is(SIMPLE_CONFIG);
    OCIO::ConstConfigRcPtr config;
    OCIO_CHECK_NO_THROW(config = OCIO::Config::CreateFromStream(is));
    OCIO_CHECK_NO_THROW(config->validate());

    OCIO_REQUIRE_EQUAL(config->getNumDisplays(), 4);

    // When active_displays is not defined, the displays are returned in config order.

    OCIO_CHECK_EQUAL(std::string(config->getDefaultDisplay()), "sRGB_B");

    OCIO_CHECK_EQUAL(std::string(config->getDisplay(0)), "sRGB_B");
    OCIO_CHECK_EQUAL(std::string(config->getDisplay(1)), "sRGB_D");
    OCIO_CHECK_EQUAL(std::string(config->getDisplay(2)), "sRGB_A");
    OCIO_CHECK_EQUAL(std::string(config->getDisplay(3)), "sRGB_C");

    // When active_views is not defined, the views are returned in config order.

    OCIO_CHECK_EQUAL(std::string(config->getDefaultView("sRGB_B")), "View_2");

    OCIO_REQUIRE_EQUAL(config->getNumViews("sRGB_B"), 2);
    OCIO_CHECK_EQUAL(std::string(config->getView("sRGB_B", 0)), "View_2");
    OCIO_CHECK_EQUAL(std::string(config->getView("sRGB_B", 1)), "View_1");
}

OCIO_ADD_TEST(Config, log_serialization)
{
    {
        // Log with default base value and default direction.
        const std::string strEnd =
            "    from_reference: !<LogTransform> {}\n";
        const std::string str = PROFILE_V1 + SIMPLE_PROFILE_A + SIMPLE_PROFILE_B + strEnd;

        std::istringstream is;
        is.str(str);

        OCIO::ConstConfigRcPtr config;
        OCIO_CHECK_NO_THROW(config = OCIO::Config::CreateFromStream(is));
        OCIO_CHECK_NO_THROW(config->validate());

        std::stringstream ss;
        OCIO_CHECK_NO_THROW(ss << *config.get());
        OCIO_CHECK_EQUAL(ss.str(), str);
    }

    {
        // Log with default base value.
        const std::string strEnd =
            "    from_reference: !<LogTransform> {direction: inverse}\n";
        const std::string str = PROFILE_V1 + SIMPLE_PROFILE_A + SIMPLE_PROFILE_B + strEnd;

        std::istringstream is;
        is.str(str);

        OCIO::ConstConfigRcPtr config;
        OCIO_CHECK_NO_THROW(config = OCIO::Config::CreateFromStream(is));
        OCIO_CHECK_NO_THROW(config->validate());

        std::stringstream ss;
        OCIO_CHECK_NO_THROW(ss << *config.get());
        OCIO_CHECK_EQUAL(ss.str(), str);
    }

    {
        // Log with specified base value.
        const std::string strEnd =
            "    from_reference: !<LogTransform> {base: 5}\n";
        const std::string str = PROFILE_V1 + SIMPLE_PROFILE_A + SIMPLE_PROFILE_B + strEnd;

        std::istringstream is;
        is.str(str);

        OCIO::ConstConfigRcPtr config;
        OCIO_CHECK_NO_THROW(config = OCIO::Config::CreateFromStream(is));
        OCIO_CHECK_NO_THROW(config->validate());

        std::stringstream ss;
        OCIO_CHECK_NO_THROW(ss << *config.get());
        OCIO_CHECK_EQUAL(ss.str(), str);
    }

    {
        // Log with specified base value and direction.
        const std::string strEnd =
            "    from_reference: !<LogTransform> {base: 7, direction: inverse}\n";
        const std::string str = PROFILE_V1 + SIMPLE_PROFILE_A + SIMPLE_PROFILE_B + strEnd;

        std::istringstream is;
        is.str(str);

        OCIO::ConstConfigRcPtr config;
        OCIO_CHECK_NO_THROW(config = OCIO::Config::CreateFromStream(is));
        OCIO_CHECK_NO_THROW(config->validate());

        std::stringstream ss;
        OCIO_CHECK_NO_THROW(ss << *config.get());
        OCIO_CHECK_EQUAL(ss.str(), str);
    }

    {
        // LogAffine with specified values 3 components.
        const std::string strEnd =
            "    from_reference: !<LogAffineTransform> {"
            "base: 10, "
            "log_side_slope: [1.3, 1.4, 1.5], "
            "log_side_offset: [0, 0, 0.1], "
            "lin_side_slope: [1, 1, 1.1], "
            "lin_side_offset: [0.1234567890123, 0.5, 0.1]}\n";
        const std::string str = PROFILE_V2_START + strEnd;

        std::istringstream is;
        is.str(str);

        OCIO::ConstConfigRcPtr config;
        OCIO_CHECK_NO_THROW(config = OCIO::Config::CreateFromStream(is));
        OCIO_CHECK_NO_THROW(config->validate());

        std::stringstream ss;
        OCIO_CHECK_NO_THROW(ss << *config.get());
        OCIO_CHECK_EQUAL(ss.str(), str);
    }

    {
        // LogAffine with default value for base.
        const std::string strEnd =
            "    from_reference: !<LogAffineTransform> {"
            "log_side_slope: [1, 1, 1.1], "
            "log_side_offset: [0.1234567890123, 0.5, 0.1], "
            "lin_side_slope: [1.3, 1.4, 1.5], "
            "lin_side_offset: [0, 0, 0.1]}\n";

        const std::string str = PROFILE_V2_START + strEnd;

        std::istringstream is;
        is.str(str);

        OCIO::ConstConfigRcPtr config;
        OCIO_CHECK_NO_THROW(config = OCIO::Config::CreateFromStream(is));
        OCIO_CHECK_NO_THROW(config->validate());

        std::stringstream ss;
        OCIO_CHECK_NO_THROW(ss << *config.get());
        OCIO_CHECK_EQUAL(ss.str(), str);
    }

    {
        // LogAffine with single value for lin_side_offset.
        const std::string strEnd =
            "    from_reference: !<LogAffineTransform> {"
            "base: 10, "
            "log_side_slope: [1, 1, 1.1], "
            "log_side_offset: [0.1234567890123, 0.5, 0.1], "
            "lin_side_slope: [1.3, 1.4, 1.5], "
            "lin_side_offset: 0.5}\n";
        const std::string str = PROFILE_V2_START + strEnd;

        std::istringstream is;
        is.str(str);

        OCIO::ConstConfigRcPtr config;
        OCIO_CHECK_NO_THROW(config = OCIO::Config::CreateFromStream(is));
        OCIO_CHECK_NO_THROW(config->validate());

        std::stringstream ss;
        OCIO_CHECK_NO_THROW(ss << *config.get());
        OCIO_CHECK_EQUAL(ss.str(), str);
    }

    {
        // LogAffine with single value for lin_side_slope.
        const std::string strEnd =
            "    from_reference: !<LogAffineTransform> {"
            "log_side_slope: [1, 1, 1.1], "
            "lin_side_slope: 1.3, "
            "lin_side_offset: [0, 0, 0.1]}\n";
        const std::string str = PROFILE_V2_START + strEnd;

        std::istringstream is;
        is.str(str);

        OCIO::ConstConfigRcPtr config;
        OCIO_CHECK_NO_THROW(config = OCIO::Config::CreateFromStream(is));
        OCIO_CHECK_NO_THROW(config->validate());

        std::stringstream ss;
        OCIO_CHECK_NO_THROW(ss << *config.get());
        OCIO_CHECK_EQUAL(ss.str(), str);
    }

    {
        // LogAffine with single value for log_side_offset.
        const std::string strEnd =
            "    from_reference: !<LogAffineTransform> {"
            "log_side_slope: [1, 1, 1.1], "
            "log_side_offset: 0.5, "
            "lin_side_slope: [1.3, 1, 1], "
            "lin_side_offset: [0, 0, 0.1]}\n";
        const std::string str = PROFILE_V2_START + strEnd;

        std::istringstream is;
        is.str(str);

        OCIO::ConstConfigRcPtr config;
        OCIO_CHECK_NO_THROW(config = OCIO::Config::CreateFromStream(is));
        OCIO_CHECK_NO_THROW(config->validate());

        std::stringstream ss;
        OCIO_CHECK_NO_THROW(ss << *config.get());
        OCIO_CHECK_EQUAL(ss.str(), str);
    }

    {
        // LogAffine with single value for log_side_slope.
        const std::string strEnd =
            "    from_reference: !<LogAffineTransform> {"
            "log_side_slope: 1.1, "
            "log_side_offset: [0.5, 0, 0], "
            "lin_side_slope: [1.3, 1, 1], "
            "lin_side_offset: [0, 0, 0.1]}\n";
        const std::string str = PROFILE_V2_START + strEnd;

        std::istringstream is;
        is.str(str);

        OCIO::ConstConfigRcPtr config;
        OCIO_CHECK_NO_THROW(config = OCIO::Config::CreateFromStream(is));
        OCIO_CHECK_NO_THROW(config->validate());

        std::stringstream ss;
        OCIO_CHECK_NO_THROW(ss << *config.get());
        OCIO_CHECK_EQUAL(ss.str(), str);
    }

    {
        // LogAffine with default value for log_side_slope.
        const std::string strEnd =
            "    from_reference: !<LogAffineTransform> {"
            "log_side_offset: [0.1234567890123, 0.5, 0.1], "
            "lin_side_slope: [1.3, 1.4, 1.5], "
            "lin_side_offset: [0.1, 0, 0]}\n";
        const std::string str = PROFILE_V2_START + strEnd;

        std::istringstream is;
        is.str(str);

        OCIO::ConstConfigRcPtr config;
        OCIO_CHECK_NO_THROW(config = OCIO::Config::CreateFromStream(is));
        OCIO_CHECK_NO_THROW(config->validate());

        std::stringstream ss;
        OCIO_CHECK_NO_THROW(ss << *config.get());
        OCIO_CHECK_EQUAL(ss.str(), str);
    }

    {
        // LogAffine with default value for all but base.
        const std::string strEnd =
            "    from_reference: !<LogAffineTransform> {base: 10}\n";
        const std::string str = PROFILE_V2_START + strEnd;

        std::istringstream is;
        is.str(str);

        OCIO::ConstConfigRcPtr config;
        OCIO_CHECK_NO_THROW(config = OCIO::Config::CreateFromStream(is));
        OCIO_CHECK_NO_THROW(config->validate());

        std::stringstream ss;
        OCIO_CHECK_NO_THROW(ss << *config.get());
        OCIO_CHECK_EQUAL(ss.str(), str);
    }

    {
        // LogAffine with wrong size for log_side_slope.
        const std::string strEnd =
            "    from_reference: !<LogAffineTransform> {"
            "log_side_slope: [1, 1], "
            "log_side_offset: [0.1234567890123, 0.5, 0.1]}\n";
        const std::string str = PROFILE_V2_START + strEnd;

        std::istringstream is;
        is.str(str);

        OCIO::ConstConfigRcPtr config;
        OCIO_CHECK_THROW_WHAT(config = OCIO::Config::CreateFromStream(is),
                              OCIO::Exception,
                              "log_side_slope value field must have 3 components");
    }

    {
        // LogAffine with 3 values for base.
        const std::string strEnd =
            "    from_reference: !<LogAffineTransform> {"
            "base: [2, 2, 2], "
            "log_side_offset: [0.1234567890123, 0.5, 0.1]}\n";
        const std::string str = PROFILE_V2_START + strEnd;

        std::istringstream is;
        is.str(str);

        OCIO_CHECK_THROW_WHAT(OCIO::Config::CreateFromStream(is),
                              OCIO::Exception,
                              "base must be a single double");
    }

    {
        // LogCamera with default value for base.
        const std::string strEnd =
            "    from_reference: !<LogCameraTransform> {"
            "log_side_slope: [1, 1, 1.1], "
            "log_side_offset: [0.1234567890123, 0.5, 0.1], "
            "lin_side_slope: [1.3, 1.4, 1.5], "
            "lin_side_offset: [0, 0, 0.1], "
            "lin_side_break: [0.1, 0.2, 0.3]}\n";

        const std::string str = PROFILE_V2_START + strEnd;

        std::istringstream is;
        is.str(str);

        OCIO::ConstConfigRcPtr config;
        OCIO_CHECK_NO_THROW(config = OCIO::Config::CreateFromStream(is));
        OCIO_CHECK_NO_THROW(config->validate());

        std::stringstream ss;
        OCIO_CHECK_NO_THROW(ss << *config.get());
        OCIO_CHECK_EQUAL(ss.str(), str);
    }

    {
        // LogCamera with default values and identical lin_side_break.
        const std::string strEnd =
            "    from_reference: !<LogCameraTransform> {"
            "lin_side_break: 0.2}\n";

        const std::string str = PROFILE_V2_START + strEnd;

        std::istringstream is;
        is.str(str);

        OCIO::ConstConfigRcPtr config;
        OCIO_CHECK_NO_THROW(config = OCIO::Config::CreateFromStream(is));
        OCIO_CHECK_NO_THROW(config->validate());

        std::stringstream ss;
        OCIO_CHECK_NO_THROW(ss << *config.get());
        OCIO_CHECK_EQUAL(ss.str(), str);
    }

    {
        // LogCamera with linear slope.
        const std::string strEnd =
            "    from_reference: !<LogCameraTransform> {"
            "lin_side_break: 0.2, "
            "linear_slope: [1.1, 0.9, 1.2]}\n";

        const std::string str = PROFILE_V2_START + strEnd;

        std::istringstream is;
        is.str(str);

        OCIO::ConstConfigRcPtr config;
        OCIO_CHECK_NO_THROW(config = OCIO::Config::CreateFromStream(is));
        OCIO_CHECK_NO_THROW(config->validate());

        std::stringstream ss;
        OCIO_CHECK_NO_THROW(ss << *config.get());
        OCIO_CHECK_EQUAL(ss.str(), str);
    }

    {
        // LogCamera with missing linSideBreak.
        const std::string strEnd =
            "    from_reference: !<LogCameraTransform> {"
            "base: 5}\n";

        const std::string str = PROFILE_V2_START + strEnd;

        std::istringstream is;
        is.str(str);

        OCIO_CHECK_THROW_WHAT(OCIO::Config::CreateFromStream(is), OCIO::Exception,
                              "lin_side_break values are missing");
    }
}

OCIO_ADD_TEST(Config, key_value_error)
{
    // Check the line number contained in the parser error messages.

    const std::string SHORT_PROFILE =
        "ocio_profile_version: 2\n"
        "strictparsing: false\n"
        "roles:\n"
        "  default: raw\n"
        "displays:\n"
        "  sRGB:\n"
        "  - !<View> {name: Raw, colorspace: raw}\n"
        "\n"
        "colorspaces:\n"
        "  - !<ColorSpace>\n"
        "    name: raw\n"
        "    to_reference: !<MatrixTransform> \n"
        "                      {\n"
        "                           matrix: [1, 0, 0, 0, 0, 1]\n" // Missing values.
        "                      }\n"
        "    allocation: uniform\n"
        "\n";

    std::istringstream is;
    is.str(SHORT_PROFILE);

    OCIO_CHECK_THROW_WHAT(OCIO::Config::CreateFromStream(is),
                          OCIO::Exception,
                          "Error: Loading the OCIO profile failed. At line 14, the value "
                          "parsing of the key 'matrix' from 'MatrixTransform' failed: "
                          "'matrix' values must be 16 numbers. Found '6'.");
}

OCIO_ADD_TEST(Config, unknown_key_error)
{
    std::ostringstream oss;
    oss << PROFILE_V2_START
        << "    dummyKey: dummyValue\n";

    std::istringstream is;
    is.str(oss.str());

    OCIO::LogGuard g;
    OCIO_CHECK_NO_THROW(OCIO::Config::CreateFromStream(is));
    OCIO_CHECK_ASSERT(StringUtils::StartsWith(g.output(), 
                     "[OpenColorIO Warning]: At line 47, unknown key 'dummyKey' in 'ColorSpace'."));
}

OCIO_ADD_TEST(Config, grading_primary_serialization)
{
    {
        const std::string strEnd =
            "    from_reference: !<GroupTransform>\n"
            "      children:\n"
            "        - !<GradingPrimaryTransform> {style: log}\n"
            "        - !<GradingPrimaryTransform> {style: log, contrast: {rgb: [1.1, 1, 1], master: 1.1}}\n"
            "        - !<GradingPrimaryTransform> {style: log, direction: inverse}\n"
            "        - !<GradingPrimaryTransform> {style: linear, saturation: 0.9}\n"
            "        - !<GradingPrimaryTransform> {style: linear, saturation: 1.1, direction: inverse}\n"
<<<<<<< HEAD
            "        - !<GradingPrimaryTransform> {name: test, style: video, dynamic: true}\n"
            "        - !<GradingPrimaryTransform> {style: video, dynamic: true, direction: inverse}\n";
=======
            "        - !<GradingPrimaryTransform> {style: video}\n"
            "        - !<GradingPrimaryTransform> {style: video, direction: inverse}\n";
>>>>>>> a271760a

        const std::string str = PROFILE_V2_START + strEnd;

        std::istringstream is;
        is.str(str);

        OCIO::ConstConfigRcPtr config;
        OCIO_CHECK_NO_THROW(config = OCIO::Config::CreateFromStream(is));
        OCIO_CHECK_NO_THROW(config->validate());

        // Write the config.

        std::stringstream ss;
        OCIO_CHECK_NO_THROW(ss << *config.get());

        // Pivot contrast is always saved even if it is the default value (log & linear) when
        // contrast is not default. When controls are not default, transform is saved on separate
        // lines.
        const std::string strEndBack =
            "    from_reference: !<GroupTransform>\n"
            "      children:\n"
            "        - !<GradingPrimaryTransform> {style: log}\n"
            "        - !<GradingPrimaryTransform>\n"
            "          style: log\n"
            "          contrast: {rgb: [1.1, 1, 1], master: 1.1}\n"
            "          pivot: {contrast: -0.2}\n"
            "        - !<GradingPrimaryTransform> {style: log, direction: inverse}\n"
            "        - !<GradingPrimaryTransform>\n"
            "          style: linear\n"
            "          saturation: 0.9\n"
            "        - !<GradingPrimaryTransform>\n"
            "          style: linear\n"
            "          saturation: 1.1\n"
            "          direction: inverse\n"
<<<<<<< HEAD
            "        - !<GradingPrimaryTransform> {name: test, style: video, dynamic: true}\n"
            "        - !<GradingPrimaryTransform> {style: video, dynamic: true, direction: inverse}\n";
=======
            "        - !<GradingPrimaryTransform> {style: video}\n"
            "        - !<GradingPrimaryTransform> {style: video, direction: inverse}\n";
>>>>>>> a271760a

        const std::string strBack = PROFILE_V2_START + strEndBack;
        OCIO_CHECK_EQUAL(ss.str(), strBack);
    }

    {
        // Pivot contrast value is included for log and linear even if it is the default value. 
        const std::string strEnd =
            "    from_reference: !<GroupTransform>\n"
            "      children:\n"
            "        - !<GradingPrimaryTransform>\n"
            "          style: log\n"
            "          brightness: {rgb: [0.1, 0.12345678, 0], master: 0.1}\n"
            "        - !<GradingPrimaryTransform>\n"
            "          style: log\n"
            "          contrast: {rgb: [1.1, 1, 1], master: 1.1}\n"
            "          pivot: {contrast: -0.2}\n"
            "        - !<GradingPrimaryTransform>\n"
            "          style: log\n"
            "          gamma: {rgb: [1.1, 1.1, 1], master: 1.1}\n"
            "        - !<GradingPrimaryTransform>\n"
            "          style: log\n"
            "          saturation: 0.9\n"
            "        - !<GradingPrimaryTransform>\n"
            "          style: log\n"
            "          pivot: {contrast: -0.1, black: 0.1, white: 1.1}\n"
            "        - !<GradingPrimaryTransform>\n"
            "          style: log\n"
            "          pivot: {black: 0.1, white: 1.1}\n"
            "        - !<GradingPrimaryTransform>\n"
            "          style: log\n"
            "          pivot: {black: 0.1}\n"
            "        - !<GradingPrimaryTransform>\n"
            "          style: log\n"
            "          clamp: {black: 0.1, white: 1.1}\n"
            "        - !<GradingPrimaryTransform>\n"
            "          style: log\n"
            "          clamp: {black: 0.1}\n"
            "        - !<GradingPrimaryTransform>\n"
            "          style: linear\n"
            "          offset: {rgb: [0.1, 0.12345678, 0], master: 0.1}\n"
            "        - !<GradingPrimaryTransform>\n"
            "          style: linear\n"
            "          contrast: {rgb: [1.1, 1, 1], master: 1.1}\n"
            "          pivot: {contrast: 0.18}\n"
            "        - !<GradingPrimaryTransform>\n"
            "          style: linear\n"
            "          exposure: {rgb: [-1.1, 0.9, -0.01], master: 1.1}\n"
            "        - !<GradingPrimaryTransform>\n"
            "          style: linear\n"
            "          saturation: 0.9\n"
            "        - !<GradingPrimaryTransform>\n"
            "          style: linear\n"
            "          pivot: {contrast: -0.1}\n"
            "        - !<GradingPrimaryTransform>\n"
            "          style: linear\n"
            "          clamp: {black: 0.1, white: 1.1}\n"
            "        - !<GradingPrimaryTransform>\n"
            "          style: linear\n"
            "          clamp: {white: 1.1}\n"
            "        - !<GradingPrimaryTransform>\n"
            "          style: video\n"
            "          offset: {rgb: [0.1, 0.12345678, 0], master: 0.1}\n"
            "        - !<GradingPrimaryTransform>\n"
            "          style: video\n"
            "          gain: {rgb: [1.1, 1, 1], master: 1.1}\n"
            "        - !<GradingPrimaryTransform>\n"
            "          style: video\n"
            "          gamma: {rgb: [1.1, 1, 1], master: 1.1}\n"
            "        - !<GradingPrimaryTransform>\n"
            "          style: video\n"
            "          lift: {rgb: [0.1, 0.12345678, 0], master: 0.1}\n"
            "        - !<GradingPrimaryTransform>\n"
            "          style: video\n"
            "          pivot: {black: 0.1, white: 1.1}\n"
            "        - !<GradingPrimaryTransform>\n"
            "          style: video\n"
            "          pivot: {white: 1.1}\n"
            "        - !<GradingPrimaryTransform>\n"
            "          style: video\n"
            "          clamp: {black: 0.1, white: 1.1}\n"
            "        - !<GradingPrimaryTransform>\n"
            "          style: video\n"
            "          clamp: {black: 0.1}\n";
        const std::string str = PROFILE_V2_START + strEnd;

        std::istringstream is;
        is.str(str);

        OCIO::ConstConfigRcPtr config;
        OCIO_CHECK_NO_THROW(config = OCIO::Config::CreateFromStream(is));
        OCIO_CHECK_NO_THROW(config->validate());

        // Write the config.

        std::stringstream ss;
        OCIO_CHECK_NO_THROW(ss << *config.get());
        OCIO_CHECK_EQUAL(ss.str(), str);
    }

    {
        // Primary can be on one line or multiple lines (but is written on multiple lines).
        const std::string strEnd =
            "    from_reference: !<GroupTransform>\n"
            "      children:\n"
            "        - !<GradingPrimaryTransform> {style: log, brightness: {rgb: [0.1, 0.12345678, 0], master: 0.1}, pivot: {contrast: -0.2}}\n"
            "        - !<GradingPrimaryTransform>\n"
            "          style: linear\n"
            "          offset:\n"
            "            rgb: [0.1, 0.12345678, 0]\n"
            "            master: 0.1\n"
            "          pivot: {contrast: 0.18}\n";

        const std::string strEndBack =
            "    from_reference: !<GroupTransform>\n"
            "      children:\n"
            "        - !<GradingPrimaryTransform>\n"
            "          style: log\n"
            "          brightness: {rgb: [0.1, 0.12345678, 0], master: 0.1}\n"
            "        - !<GradingPrimaryTransform>\n"
            "          style: linear\n"
            "          offset: {rgb: [0.1, 0.12345678, 0], master: 0.1}\n";
        const std::string str = PROFILE_V2_START + strEnd;

        std::istringstream is;
        is.str(str);

        OCIO::ConstConfigRcPtr config;
        OCIO_CHECK_NO_THROW(config = OCIO::Config::CreateFromStream(is));
        OCIO_CHECK_NO_THROW(config->validate());

        // Write the config.

        std::stringstream ss;
        OCIO_CHECK_NO_THROW(ss << *config.get());

        const std::string strBack = PROFILE_V2_START + strEndBack;

        OCIO_CHECK_EQUAL(ss.str(), strBack);
    }

    {
        // Rgb not enough values.
        const std::string strEnd =
            "    from_reference: !<GradingPrimaryTransform> {style: log, brightness: {rgb: [0.1, 0], master: 0.1}}\n";

        const std::string str = PROFILE_V2_START + strEnd;

        std::istringstream is;
        is.str(str);

        OCIO_CHECK_THROW_WHAT(OCIO::Config::CreateFromStream(is), OCIO::Exception,
                              "The RGB value needs to be a 3 doubles");
    }

    {
        // Rgb too many values.
        const std::string strEnd =
            "    from_reference: !<GradingPrimaryTransform> {style: log, brightness: {rgb: [0.1, 0.12345678, 0, 0], master: 0.1}}\n";

        const std::string str = PROFILE_V2_START + strEnd;

        std::istringstream is;
        is.str(str);

        OCIO_CHECK_THROW_WHAT(OCIO::Config::CreateFromStream(is), OCIO::Exception,
                              "The RGB value needs to be a 3 doubles");
    }

    {
        // Rgbm has to be a map.
        const std::string strEnd =
            "    from_reference: !<GradingPrimaryTransform> "
            "{style: log, brightness: [0.1, 0.12345678, 0, 0]}\n";

        const std::string str = PROFILE_V2_START + strEnd;

        std::istringstream is;
        is.str(str);

        OCIO_CHECK_THROW_WHAT(OCIO::Config::CreateFromStream(is), OCIO::Exception,
                              "'brightness' failed: The value needs to be a map");
    }

    {
        // Rgbm missing master.
        const std::string strEnd =
            "    from_reference: !<GradingPrimaryTransform> "
            "{style: log, brightness: {rgb: [0.1, 0.12345678, 0]}}\n";

        const std::string str = PROFILE_V2_START + strEnd;

        std::istringstream is;
        is.str(str);

        OCIO_CHECK_THROW_WHAT(OCIO::Config::CreateFromStream(is), OCIO::Exception,
                              "'brightness' failed: Both rgb and master values are required");
    }

    {
        // Rgbm master has too many values.
        const std::string strEnd =
            "    from_reference: !<GradingPrimaryTransform> "
            "{style: log, brightness: {rgb: [0.1, 0.12345678, 0], master: [0.1, 0.2, 0.3]}}\n";

        const std::string str = PROFILE_V2_START + strEnd;

        std::istringstream is;
        is.str(str);

        OCIO_CHECK_THROW_WHAT(OCIO::Config::CreateFromStream(is), OCIO::Exception,
                              "parsing double failed");
    }

    {
        // Rgbm missing rgb.
        const std::string strEnd =
            "    from_reference: !<GradingPrimaryTransform> {style: log, brightness: {master: 0.1}}\n";

        const std::string str = PROFILE_V2_START + strEnd;

        std::istringstream is;
        is.str(str);

        OCIO_CHECK_THROW_WHAT(OCIO::Config::CreateFromStream(is), OCIO::Exception,
                              "'brightness' failed: Both rgb and master values are required");
    }

    {
        // Pivot has to be a map.
        const std::string strEnd =
            "    from_reference: !<GradingPrimaryTransform> {style: log, pivot: 0.1}\n";

        const std::string str = PROFILE_V2_START + strEnd;

        std::istringstream is;
        is.str(str);

        OCIO_CHECK_THROW_WHAT(OCIO::Config::CreateFromStream(is), OCIO::Exception,
                              "'pivot' failed: The value needs to be a map");
    }

    {
        // Pivot has to define some values.
        const std::string strEnd =
            "    from_reference: !<GradingPrimaryTransform> {style: log, pivot: {}}\n";

        const std::string str = PROFILE_V2_START + strEnd;

        std::istringstream is;
        is.str(str);

        OCIO_CHECK_THROW_WHAT(OCIO::Config::CreateFromStream(is), OCIO::Exception,
                              "'pivot' failed: At least one of the pivot values must be provided");
    }

    {
        // Clamp has to be a map.
        const std::string strEnd =
            "    from_reference: !<GradingPrimaryTransform> {style: log, clamp: 0.1}\n";

        const std::string str = PROFILE_V2_START + strEnd;

        std::istringstream is;
        is.str(str);

        OCIO_CHECK_THROW_WHAT(OCIO::Config::CreateFromStream(is), OCIO::Exception,
                              "'clamp' failed: The value needs to be a map");
    }

    {
        // Clamp has to define some values.
        const std::string strEnd =
            "    from_reference: !<GradingPrimaryTransform> {style: log, clamp: {}}\n";

        const std::string str = PROFILE_V2_START + strEnd;

        std::istringstream is;
        is.str(str);

        OCIO_CHECK_THROW_WHAT(OCIO::Config::CreateFromStream(is), OCIO::Exception,
                              "'clamp' failed: At least one of the clamp values must be provided");
    }
}

OCIO_ADD_TEST(Config, grading_rgbcurve_serialization)
{
    {
        const std::string strEnd =
            "    from_reference: !<GroupTransform>\n"
            "      children:\n"
<<<<<<< HEAD
            "        - !<GradingRGBCurveTransform> {style: log, dynamic: true}\n"
            "        - !<GradingRGBCurveTransform> {style: log, dynamic: true, direction: inverse}\n"
            "        - !<GradingRGBCurveTransform> {style: linear, lintolog_bypass: true, dynamic: true}\n"
            "        - !<GradingRGBCurveTransform> {style: linear, dynamic: true, direction: inverse}\n"
            "        - !<GradingRGBCurveTransform> {name: test, style: video, dynamic: true}\n"
            "        - !<GradingRGBCurveTransform> {style: video, dynamic: true, direction: inverse}\n";
=======
            "        - !<GradingRGBCurveTransform> {style: log}\n"
            "        - !<GradingRGBCurveTransform> {style: log, direction: inverse}\n"
            "        - !<GradingRGBCurveTransform> {style: linear, lintolog_bypass: true}\n"
            "        - !<GradingRGBCurveTransform> {style: linear, direction: inverse}\n"
            "        - !<GradingRGBCurveTransform> {style: video}\n"
            "        - !<GradingRGBCurveTransform> {style: video, direction: inverse}\n";
>>>>>>> a271760a

        const std::string str = PROFILE_V2_START + strEnd;

        std::istringstream is;
        is.str(str);

        OCIO::ConstConfigRcPtr config;
        OCIO_CHECK_NO_THROW(config = OCIO::Config::CreateFromStream(is));
        OCIO_CHECK_NO_THROW(config->validate());

        // Write the config.

        std::stringstream ss;
        OCIO_CHECK_NO_THROW(ss << *config.get());
        OCIO_CHECK_EQUAL(ss.str(), str);
    }

    {
        const std::string strEnd =
            "    from_reference: !<GroupTransform>\n"
            "      children:\n"
            "        - !<GradingRGBCurveTransform>\n"
            "          style: log\n"
            "          red: {control_points: [0, 0, 0.5, 0.5, 1, 1.123456]}\n"
            "        - !<GradingRGBCurveTransform>\n"
            "          style: log\n"
            "          red: {control_points: [0, 0, 0.5, 0.5, 1, 1.5]}\n"
            "          green: {control_points: [-1, -1, 0, 0.1, 0.5, 0.6, 1, 1.1]}\n"
            "          direction: inverse\n"
            "        - !<GradingRGBCurveTransform>\n"
            "          style: linear\n"
            "          lintolog_bypass: true\n"
            "          red: {control_points: [0, 0, 0.1, 0.2, 0.5, 0.5, 0.7, 0.6, 1, 1.5]}\n"
            "          master: {control_points: [-1, -1, 0, 0.1, 0.5, 0.6, 1, 1.1]}\n"
            "        - !<GradingRGBCurveTransform>\n"
            "          style: video\n"
            "          red: {control_points: [-0.2, 0, 0.5, 0.5, 1.2, 1.5]}\n"
            "          green: {control_points: [0, 0, 0.2, 0.5, 1, 1.5]}\n"
            "          blue: {control_points: [0, 0, 0.1, 0.5, 1, 1.5]}\n"
            "          master: {control_points: [-1, -1, 0, 0.1, 0.5, 0.6, 1, 1.1]}\n"
            "          direction: inverse\n";

        const std::string str = PROFILE_V2_START + strEnd;

        std::istringstream is;
        is.str(str);

        OCIO::ConstConfigRcPtr config;
        OCIO_CHECK_NO_THROW(config = OCIO::Config::CreateFromStream(is));
        OCIO_CHECK_NO_THROW(config->validate());

        // Write the config.

        std::stringstream ss;
        OCIO_CHECK_NO_THROW(ss << *config.get());
        OCIO_CHECK_EQUAL(ss.str(), str);
    }
}

OCIO_ADD_TEST(Config, grading_tone_serialization)
{
    {
        const std::string strEnd =
            "    from_reference: !<GroupTransform>\n"
            "      children:\n"
            "        - !<GradingToneTransform> {style: log}\n"
            "        - !<GradingToneTransform> {style: log, s_contrast: 1.1}\n"
            "        - !<GradingToneTransform> {style: log, direction: inverse}\n"
            "        - !<GradingToneTransform> {style: linear}\n"
            "        - !<GradingToneTransform> {style: linear, direction: inverse}\n"
<<<<<<< HEAD
            "        - !<GradingToneTransform> {name: test, style: video, dynamic: true}\n"
            "        - !<GradingToneTransform> {style: video, dynamic: true, direction: inverse}\n";
=======
            "        - !<GradingToneTransform> {style: video}\n"
            "        - !<GradingToneTransform> {style: video, direction: inverse}\n";
>>>>>>> a271760a

        const std::string str = PROFILE_V2_START + strEnd;

        std::istringstream is;
        is.str(str);

        OCIO::ConstConfigRcPtr config;
        OCIO_CHECK_NO_THROW(config = OCIO::Config::CreateFromStream(is));
        OCIO_CHECK_NO_THROW(config->validate());

        // Write the config.

        std::stringstream ss;
        OCIO_CHECK_NO_THROW(ss << *config.get());

        //  When controls are not default, transform is saved on separate lines.
        const std::string strEndBack =
            "    from_reference: !<GroupTransform>\n"
            "      children:\n"
            "        - !<GradingToneTransform> {style: log}\n"
            "        - !<GradingToneTransform>\n"
            "          style: log\n"
            "          s_contrast: 1.1\n"
            "        - !<GradingToneTransform> {style: log, direction: inverse}\n"
            "        - !<GradingToneTransform> {style: linear}\n"
            "        - !<GradingToneTransform> {style: linear, direction: inverse}\n"
<<<<<<< HEAD
            "        - !<GradingToneTransform> {name: test, style: video, dynamic: true}\n"
            "        - !<GradingToneTransform> {style: video, dynamic: true, direction: inverse}\n";
=======
            "        - !<GradingToneTransform> {style: video}\n"
            "        - !<GradingToneTransform> {style: video, direction: inverse}\n";
>>>>>>> a271760a

        const std::string strBack = PROFILE_V2_START + strEndBack;
        OCIO_CHECK_EQUAL(ss.str(), strBack);
    }

    {
        const std::string strEnd =
            "    from_reference: !<GroupTransform>\n"
            "      children:\n"
            "        - !<GradingToneTransform>\n"
            "          style: log\n"
            "          blacks: {rgb: [0.1, 0.12345678, 0.9], master: 1, start: 0.1, width: 0.9}\n"
            "          shadows: {rgb: [1, 1.1, 1.1111], master: 1.1, start: 0.9, pivot: 0.1}\n"
            "          midtones: {rgb: [0.85, 0.98, 1], master: 1.11, center: 0.1, width: 0.9}\n"
            "          highlights: {rgb: [1.1, 1.1111, 1], master: 1.2, start: 0.15, pivot: 1.1}\n"
            "          whites: {rgb: [0.95, 0.96, 0.95], master: 1.1, start: 0.1, width: 0.9}\n"
            "          s_contrast: 1.1\n"
            "        - !<GradingToneTransform>\n"
            "          style: log\n"
            "          midtones: {rgb: [0.85, 0.98, 1], master: 1.11, center: 0.1, width: 0.9}\n"
            "          highlights: {rgb: [1.1, 1.1111, 1], master: 1.2, start: 0.15, pivot: 1.1}\n"
            "          whites: {rgb: [0.95, 0.96, 0.95], master: 1.1, start: 0.1, width: 0.9}\n"
            "          s_contrast: 1.1\n"
            "        - !<GradingToneTransform>\n"
            "          style: linear\n"
            "          blacks: {rgb: [0.1, 0.12345678, 0.9], master: 1, start: 0.1, width: 0.9}\n"
            "          shadows: {rgb: [1, 1.1, 1.1111], master: 1.1, start: 0.9, pivot: 0.1}\n"
            "          whites: {rgb: [0.95, 0.96, 0.95], master: 1.1, start: 0.1, width: 0.9}\n"
            "          s_contrast: 1.1\n"
            "        - !<GradingToneTransform>\n"
            "          style: video\n"
            "          shadows: {rgb: [1, 1.1, 1.1111], master: 1.1, start: 0.9, pivot: 0.1}\n"
            "          midtones: {rgb: [0.85, 0.98, 1], master: 1.11, center: 0.1, width: 0.9}\n"
            "          highlights: {rgb: [1.1, 1.1111, 1], master: 1.2, start: 0.15, pivot: 1.1}\n"
            "          direction: inverse\n";

        const std::string str = PROFILE_V2_START + strEnd;

        std::istringstream is;
        is.str(str);

        OCIO::ConstConfigRcPtr config;
        OCIO_CHECK_NO_THROW(config = OCIO::Config::CreateFromStream(is));
        OCIO_CHECK_NO_THROW(config->validate());

        // Write the config.

        std::stringstream ss;
        OCIO_CHECK_NO_THROW(ss << *config.get());
        OCIO_CHECK_EQUAL(ss.str(), str);
    }

    {
        // Rgb not enough values.
        const std::string strEnd =
            "    from_reference: !<GradingToneTransform> {style: log, whites: {rgb: [0.1, 1], master: 1, start: 1, width: 1}}\n";

        const std::string str = PROFILE_V2_START + strEnd;

        std::istringstream is;
        is.str(str);

        OCIO_CHECK_THROW_WHAT(OCIO::Config::CreateFromStream(is), OCIO::Exception,
                              "The RGB value needs to be a 3 doubles");
    }

    {
        // Rgb too many values.
        const std::string strEnd =
            "    from_reference: !<GradingToneTransform> {style: log, whites: {rgb: [0.1, 0.12345678, 1, 1], master: 0.1, start: 1, width: 1}}\n";

        const std::string str = PROFILE_V2_START + strEnd;

        std::istringstream is;
        is.str(str);

        OCIO_CHECK_THROW_WHAT(OCIO::Config::CreateFromStream(is), OCIO::Exception,
                              "The RGB value needs to be a 3 doubles");
    }

    {
        // Rgbm has to be a map.
        const std::string strEnd =
            "    from_reference: !<GradingToneTransform> "
            "{style: log, whites: [0.1, 0.12345678, 0, 0]}\n";

        const std::string str = PROFILE_V2_START + strEnd;

        std::istringstream is;
        is.str(str);

        OCIO_CHECK_THROW_WHAT(OCIO::Config::CreateFromStream(is), OCIO::Exception,
                             "'whites' failed: The value needs to be a map");
    }

    {
        // Rgbmsw missing start.
        const std::string strEnd =
            "    from_reference: !<GradingToneTransform> "
            "{style: log, whites: {rgb: [0.1, 1, 1], master: 0.1, width: 1}}\n";

        const std::string str = PROFILE_V2_START + strEnd;

        std::istringstream is;
        is.str(str);

        OCIO_CHECK_THROW_WHAT(OCIO::Config::CreateFromStream(is), OCIO::Exception,
                              "'whites' failed: Rgb, master, start, and width values are required");
    }

    {
        // Rgbmsw missing center.
        const std::string strEnd =
            "    from_reference: !<GradingToneTransform> "
            "{style: log, midtones: {rgb: [0.1, 1, 1], master: 0.1, width: 1}}\n";

        const std::string str = PROFILE_V2_START + strEnd;

        std::istringstream is;
        is.str(str);

        OCIO_CHECK_THROW_WHAT(OCIO::Config::CreateFromStream(is), OCIO::Exception,
                              "'midtones' failed: Rgb, master, center, and width values are "
                              "required");
    }

    {
        // Rgbmsw start has too many values.
        const std::string strEnd =
            "    from_reference: !<GradingToneTransform> "
            "{style: log, whites: {rgb: [0.1, 1, 1], master: 0.1, start: [1, 1.1], width: 1}}\n";

        const std::string str = PROFILE_V2_START + strEnd;

        std::istringstream is;
        is.str(str);

        OCIO_CHECK_THROW_WHAT(OCIO::Config::CreateFromStream(is), OCIO::Exception,
                              "parsing double failed");
    }
}

OCIO_ADD_TEST(Config, fixed_function_serialization)
{
    {
        const std::string strEnd =
            "    from_reference: !<GroupTransform>\n"
            "      children:\n"
            "        - !<FixedFunctionTransform> {style: ACES_RedMod03}\n"
            "        - !<FixedFunctionTransform> {style: ACES_RedMod03, direction: inverse}\n"
            "        - !<FixedFunctionTransform> {style: ACES_RedMod10}\n"
            "        - !<FixedFunctionTransform> {style: ACES_RedMod10, direction: inverse}\n"
            "        - !<FixedFunctionTransform> {style: ACES_Glow03}\n"
            "        - !<FixedFunctionTransform> {style: ACES_Glow03, direction: inverse}\n"
            "        - !<FixedFunctionTransform> {style: ACES_Glow10}\n"
            "        - !<FixedFunctionTransform> {style: ACES_Glow10, direction: inverse}\n"
            "        - !<FixedFunctionTransform> {style: ACES_DarkToDim10}\n"
            "        - !<FixedFunctionTransform> {style: ACES_DarkToDim10, direction: inverse}\n"
            "        - !<FixedFunctionTransform> {style: REC2100_Surround, params: [0.75]}\n"
            "        - !<FixedFunctionTransform> {style: REC2100_Surround, params: [0.75], direction: inverse}\n"
            "        - !<FixedFunctionTransform> {style: RGB_TO_HSV}\n"
            "        - !<FixedFunctionTransform> {style: RGB_TO_HSV, direction: inverse}\n"
            "        - !<FixedFunctionTransform> {style: XYZ_TO_xyY}\n"
            "        - !<FixedFunctionTransform> {style: XYZ_TO_xyY, direction: inverse}\n"
            "        - !<FixedFunctionTransform> {style: XYZ_TO_uvY}\n"
            "        - !<FixedFunctionTransform> {style: XYZ_TO_uvY, direction: inverse}\n"
            "        - !<FixedFunctionTransform> {style: XYZ_TO_LUV}\n"
            "        - !<FixedFunctionTransform> {style: XYZ_TO_LUV, direction: inverse}\n";

        const std::string str = PROFILE_V2_START + strEnd;

        std::istringstream is;
        is.str(str);

        OCIO::ConstConfigRcPtr config;
        OCIO_CHECK_NO_THROW(config = OCIO::Config::CreateFromStream(is));
        OCIO_CHECK_NO_THROW(config->validate());

        // Write the config.

        std::stringstream ss;
        OCIO_CHECK_NO_THROW(ss << *config.get());
        OCIO_CHECK_EQUAL(ss.str(), str);
    }

    {
        const std::string strEnd =
            "    from_reference: !<GroupTransform>\n"
            "      children:\n"
            "        - !<FixedFunctionTransform> {style: ACES_DarkToDim10, params: [0.75]}\n";

        const std::string str = PROFILE_V2_START + strEnd;

        std::istringstream is;
        is.str(str);

        OCIO::ConstConfigRcPtr config;
        OCIO_CHECK_NO_THROW(config = OCIO::Config::CreateFromStream(is));
        OCIO_CHECK_THROW_WHAT(config->validate(), OCIO::Exception,
            "The style 'ACES_DarkToDim10 (Forward)' must have zero parameters but 1 found.");
    }

    {
        const std::string strEnd =
            "    from_reference: !<GroupTransform>\n"
            "      children:\n"
            "        - !<FixedFunctionTransform> {style: REC2100_Surround, direction: inverse}\n";

        const std::string str = PROFILE_V2_START + strEnd;

        std::istringstream is;
        is.str(str);

        OCIO::ConstConfigRcPtr config;
        OCIO_CHECK_NO_THROW(config = OCIO::Config::CreateFromStream(is));
        OCIO_CHECK_THROW_WHAT(config->validate(), OCIO::Exception, 
            "The style 'REC2100_Surround (Inverse)' must "
                              "have one parameter but 0 found.");
    }
}

OCIO_ADD_TEST(Config, exposure_contrast_serialization)
{
    {
        const std::string strEnd =
            "    from_reference: !<GroupTransform>\n"
            "      children:\n"
            "        - !<ExposureContrastTransform> {style: video,"
                       " contrast: 0.5, gamma: 1.1, pivot: 0.18}\n"
            "        - !<ExposureContrastTransform> {style: video, exposure: 1.5,"
                       " gamma: 1.1, pivot: 0.18}\n"
            "        - !<ExposureContrastTransform> {style: video, exposure: 1.5,"
                       " contrast: 0.5, pivot: 0.18}\n"
            "        - !<ExposureContrastTransform> {style: video, exposure: 1.5,"
                       " contrast: 0.5, gamma: 1.1, pivot: 0.18}\n"
            "        - !<ExposureContrastTransform> {style: video,"
                       " exposure: 1.5, contrast: 0.5,"
                       " gamma: 1.1, pivot: 0.18}\n"
            "        - !<ExposureContrastTransform> {style: video, exposure: -1.4,"
                       " contrast: 0.6, gamma: 1.2, pivot: 0.2,"
                       " direction: inverse}\n"
            "        - !<ExposureContrastTransform> {style: log, exposure: 1.5,"
                       " contrast: 0.6, gamma: 1.2, pivot: 0.18}\n"
            "        - !<ExposureContrastTransform> {style: log, exposure: 1.5,"
                       " contrast: 0.5, gamma: 1.1, pivot: 0.18,"
                       " direction: inverse}\n"
            "        - !<ExposureContrastTransform> {style: log, exposure: 1.5,"
                       " contrast: 0.6, gamma: 1.2,"
                       " pivot: 0.18}\n"
            "        - !<ExposureContrastTransform> {style: linear, exposure: 1.5,"
                       " contrast: 0.5, gamma: 1.1, pivot: 0.18}\n"
            "        - !<ExposureContrastTransform> {style: linear, exposure: 1.5,"
                       " contrast: 0.5, gamma: 1.1, pivot: 0.18,"
                       " direction: inverse}\n"
            "        - !<ExposureContrastTransform> {style: linear, exposure: 1.5,"
                       " contrast: 0.5, gamma: 1.1,"
                       " pivot: 0.18}\n";

        const std::string str = PROFILE_V2_START + strEnd;

        std::istringstream is;
        is.str(str);

        OCIO::ConstConfigRcPtr config;
        OCIO_CHECK_NO_THROW(config = OCIO::Config::CreateFromStream(is));
        OCIO_CHECK_NO_THROW(config->validate());

        std::stringstream ss;
        OCIO_CHECK_NO_THROW(ss << *config.get());
        OCIO_CHECK_EQUAL(ss.str(), str);

        // For exposure contrast transforms, no value for exposure, contrast or gamma means dynamic.
        auto cs = config->getColorSpace("lnh");
        OCIO_REQUIRE_ASSERT(cs);
        auto cst = cs->getTransform(OCIO::COLORSPACE_DIR_FROM_REFERENCE);
        OCIO_REQUIRE_ASSERT(cst);
        auto grp = OCIO_DYNAMIC_POINTER_CAST<const OCIO::GroupTransform>(cst);
        OCIO_REQUIRE_ASSERT(grp);
        OCIO_REQUIRE_EQUAL(grp->getNumTransforms(), 12);
        OCIO::ConstTransformRcPtr t;
        OCIO_CHECK_NO_THROW(t = grp->getTransform(0));
        OCIO_REQUIRE_ASSERT(t);
        auto ec = OCIO_DYNAMIC_POINTER_CAST<const OCIO::ExposureContrastTransform>(t);
        OCIO_REQUIRE_ASSERT(ec);
        OCIO_CHECK_ASSERT(ec->isExposureDynamic());
        OCIO_CHECK_ASSERT(!ec->isContrastDynamic());
        OCIO_CHECK_ASSERT(!ec->isGammaDynamic());
        OCIO_CHECK_NO_THROW(t = grp->getTransform(1));
        OCIO_REQUIRE_ASSERT(t);
        ec = OCIO_DYNAMIC_POINTER_CAST<const OCIO::ExposureContrastTransform>(t);
        OCIO_REQUIRE_ASSERT(ec);
        OCIO_CHECK_ASSERT(!ec->isExposureDynamic());
        OCIO_CHECK_ASSERT(ec->isContrastDynamic());
        OCIO_CHECK_ASSERT(!ec->isGammaDynamic());
        OCIO_CHECK_NO_THROW(t = grp->getTransform(2));
        OCIO_REQUIRE_ASSERT(t);
        ec = OCIO_DYNAMIC_POINTER_CAST<const OCIO::ExposureContrastTransform>(t);
        OCIO_REQUIRE_ASSERT(ec);
        OCIO_CHECK_ASSERT(!ec->isExposureDynamic());
        OCIO_CHECK_ASSERT(!ec->isContrastDynamic());
        OCIO_CHECK_ASSERT(ec->isGammaDynamic());
    }

    {
        const std::string strEnd =
            "    from_reference: !<GroupTransform>\n"
            "      children:\n"
            "        - !<ExposureContrastTransform> {style: wrong}\n";

        const std::string str = PROFILE_V2_START + strEnd;

        std::istringstream is;
        is.str(str);

        OCIO_CHECK_THROW_WHAT(OCIO::Config::CreateFromStream(is),
                              OCIO::Exception,
                              "Unknown exposure contrast style");
    }
}

OCIO_ADD_TEST(Config, matrix_serialization)
{
    const std::string strEnd =
        "    from_reference: !<GroupTransform>\n"
        "      children:\n"
                 // Check the value serialization.
        "        - !<MatrixTransform> {matrix: [0, 1, 2, 3, 4, 5, 6, 7, 8, 9, 10, 11, 12, 13, 14, 15],"\
                                     " offset: [-1, -2, -3, -4]}\n"
                 // Check the value precision.
        "        - !<MatrixTransform> {offset: [0.123456789876, 1.23456789876, 12.3456789876, 123.456789876]}\n"
        "        - !<MatrixTransform> {matrix: [0.123456789876, 1.23456789876, 12.3456789876, 123.456789876, "\
                                                "1234.56789876, 12345.6789876, 123456.789876, 1234567.89876, "\
                                                "0, 0, 1, 0, 0, 0, 0, 1]}\n";

    const std::string str = PROFILE_V1 + SIMPLE_PROFILE_A + SIMPLE_PROFILE_B + strEnd;

    std::istringstream is;
    is.str(str);

    OCIO::ConstConfigRcPtr config;
    OCIO_CHECK_NO_THROW(config = OCIO::Config::CreateFromStream(is));
    OCIO_CHECK_NO_THROW(config->validate());

    std::stringstream ss;
    OCIO_CHECK_NO_THROW(ss << *config.get());
    OCIO_CHECK_EQUAL(ss.str(), str);
}

OCIO_ADD_TEST(Config, cdl_serialization)
{
    // Config v2.
    {
        const std::string strEnd =
            "    from_reference: !<GroupTransform>\n"
            "      children:\n"
            "        - !<CDLTransform> {slope: [1, 2, 1]}\n"
            "        - !<CDLTransform> {offset: [0.1, 0.2, 0.1]}\n"
            "        - !<CDLTransform> {power: [1.1, 1.2, 1.1]}\n"
            "        - !<CDLTransform> {sat: 0.1, direction: inverse}\n"
            "        - !<CDLTransform> {slope: [2, 2, 3], offset: [0.2, 0.3, 0.1], power: [1.2, 1.1, 1], sat: 0.2, style: asc}\n";

        const std::string str = PROFILE_V2_START + strEnd;

        std::istringstream is;
        is.str(str);

        OCIO::ConstConfigRcPtr config;
        OCIO_CHECK_NO_THROW(config = OCIO::Config::CreateFromStream(is));
        OCIO_CHECK_NO_THROW(config->validate());

        std::ostringstream oss;
        OCIO_CHECK_NO_THROW(oss << *config.get());
        OCIO_CHECK_EQUAL(oss.str(), str);
    }

    // Config v1.
    {
        const std::string strEnd =
            "    from_reference: !<GroupTransform>\n"
            "      children:\n"
            "        - !<CDLTransform> {slope: [1, 2, 1]}\n"
            "        - !<CDLTransform> {offset: [0.1, 0.2, 0.1]}\n"
            "        - !<CDLTransform> {power: [1.1, 1.2, 1.1]}\n"
            "        - !<CDLTransform> {sat: 0.1}\n";

        const std::string str = PROFILE_V1 + SIMPLE_PROFILE_A + SIMPLE_PROFILE_B + strEnd;

        std::istringstream is;
        is.str(str);

        OCIO::ConstConfigRcPtr config;
        OCIO_CHECK_NO_THROW(config = OCIO::Config::CreateFromStream(is));
        OCIO_CHECK_NO_THROW(config->validate());

        std::ostringstream oss;
        OCIO_CHECK_NO_THROW(oss << *config.get());
        OCIO_CHECK_EQUAL(oss.str(), str);
    }
}

OCIO_ADD_TEST(Config, file_transform_serialization)
{
    // Config v2.
    const std::string strEnd =
        "    from_reference: !<GroupTransform>\n"
        "      children:\n"
        "        - !<FileTransform> {src: a.clf}\n"
        "        - !<FileTransform> {src: b.ccc, cccid: cdl1, interpolation: best}\n"
        "        - !<FileTransform> {src: b.ccc, cccid: cdl2, cdl_style: asc, interpolation: linear}\n"
        "        - !<FileTransform> {src: a.clf, direction: inverse}\n";

    const std::string str = PROFILE_V2_START + strEnd;

    std::istringstream is;
    is.str(str);

    OCIO::ConstConfigRcPtr config;
    OCIO_CHECK_NO_THROW(config = OCIO::Config::CreateFromStream(is));
    OCIO_CHECK_NO_THROW(config->validate());

    std::ostringstream oss;
    OCIO_CHECK_NO_THROW(oss << *config.get());
    OCIO_CHECK_EQUAL(oss.str(), str);
}

OCIO_ADD_TEST(Config, file_transform_serialization_v1)
{
    OCIO::ConfigRcPtr cfg;
    OCIO_CHECK_NO_THROW(cfg = OCIO::Config::Create());
    OCIO_REQUIRE_ASSERT(cfg);
    cfg->setMajorVersion(1);
    auto ft = OCIO::FileTransform::Create();
    ft->setSrc("file");
    auto cs = OCIO::ColorSpace::Create();
    // Note that ft has no interpolation set.  In a v2 config, this is not a problem and is taken
    // to mean default interpolation.  However, in this case the config version is 1 and if the
    // config were read by a v1 library (rather than v2), this could cause a failure.  So the
    // interp is set to linear during serialization to avoid problems.
    cs->setTransform(ft, OCIO::COLORSPACE_DIR_TO_REFERENCE);
    ft->setSrc("other");
    ft->setInterpolation(OCIO::INTERP_TETRAHEDRAL);
    cs->setTransform(ft, OCIO::COLORSPACE_DIR_FROM_REFERENCE);
    cs->setName("cs");
    cfg->addColorSpace(cs);
    std::ostringstream os;
    cfg->serialize(os);
    OCIO_CHECK_EQUAL(os.str(), R"(ocio_profile_version: 1

search_path: ""
strictparsing: true
luma: [0.2126, 0.7152, 0.0722]

roles:
  {}

displays:
  {}

active_displays: []
active_views: []

colorspaces:
  - !<ColorSpace>
    name: cs
    family: ""
    equalitygroup: ""
    bitdepth: unknown
    isdata: false
    allocation: uniform
    to_reference: !<FileTransform> {src: file, interpolation: linear}
    from_reference: !<FileTransform> {src: other, interpolation: tetrahedral}
)" );
}

OCIO_ADD_TEST(Config, add_color_space)
{
    // The unit test validates that the color space is correctly added to the configuration.

    // Note that the new C++11 u8 notation for UTF-8 string literals is used
    // to partially validate non-english language support.

    const std::string str
        = PROFILE_V2_START
            + u8"    from_reference: !<MatrixTransform> {offset: [-1, -2, -3, -4]}\n";

    std::istringstream is;
    is.str(str);

    OCIO::ConfigRcPtr config;
    OCIO_CHECK_NO_THROW(config = OCIO::Config::CreateFromStream(is)->createEditableCopy());
    OCIO_CHECK_NO_THROW(config->validate());
    OCIO_CHECK_EQUAL(config->getNumColorSpaces(), 2);

    OCIO::ColorSpaceRcPtr cs;
    OCIO_CHECK_NO_THROW(cs = OCIO::ColorSpace::Create());
    cs->setName(u8"astéroïde");                           // Color space name with accents.
    cs->setDescription(u8"é À Â Ç É È ç -- $ € 円 £ 元"); // Some accents and some money symbols.

    OCIO::FixedFunctionTransformRcPtr tr;
    OCIO_CHECK_NO_THROW(tr = OCIO::FixedFunctionTransform::Create());

    OCIO_CHECK_NO_THROW(cs->setTransform(tr, OCIO::COLORSPACE_DIR_TO_REFERENCE));

    constexpr char csName[] = u8"astéroïde";

    OCIO_CHECK_EQUAL(config->getIndexForColorSpace(csName), -1);
    OCIO_CHECK_NO_THROW(config->addColorSpace(cs));
    OCIO_CHECK_EQUAL(config->getIndexForColorSpace(csName), 2);

    const std::string res 
        = str
        + u8"\n"
        + u8"  - !<ColorSpace>\n"
        + u8"    name: " + csName + u8"\n"
        + u8"    family: \"\"\n"
        + u8"    equalitygroup: \"\"\n"
        + u8"    bitdepth: unknown\n"
        + u8"    description: é À Â Ç É È ç -- $ € 円 £ 元\n"
        + u8"    isdata: false\n"
        + u8"    allocation: uniform\n"
        + u8"    to_reference: !<FixedFunctionTransform> {style: ACES_RedMod03}\n";

    std::stringstream ss;
    OCIO_CHECK_NO_THROW(ss << *config.get());
    OCIO_CHECK_EQUAL(ss.str(), res);

    OCIO_CHECK_NO_THROW(config->removeColorSpace(csName));
    OCIO_CHECK_EQUAL(config->getNumColorSpaces(), 2);
    OCIO_CHECK_EQUAL(config->getIndexForColorSpace(csName), -1);

    OCIO_CHECK_NO_THROW(config->clearColorSpaces());
    OCIO_CHECK_EQUAL(config->getNumColorSpaces(), 0);
}

OCIO_ADD_TEST(Config, faulty_config_file)
{
    std::istringstream is("/usr/tmp/not_existing.ocio");

    OCIO::ConstConfigRcPtr config;
    OCIO_CHECK_THROW_WHAT(config = OCIO::Config::CreateFromStream(is),
                          OCIO::Exception,
                          "Error: Loading the OCIO profile failed.");
}

OCIO_ADD_TEST(Config, remove_color_space)
{
    // The unit test validates that a color space is correctly removed from a configuration.

    const std::string str
        = PROFILE_V2_START
            + "    from_reference: !<MatrixTransform> {offset: [-1, -2, -3, -4]}\n"
            + "\n"
            + "  - !<ColorSpace>\n"
            + "    name: cs5\n"
            + "    allocation: uniform\n"
            + "    to_reference: !<FixedFunctionTransform> {style: ACES_RedMod03}\n";

    std::istringstream is;
    is.str(str);

    OCIO::ConfigRcPtr config;
    OCIO_CHECK_NO_THROW(config = OCIO::Config::CreateFromStream(is)->createEditableCopy());
    OCIO_CHECK_NO_THROW(config->validate());
    OCIO_CHECK_EQUAL(config->getNumColorSpaces(), 3);

    // Step 1 - Validate the remove.

    OCIO_CHECK_EQUAL(config->getIndexForColorSpace("cs5"), 2);
    OCIO_CHECK_NO_THROW(config->removeColorSpace("cs5"));
    OCIO_CHECK_EQUAL(config->getNumColorSpaces(), 2);
    OCIO_CHECK_EQUAL(config->getIndexForColorSpace("cs5"), -1);

    // Step 2 - Validate some faulty removes.

    // As documented, removing a color space that doesn't exist fails without any notice.
    OCIO_CHECK_NO_THROW(config->removeColorSpace("cs5"));
    OCIO_CHECK_NO_THROW(config->validate());

    // Since the method does not support role names, a role name removal fails 
    // without any notice except if it's also an existing color space.
    OCIO_CHECK_NO_THROW(config->removeColorSpace("scene_linear"));
    OCIO_CHECK_NO_THROW(config->validate());

    // Successfully remove a color space unfortunately used by a role.
    OCIO_CHECK_NO_THROW(config->removeColorSpace("raw"));
    // As discussed only validation traps the issue.
    OCIO_CHECK_THROW_WHAT(config->validate(),
                          OCIO::Exception,
                          "Config failed validation. The role 'default' refers to"\
                          " a color space, 'raw', which is not defined.");
}

namespace
{

constexpr char InactiveCSConfigStart[] =
    "ocio_profile_version: 2\n"
    "\n"
    "environment:\n"
    "  {}\n"
    "search_path: luts\n"
    "strictparsing: true\n"
    "luma: [0.2126, 0.7152, 0.0722]\n"
    "\n"
    "roles:\n"
    "  default: raw\n"
    "  scene_linear: lnh\n"
    "\n"
    "file_rules:\n"
    "  - !<Rule> {name: Default, colorspace: default}\n"
    "\n"
    "displays:\n"
    "  sRGB:\n"
    "    - !<View> {name: Raw, colorspace: raw}\n"
    "    - !<View> {name: Lnh, colorspace: lnh, looks: beauty}\n"
    "\n"
    "active_displays: []\n"
    "active_views: []\n";

constexpr char InactiveCSConfigEnd[] =
    "\n"
    "looks:\n"
    "  - !<Look>\n"
    "    name: beauty\n"
    "    process_space: lnh\n"
    "    transform: !<CDLTransform> {slope: [1, 2, 1]}\n"
    "\n"
    "\n"
    "colorspaces:\n"
    "  - !<ColorSpace>\n"
    "    name: raw\n"
    "    family: \"\"\n"
    "    equalitygroup: \"\"\n"
    "    bitdepth: unknown\n"
    "    isdata: false\n"
    "    allocation: uniform\n"
    "\n"
    "  - !<ColorSpace>\n"
    "    name: lnh\n"
    "    family: \"\"\n"
    "    equalitygroup: \"\"\n"
    "    bitdepth: unknown\n"
    "    isdata: false\n"
    "    allocation: uniform\n"
    "\n"
    "  - !<ColorSpace>\n"
    "    name: cs1\n"
    "    family: \"\"\n"
    "    equalitygroup: \"\"\n"
    "    bitdepth: unknown\n"
    "    isdata: false\n"
    "    categories: [cat1]\n"
    "    allocation: uniform\n"
    "    from_reference: !<CDLTransform> {offset: [0.1, 0.1, 0.1]}\n"
    "\n"
    "  - !<ColorSpace>\n"
    "    name: cs2\n"
    "    family: \"\"\n"
    "    equalitygroup: \"\"\n"
    "    bitdepth: unknown\n"
    "    isdata: false\n"
    "    categories: [cat2]\n"
    "    allocation: uniform\n"
    "    from_reference: !<CDLTransform> {offset: [0.2, 0.2, 0.2]}\n"
    "\n"
    "  - !<ColorSpace>\n"
    "    name: cs3\n"
    "    family: \"\"\n"
    "    equalitygroup: \"\"\n"
    "    bitdepth: unknown\n"
    "    isdata: false\n"
    "    categories: [cat3]\n"
    "    allocation: uniform\n"
    "    from_reference: !<CDLTransform> {offset: [0.3, 0.3, 0.3]}\n";

class InactiveCSGuard
{
public:
    InactiveCSGuard()
    {
        OCIO::Platform::Setenv(OCIO::OCIO_INACTIVE_COLORSPACES_ENVVAR, "cs3, cs1, lnh");
    }
    ~InactiveCSGuard()
    {
        OCIO::Platform::Unsetenv(OCIO::OCIO_INACTIVE_COLORSPACES_ENVVAR);
    }
};

} // anon.

OCIO_ADD_TEST(Config, inactive_color_space)
{
    // The unit test validates the inactive color space behavior.

    std::string configStr;
    configStr += InactiveCSConfigStart;
    configStr += InactiveCSConfigEnd;

    std::istringstream is;
    is.str(configStr);

    OCIO::ConfigRcPtr config;
    OCIO_CHECK_NO_THROW(config = OCIO::Config::CreateFromStream(is)->createEditableCopy());
    OCIO_REQUIRE_ASSERT(config);
    OCIO_CHECK_NO_THROW(config->validate());


    // Step 1 - No inactive color spaces.

    OCIO_REQUIRE_EQUAL(config->getNumColorSpaces(OCIO::SEARCH_REFERENCE_SPACE_ALL,
                                                 OCIO::COLORSPACE_INACTIVE), 0);
    OCIO_REQUIRE_EQUAL(config->getNumColorSpaces(OCIO::SEARCH_REFERENCE_SPACE_ALL,
                                                 OCIO::COLORSPACE_ACTIVE), 5);
    OCIO_REQUIRE_EQUAL(config->getNumColorSpaces(OCIO::SEARCH_REFERENCE_SPACE_ALL,
                                                 OCIO::COLORSPACE_ALL), 5);

    OCIO_CHECK_EQUAL(std::string("raw"),
                     config->getColorSpaceNameByIndex(OCIO::SEARCH_REFERENCE_SPACE_ALL,
                                                      OCIO::COLORSPACE_ALL, 0));
    OCIO_CHECK_EQUAL(std::string("lnh"),
                     config->getColorSpaceNameByIndex(OCIO::SEARCH_REFERENCE_SPACE_ALL,
                                                      OCIO::COLORSPACE_ALL, 1));
    OCIO_CHECK_EQUAL(std::string("cs1"),
                     config->getColorSpaceNameByIndex(OCIO::SEARCH_REFERENCE_SPACE_ALL,
                                                      OCIO::COLORSPACE_ALL, 2));
    OCIO_CHECK_EQUAL(std::string("cs2"),
                     config->getColorSpaceNameByIndex(OCIO::SEARCH_REFERENCE_SPACE_ALL,
                                                      OCIO::COLORSPACE_ALL, 3));
    OCIO_CHECK_EQUAL(std::string("cs3"),
                     config->getColorSpaceNameByIndex(OCIO::SEARCH_REFERENCE_SPACE_ALL,
                                                      OCIO::COLORSPACE_ALL, 4));
    // Check a faulty call.
    OCIO_CHECK_EQUAL(std::string(""),
                     config->getColorSpaceNameByIndex(OCIO::SEARCH_REFERENCE_SPACE_ALL,
                                                      OCIO::COLORSPACE_ALL, 5));

    OCIO_REQUIRE_EQUAL(config->getNumColorSpaces(), 5);
    OCIO_CHECK_EQUAL(std::string("raw"), config->getColorSpaceNameByIndex(0));
    OCIO_CHECK_EQUAL(std::string("lnh"), config->getColorSpaceNameByIndex(1));
    OCIO_CHECK_EQUAL(std::string("cs1"), config->getColorSpaceNameByIndex(2));
    OCIO_CHECK_EQUAL(std::string("cs2"), config->getColorSpaceNameByIndex(3));
    OCIO_CHECK_EQUAL(std::string("cs3"), config->getColorSpaceNameByIndex(4));
    // Check a faulty call.
    OCIO_CHECK_EQUAL(std::string(""), config->getColorSpaceNameByIndex(5));

    OCIO::ColorSpaceSetRcPtr css;
    OCIO_CHECK_NO_THROW(css = config->getColorSpaces(nullptr));
    OCIO_CHECK_EQUAL(css->getNumColorSpaces(), 5);

    OCIO::ConstColorSpaceRcPtr cs;
    OCIO_CHECK_NO_THROW(cs = config->getColorSpace("scene_linear"));
    OCIO_REQUIRE_ASSERT(cs);
    OCIO_CHECK_EQUAL(std::string("lnh"), cs->getName());

    OCIO_CHECK_EQUAL(config->getIndexForColorSpace("scene_linear"), 1);
    OCIO_CHECK_EQUAL(config->getIndexForColorSpace("lnh"), 1);


    // Step 2 - Some inactive color spaces.

    OCIO_CHECK_NO_THROW(config->setInactiveColorSpaces("lnh, cs1"));
    OCIO_CHECK_EQUAL(config->getInactiveColorSpaces(), std::string("lnh, cs1"));

    OCIO_REQUIRE_EQUAL(config->getNumColorSpaces(OCIO::SEARCH_REFERENCE_SPACE_ALL,
                                                 OCIO::COLORSPACE_INACTIVE), 2);
    OCIO_REQUIRE_EQUAL(config->getNumColorSpaces(OCIO::SEARCH_REFERENCE_SPACE_ALL,
                                                 OCIO::COLORSPACE_ACTIVE), 3);
    OCIO_REQUIRE_EQUAL(config->getNumColorSpaces(OCIO::SEARCH_REFERENCE_SPACE_ALL,
                                                 OCIO::COLORSPACE_ALL), 5);

    OCIO_CHECK_EQUAL(config->getNumColorSpaces(OCIO::SEARCH_REFERENCE_SPACE_SCENE,
                                               OCIO::COLORSPACE_INACTIVE), 2);
    OCIO_CHECK_EQUAL(config->getNumColorSpaces(OCIO::SEARCH_REFERENCE_SPACE_SCENE,
                                               OCIO::COLORSPACE_ACTIVE), 3);
    OCIO_CHECK_EQUAL(config->getNumColorSpaces(OCIO::SEARCH_REFERENCE_SPACE_SCENE,
                                               OCIO::COLORSPACE_ALL), 5);

    OCIO_CHECK_EQUAL(config->getNumColorSpaces(OCIO::SEARCH_REFERENCE_SPACE_DISPLAY,
                                               OCIO::COLORSPACE_INACTIVE), 0);
    OCIO_CHECK_EQUAL(config->getNumColorSpaces(OCIO::SEARCH_REFERENCE_SPACE_DISPLAY,
                                               OCIO::COLORSPACE_ACTIVE), 0);
    OCIO_CHECK_EQUAL(config->getNumColorSpaces(OCIO::SEARCH_REFERENCE_SPACE_DISPLAY,
                                               OCIO::COLORSPACE_ALL), 0);

    // Check methods working on all color spaces.
    OCIO_REQUIRE_EQUAL(config->getNumColorSpaces(OCIO::SEARCH_REFERENCE_SPACE_ALL, 
                                                 OCIO::COLORSPACE_ALL), 5);
    OCIO_CHECK_EQUAL(std::string("raw"),
                     config->getColorSpaceNameByIndex(OCIO::SEARCH_REFERENCE_SPACE_ALL,
                                                      OCIO::COLORSPACE_ALL, 0));
    OCIO_CHECK_EQUAL(std::string("lnh"),
                     config->getColorSpaceNameByIndex(OCIO::SEARCH_REFERENCE_SPACE_ALL,
                                                      OCIO::COLORSPACE_ALL, 1));
    OCIO_CHECK_EQUAL(std::string("cs1"),
                     config->getColorSpaceNameByIndex(OCIO::SEARCH_REFERENCE_SPACE_ALL,
                                                      OCIO::COLORSPACE_ALL, 2));
    OCIO_CHECK_EQUAL(std::string("cs2"),
                     config->getColorSpaceNameByIndex(OCIO::SEARCH_REFERENCE_SPACE_ALL,
                                                      OCIO::COLORSPACE_ALL, 3));
    OCIO_CHECK_EQUAL(std::string("cs3"),
                     config->getColorSpaceNameByIndex(OCIO::SEARCH_REFERENCE_SPACE_ALL,
                                                      OCIO::COLORSPACE_ALL, 4));

    // Check methods working on only active color spaces.
    OCIO_REQUIRE_EQUAL(config->getNumColorSpaces(), 3);
    OCIO_CHECK_EQUAL(std::string("raw"), config->getColorSpaceNameByIndex(0));
    OCIO_CHECK_EQUAL(std::string("cs2"), config->getColorSpaceNameByIndex(1));
    OCIO_CHECK_EQUAL(std::string("cs3"), config->getColorSpaceNameByIndex(2));

    // Asking for a color space set with no categories returns active color spaces only.
    OCIO_CHECK_NO_THROW(css = config->getColorSpaces(nullptr));
    OCIO_CHECK_EQUAL(css->getNumColorSpaces(), 3);

    // Search using a category 'cat1' with no active color space.
    OCIO_CHECK_NO_THROW(css = config->getColorSpaces("cat1"));
    OCIO_CHECK_EQUAL(css->getNumColorSpaces(), 0);

    // Search using a category 'cat2' with some active color spaces.
    OCIO_CHECK_NO_THROW(css = config->getColorSpaces("cat2"));
    OCIO_CHECK_EQUAL(css->getNumColorSpaces(), 1);

    // Request an active color space.
    OCIO_CHECK_NO_THROW(cs = config->getColorSpace("cs2"));
    OCIO_CHECK_ASSERT(cs);
    OCIO_CHECK_EQUAL(std::string("cs2"), cs->getName());

    // Request an inactive color space.
    OCIO_CHECK_NO_THROW(cs = config->getColorSpace("cs1"));
    OCIO_CHECK_ASSERT(cs);
    OCIO_CHECK_EQUAL(std::string("cs1"), cs->getName());

    // Request a role with an active color space.
    OCIO_CHECK_NO_THROW(cs = config->getColorSpace("default"));
    OCIO_REQUIRE_ASSERT(cs);
    OCIO_CHECK_EQUAL(std::string("raw"), cs->getName());

    // Request a role with an inactive color space.
    OCIO_CHECK_NO_THROW(cs = config->getColorSpace("scene_linear"));
    OCIO_CHECK_ASSERT(cs);
    OCIO_CHECK_EQUAL(std::string("lnh"), cs->getName());
    // ... the color is not an active color space.
    OCIO_CHECK_EQUAL(config->getIndexForColorSpace("scene_linear"), -1);
    OCIO_CHECK_EQUAL(config->getIndexForColorSpace("lnh"), -1);

    // Request a (display, view) processor with an inactive color space and
    // a look with an inactive process space.
    {
        OCIO::LookTransformRcPtr lookTransform = OCIO::LookTransform::Create();
        lookTransform->setLooks("beauty"); // Process space (i.e. lnh) inactive.
        lookTransform->setSrc("raw");

        const char * csName = config->getDisplayViewColorSpaceName("sRGB", "Lnh");
        lookTransform->setDst(csName); // Color space inactive (i.e. lnh).

        OCIO_CHECK_NO_THROW(config->getProcessor(lookTransform, OCIO::TRANSFORM_DIR_FORWARD));
    }

    // Check a faulty call.
    OCIO_CHECK_EQUAL(config->getColorSpaceNameByIndex(3), std::string(""));
    // ... but getColorSpace() must still succeed.
    OCIO_CHECK_NO_THROW(cs = config->getColorSpace("cs1"));
    OCIO_CHECK_ASSERT(cs);

    // Create a processor with one or more inactive color spaces.
    OCIO_CHECK_NO_THROW(config->getProcessor("lnh", "cs1"));
    OCIO_CHECK_NO_THROW(config->getProcessor("raw", "cs1"));
    OCIO_CHECK_NO_THROW(config->getProcessor("lnh", "cs2"));
    OCIO_CHECK_NO_THROW(config->getProcessor("cs2", "scene_linear"));

    // Step 3 - No inactive color spaces.

    OCIO_CHECK_NO_THROW(config->setInactiveColorSpaces(""));
    OCIO_CHECK_EQUAL(config->getInactiveColorSpaces(), std::string(""));

    OCIO_CHECK_EQUAL(config->getNumColorSpaces(OCIO::SEARCH_REFERENCE_SPACE_ALL,
                                               OCIO::COLORSPACE_ALL), 5);
    OCIO_CHECK_EQUAL(config->getNumColorSpaces(), 5);

    // Step 4 - No inactive color spaces.

    OCIO_CHECK_NO_THROW(config->setInactiveColorSpaces(nullptr));
    OCIO_CHECK_EQUAL(config->getInactiveColorSpaces(), std::string(""));

    OCIO_CHECK_EQUAL(config->getNumColorSpaces(OCIO::SEARCH_REFERENCE_SPACE_ALL,
                                               OCIO::COLORSPACE_ALL), 5);
    OCIO_CHECK_EQUAL(config->getNumColorSpaces(), 5);

    OCIO_CHECK_EQUAL(config->getNumColorSpaces(OCIO::SEARCH_REFERENCE_SPACE_SCENE,
                                               OCIO::COLORSPACE_ALL), 5);
    OCIO_CHECK_EQUAL(config->getNumColorSpaces(OCIO::SEARCH_REFERENCE_SPACE_DISPLAY,
                                               OCIO::COLORSPACE_ALL), 0);

    // Step 5 - Add display color spaces.
    auto dcs0 = OCIO::ColorSpace::Create(OCIO::REFERENCE_SPACE_DISPLAY);
    dcs0->setName("display0");
    config->addColorSpace(dcs0);
    auto dcs1 = OCIO::ColorSpace::Create(OCIO::REFERENCE_SPACE_DISPLAY);
    dcs1->setName("display1");
    config->addColorSpace(dcs1);
    auto dcs2 = OCIO::ColorSpace::Create(OCIO::REFERENCE_SPACE_DISPLAY);
    dcs2->setName("display2");
    config->addColorSpace(dcs2);

    OCIO_CHECK_EQUAL(config->getNumColorSpaces(OCIO::SEARCH_REFERENCE_SPACE_ALL,
                                               OCIO::COLORSPACE_ALL), 8);

    OCIO_CHECK_EQUAL(config->getNumColorSpaces(OCIO::SEARCH_REFERENCE_SPACE_SCENE,
                                               OCIO::COLORSPACE_ALL), 5);
    OCIO_CHECK_EQUAL(config->getNumColorSpaces(OCIO::SEARCH_REFERENCE_SPACE_DISPLAY,
                                               OCIO::COLORSPACE_ALL), 3);

    // Step 6 - Some inactive color spaces.
    OCIO_CHECK_NO_THROW(config->setInactiveColorSpaces("cs1, display1"));
    OCIO_CHECK_EQUAL(config->getInactiveColorSpaces(), std::string("cs1, display1"));

    OCIO_CHECK_EQUAL(config->getNumColorSpaces(OCIO::SEARCH_REFERENCE_SPACE_SCENE,
                                               OCIO::COLORSPACE_INACTIVE), 1);
    OCIO_CHECK_EQUAL(config->getNumColorSpaces(OCIO::SEARCH_REFERENCE_SPACE_DISPLAY,
                                               OCIO::COLORSPACE_INACTIVE), 1);
    OCIO_CHECK_EQUAL(config->getNumColorSpaces(OCIO::SEARCH_REFERENCE_SPACE_ALL,
                                               OCIO::COLORSPACE_INACTIVE), 2);
    OCIO_CHECK_EQUAL(std::string("cs1"),
                     config->getColorSpaceNameByIndex(OCIO::SEARCH_REFERENCE_SPACE_SCENE,
                                                      OCIO::COLORSPACE_INACTIVE, 0));
    OCIO_CHECK_EQUAL(std::string("display1"),
                     config->getColorSpaceNameByIndex(OCIO::SEARCH_REFERENCE_SPACE_DISPLAY,
                                                      OCIO::COLORSPACE_INACTIVE, 0));
    OCIO_CHECK_EQUAL(std::string(""),
                     config->getColorSpaceNameByIndex(OCIO::SEARCH_REFERENCE_SPACE_SCENE,
                                                      OCIO::COLORSPACE_INACTIVE, 1));
    OCIO_CHECK_EQUAL(std::string(""),
                     config->getColorSpaceNameByIndex(OCIO::SEARCH_REFERENCE_SPACE_DISPLAY,
                                                      OCIO::COLORSPACE_INACTIVE, 1));

    OCIO_CHECK_EQUAL(config->getNumColorSpaces(OCIO::SEARCH_REFERENCE_SPACE_SCENE,
                                               OCIO::COLORSPACE_ACTIVE), 4);
    OCIO_CHECK_EQUAL(config->getNumColorSpaces(OCIO::SEARCH_REFERENCE_SPACE_DISPLAY,
                                               OCIO::COLORSPACE_ACTIVE), 2);
    OCIO_CHECK_EQUAL(config->getNumColorSpaces(OCIO::SEARCH_REFERENCE_SPACE_ALL,
                                               OCIO::COLORSPACE_ACTIVE), 6);
    OCIO_CHECK_EQUAL(std::string("cs2"),
                     config->getColorSpaceNameByIndex(OCIO::SEARCH_REFERENCE_SPACE_SCENE,
                                                      OCIO::COLORSPACE_ACTIVE, 2));
    OCIO_CHECK_EQUAL(std::string("display2"),
                     config->getColorSpaceNameByIndex(OCIO::SEARCH_REFERENCE_SPACE_DISPLAY,
                                                      OCIO::COLORSPACE_ACTIVE, 1));

    OCIO_CHECK_EQUAL(config->getNumColorSpaces(OCIO::SEARCH_REFERENCE_SPACE_SCENE,
                                               OCIO::COLORSPACE_ALL), 5);
    OCIO_CHECK_EQUAL(config->getNumColorSpaces(OCIO::SEARCH_REFERENCE_SPACE_DISPLAY,
                                               OCIO::COLORSPACE_ALL), 3);
    OCIO_CHECK_EQUAL(config->getNumColorSpaces(OCIO::SEARCH_REFERENCE_SPACE_ALL,
                                               OCIO::COLORSPACE_ALL), 8);
    OCIO_CHECK_EQUAL(std::string("raw"),
                     config->getColorSpaceNameByIndex(OCIO::SEARCH_REFERENCE_SPACE_SCENE,
                                                      OCIO::COLORSPACE_ALL, 0));
    OCIO_CHECK_EQUAL(std::string("cs2"),
                     config->getColorSpaceNameByIndex(OCIO::SEARCH_REFERENCE_SPACE_SCENE,
                                                      OCIO::COLORSPACE_ALL, 3));
    OCIO_CHECK_EQUAL(std::string(""),
                     config->getColorSpaceNameByIndex(OCIO::SEARCH_REFERENCE_SPACE_SCENE,
                                                      OCIO::COLORSPACE_ALL, 10));
    OCIO_CHECK_EQUAL(std::string("display1"),
                     config->getColorSpaceNameByIndex(OCIO::SEARCH_REFERENCE_SPACE_DISPLAY,
                                                      OCIO::COLORSPACE_ALL, 1));
}

OCIO_ADD_TEST(Config, inactive_color_space_precedence)
{
    // The test demonstrates that an API request supersedes the env. variable and the
    // config file contents.

    std::string configStr;
    configStr += InactiveCSConfigStart;
    configStr += "inactive_colorspaces: [cs2]\n";
    configStr += InactiveCSConfigEnd;

    std::istringstream is;
    is.str(configStr);

    OCIO::ConfigRcPtr config;
    OCIO_CHECK_NO_THROW(config = OCIO::Config::CreateFromStream(is)->createEditableCopy());
    OCIO_CHECK_NO_THROW(config->validate());

    OCIO_REQUIRE_EQUAL(config->getNumColorSpaces(OCIO::SEARCH_REFERENCE_SPACE_ALL,
                                                 OCIO::COLORSPACE_INACTIVE), 1);
    OCIO_REQUIRE_EQUAL(config->getNumColorSpaces(OCIO::SEARCH_REFERENCE_SPACE_ALL,
                                                 OCIO::COLORSPACE_ACTIVE), 4);
    OCIO_REQUIRE_EQUAL(config->getNumColorSpaces(OCIO::SEARCH_REFERENCE_SPACE_ALL,
                                                 OCIO::COLORSPACE_ALL), 5);

    OCIO_CHECK_EQUAL(config->getColorSpaceNameByIndex(0), std::string("raw"));
    OCIO_CHECK_EQUAL(config->getColorSpaceNameByIndex(1), std::string("lnh"));
    OCIO_CHECK_EQUAL(config->getColorSpaceNameByIndex(2), std::string("cs1"));
    OCIO_CHECK_EQUAL(config->getColorSpaceNameByIndex(3), std::string("cs3"));

    // Env. variable supersedes the config content.

    InactiveCSGuard guard;

    is.str(configStr);
    OCIO_CHECK_NO_THROW(config = OCIO::Config::CreateFromStream(is)->createEditableCopy());
    OCIO_CHECK_NO_THROW(config->validate());

    OCIO_REQUIRE_EQUAL(config->getNumColorSpaces(OCIO::SEARCH_REFERENCE_SPACE_ALL,
                                                 OCIO::COLORSPACE_INACTIVE), 3);
    OCIO_REQUIRE_EQUAL(config->getNumColorSpaces(OCIO::SEARCH_REFERENCE_SPACE_ALL,
                                                 OCIO::COLORSPACE_ACTIVE), 2);
    OCIO_REQUIRE_EQUAL(config->getNumColorSpaces(OCIO::SEARCH_REFERENCE_SPACE_ALL,
                                                 OCIO::COLORSPACE_ALL), 5);

    OCIO_CHECK_EQUAL(config->getColorSpaceNameByIndex(0), std::string("raw"));
    OCIO_CHECK_EQUAL(config->getColorSpaceNameByIndex(1), std::string("cs2"));

    // An API request supersedes the lists from the env. variable and the config file.

    OCIO_CHECK_NO_THROW(config->setInactiveColorSpaces("cs1, lnh"));

    OCIO_REQUIRE_EQUAL(config->getNumColorSpaces(OCIO::SEARCH_REFERENCE_SPACE_ALL,
                                                 OCIO::COLORSPACE_INACTIVE), 2);
    OCIO_REQUIRE_EQUAL(config->getNumColorSpaces(OCIO::SEARCH_REFERENCE_SPACE_ALL,
                                                 OCIO::COLORSPACE_ACTIVE), 3);
    OCIO_REQUIRE_EQUAL(config->getNumColorSpaces(OCIO::SEARCH_REFERENCE_SPACE_ALL,
                                                 OCIO::COLORSPACE_ALL), 5);

    OCIO_CHECK_EQUAL(config->getColorSpaceNameByIndex(0), std::string("raw"));
    OCIO_CHECK_EQUAL(config->getColorSpaceNameByIndex(1), std::string("cs2"));
    OCIO_CHECK_EQUAL(config->getColorSpaceNameByIndex(2), std::string("cs3"));
}

OCIO_ADD_TEST(Config, inactive_color_space_read_write)
{
    // The unit tests validate the read/write.

    {
        std::string configStr;
        configStr += InactiveCSConfigStart;
        configStr += "inactive_colorspaces: [cs2]\n";
        configStr += InactiveCSConfigEnd;

        std::istringstream is;
        is.str(configStr);

        OCIO::ConstConfigRcPtr config;
        OCIO_CHECK_NO_THROW(config = OCIO::Config::CreateFromStream(is));
        OCIO_CHECK_NO_THROW(config->validate());

        OCIO_REQUIRE_EQUAL(config->getNumColorSpaces(OCIO::SEARCH_REFERENCE_SPACE_ALL,
                                                     OCIO::COLORSPACE_ALL), 5);
        OCIO_REQUIRE_EQUAL(config->getNumColorSpaces(), 4);

        std::stringstream ss;
        OCIO_CHECK_NO_THROW(ss << *config.get());
        OCIO_CHECK_EQUAL(ss.str(), configStr);
    }

    {
        InactiveCSGuard guard; // Where inactive color spaces are "cs3, cs1, lnh".

        std::string configStr;
        configStr += InactiveCSConfigStart;
        configStr += "inactive_colorspaces: [cs2]\n";
        configStr += InactiveCSConfigEnd;

        std::istringstream is;
        is.str(configStr);

        OCIO::ConstConfigRcPtr config;
        OCIO_CHECK_NO_THROW(config = OCIO::Config::CreateFromStream(is));
        {
            OCIO::LogGuard log; // Mute the warnings.
            OCIO_CHECK_NO_THROW(config->validate());
        }

        OCIO_REQUIRE_EQUAL(config->getNumColorSpaces(OCIO::SEARCH_REFERENCE_SPACE_ALL,
                                                     OCIO::COLORSPACE_ALL), 5);
        OCIO_REQUIRE_EQUAL(config->getNumColorSpaces(), 2);

        std::stringstream ss;
        OCIO_CHECK_NO_THROW(ss << *config.get());
        OCIO_CHECK_EQUAL(ss.str(), configStr);
    }

    {
        std::string configStr;
        configStr += InactiveCSConfigStart;
        // Test a multi-line list.
        configStr += "inactive_colorspaces: [cs1\t\n   \n,   \ncs2]\n";
        configStr += InactiveCSConfigEnd;

        std::istringstream is;
        is.str(configStr);

        OCIO::ConstConfigRcPtr config;
        OCIO_CHECK_NO_THROW(config = OCIO::Config::CreateFromStream(is));
        OCIO_CHECK_NO_THROW(config->validate());

        OCIO_REQUIRE_EQUAL(config->getNumColorSpaces(OCIO::SEARCH_REFERENCE_SPACE_ALL,
                                                     OCIO::COLORSPACE_ALL), 5);
        OCIO_REQUIRE_EQUAL(config->getNumColorSpaces(), 3);

        std::string resultStr;
        resultStr += InactiveCSConfigStart;
        resultStr += "inactive_colorspaces: [cs1, cs2]\n";
        resultStr += InactiveCSConfigEnd;

        std::stringstream ss;
        OCIO_CHECK_NO_THROW(ss << *config.get());
        OCIO_CHECK_EQUAL(ss.str(), resultStr);
    }

    // Do not save an empty 'inactive_colorspaces'.
    {
        std::string configStr;
        configStr += InactiveCSConfigStart;
        configStr += "inactive_colorspaces: []\n";
        configStr += InactiveCSConfigEnd;

        std::istringstream is;
        is.str(configStr);

        OCIO::ConstConfigRcPtr config;
        OCIO_CHECK_NO_THROW(config = OCIO::Config::CreateFromStream(is));
        OCIO_CHECK_NO_THROW(config->validate());

        OCIO_CHECK_EQUAL(config->getNumColorSpaces(OCIO::SEARCH_REFERENCE_SPACE_ALL,
                                                   OCIO::COLORSPACE_ALL), 5);
        OCIO_CHECK_EQUAL(config->getNumColorSpaces(), 5);

        std::string resultStr;
        resultStr += InactiveCSConfigStart;
        resultStr += InactiveCSConfigEnd;

        std::stringstream ss;
        OCIO_CHECK_NO_THROW(ss << *config.get());
        OCIO_CHECK_EQUAL(ss.str(), resultStr);
    }

    // Inactive 'unknown' color space ends up to not filter out any color space
    // but still preserved by the read/write.
    {
        std::string configStr;
        configStr += InactiveCSConfigStart;
        configStr += "inactive_colorspaces: [unknown]\n";
        configStr += InactiveCSConfigEnd;

        std::istringstream is;
        is.str(configStr);

        OCIO::ConstConfigRcPtr config;
        OCIO_CHECK_NO_THROW(config = OCIO::Config::CreateFromStream(is));

        {
            OCIO::LogGuard log;
            OCIO_CHECK_NO_THROW(config->validate());
            OCIO_CHECK_EQUAL(log.output(), 
                             "[OpenColorIO Warning]: Inactive color space 'unknown' does not exist.\n");
        }

        OCIO_CHECK_EQUAL(config->getNumColorSpaces(OCIO::SEARCH_REFERENCE_SPACE_ALL,
                                                   OCIO::COLORSPACE_ALL), 5);
        OCIO_CHECK_EQUAL(config->getNumColorSpaces(), 5);

        std::stringstream ss;
        OCIO_CHECK_NO_THROW(ss << *config.get());
        OCIO_CHECK_EQUAL(ss.str(), configStr);
    }
}

OCIO_ADD_TEST(Config, two_configs)
{
    constexpr const char * SIMPLE_CONFIG1{ R"(
ocio_profile_version: 2

environment:
  {}

roles:
  default: raw1
  aces_interchange: aces1
  cie_xyz_d65_interchange: display1

colorspaces:
  - !<ColorSpace>
    name: raw1
    allocation: uniform

  - !<ColorSpace>
    name: test1
    allocation: uniform
    to_reference: !<MatrixTransform> {offset: [0.01, 0.02, 0.03, 0]}

  - !<ColorSpace>
    name: aces1
    allocation: uniform
    from_reference: !<ExponentTransform> {value: [1.101, 1.202, 1.303, 1.404]}

display_colorspaces:
  - !<ColorSpace>
    name: display1
    allocation: uniform
    from_display_reference: !<CDLTransform> {slope: [1, 2, 1]}

  - !<ColorSpace>
    name: display2
    allocation: uniform
    from_display_reference: !<FixedFunctionTransform> {style: ACES_RedMod03}

)" };

    constexpr const char * SIMPLE_CONFIG2{ R"(
ocio_profile_version: 2

environment:
  {}

roles:
  default: raw2
  aces_interchange: aces2
  cie_xyz_d65_interchange: display3
  test_role: test2

colorspaces:
  - !<ColorSpace>
    name: raw2
    allocation: uniform

  - !<ColorSpace>
    name: test2
    allocation: uniform
    from_reference: !<MatrixTransform> {offset: [0.11, 0.12, 0.13, 0]}

  - !<ColorSpace>
    name: aces2
    allocation: uniform
    to_reference: !<RangeTransform> {min_in_value: -0.0109, max_in_value: 1.0505, min_out_value: 0.0009, max_out_value: 2.5001}

display_colorspaces:
  - !<ColorSpace>
    name: display3
    allocation: uniform
    from_display_reference: !<ExponentTransform> {value: 2.4}

  - !<ColorSpace>
    name: display4
    allocation: uniform
    from_display_reference: !<LogTransform> {base: 5}
)" };

    std::istringstream is;
    is.str(SIMPLE_CONFIG1);
    OCIO::ConstConfigRcPtr config1, config2;
    OCIO_CHECK_NO_THROW(config1 = OCIO::Config::CreateFromStream(is));
    is.clear();
    is.str(SIMPLE_CONFIG2);
    OCIO_CHECK_NO_THROW(config2 = OCIO::Config::CreateFromStream(is));

    OCIO::ConstProcessorRcPtr p;
    // NB: Although they have the same name, they are in different configs and are different ColorSpaces.
    OCIO_CHECK_NO_THROW(p = OCIO::Config::GetProcessorFromConfigs(config1, "test1", config2, "test2"));
    OCIO_REQUIRE_ASSERT(p);
    auto group = p->createGroupTransform();
    OCIO_REQUIRE_EQUAL(group->getNumTransforms(), 4);
    auto t0 = group->getTransform(0);
    auto m0 = OCIO_DYNAMIC_POINTER_CAST<OCIO::MatrixTransform>(t0);
    OCIO_CHECK_ASSERT(m0);
    auto t1 = group->getTransform(1);
    auto e1 = OCIO_DYNAMIC_POINTER_CAST<OCIO::ExponentTransform>(t1);
    OCIO_CHECK_ASSERT(e1);
    auto t2 = group->getTransform(2);
    auto r2 = OCIO_DYNAMIC_POINTER_CAST<OCIO::RangeTransform>(t2);
    OCIO_CHECK_ASSERT(r2);
    auto t3 = group->getTransform(3);
    auto m3 = OCIO_DYNAMIC_POINTER_CAST<OCIO::MatrixTransform>(t3);
    OCIO_CHECK_ASSERT(m3);

    // Or interchange spaces can be specified.
    OCIO_CHECK_NO_THROW(p = OCIO::Config::GetProcessorFromConfigs(config1, "test1", "aces1", config2, "test2", "aces2"));
    OCIO_REQUIRE_ASSERT(p);
    OCIO_REQUIRE_ASSERT(p);
    group = p->createGroupTransform();
    OCIO_REQUIRE_EQUAL(group->getNumTransforms(), 4);

    // Or interchange space can be specified using role.
    OCIO_CHECK_NO_THROW(p = OCIO::Config::GetProcessorFromConfigs(config1, "test1", "aces_interchange", config2, "test2", "aces2"));
    OCIO_REQUIRE_ASSERT(p);
    OCIO_REQUIRE_ASSERT(p);
    group = p->createGroupTransform();
    OCIO_REQUIRE_EQUAL(group->getNumTransforms(), 4);

    // Or color space can be specified using role.
    OCIO_CHECK_NO_THROW(p = OCIO::Config::GetProcessorFromConfigs(config1, "test1", "aces_interchange", config2, "test_role", "aces2"));
    OCIO_REQUIRE_ASSERT(p);
    OCIO_REQUIRE_ASSERT(p);
    group = p->createGroupTransform();
    OCIO_REQUIRE_EQUAL(group->getNumTransforms(), 4);

    // Display-referred interchange space.
    OCIO_CHECK_NO_THROW(p = OCIO::Config::GetProcessorFromConfigs(config1, "display2", config2, "display4"));
    OCIO_REQUIRE_ASSERT(p);
    group = p->createGroupTransform();
    OCIO_REQUIRE_EQUAL(group->getNumTransforms(), 4);
    t0 = group->getTransform(0);
    auto f0 = OCIO_DYNAMIC_POINTER_CAST<OCIO::FixedFunctionTransform>(t0);
    OCIO_CHECK_ASSERT(f0);
    t1 = group->getTransform(1);
    auto c1 = OCIO_DYNAMIC_POINTER_CAST<OCIO::CDLTransform>(t1);
    OCIO_CHECK_ASSERT(c1);
    t2 = group->getTransform(2);
    auto e2 = OCIO_DYNAMIC_POINTER_CAST<OCIO::ExponentTransform>(t2);
    OCIO_CHECK_ASSERT(e2);
    t3 = group->getTransform(3);
    auto l3 = OCIO_DYNAMIC_POINTER_CAST<OCIO::LogTransform>(t3);
    OCIO_CHECK_ASSERT(l3);

    OCIO_CHECK_THROW_WHAT(OCIO::Config::GetProcessorFromConfigs(config1, "display2", config2, "test2"),
                          OCIO::Exception,
                          "There is no view transform between the main scene-referred space "
                          "and the display-referred space");

    constexpr const char * SIMPLE_CONFIG3{ R"(
ocio_profile_version: 2

environment:
  {}

roles:
  default: raw

colorspaces:
  - !<ColorSpace>
    name: raw
    allocation: uniform

  - !<ColorSpace>
    name: test
    allocation: uniform
    from_reference: !<MatrixTransform> {offset: [0.11, 0.12, 0.13, 0]}
)" };

    is.clear();
    is.str(SIMPLE_CONFIG3);
    OCIO::ConstConfigRcPtr config3;
    OCIO_CHECK_NO_THROW(config3 = OCIO::Config::CreateFromStream(is));

    OCIO_CHECK_THROW_WHAT(OCIO::Config::GetProcessorFromConfigs(config1, "test1", config3, "test"),
                          OCIO::Exception,
                          "The role 'aces_interchange' is missing in the destination config");

    OCIO_CHECK_THROW_WHAT(OCIO::Config::GetProcessorFromConfigs(config1, "display1", config3, "test"),
                          OCIO::Exception,
                          "The role 'cie_xyz_d65_interchange' is missing in the destination config");
}


const std::string PROFILE_V2_DCS_START = PROFILE_V2 + SIMPLE_PROFILE_A + DEFAULT_RULES +
                                         SIMPLE_PROFILE_DISPLAYS_LOOKS;

OCIO_ADD_TEST(Config, display_color_spaces_serialization)
{
    {
        const std::string strDCS =
            "\n"
            "view_transforms:\n"
            "  - !<ViewTransform>\n"
            "    name: display\n"
            "    from_display_reference: !<MatrixTransform> {}\n"
            "\n"
            "  - !<ViewTransform>\n"
            "    name: scene\n"
            "    from_reference: !<MatrixTransform> {}\n"
            "\n"
            "display_colorspaces:\n"
            "  - !<ColorSpace>\n"
            "    name: dcs1\n"
            "    family: \"\"\n"
            "    equalitygroup: \"\"\n"
            "    bitdepth: unknown\n"
            "    isdata: false\n"
            "    allocation: uniform\n"
            "    from_display_reference: !<ExponentTransform> {value: 2.4, direction: inverse}\n"
            "\n"
            "  - !<ColorSpace>\n"
            "    name: dcs2\n"
            "    family: \"\"\n"
            "    equalitygroup: \"\"\n"
            "    bitdepth: unknown\n"
            "    isdata: false\n"
            "    allocation: uniform\n"
            "    to_display_reference: !<ExponentTransform> {value: 2.4}\n";

        const std::string str = PROFILE_V2_DCS_START + strDCS + SIMPLE_PROFILE_CS;

        std::istringstream is;
        is.str(str);

        OCIO::ConstConfigRcPtr config;
        OCIO_CHECK_NO_THROW(config = OCIO::Config::CreateFromStream(is));
        OCIO_CHECK_NO_THROW(config->validate());

        std::stringstream ss;
        OCIO_CHECK_NO_THROW(ss << *config.get());
        OCIO_CHECK_EQUAL(ss.str().size(), str.size());
        OCIO_CHECK_EQUAL(ss.str(), str);
    }
}

OCIO_ADD_TEST(Config, display_color_spaces_errors)
{
    {
        const std::string strDCS =
            "\n"
            "display_colorspaces:\n"
            "  - !<ColorSpace>\n"
            "    name: dcs1\n"
            "    family: \"\"\n"
            "    equalitygroup: \"\"\n"
            "    bitdepth: unknown\n"
            "    isdata: false\n"
            "    allocation: uniform\n"
            "    from_reference: !<ExponentTransform> {value: [2.4, 2.4, 2.4, 1], direction: inverse}\n"
            "\n"
            "  - !<ColorSpace>\n"
            "    name: dcs2\n"
            "    family: \"\"\n"
            "    equalitygroup: \"\"\n"
            "    bitdepth: unknown\n"
            "    isdata: false\n"
            "    allocation: uniform\n"
            "    to_display_reference: !<ExponentTransform> {value: [2.4, 2.4, 2.4, 1]}\n";
        const std::string str = PROFILE_V2_DCS_START + strDCS + SIMPLE_PROFILE_CS;

        std::istringstream is;
        is.str(str);

        OCIO_CHECK_THROW_WHAT(OCIO::Config::CreateFromStream(is), OCIO::Exception,
                              "'from_reference' cannot be used for a display color space");
    }
    {
        const std::string strDCS =
            "\n"
            "display_colorspaces:\n"
            "  - !<ColorSpace>\n"
            "    name: dcs1\n"
            "    family: \"\"\n"
            "    equalitygroup: \"\"\n"
            "    bitdepth: unknown\n"
            "    isdata: false\n"
            "    allocation: uniform\n"
            "    from_display_reference: !<ExponentTransform> {value: [2.4, 2.4, 2.4, 1], direction: inverse}\n"
            "\n"
            "  - !<ColorSpace>\n"
            "    name: dcs2\n"
            "    family: \"\"\n"
            "    equalitygroup: \"\"\n"
            "    bitdepth: unknown\n"
            "    isdata: false\n"
            "    allocation: uniform\n"
            "    to_reference: !<ExponentTransform> {value: [2.4, 2.4, 2.4, 1]}\n";
        const std::string str = PROFILE_V2_DCS_START + strDCS + SIMPLE_PROFILE_CS;

        std::istringstream is;
        is.str(str);

        OCIO_CHECK_THROW_WHAT(OCIO::Config::CreateFromStream(is), OCIO::Exception,
                              "'to_reference' cannot be used for a display color space");
    }
}

OCIO_ADD_TEST(Config, config_v1)
{
    static const char CONFIG[] = 
        "ocio_profile_version: 1\n"
        "strictparsing: false\n"
        "roles:\n"
        "  default: raw\n"
        "displays:\n"
        "  sRGB:\n"
        "  - !<View> {name: Raw, colorspace: raw}\n"
        "colorspaces:\n"
        "  - !<ColorSpace>\n"
        "      name: raw\n";

    std::istringstream is;
    is.str(CONFIG);

    OCIO::ConstConfigRcPtr config;
    OCIO_CHECK_NO_THROW(config = OCIO::Config::CreateFromStream(is));
    OCIO_CHECK_NO_THROW(config->validate());

    OCIO_CHECK_EQUAL(config->getNumViewTransforms(), 0);
    OCIO_CHECK_EQUAL(config->getNumColorSpaces(OCIO::SEARCH_REFERENCE_SPACE_DISPLAY, OCIO::COLORSPACE_ALL), 
                     0);
}

OCIO_ADD_TEST(Config, view_transforms)
{
    const std::string str = PROFILE_V2_DCS_START + SIMPLE_PROFILE_CS;

    std::istringstream is;
    is.str(str);

    OCIO::ConstConfigRcPtr config;
    OCIO_CHECK_NO_THROW(config = OCIO::Config::CreateFromStream(is));
    OCIO_CHECK_NO_THROW(config->validate());

    auto configEdit = config->createEditableCopy();
    // Create display-referred view transform and add it to the config.
    auto vt = OCIO::ViewTransform::Create(OCIO::REFERENCE_SPACE_DISPLAY);
    OCIO_CHECK_THROW_WHAT(configEdit->addViewTransform(vt), OCIO::Exception,
                          "Cannot add view transform with an empty name");
    const std::string vtDisplay{ "display" };
    vt->setName(vtDisplay.c_str());
    OCIO_CHECK_THROW_WHAT(configEdit->addViewTransform(vt), OCIO::Exception,
                          "Cannot add view transform 'display' with no transform");
    OCIO_CHECK_NO_THROW(vt->setTransform(OCIO::MatrixTransform::Create(),
                                         OCIO::VIEWTRANSFORM_DIR_FROM_REFERENCE));
    OCIO_CHECK_NO_THROW(configEdit->addViewTransform(vt));
    OCIO_CHECK_EQUAL(configEdit->getNumViewTransforms(), 1);
    // Need at least one scene-referred view transform.
    OCIO_CHECK_THROW_WHAT(configEdit->validate(), OCIO::Exception,
                          "at least one must use the scene reference space");
    OCIO_CHECK_ASSERT(!configEdit->getDefaultSceneToDisplayViewTransform());

    // Create scene-referred view transform and add it to the config.
    vt = OCIO::ViewTransform::Create(OCIO::REFERENCE_SPACE_SCENE);
    const std::string vtScene{ "scene" };
    vt->setName(vtScene.c_str());
    OCIO_CHECK_NO_THROW(vt->setTransform(OCIO::MatrixTransform::Create(),
                                         OCIO::VIEWTRANSFORM_DIR_FROM_REFERENCE));
    OCIO_CHECK_NO_THROW(configEdit->addViewTransform(vt));
    OCIO_REQUIRE_EQUAL(configEdit->getNumViewTransforms(), 2);
    OCIO_CHECK_NO_THROW(configEdit->validate());

    auto sceneVT = configEdit->getDefaultSceneToDisplayViewTransform();
    OCIO_CHECK_ASSERT(sceneVT);

    OCIO_CHECK_EQUAL(vtDisplay, configEdit->getViewTransformNameByIndex(0));
    OCIO_CHECK_EQUAL(vtScene, configEdit->getViewTransformNameByIndex(1));
    OCIO_CHECK_EQUAL(std::string(""), configEdit->getViewTransformNameByIndex(42));
    OCIO_CHECK_ASSERT(configEdit->getViewTransform(vtScene.c_str()));
    OCIO_CHECK_ASSERT(!configEdit->getViewTransform("not a view transform"));

    // Save and reload to test file io for viewTransform.
    std::stringstream os;
    os << *configEdit.get();

    is.clear();
    is.str(os.str());

    OCIO::ConstConfigRcPtr configReloaded;
    OCIO_CHECK_NO_THROW(configReloaded = OCIO::Config::CreateFromStream(is));
    OCIO_CHECK_NO_THROW(configReloaded->validate());

    // Setting a view transform with the same name replaces the earlier one.
    OCIO_CHECK_NO_THROW(vt->setTransform(OCIO::LogTransform::Create(),
                                         OCIO::VIEWTRANSFORM_DIR_FROM_REFERENCE));
    OCIO_CHECK_NO_THROW(configEdit->addViewTransform(vt));
    OCIO_REQUIRE_EQUAL(configEdit->getNumViewTransforms(), 2);
    sceneVT = configEdit->getViewTransform(vtScene.c_str());
    auto trans = sceneVT->getTransform(OCIO::VIEWTRANSFORM_DIR_FROM_REFERENCE);
    OCIO_REQUIRE_ASSERT(trans);
    OCIO_CHECK_ASSERT(OCIO_DYNAMIC_POINTER_CAST<const OCIO::LogTransform>(trans));

    OCIO_CHECK_EQUAL(configReloaded->getNumViewTransforms(), 2);

    configEdit->clearViewTransforms();
    OCIO_CHECK_EQUAL(configEdit->getNumViewTransforms(), 0);
}

OCIO_ADD_TEST(Config, display_view)
{
    // Create a config with a display that has 2 kinds of views.
    OCIO::ConfigRcPtr config = OCIO::Config::Create();
    {
        // Add default color space.
        OCIO::ColorSpaceRcPtr cs = OCIO::ColorSpace::Create();
        cs->setName("default");
        cs->setIsData(true);
        config->addColorSpace(cs);
    }

    // Add a scene-referred and a display-referred color space.
    auto cs = OCIO::ColorSpace::Create(OCIO::REFERENCE_SPACE_SCENE);
    cs->setName("scs");
    config->addColorSpace(cs);
    cs = OCIO::ColorSpace::Create(OCIO::REFERENCE_SPACE_DISPLAY);
    cs->setName("dcs");
    config->addColorSpace(cs);

    // Add a scene-referred and a display-referred view transform.
    auto vt = OCIO::ViewTransform::Create(OCIO::REFERENCE_SPACE_DISPLAY);
    vt->setName("display");
    OCIO_CHECK_NO_THROW(vt->setTransform(OCIO::MatrixTransform::Create(),
                                         OCIO::VIEWTRANSFORM_DIR_FROM_REFERENCE));
    OCIO_CHECK_NO_THROW(config->addViewTransform(vt));
    vt = OCIO::ViewTransform::Create(OCIO::REFERENCE_SPACE_SCENE);
    vt->setName("view_transform");
    OCIO_CHECK_NO_THROW(vt->setTransform(OCIO::MatrixTransform::Create(),
                                         OCIO::VIEWTRANSFORM_DIR_FROM_REFERENCE));
    OCIO_CHECK_NO_THROW(config->addViewTransform(vt));

    // Add a simple view.
    const std::string display{ "display" };
    OCIO_CHECK_NO_THROW(config->addDisplayView(display.c_str(), "view1", "scs", ""));

    OCIO_CHECK_NO_THROW(config->validate());

    OCIO_CHECK_NO_THROW(config->addDisplayView(display.c_str(), "view2", "view_transform", "scs",
                                               "", "", ""));
    OCIO_CHECK_THROW_WHAT(config->validate(), OCIO::Exception,
                          "color space, 'scs', that is not a display-referred");

    OCIO_CHECK_NO_THROW(config->addDisplayView(display.c_str(), "view2", "view_transform", "dcs",
                                               "", "", ""));
    OCIO_CHECK_NO_THROW(config->validate());

    // Validate how the config is serialized.

    std::stringstream os;
    os << *config.get();
    constexpr char expected[]{ R"(ocio_profile_version: 2

environment:
  {}
search_path: ""
strictparsing: true
luma: [0.2126, 0.7152, 0.0722]

roles:
  {}

file_rules:
  - !<Rule> {name: Default, colorspace: default}

displays:
  display:
    - !<View> {name: view1, colorspace: scs}
    - !<View> {name: view2, view_transform: view_transform, display_colorspace: dcs}

active_displays: []
active_views: []

view_transforms:
  - !<ViewTransform>
    name: display
    from_display_reference: !<MatrixTransform> {}

  - !<ViewTransform>
    name: view_transform
    from_reference: !<MatrixTransform> {}

display_colorspaces:
  - !<ColorSpace>
    name: dcs
    family: ""
    equalitygroup: ""
    bitdepth: unknown
    isdata: false
    allocation: uniform

colorspaces:
  - !<ColorSpace>
    name: default
    family: ""
    equalitygroup: ""
    bitdepth: unknown
    isdata: true
    allocation: uniform

  - !<ColorSpace>
    name: scs
    family: ""
    equalitygroup: ""
    bitdepth: unknown
    isdata: false
    allocation: uniform
)" };

    OCIO_CHECK_EQUAL(os.str(), expected);

    OCIO::ConstConfigRcPtr configRead;
    OCIO_CHECK_NO_THROW(configRead = OCIO::Config::CreateFromStream(os));
    OCIO_CHECK_EQUAL(configRead->getNumViews("display"), 2);
    const std::string v1{ configRead->getView("display", 0) };
    OCIO_CHECK_EQUAL(v1, "view1");
    OCIO_CHECK_EQUAL(std::string("scs"),
                     configRead->getDisplayViewColorSpaceName("display", v1.c_str()));
    OCIO_CHECK_EQUAL(std::string(""),
                     configRead->getDisplayViewTransformName("display", v1.c_str()));
    const std::string v2{ configRead->getView("display", 1) };
    OCIO_CHECK_EQUAL(v2, "view2");
    OCIO_CHECK_EQUAL(std::string("dcs"),
                     configRead->getDisplayViewColorSpaceName("display", v2.c_str()));
    OCIO_CHECK_EQUAL(std::string("view_transform"),
                     configRead->getDisplayViewTransformName("display", v2.c_str()));

    // Check some faulty calls related to displays & views.

    // Using nullptr or empty string for required parameters with throw.
    OCIO_CHECK_THROW_WHAT(config->addDisplayView(nullptr, "view1", "scs", ""),
                          OCIO::Exception, "a non-empty display name is needed");
    OCIO_CHECK_THROW_WHAT(config->addDisplayView(display.c_str(), nullptr, "scs", ""),
                          OCIO::Exception, "a non-empty view name is needed");
    OCIO_CHECK_THROW_WHAT(config->addDisplayView(display.c_str(), "view3", nullptr, ""),
                          OCIO::Exception, "a non-empty color space name is needed");
    OCIO_CHECK_THROW_WHAT(config->addDisplayView(display.c_str(), "view4", "view_transform", nullptr,
                                                 "", "", ""),
                          OCIO::Exception, "a non-empty color space name is needed");
    OCIO_CHECK_THROW_WHAT(config->addDisplayView("", "view1", "scs", ""),
                          OCIO::Exception, "a non-empty display name is needed");
    OCIO_CHECK_THROW_WHAT(config->addDisplayView(display.c_str(), "", "scs", ""),
                          OCIO::Exception, "a non-empty view name is needed");
    OCIO_CHECK_THROW_WHAT(config->addDisplayView(display.c_str(), "view3", "", ""),
                          OCIO::Exception, "a non-empty color space name is needed");
    OCIO_CHECK_THROW_WHAT(config->addDisplayView(display.c_str(), "view4", "view_transform", "",
                                                 "", "", ""),
                          OCIO::Exception, "a non-empty color space name is needed");
}

OCIO_ADD_TEST(Config, not_case_sensitive)
{
    // Validate that the color spaces and roles are case insensitive.

    std::istringstream is;
    is.str(PROFILE_V2_START);

    OCIO::ConstConfigRcPtr config;
    OCIO_CHECK_NO_THROW(config = OCIO::Config::CreateFromStream(is));
    OCIO_CHECK_NO_THROW(config->validate());

    OCIO::ConstColorSpaceRcPtr cs;
    OCIO_CHECK_NO_THROW(cs = config->getColorSpace("lnh"));
    OCIO_CHECK_ASSERT(cs);

    OCIO_CHECK_NO_THROW(cs = config->getColorSpace("LNH"));
    OCIO_CHECK_ASSERT(cs);

    OCIO_CHECK_NO_THROW(cs = config->getColorSpace("RaW"));
    OCIO_CHECK_ASSERT(cs);

    OCIO_CHECK_ASSERT(config->hasRole("default"));
    OCIO_CHECK_ASSERT(config->hasRole("Default"));
    OCIO_CHECK_ASSERT(config->hasRole("DEFAULT"));

    OCIO_CHECK_ASSERT(config->hasRole("scene_linear"));
    OCIO_CHECK_ASSERT(config->hasRole("Scene_Linear"));

    OCIO_CHECK_ASSERT(!config->hasRole("reference"));
    OCIO_CHECK_ASSERT(!config->hasRole("REFERENCE"));
}

OCIO_ADD_TEST(Config, transform_with_roles)
{
    // Validate that Config::validate() on config file containing transforms 
    // with color space names (such as ColorSpaceTransform), correctly checks for role names
    // for those transforms.

    constexpr const char * OCIO_CONFIG{ R"(
ocio_profile_version: 1

roles:
  DEFAULT: raw
  scene_linear: cs1

displays:
  Disp1:
  - !<View> {name: View1, colorspace: RaW, looks: beauty}

looks:
  - !<Look>
    name: beauty
    process_space: SCENE_LINEAR
    transform: !<ColorSpaceTransform> {src: SCENE_LINEAR, dst: raw}

colorspaces:
  - !<ColorSpace>
    name: RAW
    allocation: uniform

  - !<ColorSpace>
    name: CS1
    allocation: uniform
    from_reference: !<MatrixTransform> {offset: [0.11, 0.12, 0.13, 0]}

  - !<ColorSpace>
    name: cs2
    allocation: uniform
    to_reference: !<ColorSpaceTransform> {src: SCENE_LINEAR, dst: raw}

  - !<ColorSpace>
    name: cs3
    allocation: uniform
    to_reference: !<ColorSpaceTransform> {src: SCENE_LINEAR, dst: raw, data_bypass: false}
)" };

    std::istringstream is;
    is.str(OCIO_CONFIG);

    OCIO::ConstConfigRcPtr config;
    OCIO_CHECK_NO_THROW(config = OCIO::Config::CreateFromStream(is));
    OCIO_CHECK_NO_THROW(config->validate());

    // Validate the color spaces.

    OCIO::ConstProcessorRcPtr processor;
    OCIO_CHECK_NO_THROW(processor = config->getProcessor("raw", "cs1"));
    OCIO_CHECK_ASSERT(processor);

    OCIO_CHECK_NO_THROW(processor = config->getProcessor("raw", "cs2"));
    OCIO_CHECK_ASSERT(processor);

    OCIO_CHECK_NO_THROW(processor = config->getProcessor("cs1", "cs2"));
    OCIO_CHECK_ASSERT(processor);

    OCIO::ConstColorSpaceRcPtr cs2 = config->getColorSpace("cs2");
    OCIO_REQUIRE_ASSERT(cs2);
    auto tr2 = cs2->getTransform(OCIO::COLORSPACE_DIR_TO_REFERENCE);
    OCIO_REQUIRE_ASSERT(tr2);
    auto cs2Tr = OCIO::DynamicPtrCast<const OCIO::ColorSpaceTransform>(tr2);
    OCIO_REQUIRE_ASSERT(cs2Tr);
    OCIO_CHECK_ASSERT(cs2Tr->getDataBypass());

    OCIO::ConstColorSpaceRcPtr cs3 = config->getColorSpace("cs3");
    OCIO_REQUIRE_ASSERT(cs3);
    auto tr3 = cs3->getTransform(OCIO::COLORSPACE_DIR_TO_REFERENCE);
    OCIO_REQUIRE_ASSERT(tr3);
    auto cs3Tr = OCIO::DynamicPtrCast<const OCIO::ColorSpaceTransform>(tr3);
    OCIO_REQUIRE_ASSERT(cs3Tr);
    OCIO_CHECK_ASSERT(!cs3Tr->getDataBypass());

    // Validate the (display, view) pair with looks.

    OCIO::DisplayViewTransformRcPtr display = OCIO::DisplayViewTransform::Create();
    display->setSrc("raw");
    display->setDisplay("Disp1");
    display->setView("View1");

    OCIO_CHECK_NO_THROW(processor = config->getProcessor(display));
    OCIO_CHECK_ASSERT(processor);

    display->setSrc("cs1");

    OCIO_CHECK_NO_THROW(processor = config->getProcessor(display));
    OCIO_CHECK_ASSERT(processor);

    display->setSrc("cs2");

    OCIO_CHECK_NO_THROW(processor = config->getProcessor(display));
    OCIO_CHECK_ASSERT(processor);
}    

OCIO_ADD_TEST(Config, look_transform)
{
    // Validate Config::validate() on config file containing look transforms.

    constexpr const char * OCIO_CONFIG{ R"(
ocio_profile_version: 2

environment:
  {}

roles:
  default: raw

file_rules:
  - !<Rule> {name: Default, colorspace: default}

displays:
  Disp1:
  - !<View> {name: View1, colorspace: raw, looks: look1}

looks:
  - !<Look>
    name: look1
    process_space: default
    transform: !<ColorSpaceTransform> {src: default, dst: raw}
  - !<Look>
    name: look2
    process_space: default
    transform: !<LookTransform> {src: default, dst: raw, looks:+look1}

colorspaces:
  - !<ColorSpace>
    name: raw
    allocation: uniform
)" };

    std::istringstream is;
    is.str(OCIO_CONFIG);

    OCIO::ConstConfigRcPtr config;
    OCIO_CHECK_NO_THROW(config = OCIO::Config::CreateFromStream(is));
    OCIO_CHECK_NO_THROW(config->validate());
}

OCIO_ADD_TEST(Config, family_separator)
{
    // Test the family separator.

    OCIO::ConfigRcPtr cfg;
    OCIO_CHECK_NO_THROW(cfg = OCIO::Config::CreateRaw()->createEditableCopy());
    OCIO_CHECK_NO_THROW(cfg->validate());

    OCIO_CHECK_EQUAL(cfg->getFamilySeparator(), '/');

    OCIO_CHECK_NO_THROW(cfg->setFamilySeparator(' '));
    OCIO_CHECK_EQUAL(cfg->getFamilySeparator(), ' ');

    OCIO_CHECK_NO_THROW(cfg->setFamilySeparator(0));
    OCIO_CHECK_EQUAL(cfg->getFamilySeparator(), 0);

    // Reset to its default value.
    OCIO_CHECK_NO_THROW(cfg->resetFamilySeparatorToDefault());
    OCIO_CHECK_EQUAL(cfg->getFamilySeparator(), '/');

    OCIO_CHECK_THROW(cfg->setFamilySeparator((char)127), OCIO::Exception);
    OCIO_CHECK_THROW(cfg->setFamilySeparator((char)31) , OCIO::Exception);

    // Test read/write.

    static const std::string CONFIG = 
        "ocio_profile_version: 2\n"
        "\n"
        "environment:\n"
        "  {}\n"
        "search_path: \"\"\n"
        "strictparsing: false\n"
        "family_separator: \" \"\n"
        "luma: [0.2126, 0.7152, 0.0722]\n"
        "\n"
        "roles:\n"
        "  default: raw\n"
        "\n"
        "file_rules:\n"
        "  - !<Rule> {name: ColorSpaceNamePathSearch}\n"
        "  - !<Rule> {name: Default, colorspace: default}\n"
        "\n"
        "displays:\n"
        "  sRGB:\n"
        "    - !<View> {name: Raw, colorspace: raw}\n"
        "\n"
        "active_displays: []\n"
        "active_views: []\n"
        "\n"
        "colorspaces:\n"
        "  - !<ColorSpace>\n"
        "    name: raw\n"
        "    family: raw\n"
        "    equalitygroup: \"\"\n"
        "    bitdepth: 32f\n"
        "    description: A raw color space. Conversions to and from this space are no-ops.\n"
        "    isdata: true\n"
        "    allocation: uniform\n";

    OCIO_CHECK_NO_THROW(cfg->setFamilySeparator(' '));

    std::ostringstream oss;
    OCIO_CHECK_NO_THROW(oss << *cfg.get());

    OCIO_CHECK_EQUAL(oss.str(), CONFIG);

    // v1 does not support family separators different from the default value i.e. '/'.

    static const std::string CONFIG_V1 = 
        "ocio_profile_version: 1\n"
        "\n"
        "search_path: \"\"\n"
        "\n"
        "roles:\n"
        "  reference: raw\n"
        "\n"
        "displays:\n"
        "  sRGB:\n"
        "    - !<View> {name: Raw, colorspace: raw}\n"
        "\n"
        "colorspaces:\n"
        "  - !<ColorSpace>\n"
        "    name: raw\n"
        "    allocation: uniform\n";

    std::istringstream iss;
    iss.str(CONFIG_V1);

    OCIO_CHECK_NO_THROW(cfg = OCIO::Config::CreateFromStream(iss)->createEditableCopy());
    OCIO_REQUIRE_EQUAL(cfg->getFamilySeparator(), '/'); // v1 default family separator

    OCIO_CHECK_NO_THROW(cfg->setFamilySeparator('&'));
    OCIO_CHECK_THROW_WHAT(cfg->validate(),
                          OCIO::Exception,
                          "Only version 2 (or higher) can have a family separator.");

    oss.str("");
    OCIO_CHECK_THROW_WHAT((oss << *cfg),
                          OCIO::Exception,
                          "Only version 2 (or higher) can have a family separator.");

    // Even with the default value, v1 config file must not contain the family_separator key.

    static const std::string CONFIG_V1bis = 
        "ocio_profile_version: 1\n"
        "\n"
        "search_path: \"\"\n"
        "family_separator: \"/\"\n"
        "\n"
        "roles:\n"
        "  reference: raw\n"
        "\n"
        "displays:\n"
        "  sRGB:\n"
        "    - !<View> {name: Raw, colorspace: raw}\n"
        "\n"
        "colorspaces:\n"
        "  - !<ColorSpace>\n"
        "    name: raw\n"
        "    allocation: uniform\n";

    iss.str(CONFIG_V1bis);

    OCIO_CHECK_THROW_WHAT(OCIO::Config::CreateFromStream(iss),
                          OCIO::Exception,
                          "Config v1 can't have 'family_separator'.");
}

OCIO_ADD_TEST(Config, add_remove_display)
{
    OCIO::ConfigRcPtr config;
    OCIO_CHECK_NO_THROW(config = OCIO::Config::CreateRaw()->createEditableCopy());
    OCIO_CHECK_NO_THROW(config->validate());

    OCIO_REQUIRE_EQUAL(config->getNumDisplays(), 1);
    OCIO_REQUIRE_EQUAL(std::string(config->getDisplay(0)), std::string("sRGB"));
    OCIO_REQUIRE_EQUAL(config->getNumViews("sRGB"), 1);
    OCIO_REQUIRE_EQUAL(std::string(config->getView("sRGB", 0)), std::string("Raw"));

    // Add a (display, view) pair.

    OCIO_CHECK_NO_THROW(config->addDisplayView("disp1", "view1", "raw", nullptr));
    OCIO_REQUIRE_EQUAL(config->getNumDisplays(), 2);
    OCIO_CHECK_EQUAL(std::string(config->getDisplay(0)), std::string("sRGB"));
    OCIO_CHECK_EQUAL(std::string(config->getDisplay(1)), std::string("disp1"));
    OCIO_REQUIRE_EQUAL(config->getNumViews("disp1"), 1);

    // Remove a (display, view) pair.

    OCIO_CHECK_NO_THROW(config->removeDisplayView("disp1", "view1"));
    OCIO_REQUIRE_EQUAL(config->getNumDisplays(), 1);
    OCIO_CHECK_EQUAL(std::string(config->getDisplay(0)), std::string("sRGB"));
}

OCIO_ADD_TEST(Config, is_colorspace_used)
{
    // Test Config::isColorSpaceUsed() i.e. a color space could be defined but not used.

    constexpr char CONFIG[] = 
        "ocio_profile_version: 2\n"
        "\n"
        "environment:\n"
        "  {}\n"
        "\n"
        "search_path: luts\n"
        "strictparsing: true\n"
        "luma: [0.2126, 0.7152, 0.0722]\n"
        "\n"
        "roles:\n"
        "  default: cs1\n"
        "\n"
        "view_transforms:\n"
        "  - !<ViewTransform>\n"
        "    name: vt1\n"
        "    from_reference: !<ColorSpaceTransform> {src: cs11, dst: cs11}\n"
        "\n"
        "displays:\n"
        "  disp1:\n"
        "    - !<View> {name: view1, colorspace: cs2}\n"
        "    - !<View> {name: view2, colorspace: cs9}\n"
        "\n"
        "active_displays: [disp1]\n"
        "active_views: [view1]\n"
        "\n"
        "file_rules:\n"
        "  - !<Rule> {name: rule1, colorspace: cs10, pattern: \"*\", extension: \"*\"}\n"
        "  - !<Rule> {name: Default, colorspace: default}\n"
        "\n"
        "looks:\n"
        "  - !<Look>\n"
        "    name: beauty\n"
        "    process_space: cs5\n"
        "    transform: !<ColorSpaceTransform> {src: cs6, dst: cs6}\n"
        "\n"
        "\n"
        "colorspaces:\n"
        "  - !<ColorSpace>\n"
        "    name: cs1\n"
        "\n"
        "  - !<ColorSpace>\n"
        "    name: cs2\n"
        "\n"
        "  - !<ColorSpace>\n"
        "    name: cs3\n"
        "\n"
        "  - !<ColorSpace>\n"
        "    name: cs4\n"
        "    from_reference: !<ColorSpaceTransform> {src: cs3, dst: cs3}\n"
        "\n"
        "  - !<ColorSpace>\n"
        "    name: cs5\n"
        "\n"
        "  - !<ColorSpace>\n"
        "    name: cs6\n"
        "\n"
        "  - !<ColorSpace>\n"
        "    name: cs7\n"
        "\n"
        "  - !<ColorSpace>\n"
        "    name: cs8\n"
        "    from_reference: !<GroupTransform>\n"
        "      children:\n"
        "        - !<ColorSpaceTransform> {src: cs7, dst: cs7}\n"
        "\n"
        "  - !<ColorSpace>\n"
        "    name: cs9\n"
        "    from_reference: !<GroupTransform>\n"
        "      children:\n"
        "        - !<GroupTransform>\n"
        "             children:\n"
        "               - !<LookTransform> {src: cs8, dst: cs8}\n"
        "\n"
        "  - !<ColorSpace>\n"
        "    name: cs10\n"
        "\n"
        "  - !<ColorSpace>\n"
        "    name: cs11\n";

    std::istringstream iss;
    iss.str(CONFIG);

    OCIO::ConstConfigRcPtr config;
    OCIO_CHECK_NO_THROW(config = OCIO::Config::CreateFromStream(iss));
    OCIO_CHECK_NO_THROW(config->validate());

    OCIO_CHECK_ASSERT(config->isColorSpaceUsed("cs1" )); // Used by a role.
    OCIO_CHECK_ASSERT(config->isColorSpaceUsed("cs2" )); // Used by a (display, view) pair.
    OCIO_CHECK_ASSERT(config->isColorSpaceUsed("cs3" )); // Used by another color space.
    OCIO_CHECK_ASSERT(config->isColorSpaceUsed("cs5" )); // Used by a look i.e. process_space.
    OCIO_CHECK_ASSERT(config->isColorSpaceUsed("cs6" )); // Used by a look i.e. ColorSpaceTransform.
    OCIO_CHECK_ASSERT(config->isColorSpaceUsed("cs7" )); // Indirectly used by a ColorSpaceTransform.
    OCIO_CHECK_ASSERT(config->isColorSpaceUsed("cs8" )); // Indirectly used by a LookTransform.
    OCIO_CHECK_ASSERT(config->isColorSpaceUsed("cs9" )); // Used by a inactive (display, view) pair.
    OCIO_CHECK_ASSERT(config->isColorSpaceUsed("cs10")); // Used by a file rule.
    OCIO_CHECK_ASSERT(config->isColorSpaceUsed("cs11")); // Used by a view transform.

    OCIO_CHECK_ASSERT(!config->isColorSpaceUsed("cs4")); // Present but not used.

    OCIO_CHECK_ASSERT(!config->isColorSpaceUsed(nullptr));
    OCIO_CHECK_ASSERT(!config->isColorSpaceUsed(""));
    OCIO_CHECK_ASSERT(!config->isColorSpaceUsed("cs65")); // Unknown color spaces are not used.
}

OCIO_ADD_TEST(Config, transform_versions)
{
    // Saving a v1 config containing v2 transforms must fail.

    OCIO::ConfigRcPtr config = OCIO::Config::Create();
    OCIO_CHECK_EQUAL(config->getMajorVersion(), OCIO_VERSION_MAJOR);

    config->setMajorVersion(OCIO::FirstSupportedMajorVersion);
    config->setMinorVersion(0);

    OCIO_CHECK_EQUAL(config->getMajorVersion(), 1);

    OCIO::RangeTransformRcPtr range = OCIO::RangeTransform::Create();

    OCIO::ColorSpaceRcPtr cs = OCIO::ColorSpace::Create();
    cs->setName("range");
    cs->setTransform(range, OCIO::COLORSPACE_DIR_TO_REFERENCE);

    OCIO_CHECK_NO_THROW(config->addColorSpace(cs));

    std::ostringstream oss;
    OCIO_CHECK_THROW_WHAT((oss << *config),
                          OCIO::Exception,
                          "Error building YAML: Only config version 2 (or higher) can have RangeTransform.");

    // Loading a v1 config containing v2 transforms must fail.

    constexpr const char * OCIO_CONFIG{ R"(
ocio_profile_version: 1

roles:
  default: raw

colorspaces:
  - !<ColorSpace>
    name: raw
    allocation: uniform
    from_reference: !<GroupTransform>
       children:
         - !<RangeTransform> {min_in_value: 0, min_out_value: 0}
)" };

    std::istringstream is;
    is.str(OCIO_CONFIG);
    OCIO::ConstConfigRcPtr cfg;
    OCIO_CHECK_THROW_WHAT(cfg = OCIO::Config::CreateFromStream(is),
                          OCIO::Exception,
                          "Only config version 2 (or higher) can have RangeTransform.");
}

OCIO_ADD_TEST(Config, dynamic_properties)
{
    OCIO::ConfigRcPtr config = OCIO::Config::CreateRaw()->createEditableCopy();

    OCIO::ColorSpaceRcPtr cs = OCIO::ColorSpace::Create();
    cs->setName("test");

    OCIO::ExposureContrastTransformRcPtr ec = OCIO::ExposureContrastTransform::Create();
    ec->makeExposureDynamic();
    cs->setTransform(ec, OCIO::COLORSPACE_DIR_TO_REFERENCE);

    OCIO_CHECK_NO_THROW(config->addColorSpace(cs));
    OCIO_CHECK_NO_THROW(config->validate());

    OCIO::GradingPrimaryTransformRcPtr gp = OCIO::GradingPrimaryTransform::Create(OCIO::GRADING_LOG);
    gp->makeDynamic();
    cs->setTransform(gp, OCIO::COLORSPACE_DIR_FROM_REFERENCE);

    OCIO_CHECK_NO_THROW(config->addColorSpace(cs));
    OCIO_CHECK_NO_THROW(config->validate());

    // Save config and load it back.

    std::ostringstream os;
    config->serialize(os);
    std::istringstream is;
    is.str(os.str());

    OCIO::ConstConfigRcPtr configBack;
    OCIO_CHECK_NO_THROW(configBack = OCIO::Config::CreateFromStream(is));
    OCIO_REQUIRE_ASSERT(configBack);
    OCIO::ConstColorSpaceRcPtr csBack;
    OCIO_CHECK_NO_THROW(csBack = configBack->getColorSpace("test"));
    OCIO_REQUIRE_ASSERT(csBack);
    auto toTr = csBack->getTransform(OCIO::COLORSPACE_DIR_TO_REFERENCE);
    OCIO_REQUIRE_ASSERT(toTr);
    auto ecBack = OCIO_DYNAMIC_POINTER_CAST<const OCIO::ExposureContrastTransform>(toTr);
    OCIO_REQUIRE_ASSERT(ecBack);
    // Exposure contrast is dynamic when loaded back.
    OCIO_CHECK_ASSERT(ecBack->isExposureDynamic());
    auto fromTr = csBack->getTransform(OCIO::COLORSPACE_DIR_FROM_REFERENCE);
    OCIO_REQUIRE_ASSERT(fromTr);
    auto gpBack = OCIO_DYNAMIC_POINTER_CAST<const OCIO::GradingPrimaryTransform>(fromTr);
    OCIO_REQUIRE_ASSERT(gpBack);
    // Grading primary is not dynamic when loaded back.
    OCIO_CHECK_ASSERT(!gpBack->isDynamic());
}

OCIO_ADD_TEST(Config, builtin_transforms)
{
    // Test some default built-in transforms.

    constexpr const char * CONFIG_BUILTIN_TRANSFORMS{
R"(ocio_profile_version: 2

environment:
  {}
search_path: ""
strictparsing: true
luma: [0.2126, 0.7152, 0.0722]

roles:
  default: ref

file_rules:
  - !<Rule> {name: Default, colorspace: default}

displays:
  Disp1:
    - !<View> {name: View1, colorspace: test}

active_displays: []
active_views: []

colorspaces:
  - !<ColorSpace>
    name: ref
    family: ""
    equalitygroup: ""
    bitdepth: unknown
    isdata: false
    allocation: uniform

  - !<ColorSpace>
    name: test
    family: ""
    equalitygroup: ""
    bitdepth: unknown
    isdata: false
    allocation: uniform
    from_reference: !<GroupTransform>
      children:
        - !<BuiltinTransform> {style: ACEScct_to_ACES2065-1}
        - !<BuiltinTransform> {style: ACEScct_to_ACES2065-1, direction: inverse}
)"};

    std::istringstream iss;
    iss.str(CONFIG_BUILTIN_TRANSFORMS);

    OCIO::ConstConfigRcPtr config;
    OCIO_CHECK_NO_THROW(config = OCIO::Config::CreateFromStream(iss));

    {
        // Test loading the config.

        OCIO_CHECK_NO_THROW(config->validate());
        OCIO_CHECK_EQUAL(config->getNumColorSpaces(), 2);

        OCIO::ConstProcessorRcPtr processor;
        OCIO_CHECK_NO_THROW(processor = config->getProcessor("ref", "test"));
    }

    {
        // Test saving the config.

        std::ostringstream oss;
        oss << *config.get();
        OCIO_CHECK_EQUAL(oss.str(), CONFIG_BUILTIN_TRANSFORMS);
    }
}

OCIO_ADD_TEST(Config, config_context_cacheids)
{
    // Validate the cacheID computation from Config & Context classes when OCIO Context
    // variables are present. In the config below, there is one in a color space i.e. $CS3 
    // and one undeclared in a look i.e. $LOOK1.

    static constexpr char CONFIG[] = 
        "ocio_profile_version: 2\n"
        "\n"
        "search_path: luts\n"
        "\n"
        "environment: {CS3: lut1d_green.ctf}\n"
        "\n"
        "roles:\n"
        "  default: cs1\n"
        "\n"
        "displays:\n"
        "  disp1:\n"
        "    - !<View> {name: view1, colorspace: cs3}\n"
        "    - !<View> {name: view2, colorspace: cs3, looks: look1}\n"
        "\n"
        "looks:\n"
        "  - !<Look>\n"
        "    name: look1\n"
        "    process_space: cs2\n"
        "    transform: !<FileTransform> {src: $LOOK1}\n"
        "\n"
        "\n"
        "colorspaces:\n"
        "  - !<ColorSpace>\n"
        "    name: cs1\n"
        "\n"
        "  - !<ColorSpace>\n"
        "    name: cs2\n"
        "    from_reference: !<MatrixTransform> {offset: [0.11, 0.12, 0.13, 0]}\n"
        "\n"
        "  - !<ColorSpace>\n"
        "    name: cs3\n"
        "    from_reference: !<FileTransform> {src: $CS3}\n";

    std::istringstream iss;
    iss.str(CONFIG);

    OCIO::ConstConfigRcPtr config;
    OCIO_CHECK_NO_THROW(config = OCIO::Config::CreateFromStream(iss));

    // Set the right search_path.
    OCIO::ConfigRcPtr cfg = config->createEditableCopy();
    OCIO_CHECK_NO_THROW(cfg->clearSearchPaths());
    OCIO_CHECK_NO_THROW(cfg->addSearchPath(OCIO::GetTestFilesDir().c_str()));

    // Lets say there is a need for several processors built from the same config 
    // with same or different contexts.

    const std::string contextCacheID = cfg->getCurrentContext()->getCacheID();
    const std::string configCacheID  = cfg->getCacheID();

    // Using the default context variables.
    {
        OCIO_CHECK_NO_THROW(cfg->getProcessor("cs2", "disp1", "view1", OCIO::TRANSFORM_DIR_FORWARD));
    }

    // Set the context variable to its default value on a new context instance.
    {
        OCIO::ContextRcPtr ctx = cfg->getCurrentContext()->createEditableCopy();
        ctx->setStringVar("CS3", "lut1d_green.ctf");
 
        OCIO_CHECK_NO_THROW(cfg->getProcessor(ctx, "cs2", "disp1", "view1", OCIO::TRANSFORM_DIR_FORWARD));

        OCIO_CHECK_EQUAL(contextCacheID, ctx->getCacheID());
        OCIO_CHECK_EQUAL(configCacheID,  cfg->getCacheID(ctx));
    }

    // Set the context variable to its default value.
    {
        OCIO_CHECK_NO_THROW(cfg->addEnvironmentVar("CS3", "lut1d_green.ctf")); 
        OCIO_CHECK_NO_THROW(cfg->getProcessor("cs2", "disp1", "view1", OCIO::TRANSFORM_DIR_FORWARD));

        OCIO_CHECK_EQUAL(contextCacheID, cfg->getCurrentContext()->getCacheID());
        OCIO_CHECK_EQUAL(configCacheID,  cfg->getCacheID());
    }

    // Set the context variable to a different file using the context.
    {
        OCIO::ContextRcPtr ctx = cfg->getCurrentContext()->createEditableCopy();
        ctx->setStringVar("CS3", "exposure_contrast_log.ctf");
 
        OCIO_CHECK_NO_THROW(cfg->getProcessor(ctx, "cs2", "disp1", "view1", OCIO::TRANSFORM_DIR_FORWARD));

        OCIO_CHECK_NE(contextCacheID, ctx->getCacheID());
        OCIO_CHECK_NE(configCacheID,  cfg->getCacheID(ctx));

        // As expected the 'current' context is unchanged.
        OCIO_CHECK_EQUAL(configCacheID, cfg->getCacheID());
    }

    // Set the context variable to a different file using the config i.e. add a new value.
    {
        OCIO_CHECK_NO_THROW(cfg->addEnvironmentVar("CS3", "exposure_contrast_log.ctf"));
        OCIO_CHECK_NO_THROW(cfg->getProcessor("cs2", "disp1", "view1", OCIO::TRANSFORM_DIR_FORWARD));

        OCIO_CHECK_NE(contextCacheID, cfg->getCurrentContext()->getCacheID());
        OCIO_CHECK_NE(configCacheID,  cfg->getCacheID());
    }

    // $LOOK1 was missing so set to something.
    {
        OCIO_CHECK_NO_THROW(cfg->addEnvironmentVar("LOOK1", "lut1d_green.ctf"));
        OCIO_CHECK_NO_THROW(cfg->getProcessor("cs2", "disp1", "view2", OCIO::TRANSFORM_DIR_FORWARD));

        OCIO_CHECK_NE(contextCacheID, cfg->getCurrentContext()->getCacheID());
        OCIO_CHECK_NE(configCacheID,  cfg->getCacheID());
    }

    // Set $CS3 to its default value.
    {
        OCIO_CHECK_NO_THROW(cfg->addEnvironmentVar("CS3", "lut1d_green.ctf"));
        OCIO_CHECK_NO_THROW(cfg->getProcessor("cs2", "disp1", "view2", OCIO::TRANSFORM_DIR_FORWARD));

        OCIO_CHECK_NE(contextCacheID, cfg->getCurrentContext()->getCacheID());
        OCIO_CHECK_NE(configCacheID,  cfg->getCacheID());
    }

    // Remove $LOOK1 from context.
    {
        OCIO_CHECK_NO_THROW(cfg->addEnvironmentVar("CS3", "lut1d_green.ctf")); 
        OCIO_CHECK_NO_THROW(cfg->addEnvironmentVar("LOOK1", nullptr));

        OCIO_CHECK_EQUAL(contextCacheID, cfg->getCurrentContext()->getCacheID());
        OCIO_CHECK_EQUAL(configCacheID,  cfg->getCacheID());
    }
}

OCIO_ADD_TEST(Config, processor_cache_with_context_variables)
{
    // Validation of the processor cache of the Config class with context variables.

    constexpr const char * CONFIG_CUSTOM {
R"(ocio_profile_version: 2

environment: { VAR: cs1 }

search_path: ""
strictparsing: true
luma: [0.2126, 0.7152, 0.0722]

roles:
  default: ref

file_rules:
  - !<Rule> {name: Default, colorspace: default}

displays:
  Disp1:
    - !<View> {name: View1, colorspace: cs1}

colorspaces:
  - !<ColorSpace>
    name: ref

  - !<ColorSpace>
    name: cs1
    from_reference: !<BuiltinTransform> {style: ACEScct_to_ACES2065-1}

  - !<ColorSpace>
    name: cs2
    from_reference: !<ColorSpaceTransform> {src: ref, dst: cs1}

  - !<ColorSpace>
    name: cs3
    from_reference: !<ColorSpaceTransform> {src: ref, dst: $VAR}
)"};

    std::istringstream iss;
    iss.str(CONFIG_CUSTOM);

    OCIO::ConstConfigRcPtr config;
    OCIO_CHECK_NO_THROW(config = OCIO::Config::CreateFromStream(iss));

    {
        // Some basic validations before testing anything else.

        OCIO_CHECK_NO_THROW(config->validate());
        OCIO_CHECK_NO_THROW(config->getProcessor("ref", "cs1"));
    }

    {
        // Test that the cache detects identical processors (e.g. when $VAR == cs1)
        // even if the cache keys are different.

        // Keys are identical i.e. normal case.
        OCIO_CHECK_EQUAL(config->getProcessor("ref", "cs1").get(),
                         config->getProcessor("ref", "cs1").get());

        // Keys are different but processors are identical so it returns the same instance.
        OCIO_CHECK_EQUAL(config->getProcessor("ref", "cs1").get(),
                         config->getProcessor("ref", "cs2").get());

        // Keys are different but processors are identical.
        OCIO_CHECK_EQUAL(config->getProcessor("ref", "cs2").get(),
                         config->getProcessor("ref", "cs3").get());

        // Making a copy also flushes the internal processor cache.
        OCIO::ConfigRcPtr cfg = config->createEditableCopy();

        // Check that caches are different between Config instances.
        OCIO_CHECK_NE(config->getProcessor("ref", "cs1").get(),
                      cfg->getProcessor("ref", "cs1").get());

        OCIO_CHECK_NO_THROW(cfg->addEnvironmentVar("VAR", "ref"));

        // Keys are different but processors are identical.
        OCIO_CHECK_EQUAL(cfg->getProcessor("ref", "cs1").get(),
                         cfg->getProcessor("ref", "cs2").get());

        // Keys are different but processors are now different because $VAR != cs1.
        OCIO_CHECK_NE(cfg->getProcessor("ref", "cs2").get(),
                      cfg->getProcessor("ref", "cs3").get());
    }
}

OCIO_ADD_TEST(Config, context_variables_typical_use_cases)
{
    // Case 1 - No context variables used in the config.

    {
        static const std::string CONFIG = 
            "ocio_profile_version: 2\n"
            "\n"
            "search_path: " + OCIO::GetTestFilesDir() + "\n"
            "\n"
            "roles:\n"
            "  default: cs1\n"
            "\n"
            "displays:\n"
            "  disp1:\n"
            "    - !<View> {name: view1, colorspace: cs2}\n"
            "    - !<View> {name: view2, colorspace: cs3}\n"
            "\n"
            "colorspaces:\n"
            "  - !<ColorSpace>\n"
            "    name: cs1\n"
            "\n"
            "  - !<ColorSpace>\n"
            "    name: cs2\n"
            "    from_reference: !<FileTransform> {src: exposure_contrast_linear.ctf}\n"
            "\n"
            "  - !<ColorSpace>\n"
            "    name: cs3\n"
            "    from_reference: !<MatrixTransform> {offset: [0.11, 0.12, 0.13, 0]}\n";

        std::istringstream iss;
        iss.str(CONFIG);

        OCIO::ConfigRcPtr cfg;
        OCIO_CHECK_NO_THROW(cfg = OCIO::Config::CreateFromStream(iss)->createEditableCopy());
        OCIO_CHECK_NO_THROW(cfg->validate());

        // If consecutive calls to getProcessor return the same pointer, it means that the cache
        // is working.

        OCIO_CHECK_EQUAL(cfg->getProcessor("cs1", "cs2").get(),
                         cfg->getProcessor("cs1", "cs2").get());

        OCIO_CHECK_EQUAL(cfg->getProcessor("cs1", "cs3").get(),
                         cfg->getProcessor("cs1", "cs3").get());


        OCIO_CHECK_EQUAL(cfg->getProcessor("cs1", "disp1", "view1", OCIO::TRANSFORM_DIR_FORWARD).get(),
                         cfg->getProcessor("cs1", "disp1", "view1", OCIO::TRANSFORM_DIR_FORWARD).get());

        OCIO_CHECK_EQUAL(cfg->getProcessor("cs1", "disp1", "view2", OCIO::TRANSFORM_DIR_FORWARD).get(),
                         cfg->getProcessor("cs1", "disp1", "view2", OCIO::TRANSFORM_DIR_FORWARD).get());

        // Create a different context instance but still identical to the current one.
        OCIO::ContextRcPtr ctx = cfg->getCurrentContext()->createEditableCopy();

        OCIO_CHECK_EQUAL(cfg->getProcessor(ctx, "cs1", "cs2").get(),
                         cfg->getProcessor(ctx, "cs1", "cs2").get());

        OCIO_CHECK_EQUAL(cfg->getProcessor(ctx, "cs1", "cs3").get(),
                         cfg->getProcessor(ctx, "cs1", "cs3").get());

        OCIO_CHECK_EQUAL(cfg->getProcessor(ctx, "cs1", "cs2").get(),
                         cfg->getProcessor("cs1", "cs2").get());


        OCIO_CHECK_EQUAL(cfg->getProcessor(ctx, "cs1", "disp1", "view1", OCIO::TRANSFORM_DIR_FORWARD).get(),
                         cfg->getProcessor(ctx, "cs1", "disp1", "view1", OCIO::TRANSFORM_DIR_FORWARD).get());

        OCIO_CHECK_EQUAL(cfg->getProcessor(ctx, "cs1", "disp1", "view2", OCIO::TRANSFORM_DIR_FORWARD).get(),
                         cfg->getProcessor(ctx, "cs1", "disp1", "view2", OCIO::TRANSFORM_DIR_FORWARD).get());

        OCIO_CHECK_EQUAL(cfg->getProcessor(ctx, "cs1", "disp1", "view1", OCIO::TRANSFORM_DIR_FORWARD).get(),
                         cfg->getProcessor("cs1", "disp1", "view1", OCIO::TRANSFORM_DIR_FORWARD).get());

        // Add an unused context variable in the context. The cache is still used.
        ctx->setStringVar("ENV", "xxx");

        OCIO_CHECK_EQUAL(cfg->getProcessor(ctx, "cs1", "cs2").get(),
                         cfg->getProcessor(ctx, "cs1", "cs2").get());

        OCIO_CHECK_EQUAL(cfg->getProcessor(ctx, "cs1", "cs3").get(),
                         cfg->getProcessor(ctx, "cs1", "cs3").get());

        OCIO_CHECK_EQUAL(cfg->getProcessor(ctx, "cs1", "cs2").get(),
                         cfg->getProcessor("cs1", "cs2").get());


        OCIO_CHECK_EQUAL(cfg->getProcessor(ctx, "cs1", "disp1", "view1", OCIO::TRANSFORM_DIR_FORWARD).get(),
                         cfg->getProcessor(ctx, "cs1", "disp1", "view1", OCIO::TRANSFORM_DIR_FORWARD).get());

        OCIO_CHECK_EQUAL(cfg->getProcessor(ctx, "cs1", "disp1", "view2", OCIO::TRANSFORM_DIR_FORWARD).get(),
                         cfg->getProcessor(ctx, "cs1", "disp1", "view2", OCIO::TRANSFORM_DIR_FORWARD).get());

        OCIO_CHECK_EQUAL(cfg->getProcessor(ctx, "cs1", "disp1", "view1", OCIO::TRANSFORM_DIR_FORWARD).get(),
                         cfg->getProcessor("cs1", "disp1", "view1", OCIO::TRANSFORM_DIR_FORWARD).get());
    }

    // Case 2 - Context variables used anywhere but in the search_path.

    {
        static const std::string CONFIG = 
            "ocio_profile_version: 2\n"
            "\n"
            "environment: {FILE: exposure_contrast_linear.ctf }\n"
            "\n"
            "search_path: " + OCIO::GetTestFilesDir() + "\n"
            "\n"
            "roles:\n"
            "  default: cs1\n"
            "\n"
            "displays:\n"
            "  disp1:\n"
            "    - !<View> {name: view1, colorspace: cs2}\n"
            "\n"
            "colorspaces:\n"
            "  - !<ColorSpace>\n"
            "    name: cs1\n"
            "\n"
            "  - !<ColorSpace>\n"
            "    name: cs2\n"
            "    from_reference: !<FileTransform> {src: $FILE}\n";

        std::istringstream iss;
        iss.str(CONFIG);

        OCIO::ConfigRcPtr cfg;
        OCIO_CHECK_NO_THROW(cfg = OCIO::Config::CreateFromStream(iss)->createEditableCopy());
        OCIO_CHECK_NO_THROW(cfg->validate());

        OCIO_CHECK_EQUAL(cfg->getProcessor("cs1", "cs2").get(),
                         cfg->getProcessor("cs1", "cs2").get());

        OCIO_CHECK_EQUAL(cfg->getProcessor("cs1", "disp1", "view1", OCIO::TRANSFORM_DIR_FORWARD).get(),
                         cfg->getProcessor("cs1", "disp1", "view1", OCIO::TRANSFORM_DIR_FORWARD).get());

        // Add an unused context variable in the context. The cache is still used.
        OCIO::ContextRcPtr ctx = cfg->getCurrentContext()->createEditableCopy();
        ctx->setStringVar("ENV", "xxx");

        OCIO_CHECK_EQUAL(cfg->getProcessor(ctx, "cs1", "cs2").get(),
                         cfg->getProcessor(ctx, "cs1", "cs2").get());

        OCIO_CHECK_EQUAL(cfg->getProcessor(ctx, "cs1", "cs2").get(),
                         cfg->getProcessor("cs1", "cs2").get());


        OCIO_CHECK_EQUAL(cfg->getProcessor(ctx, "cs1", "disp1", "view1", OCIO::TRANSFORM_DIR_FORWARD).get(),
                         cfg->getProcessor(ctx, "cs1", "disp1", "view1", OCIO::TRANSFORM_DIR_FORWARD).get());

        OCIO_CHECK_EQUAL(cfg->getProcessor(ctx, "cs1", "disp1", "view1", OCIO::TRANSFORM_DIR_FORWARD).get(),
                         cfg->getProcessor("cs1", "disp1", "view1", OCIO::TRANSFORM_DIR_FORWARD).get());

        // Change the value of the used context variable. The original cached value is *not* used.
        ctx->setStringVar("FILE", "exposure_contrast_log.ctf");

        OCIO_CHECK_EQUAL(cfg->getProcessor(ctx, "cs1", "cs2").get(),
                         cfg->getProcessor(ctx, "cs1", "cs2").get());

        OCIO_CHECK_EQUAL(cfg->getProcessor("cs1", "cs2").get(),
                         cfg->getProcessor("cs1", "cs2").get());

        OCIO_CHECK_NE(cfg->getProcessor(ctx, "cs1", "cs2").get(),
                      cfg->getProcessor("cs1", "cs2").get());


        OCIO_CHECK_EQUAL(cfg->getProcessor(ctx, "cs1", "disp1", "view1", OCIO::TRANSFORM_DIR_FORWARD).get(),
                         cfg->getProcessor(ctx, "cs1", "disp1", "view1", OCIO::TRANSFORM_DIR_FORWARD).get());

        OCIO_CHECK_EQUAL(cfg->getProcessor("cs1", "disp1", "view1", OCIO::TRANSFORM_DIR_FORWARD).get(),
                         cfg->getProcessor("cs1", "disp1", "view1", OCIO::TRANSFORM_DIR_FORWARD).get());

        OCIO_CHECK_NE(cfg->getProcessor(ctx, "cs1", "disp1", "view1", OCIO::TRANSFORM_DIR_FORWARD).get(),
                      cfg->getProcessor("cs1", "disp1", "view1", OCIO::TRANSFORM_DIR_FORWARD).get());
    }

    // Helper to disable the fallback mechanism.
    struct DisableFallback
    {
        DisableFallback()  { OCIO::SetEnvVariable(OCIO::OCIO_DISABLE_CACHE_FALLBACK ,"1"); }
        ~DisableFallback() { OCIO::UnsetEnvVariable(OCIO::OCIO_DISABLE_CACHE_FALLBACK);   }
    };

    // Case 3 - Context variables used on the search_path, but that variable is unchanged.

    {
        static const std::string CONFIG = 
            "ocio_profile_version: 2\n"
            "\n"
            "environment:\n"
            "  SHOW: " + OCIO::GetTestFilesDir() + "\n"
            "  SHOT: exposure_contrast_linear.ctf\n"
            "\n"
            "search_path: $SHOW\n"
            "\n"
            "roles:\n"
            "  default: cs1\n"
            "\n"
            "displays:\n"
            "  disp1:\n"
            "    - !<View> {name: view1, colorspace: cs2}\n"
            "\n"
            "colorspaces:\n"
            "  - !<ColorSpace>\n"
            "    name: cs1\n"
            "\n"
            "  - !<ColorSpace>\n"
            "    name: cs2\n"
            "    from_reference: !<FileTransform> {src: exposure_contrast_linear.ctf}\n"
            "\n"
            "  - !<ColorSpace>\n"
            "    name: cs3\n"
            "    from_reference: !<FileTransform> {src: $SHOT}\n";

        {
            std::istringstream iss;
            iss.str(CONFIG);

            OCIO::ConfigRcPtr cfg;
            OCIO_CHECK_NO_THROW(cfg = OCIO::Config::CreateFromStream(iss)->createEditableCopy());
            OCIO_CHECK_NO_THROW(cfg->validate());

            // Change $SHOT to lut1d_green.ctf but $SHOT is not used.
            OCIO::ContextRcPtr ctx = cfg->getCurrentContext()->createEditableCopy();
            ctx->setStringVar("SHOT", "lut1d_green.ctf");

            // Here is the important validation: same processor because $SHOT is not used.
            OCIO_CHECK_EQUAL(cfg->getProcessor("cs1", "cs2").get(),
                             cfg->getProcessor(ctx, "cs1", "cs2").get());


            // The cache mechanism is also looking for identical processors (i.e. diff. contexts
            // or color spaces but producing the same color transformation). The following check is
            // validating the behavior.

            // Note that using this fall-back mechanism in the cache is much slower than if the
            // cache is able to find a hit based on the arguments alone since it much calculate a
            // cacheID of the two processors.  The ocioperf tool may be used to measure cache speed
            // in various situations.

            // Same processor because $SHOT is equal to 'exposure_contrast_linear.ctf'.
            OCIO_CHECK_EQUAL(cfg->getProcessor("cs1", "cs2").get(),
                             cfg->getProcessor("cs1", "cs3").get());
        }

        {
            // If the fallback is disabled (using the env. variable OCIO_DISABLE_CACHE_FALLBACK)
            // then the processor cache returns different instances as the cache keys are different.

            DisableFallback guard;

            std::istringstream iss;
            iss.str(CONFIG);

            OCIO::ConfigRcPtr cfg;
            OCIO_CHECK_NO_THROW(cfg = OCIO::Config::CreateFromStream(iss)->createEditableCopy());
            OCIO_CHECK_NO_THROW(cfg->validate());

            // Fail to find the identical processor because the fallback is now disabled i.e. but
            // it succeeds when fallback is enabled as demonstrated above.
            OCIO_CHECK_NE(cfg->getProcessor("cs1", "cs2").get(), 
                          cfg->getProcessor("cs1", "cs3").get());

            // Change $SHOT to lut1d_green.ctf but $SHOT is not used.
            OCIO::ContextRcPtr ctx = cfg->getCurrentContext()->createEditableCopy();
            ctx->setStringVar("SHOT", "lut1d_green.ctf");

            // Here is the important validation: As the fallback is not used for the computation
            // of the cs1 to cs2 color transformation the same processor is still found.
            OCIO_CHECK_EQUAL(cfg->getProcessor("cs1", "cs2").get(),
                             cfg->getProcessor(ctx, "cs1", "cs2").get());
        }
    }

    // Case 4 - Context vars used in the search_path and they are changing per shot, but no
    // FileTransforms are used.

    {
        static const std::string CONFIG = 
            "ocio_profile_version: 2\n"
            "\n"
            "environment:\n"
            "  SHOW: " + OCIO::GetTestFilesDir() + "\n"
            "\n"
            "search_path: $SHOW\n"
            "\n"
            "roles:\n"
            "  default: cs1\n"
            "\n"
            "displays:\n"
            "  disp1:\n"
            "    - !<View> {name: view1, colorspace: cs2}\n"
            "\n"
            "colorspaces:\n"
            "  - !<ColorSpace>\n"
            "    name: cs1\n"
            "\n"
            "  - !<ColorSpace>\n"
            "    name: cs2\n"
            "    from_reference: !<MatrixTransform> {offset: [0.11, 0.12, 0.13, 0]}\n";

        {
            std::istringstream iss;
            iss.str(CONFIG);

            OCIO::ConfigRcPtr cfg;
            OCIO_CHECK_NO_THROW(cfg = OCIO::Config::CreateFromStream(iss)->createEditableCopy());
            OCIO_CHECK_NO_THROW(cfg->validate());

            OCIO::ContextRcPtr ctx = cfg->getCurrentContext()->createEditableCopy();
            ctx->setStringVar("SHOW", "/some/arbitrary/path");

            // As the context does not impact the color transformation computation use two different
            // context instances i.e. context keys are then different.
            OCIO_CHECK_NE(cfg->getCurrentContext()->getCacheID(), ctx->getCacheID());

            // Here is the important validation: same processor because $SHOW is not used.
            OCIO_CHECK_EQUAL(cfg->getProcessor("cs1", "cs2").get(),
                             cfg->getProcessor(ctx, "cs1", "cs2").get());
        }

        {
            // Demonstrate that the fallback is not used here i.e. context variables are not
            // impacting the cache.

            DisableFallback guard;

            std::istringstream iss;
            iss.str(CONFIG);

            OCIO::ConfigRcPtr cfg;
            OCIO_CHECK_NO_THROW(cfg = OCIO::Config::CreateFromStream(iss)->createEditableCopy());
            OCIO_CHECK_NO_THROW(cfg->validate());

            OCIO::ContextRcPtr ctx = cfg->getCurrentContext()->createEditableCopy();
            ctx->setStringVar("SHOW", "/some/arbitrary/path");

            // Here is the demonstration that the fallback is not used i.e. disabled but the right
            // processor is still found.
            OCIO_CHECK_EQUAL(cfg->getProcessor("cs1", "cs2").get(),
                             cfg->getProcessor(ctx, "cs1", "cs2").get());
        }
    }

    // Case 5 - Context vars in the search_path and they are changing but the changed vars are not
    // used to resolve the file transform.

    // TODO: The collect of context variables currently lacks the heuristic to find which search_path
    // is effectively used so, as soon as one path (from the search_paths) is used all the paths are
    // then collected changing the cache key computation (even if the extra search_paths are useless).
    // To mitigate that limitation the fallback is then used to find if an existing identical
    // processor instance already exists.  

    {
        static const std::string CONFIG = 
            "ocio_profile_version: 2\n"
            "\n"
            "environment:\n"
            "  TRANSFORM_DIR: " + OCIO::GetTestFilesDir() + "\n"
            "\n"
            "search_path:\n"
            "  - /bogus/unknown/path\n"
            "  - $TRANSFORM_DIR\n"
            "  - $SHOT\n"
            "\n"
            "roles:\n"
            "  default: cs1\n"
            "\n"
            "displays:\n"
            "  disp1:\n"
            "    - !<View> {name: view1, colorspace: cs2}\n"
            "\n"
            "colorspaces:\n"
            "  - !<ColorSpace>\n"
            "    name: cs1\n"
            "\n"
            "  - !<ColorSpace>\n"
            "    name: cs2\n"
            "    from_reference: !<FileTransform> {src: exposure_contrast_linear.ctf}\n";

        std::istringstream iss;
        iss.str(CONFIG);

        OCIO::ConfigRcPtr cfg;
        OCIO_CHECK_NO_THROW(cfg = OCIO::Config::CreateFromStream(iss)->createEditableCopy());
        OCIO_CHECK_NO_THROW(cfg->validate());

        OCIO::ContextRcPtr ctx1 = cfg->getCurrentContext()->createEditableCopy();
        ctx1->setStringVar("SHOT", "/unknow/path/for_path_1");

        OCIO::ContextRcPtr ctx2 = cfg->getCurrentContext()->createEditableCopy();
        ctx2->setStringVar("SHOT", "/unknow/path/for_path_2");

        // Even if the two context instances are different the changed context variable is useless
        // so the same processor instance is returned. 
        OCIO_CHECK_EQUAL(cfg->getProcessor(ctx1, "cs1", "cs2").get(),
                         cfg->getProcessor(ctx2, "cs1", "cs2").get());

        {
            // If the fallback is disabled (using the env. variable OCIO_DISABLE_CACHE_FALLBACK)
            // then the processor cache returns different instances because of the search_path
            // heuristic limitation. It demonstrates the fallback is needed to mitigate the heuristic
            // limitation. As soon as the heuristic is enhanced, the following test must return
            // the same processor instance.

            DisableFallback guard;

            std::istringstream iss;
            iss.str(CONFIG);

            OCIO::ConfigRcPtr cfg;
            OCIO_CHECK_NO_THROW(cfg = OCIO::Config::CreateFromStream(iss)->createEditableCopy());
            OCIO_CHECK_NO_THROW(cfg->validate());

            OCIO_CHECK_NE(cfg->getProcessor(ctx1, "cs1", "cs2").get(), 
                          cfg->getProcessor(ctx2, "cs1", "cs2").get());
        }
    }

    // Case 6 - Context vars in the search_path, the vars on the path to the file do change, but the
    // resulting file is the same.

    {
        static const std::string CONFIG = 
            "ocio_profile_version: 2\n"
            "\n"
            "environment:\n"
            "  PATH_1: " + OCIO::GetTestFilesDir() + "\n"
            "  PATH_2: " + OCIO::GetTestFilesDir() + "\n"
            "\n"
            "search_path:\n"
            "  - $PATH_1\n"
            "  - $PATH_2\n"
            "\n"
            "roles:\n"
            "  default: cs1\n"
            "\n"
            "displays:\n"
            "  disp1:\n"
            "    - !<View> {name: view1, colorspace: cs2}\n"
            "\n"
            "colorspaces:\n"
            "  - !<ColorSpace>\n"
            "    name: cs1\n"
            "\n"
            "  - !<ColorSpace>\n"
            "    name: cs2\n"
            "    from_reference: !<FileTransform> {src: exposure_contrast_linear.ctf}\n";

        std::istringstream iss;
        iss.str(CONFIG);

        OCIO::ConfigRcPtr cfg;
        OCIO_CHECK_NO_THROW(cfg = OCIO::Config::CreateFromStream(iss)->createEditableCopy());
        OCIO_CHECK_NO_THROW(cfg->validate());

        OCIO::ContextRcPtr ctx1 = cfg->getCurrentContext()->createEditableCopy();
        ctx1->setStringVar("PATH_1", "/unknow/path/for_path_1");

        OCIO::ContextRcPtr ctx2 = cfg->getCurrentContext()->createEditableCopy();
        ctx2->setStringVar("PATH_2", "/unknow/path/for_path_2");

        // It demonstrates that the cache keys will be different.
        OCIO_CHECK_NE(std::string(ctx1->getCacheID()), std::string(ctx2->getCacheID()));

        // Even if a different context variable is used the color transform remains identical so 
        // the processor cache returns the same processor instance because of the fallback. 
        OCIO_CHECK_EQUAL(cfg->getProcessor(ctx1, "cs1", "cs2").get(), // FileTransform uses PATH_2
                         cfg->getProcessor(ctx2, "cs1", "cs2").get());// FileTransform uses PATH_1

        {
            // If the fallback is disabled (using the env. variable OCIO_DISABLE_CACHE_FALLBACK)
            // then the processor cache returns different instances as the cache keys are different
            // i.e. cs1 needs PATH_2 while cs2 needs PATH_1. It demonstrates that only the fallback
            // can find the processor instance.

            DisableFallback guard;

            std::istringstream iss;
            iss.str(CONFIG);

            OCIO::ConfigRcPtr cfg;
            OCIO_CHECK_NO_THROW(cfg = OCIO::Config::CreateFromStream(iss)->createEditableCopy());
            OCIO_CHECK_NO_THROW(cfg->validate());

            // The processor cache without the fallback fails to find the identical processor.
            OCIO_CHECK_NE(cfg->getProcessor(ctx1, "cs1", "cs2").get(), 
                          cfg->getProcessor(ctx2, "cs1", "cs2").get());
        }
    }
}

OCIO_ADD_TEST(Config, virtual_display)
{
    // Test the virtual display instantiation.

    static constexpr char CONFIG[]{ R"(ocio_profile_version: 2

environment:
  {}
search_path: ""
strictparsing: true
luma: [0.2126, 0.7152, 0.0722]

roles:
  default: raw

file_rules:
  - !<Rule> {name: Default, colorspace: default}

shared_views:
  - !<View> {name: sview1, colorspace: raw}
  - !<View> {name: sview2, colorspace: raw}

displays:
  sRGB:
    - !<View> {name: Raw, colorspace: raw}
    - !<View> {name: view, view_transform: display_vt, display_colorspace: display_cs}
    - !<Views> [sview1]

virtual_display:
  - !<View> {name: Raw, colorspace: raw}
  - !<View> {name: Film, view_transform: display_vt, display_colorspace: <USE_DISPLAY_NAME>}
  - !<Views> [sview2]

active_displays: []
active_views: []

view_transforms:
  - !<ViewTransform>
    name: default_vt
    to_reference: !<CDLTransform> {sat: 1.5}

  - !<ViewTransform>
    name: display_vt
    to_display_reference: !<CDLTransform> {sat: 1.5}

display_colorspaces:
  - !<ColorSpace>
    name: display_cs
    family: ""
    equalitygroup: ""
    bitdepth: unknown
    isdata: false
    allocation: uniform
    to_display_reference: !<CDLTransform> {sat: 1.5}

colorspaces:
  - !<ColorSpace>
    name: raw
    family: ""
    equalitygroup: ""
    bitdepth: unknown
    isdata: true
    allocation: uniform
)" };

    std::istringstream iss;
    iss.str(CONFIG);

    // Step 1 - Validate a config containing a virtual display.

    OCIO::ConstConfigRcPtr config;
    OCIO_CHECK_NO_THROW(config = OCIO::Config::CreateFromStream(iss));
    OCIO_CHECK_NO_THROW(config->validate());


    // Step 2 - The virtual display is correctly loaded & saved.

    std::ostringstream oss;
    OCIO_CHECK_NO_THROW(oss << *config.get());
    OCIO_CHECK_EQUAL(oss.str(), CONFIG);

    // Some basic checks.
    OCIO_CHECK_EQUAL(3, config->getNumViews("sRGB"));
    OCIO_CHECK_EQUAL(2, config->getNumViews(OCIO::VIEW_DISPLAY_DEFINED, "sRGB"));
    OCIO_CHECK_EQUAL(1, config->getNumViews(OCIO::VIEW_SHARED, "sRGB"));

    // Step 3 - Validate the virtual display information.

    {
        OCIO::ConfigRcPtr cfg = config->createEditableCopy();

        OCIO_REQUIRE_EQUAL(2, cfg->getVirtualDisplayNumViews(OCIO::VIEW_DISPLAY_DEFINED));

        const char * viewName = cfg->getVirtualDisplayView(OCIO::VIEW_DISPLAY_DEFINED, 0);

        OCIO_CHECK_EQUAL(std::string("Raw"), viewName);
        OCIO_CHECK_EQUAL(std::string(""), cfg->getVirtualDisplayViewTransformName(viewName));
        OCIO_CHECK_EQUAL(std::string("raw"), cfg->getVirtualDisplayViewColorSpaceName(viewName));
        OCIO_CHECK_EQUAL(std::string(""), cfg->getVirtualDisplayViewLooks(viewName));
        OCIO_CHECK_EQUAL(std::string(""), cfg->getVirtualDisplayViewRule(viewName));
        OCIO_CHECK_EQUAL(std::string(""), cfg->getVirtualDisplayViewDescription(viewName));

        viewName = cfg->getVirtualDisplayView(OCIO::VIEW_DISPLAY_DEFINED, 1);

        OCIO_CHECK_EQUAL(std::string("Film"), cfg->getVirtualDisplayView(OCIO::VIEW_DISPLAY_DEFINED, 1));
        OCIO_CHECK_EQUAL(std::string("display_vt"), cfg->getVirtualDisplayViewTransformName(viewName));
        OCIO_CHECK_EQUAL(std::string("<USE_DISPLAY_NAME>"), cfg->getVirtualDisplayViewColorSpaceName(viewName));
        OCIO_CHECK_EQUAL(std::string(""), cfg->getVirtualDisplayViewLooks(viewName));
        OCIO_CHECK_EQUAL(std::string(""), cfg->getVirtualDisplayViewRule(viewName));
        OCIO_CHECK_EQUAL(std::string(""), cfg->getVirtualDisplayViewDescription(viewName));

        OCIO_REQUIRE_EQUAL(1, cfg->getVirtualDisplayNumViews(OCIO::VIEW_SHARED));
        OCIO_CHECK_EQUAL(std::string("sview2"), cfg->getVirtualDisplayView(OCIO::VIEW_SHARED, 0));

        // Remove a view from the Virtual Display.

        cfg->removeVirtualDisplayView("Raw");

        OCIO_REQUIRE_EQUAL(1, cfg->getVirtualDisplayNumViews(OCIO::VIEW_DISPLAY_DEFINED));
        OCIO_CHECK_EQUAL(std::string("Film"), cfg->getVirtualDisplayView(OCIO::VIEW_DISPLAY_DEFINED, 0));

        OCIO_REQUIRE_EQUAL(1, cfg->getVirtualDisplayNumViews(OCIO::VIEW_SHARED));
        OCIO_CHECK_EQUAL(std::string("sview2"), cfg->getVirtualDisplayView(OCIO::VIEW_SHARED, 0));

        // Remove a shared view from the Virtual Display.

        cfg->removeVirtualDisplayView("sview2");
        OCIO_REQUIRE_EQUAL(1, cfg->getVirtualDisplayNumViews(OCIO::VIEW_DISPLAY_DEFINED));
        OCIO_REQUIRE_EQUAL(0, cfg->getVirtualDisplayNumViews(OCIO::VIEW_SHARED));

        {
            // Extra serialize & deserialize validation.

            std::ostringstream oss2;
            OCIO_CHECK_NO_THROW(oss2 << *cfg.get());

            std::istringstream iss2;
            iss2.str(oss2.str());

            OCIO::ConstConfigRcPtr config2;
            OCIO_CHECK_NO_THROW(config2 = OCIO::Config::CreateFromStream(iss2));

            OCIO_REQUIRE_EQUAL(1, config2->getVirtualDisplayNumViews(OCIO::VIEW_DISPLAY_DEFINED));
            OCIO_REQUIRE_EQUAL(0, config2->getVirtualDisplayNumViews(OCIO::VIEW_SHARED));
        }

        cfg->addVirtualDisplaySharedView("sview2");
        OCIO_REQUIRE_EQUAL(1, cfg->getVirtualDisplayNumViews(OCIO::VIEW_DISPLAY_DEFINED));
        OCIO_REQUIRE_EQUAL(1, cfg->getVirtualDisplayNumViews(OCIO::VIEW_SHARED));

        // Remove the Virtual Display.

        cfg->clearVirtualDisplay();
        OCIO_REQUIRE_EQUAL(0, cfg->getVirtualDisplayNumViews(OCIO::VIEW_DISPLAY_DEFINED));
        OCIO_REQUIRE_EQUAL(0, cfg->getVirtualDisplayNumViews(OCIO::VIEW_SHARED));

        {
            // Extra serialize & deserialize validation.

            std::ostringstream oss2;
            OCIO_CHECK_NO_THROW(oss2 << *cfg.get());

            std::istringstream iss2;
            iss2.str(oss2.str());

            OCIO::ConstConfigRcPtr config2;
            OCIO_CHECK_NO_THROW(config2 = OCIO::Config::CreateFromStream(iss2));

            OCIO_REQUIRE_EQUAL(0, config2->getVirtualDisplayNumViews(OCIO::VIEW_DISPLAY_DEFINED));
            OCIO_REQUIRE_EQUAL(0, config2->getVirtualDisplayNumViews(OCIO::VIEW_SHARED));
        }
    }


    // Step 4 - When present the virtual display instantiation works for MacOS and Windows but
    // throws for headless machines and Linux.

    static const std::string ICCProfileFilepath
        = std::string(OCIO::GetTestFilesDir()) + "/icc-test-1.icc";


#if !defined(OCIO_HEADLESS_ENABLED) && ( defined(__APPLE__) || defined(_WIN32) )

    OCIO_CHECK_ASSERT(OCIO::SystemMonitors::Get()->isSupported());

    const std::string monitorName = OCIO::SystemMonitors::Get()->getMonitorName(0);

    // Step 4 - 1 - Check the virtual display instantiation.

    OCIO::ConfigRcPtr cfg = config->createEditableCopy();
    OCIO_CHECK_NO_THROW(cfg->instantiateDisplayFromMonitorName(monitorName.c_str()));

    OCIO_CHECK_ASSERT((1 + config->getNumDisplays()) == cfg->getNumDisplays());

    // One more display exists in the changed config instance.
    const int numColorSpaces
        = config->getNumColorSpaces(OCIO::SEARCH_REFERENCE_SPACE_DISPLAY, OCIO::COLORSPACE_ACTIVE);
    OCIO_CHECK_ASSERT((1 + numColorSpaces)
                        == cfg->getNumColorSpaces(OCIO::SEARCH_REFERENCE_SPACE_DISPLAY, OCIO::COLORSPACE_ACTIVE));

    // Some basic checks of the new display.

    // New display is the last one.
    const std::string displayName = cfg->getDisplay(config->getNumDisplays());
    OCIO_CHECK_EQUAL(3, cfg->getNumViews(displayName.c_str()));
    OCIO_CHECK_EQUAL(2, cfg->getNumViews(OCIO::VIEW_DISPLAY_DEFINED, displayName.c_str()));
    OCIO_CHECK_EQUAL(1, cfg->getNumViews(OCIO::VIEW_SHARED, displayName.c_str()));

    // Check the created display color space.

    OCIO::ConstColorSpaceRcPtr cs = cfg->getColorSpace(displayName.c_str());
    OCIO_CHECK_ASSERT(cs);
    
    OCIO::ConstTransformRcPtr tr = cs->getTransform(OCIO::COLORSPACE_DIR_TO_REFERENCE);
    OCIO_CHECK_ASSERT(!tr);

    tr = cs->getTransform(OCIO::COLORSPACE_DIR_FROM_REFERENCE);
    OCIO_CHECK_ASSERT(tr);

    OCIO::ConstFileTransformRcPtr file = OCIO::DynamicPtrCast<const OCIO::FileTransform>(tr);
    OCIO_CHECK_ASSERT(file);

    int displayPos = -1;

    // If the display already exists it only udpates existing (display, view) pair and the
    // corresponding display color space.
    OCIO_CHECK_NO_THROW(displayPos = cfg->instantiateDisplayFromMonitorName(monitorName.c_str()));
    OCIO_CHECK_EQUAL(displayPos, config->getNumDisplays()); // Added at the last position.

    OCIO_CHECK_EQUAL((1 + config->getNumDisplays()), cfg->getNumDisplays());

    OCIO_CHECK_EQUAL((1 + numColorSpaces),
                     cfg->getNumColorSpaces(OCIO::SEARCH_REFERENCE_SPACE_DISPLAY, OCIO::COLORSPACE_ACTIVE));

    // Check that the (display, view) pairs instantiated from a virtual display are not saved
    // which includes to not save the associated display color spaces.

    {
        std::ostringstream oss2;
        OCIO_CHECK_NO_THROW(oss2 << *cfg.get()); // With an instantiated virtual display.

        std::istringstream iss2;
        iss2.str(oss2.str());

        OCIO::ConstConfigRcPtr config2;
        OCIO_CHECK_NO_THROW(config2 = OCIO::Config::CreateFromStream(iss2));

        // Check that (display, view) pair created by the virtual display instantiation is gone.
 
        OCIO_CHECK_EQUAL(config->getNumDisplays(),  config2->getNumDisplays());
        OCIO_CHECK_EQUAL(cfg->getNumDisplays() - 1, config2->getNumDisplays());

        // And the display color space is also gone.

        OCIO_CHECK_EQUAL(config->getNumColorSpaces(),  config2->getNumColorSpaces());
        OCIO_CHECK_EQUAL(cfg->getNumColorSpaces() - 1, config2->getNumColorSpaces());
    }

    // Step 4 - 2 - Create a (display, view) using a custom ICC profile.

    cfg = config->createEditableCopy(); // Reset the instance to the original content.
    OCIO_CHECK_NO_THROW(displayPos = cfg->instantiateDisplayFromICCProfile(ICCProfileFilepath.c_str()));
    OCIO_CHECK_EQUAL(displayPos, config->getNumDisplays()); // Added at the last position.

    OCIO_CHECK_EQUAL((1 + config->getNumDisplays()), cfg->getNumDisplays());
    OCIO_CHECK_EQUAL((1 + numColorSpaces),
                     cfg->getNumColorSpaces(OCIO::SEARCH_REFERENCE_SPACE_DISPLAY, OCIO::COLORSPACE_ACTIVE));

    // Some basic checks of the new display.

    // New display is the last one.
    const std::string customDisplayName = cfg->getDisplay(config->getNumDisplays());
    OCIO_CHECK_EQUAL(3, cfg->getNumViews(customDisplayName.c_str()));
    OCIO_CHECK_EQUAL(2, cfg->getNumViews(OCIO::VIEW_DISPLAY_DEFINED, customDisplayName.c_str()));
    OCIO_CHECK_EQUAL(1, cfg->getNumViews(OCIO::VIEW_SHARED, customDisplayName.c_str()));

#elif !defined(OCIO_HEADLESS_ENABLED) && defined (__linux__)

    OCIO_CHECK_ASSERT(!OCIO::SystemMonitors::Get()->isSupported());

    // There is no uniform way to retrieve the monitor information.
    OCIO_CHECK_THROW_WHAT(OCIO::SystemMonitors::Get()->getMonitorName(0),
                          OCIO::Exception,
                          "Invalid index for the monitor name 0 where the number of monitors is 0.");

    // Step 4 - 2 - Create a (display, view) using a custom ICC profile.

    OCIO::ConfigRcPtr cfg = config->createEditableCopy();
    OCIO_CHECK_NO_THROW(cfg->instantiateDisplayFromICCProfile(ICCProfileFilepath.c_str()));

    OCIO_CHECK_EQUAL((1 + config->getNumDisplays()), cfg->getNumDisplays());

    const int numColorSpaces
        = config->getNumColorSpaces(OCIO::SEARCH_REFERENCE_SPACE_DISPLAY, OCIO::COLORSPACE_ACTIVE);
    OCIO_CHECK_EQUAL((1 + numColorSpaces),
                     cfg->getNumColorSpaces(OCIO::SEARCH_REFERENCE_SPACE_DISPLAY, OCIO::COLORSPACE_ACTIVE));

    // Some basic checks of the new display.

    // New display is the last one.
    const std::string customDisplayName = cfg->getDisplay(config->getNumDisplays());
    OCIO_CHECK_EQUAL(3, cfg->getNumViews(customDisplayName.c_str()));
    OCIO_CHECK_EQUAL(2, cfg->getNumViews(OCIO::VIEW_DISPLAY_DEFINED, customDisplayName.c_str()));
    OCIO_CHECK_EQUAL(1, cfg->getNumViews(OCIO::VIEW_SHARED, customDisplayName.c_str()));

#else

    OCIO_CHECK_ASSERT(!OCIO::SystemMonitors::Get()->isSupported());

#endif

}

OCIO_ADD_TEST(Config, virtual_display_with_active_displays)
{
    // Test the virtual display instantiation when active displays & views are defined.

    static constexpr char CONFIG[]{ R"(ocio_profile_version: 2

roles:
  default: raw

file_rules:
  - !<Rule> {name: Default, colorspace: default}

shared_views:
  - !<View> {name: sview1, colorspace: raw}

displays:
  Raw:
    - !<View> {name: Raw, colorspace: raw}
  sRGB:
    - !<View> {name: Raw, colorspace: raw}
    - !<View> {name: view, view_transform: display_vt, display_colorspace: display_cs}

virtual_display:
  - !<View> {name: Raw, colorspace: raw}
  - !<Views> [sview1]

active_displays: [sRGB]
active_views: [view]

view_transforms:
  - !<ViewTransform>
    name: default_vt
    to_reference: !<CDLTransform> {sat: 1.5}

  - !<ViewTransform>
    name: display_vt
    to_display_reference: !<CDLTransform> {sat: 1.5}

display_colorspaces:
  - !<ColorSpace>
    name: display_cs
    to_display_reference: !<CDLTransform> {sat: 1.5}

colorspaces:
  - !<ColorSpace>
    name: raw
)" };

    std::istringstream iss;
    iss.str(CONFIG);

    // Validate a config containing a virtual display.

    OCIO::ConstConfigRcPtr config;
    OCIO_CHECK_NO_THROW(config = OCIO::Config::CreateFromStream(iss));
    OCIO_CHECK_NO_THROW(config->validate());

    // Only the 'sRGB' display is active.
    OCIO_CHECK_EQUAL(1, config->getNumDisplays());
    // Only the 'view' view is active.
    OCIO_CHECK_EQUAL(1, config->getNumViews("sRGB"));

#if !defined(OCIO_HEADLESS_ENABLED) && ( defined(__APPLE__) || defined(_WIN32) )

    OCIO_CHECK_ASSERT(OCIO::SystemMonitors::Get()->isSupported());

    const std::string monitorName = OCIO::SystemMonitors::Get()->getMonitorName(0);

    // Instantiate a Virtual Display.

    OCIO::ConfigRcPtr cfg = config->createEditableCopy();

    int displayIndex = -1;
    OCIO_CHECK_NO_THROW(displayIndex = cfg->instantiateDisplayFromMonitorName(monitorName.c_str()));

    OCIO_CHECK_EQUAL(2, cfg->getNumDisplays());

    // Now, the views 'Raw' & 'view' are active (Since 'Raw' is used by both the new display and sRGB.)
    OCIO_CHECK_EQUAL(2, cfg->getNumViews("sRGB"));
    // All the views from the new display are active.
    OCIO_CHECK_EQUAL(2, cfg->getNumViews(cfg->getDisplay(displayIndex)));

#endif

}

OCIO_ADD_TEST(Config, virtual_display_v2_only)
{
    // Test that the virtual display is only supported by v2 or higher.

    static constexpr char CONFIG[]{ R"(ocio_profile_version: 1

roles:
  default: raw

displays:
  sRGB:
    - !<View> {name: Raw, colorspace: raw}

virtual_display:
  - !<View> {name: Raw, colorspace: raw}

colorspaces:
  - !<ColorSpace>
    name: raw
)" };

    std::istringstream iss;
    iss.str(CONFIG);

    OCIO_CHECK_THROW_WHAT(OCIO::Config::CreateFromStream(iss),
                          OCIO::Exception,
                          "Only version 2 (or higher) can have a virtual display.");

    OCIO::ConfigRcPtr cfg = OCIO::Config::CreateRaw()->createEditableCopy();
    cfg->addVirtualDisplaySharedView("sview");
    cfg->setMajorVersion(1);
    cfg->setFileRules(OCIO::FileRules::Create());

    OCIO_CHECK_THROW_WHAT(cfg->validate(),
                          OCIO::Exception,
                          "Only version 2 (or higher) can have a virtual display.");

    std::ostringstream oss;
    OCIO_CHECK_THROW_WHAT(oss << *cfg.get(),
                          OCIO::Exception,
                          "Only version 2 (or higher) can have a virtual display.");
}

OCIO_ADD_TEST(Config, virtual_display_exceptions)
{
    // Test the validations around the virtual display definition.

    static constexpr char CONFIG[]{ R"(ocio_profile_version: 2

roles:
  default: raw

file_rules:
  - !<Rule> {name: Default, colorspace: default}

shared_views:
  - !<View> {name: sview1, colorspace: raw}

displays:
  Raw:
    - !<View> {name: Raw, colorspace: raw}

virtual_display:
  - !<View> {name: Raw, colorspace: raw}
  - !<Views> [sview1]

view_transforms:
  - !<ViewTransform>
    name: default_vt
    to_reference: !<CDLTransform> {sat: 1.5}

  - !<ViewTransform>
    name: display_vt
    to_display_reference: !<CDLTransform> {sat: 1.5}

display_colorspaces:
  - !<ColorSpace>
    name: display_cs
    to_display_reference: !<CDLTransform> {sat: 1.5}

colorspaces:
  - !<ColorSpace>
    name: raw
)" };

    std::istringstream iss;
    iss.str(CONFIG);

    OCIO::ConfigRcPtr cfg;
    OCIO_CHECK_NO_THROW(cfg = OCIO::Config::CreateFromStream(iss)->createEditableCopy());
    OCIO_CHECK_NO_THROW(cfg->validate());

    // Test failures for shared views.

    OCIO_CHECK_THROW_WHAT(cfg->addVirtualDisplaySharedView("sview1"),
                          OCIO::Exception,
                          "Shared view could not be added to virtual_display: There is already a"
                          " shared view named 'sview1'.");

    OCIO_CHECK_NO_THROW(cfg->addVirtualDisplaySharedView("sview2"));
    OCIO_CHECK_THROW_WHAT(cfg->validate(),
                          OCIO::Exception,
                          "The display 'virtual_display' contains a shared view 'sview2' that is"
                          " not defined.");

    cfg->removeVirtualDisplayView("sview2");
    OCIO_CHECK_NO_THROW(cfg->validate());

    // Test failures for views.

    OCIO_CHECK_THROW_WHAT(cfg->addVirtualDisplayView("Raw", nullptr, "raw", nullptr, nullptr, nullptr),
                          OCIO::Exception,
                          "View could not be added to virtual_display in config: View 'Raw' already"
                          " exists.");

    OCIO_CHECK_NO_THROW(cfg->addVirtualDisplayView("Raw1", nullptr, "raw1", nullptr, nullptr, nullptr));
    OCIO_CHECK_THROW_WHAT(cfg->validate(),
                          OCIO::Exception,
                          "Display 'virtual_display' has a view 'Raw1' that refers to a color space,"
                          " 'raw1', which is not defined.");

    cfg->removeVirtualDisplayView("Raw1");
    OCIO_CHECK_NO_THROW(cfg->validate());

    OCIO_CHECK_NO_THROW(cfg->addVirtualDisplayView("Raw1", nullptr, "raw", "look", nullptr, nullptr));
    OCIO_CHECK_THROW_WHAT(cfg->validate(),
                          OCIO::Exception,
                          "Display 'virtual_display' has a view 'Raw1' refers to a look, 'look',"
                          " which is not defined.");
}

OCIO_ADD_TEST(Config, description)
{
    auto cfg = OCIO::Config::CreateRaw()->createEditableCopy();
    std::ostringstream oss;
    cfg->serialize(oss);
    static constexpr char CONFIG_NO_DESC[]{ R"(ocio_profile_version: 2

environment:
  {}
search_path: ""
strictparsing: false
luma: [0.2126, 0.7152, 0.0722]

roles:
  default: raw

file_rules:
  - !<Rule> {name: ColorSpaceNamePathSearch}
  - !<Rule> {name: Default, colorspace: default}

displays:
  sRGB:
    - !<View> {name: Raw, colorspace: raw}

active_displays: []
active_views: []

colorspaces:
  - !<ColorSpace>
    name: raw
    family: raw
    equalitygroup: ""
    bitdepth: 32f
    description: A raw color space. Conversions to and from this space are no-ops.
    isdata: true
    allocation: uniform
)" };
    OCIO_CHECK_EQUAL(oss.str(), std::string(CONFIG_NO_DESC));

    oss.clear();
    oss.str("");

    cfg->setDescription("single line description");
    cfg->serialize(oss);
    static constexpr char CONFIG_DESC_SINGLELINE[]{ R"(ocio_profile_version: 2

environment:
  {}
search_path: ""
strictparsing: false
luma: [0.2126, 0.7152, 0.0722]
description: single line description

roles:
  default: raw

file_rules:
  - !<Rule> {name: ColorSpaceNamePathSearch}
  - !<Rule> {name: Default, colorspace: default}

displays:
  sRGB:
    - !<View> {name: Raw, colorspace: raw}

active_displays: []
active_views: []

colorspaces:
  - !<ColorSpace>
    name: raw
    family: raw
    equalitygroup: ""
    bitdepth: 32f
    description: A raw color space. Conversions to and from this space are no-ops.
    isdata: true
    allocation: uniform
)" };
    OCIO_CHECK_EQUAL(oss.str(), std::string(CONFIG_DESC_SINGLELINE));

    oss.clear();
    oss.str("");

    cfg->setDescription("multi line description\n\nother line");
    cfg->serialize(oss);

    static constexpr char CONFIG_DESC_MULTILINES[]{ R"(ocio_profile_version: 2

environment:
  {}
search_path: ""
strictparsing: false
luma: [0.2126, 0.7152, 0.0722]
description: |
  multi line description
  
  other line

roles:
  default: raw

file_rules:
  - !<Rule> {name: ColorSpaceNamePathSearch}
  - !<Rule> {name: Default, colorspace: default}

displays:
  sRGB:
    - !<View> {name: Raw, colorspace: raw}

active_displays: []
active_views: []

colorspaces:
  - !<ColorSpace>
    name: raw
    family: raw
    equalitygroup: ""
    bitdepth: 32f
    description: A raw color space. Conversions to and from this space are no-ops.
    isdata: true
    allocation: uniform
)" };
    OCIO_CHECK_EQUAL(oss.str(), std::string(CONFIG_DESC_MULTILINES));
}<|MERGE_RESOLUTION|>--- conflicted
+++ resolved
@@ -3473,13 +3473,8 @@
             "        - !<GradingPrimaryTransform> {style: log, direction: inverse}\n"
             "        - !<GradingPrimaryTransform> {style: linear, saturation: 0.9}\n"
             "        - !<GradingPrimaryTransform> {style: linear, saturation: 1.1, direction: inverse}\n"
-<<<<<<< HEAD
-            "        - !<GradingPrimaryTransform> {name: test, style: video, dynamic: true}\n"
-            "        - !<GradingPrimaryTransform> {style: video, dynamic: true, direction: inverse}\n";
-=======
-            "        - !<GradingPrimaryTransform> {style: video}\n"
+            "        - !<GradingPrimaryTransform> {name: test, style: video}\n"
             "        - !<GradingPrimaryTransform> {style: video, direction: inverse}\n";
->>>>>>> a271760a
 
         const std::string str = PROFILE_V2_START + strEnd;
 
@@ -3514,13 +3509,8 @@
             "          style: linear\n"
             "          saturation: 1.1\n"
             "          direction: inverse\n"
-<<<<<<< HEAD
-            "        - !<GradingPrimaryTransform> {name: test, style: video, dynamic: true}\n"
-            "        - !<GradingPrimaryTransform> {style: video, dynamic: true, direction: inverse}\n";
-=======
-            "        - !<GradingPrimaryTransform> {style: video}\n"
+            "        - !<GradingPrimaryTransform> {name: test, style: video}\n"
             "        - !<GradingPrimaryTransform> {style: video, direction: inverse}\n";
->>>>>>> a271760a
 
         const std::string strBack = PROFILE_V2_START + strEndBack;
         OCIO_CHECK_EQUAL(ss.str(), strBack);
@@ -3812,21 +3802,12 @@
         const std::string strEnd =
             "    from_reference: !<GroupTransform>\n"
             "      children:\n"
-<<<<<<< HEAD
-            "        - !<GradingRGBCurveTransform> {style: log, dynamic: true}\n"
-            "        - !<GradingRGBCurveTransform> {style: log, dynamic: true, direction: inverse}\n"
-            "        - !<GradingRGBCurveTransform> {style: linear, lintolog_bypass: true, dynamic: true}\n"
-            "        - !<GradingRGBCurveTransform> {style: linear, dynamic: true, direction: inverse}\n"
-            "        - !<GradingRGBCurveTransform> {name: test, style: video, dynamic: true}\n"
-            "        - !<GradingRGBCurveTransform> {style: video, dynamic: true, direction: inverse}\n";
-=======
             "        - !<GradingRGBCurveTransform> {style: log}\n"
             "        - !<GradingRGBCurveTransform> {style: log, direction: inverse}\n"
             "        - !<GradingRGBCurveTransform> {style: linear, lintolog_bypass: true}\n"
             "        - !<GradingRGBCurveTransform> {style: linear, direction: inverse}\n"
-            "        - !<GradingRGBCurveTransform> {style: video}\n"
+            "        - !<GradingRGBCurveTransform> {name: test, style: video}\n"
             "        - !<GradingRGBCurveTransform> {style: video, direction: inverse}\n";
->>>>>>> a271760a
 
         const std::string str = PROFILE_V2_START + strEnd;
 
@@ -3897,13 +3878,8 @@
             "        - !<GradingToneTransform> {style: log, direction: inverse}\n"
             "        - !<GradingToneTransform> {style: linear}\n"
             "        - !<GradingToneTransform> {style: linear, direction: inverse}\n"
-<<<<<<< HEAD
-            "        - !<GradingToneTransform> {name: test, style: video, dynamic: true}\n"
-            "        - !<GradingToneTransform> {style: video, dynamic: true, direction: inverse}\n";
-=======
-            "        - !<GradingToneTransform> {style: video}\n"
+            "        - !<GradingToneTransform> {name: test, style: video}\n"
             "        - !<GradingToneTransform> {style: video, direction: inverse}\n";
->>>>>>> a271760a
 
         const std::string str = PROFILE_V2_START + strEnd;
 
@@ -3930,13 +3906,8 @@
             "        - !<GradingToneTransform> {style: log, direction: inverse}\n"
             "        - !<GradingToneTransform> {style: linear}\n"
             "        - !<GradingToneTransform> {style: linear, direction: inverse}\n"
-<<<<<<< HEAD
-            "        - !<GradingToneTransform> {name: test, style: video, dynamic: true}\n"
-            "        - !<GradingToneTransform> {style: video, dynamic: true, direction: inverse}\n";
-=======
-            "        - !<GradingToneTransform> {style: video}\n"
+            "        - !<GradingToneTransform> {name: test, style: video}\n"
             "        - !<GradingToneTransform> {style: video, direction: inverse}\n";
->>>>>>> a271760a
 
         const std::string strBack = PROFILE_V2_START + strEndBack;
         OCIO_CHECK_EQUAL(ss.str(), strBack);
