--- conflicted
+++ resolved
@@ -8189,9 +8189,7 @@
 )" };
     OCIO_CHECK_EQUAL(expectedCLF.size(), output1.str().size());
     OCIO_CHECK_EQUAL(expectedCLF, output1.str());
-<<<<<<< HEAD
-}
-#endif
+}
 
 OCIO_ADD_TEST(FileFormatCTF, lut_interpolation_option)
 {
@@ -8265,6 +8263,4 @@
     lut3D = OCIO_DYNAMIC_POINTER_CAST<OCIO::Lut3DTransform>(transform);
     OCIO_REQUIRE_ASSERT(lut3D);
     OCIO_CHECK_EQUAL(lut3D->getInterpolation(), OCIO::INTERP_TETRAHEDRAL);
-=======
->>>>>>> 3ef74cdc
 }