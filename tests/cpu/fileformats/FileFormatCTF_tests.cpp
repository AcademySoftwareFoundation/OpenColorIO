// SPDX-License-Identifier: BSD-3-Clause
// Copyright Contributors to the OpenColorIO Project.


#include "BitDepthUtils.h"
#include "fileformats/FileFormatCTF.cpp"
#include "ops/fixedfunction/FixedFunctionOp.h"
#include "testutils/UnitTest.h"
#include "UnitTestLogUtils.h"
#include "UnitTestUtils.h"

namespace OCIO = OCIO_NAMESPACE;


///////////////////////////////////////////////////////////////////////////////
//
// READER TESTS
//
///////////////////////////////////////////////////////////////////////////////

namespace
{
OCIO::LocalCachedFileRcPtr LoadCLFFile(const std::string & fileName)
{
    return OCIO::LoadTestFile<OCIO::LocalFileFormat, OCIO::LocalCachedFile>(
        fileName, std::ios_base::in);
}
}

OCIO_ADD_TEST(FileFormatCTF, missing_file)
{
    // Test LoadCLFFile helper function with missing file.
    OCIO::LocalCachedFileRcPtr cachedFile;
    const std::string ctfFile("xxxxxxxxxxxxxxxxx.xxxxx");
    OCIO_CHECK_THROW_WHAT(cachedFile = LoadCLFFile(ctfFile),
                          OCIO::Exception,
                          "Error opening test file.");
}

OCIO_ADD_TEST(FileFormatCTF, clf_examples)
{
    OCIO::LocalCachedFileRcPtr cachedFile;
    {
        const std::string ctfFile("clf/lut1d_example.clf");
        OCIO_CHECK_NO_THROW(cachedFile = LoadCLFFile(ctfFile));
        OCIO_REQUIRE_ASSERT((bool)cachedFile);
        OCIO_CHECK_EQUAL(cachedFile->m_transform->getName(),
                         "transform example lut1d");
        OCIO_CHECK_EQUAL(cachedFile->m_transform->getID(), "exlut1");
        OCIO_CHECK_EQUAL(cachedFile->m_transform->getDescriptions().size(), 1);
        OCIO_CHECK_EQUAL(cachedFile->m_transform->getDescriptions()[0],
                         "1D LUT with legal out of range values");
        const OCIO::ConstOpDataVec & opList = cachedFile->m_transform->getOps();
        OCIO_REQUIRE_EQUAL(opList.size(), 1);
        OCIO_CHECK_EQUAL(opList[0]->getType(), OCIO::OpData::Lut1DType);
        OCIO_CHECK_EQUAL(opList[0]->getName(), "4valueLut");
        OCIO_CHECK_EQUAL(opList[0]->getID(), "lut-23");
        auto lut = OCIO::DynamicPtrCast<const OCIO::Lut1DOpData>(opList[0]);
        OCIO_REQUIRE_ASSERT(lut);
        OCIO_CHECK_EQUAL(lut->getFileOutputBitDepth(), OCIO::BIT_DEPTH_UINT12);
        StringUtils::StringVec desc;
        GetElementsValues(opList[0]->getFormatMetadata().getChildrenElements(),
                          OCIO::TAG_DESCRIPTION, desc);
        OCIO_REQUIRE_EQUAL(desc.size(), 1);
        OCIO_CHECK_EQUAL(desc[0], "Note that the bit-depth does not constrain the legal range of values.");
    }

    {
        const std::string ctfFile("clf/lut3d_identity_12i_16f.clf");
        OCIO_CHECK_NO_THROW(cachedFile = LoadCLFFile(ctfFile));
        OCIO_REQUIRE_ASSERT((bool)cachedFile);
        OCIO_CHECK_EQUAL(cachedFile->m_transform->getName(),
                         "transform example lut3d");
        OCIO_CHECK_EQUAL(cachedFile->m_transform->getID(), "exlut2");
        OCIO_REQUIRE_EQUAL(cachedFile->m_transform->getDescriptions().size(), 1);
        OCIO_CHECK_EQUAL(cachedFile->m_transform->getDescriptions()[0],
                         " 3D LUT example ");
        const OCIO::ConstOpDataVec & opList = cachedFile->m_transform->getOps();
        OCIO_REQUIRE_EQUAL(opList.size(), 1);
        OCIO_CHECK_EQUAL(opList[0]->getName(), "identity");
        OCIO_CHECK_EQUAL(opList[0]->getID(), "lut-24");
        auto lut = OCIO::DynamicPtrCast<const OCIO::Lut3DOpData>(opList[0]);
        OCIO_REQUIRE_ASSERT(lut);
        OCIO_CHECK_EQUAL(lut->getInterpolation(), OCIO::INTERP_TETRAHEDRAL);
        OCIO_CHECK_EQUAL(lut->getFileOutputBitDepth(), OCIO::BIT_DEPTH_F16);
        StringUtils::StringVec desc;
        GetElementsValues(opList[0]->getFormatMetadata().getChildrenElements(),
                          OCIO::TAG_DESCRIPTION, desc);
        OCIO_REQUIRE_EQUAL(desc.size(), 1);
        OCIO_CHECK_EQUAL(desc[0], " 3D LUT ");
    }

    {
        const std::string ctfFile("clf/matrix_3x4_example.clf");
        OCIO_CHECK_NO_THROW(cachedFile = LoadCLFFile(ctfFile));
        OCIO_REQUIRE_ASSERT((bool)cachedFile);
        OCIO_CHECK_EQUAL(cachedFile->m_transform->getName(),
                         "transform example matrix");
        OCIO_CHECK_EQUAL(cachedFile->m_transform->getID(), "exmat1");
        OCIO_REQUIRE_EQUAL(cachedFile->m_transform->getDescriptions().size(), 2);
        OCIO_CHECK_EQUAL(cachedFile->m_transform->getDescriptions()[0],
                         " Matrix example ");
        OCIO_CHECK_EQUAL(cachedFile->m_transform->getDescriptions()[1],
                         " Used by unit tests ");
        const OCIO::ConstOpDataVec & opList = cachedFile->m_transform->getOps();
        OCIO_REQUIRE_EQUAL(opList.size(), 1);
        OCIO_CHECK_EQUAL(opList[0]->getName(), "colorspace conversion");
        OCIO_CHECK_EQUAL(opList[0]->getID(), "mat-25");
        auto mat = OCIO::DynamicPtrCast<const OCIO::MatrixOpData>(opList[0]);
        OCIO_REQUIRE_ASSERT(mat);
        OCIO_CHECK_EQUAL(mat->getFileInputBitDepth(), OCIO::BIT_DEPTH_UINT10);
        OCIO_CHECK_EQUAL(mat->getFileOutputBitDepth(), OCIO::BIT_DEPTH_UINT12);
        StringUtils::StringVec desc;
        GetElementsValues(opList[0]->getFormatMetadata().getChildrenElements(),
                          OCIO::TAG_DESCRIPTION, desc);
        OCIO_REQUIRE_EQUAL(desc.size(), 1);
        OCIO_CHECK_EQUAL(desc[0], " 3x4 Matrix , 4th column is offset ");

       // In file, matrix is defined by a 4x4 array.
        const OCIO::ArrayDouble & array = mat->getArray();
        OCIO_CHECK_EQUAL(array.getLength(), 4);
        OCIO_CHECK_EQUAL(array.getNumColorComponents(), 4);
        OCIO_CHECK_EQUAL(array.getNumValues(),
                         array.getLength()*array.getLength());

        const double oscale = OCIO::GetBitDepthMaxValue(OCIO::BIT_DEPTH_UINT12);
        const double scale =  oscale / OCIO::GetBitDepthMaxValue(OCIO::BIT_DEPTH_UINT10);

        // Check matrix ...
        OCIO_REQUIRE_EQUAL(array.getValues().size(), array.getNumValues());
        OCIO_CHECK_EQUAL(array.getValues()[0] * scale,  4.80);
        OCIO_CHECK_EQUAL(array.getValues()[1] * scale,  0.10);
        OCIO_CHECK_EQUAL(array.getValues()[2] * scale, -0.20);
        OCIO_CHECK_EQUAL(array.getValues()[3],  0.0);

        OCIO_CHECK_EQUAL(array.getValues()[4] * scale,  0.40);
        OCIO_CHECK_EQUAL(array.getValues()[5] * scale,  3.50);
        OCIO_CHECK_EQUAL(array.getValues()[6] * scale,  0.10);
        OCIO_CHECK_EQUAL(array.getValues()[7],  0.0);

        OCIO_CHECK_EQUAL(array.getValues()[8]  * scale, 0.60);
        OCIO_CHECK_EQUAL(array.getValues()[9]  * scale,-0.70);
        OCIO_CHECK_EQUAL(array.getValues()[10] * scale, 4.20);
        OCIO_CHECK_EQUAL(array.getValues()[11], 0.0);

        OCIO_CHECK_EQUAL(array.getValues()[12], 0.0);
        OCIO_CHECK_EQUAL(array.getValues()[13], 0.0);
        OCIO_CHECK_EQUAL(array.getValues()[14], 0.0);
        OCIO_CHECK_EQUAL(array.getValues()[15], 1.0);

        const OCIO::MatrixOpData::Offsets & offsets = mat->getOffsets();
        // ... offsets.
        OCIO_CHECK_EQUAL(offsets[0] * oscale,  0.30);
        OCIO_CHECK_EQUAL(offsets[1] * oscale, -0.05);
        OCIO_CHECK_EQUAL(offsets[2] * oscale, -0.40);
        OCIO_CHECK_EQUAL(offsets[3], 0.0);
    }

    {
        // Test two-entries IndexMap support.
        const std::string ctfFile("indexMap_test_clfv2.clf");
        OCIO_CHECK_NO_THROW(cachedFile = LoadCLFFile(ctfFile));
        OCIO_REQUIRE_ASSERT((bool)cachedFile);
        OCIO_CHECK_EQUAL(cachedFile->m_transform->getName(),
                         "transform example lut IndexMap");
        OCIO_CHECK_EQUAL(cachedFile->m_transform->getID(), "exlut3");
        OCIO_REQUIRE_EQUAL(cachedFile->m_transform->getDescriptions().size(), 1);
        OCIO_CHECK_EQUAL(cachedFile->m_transform->getDescriptions()[0],
                         " IndexMap LUT example from spec ");
        const OCIO::ConstOpDataVec & opList = cachedFile->m_transform->getOps();
        OCIO_REQUIRE_EQUAL(opList.size(), 2);
        auto pR = std::dynamic_pointer_cast<const OCIO::RangeOpData>(opList[0]);
        OCIO_REQUIRE_ASSERT(pR);
        OCIO_CHECK_EQUAL(pR->getFileInputBitDepth(), OCIO::BIT_DEPTH_UINT10);
        OCIO_CHECK_EQUAL(pR->getFileOutputBitDepth(), OCIO::BIT_DEPTH_UINT10);
        OCIO_CHECK_EQUAL(pR->getMinInValue(), 64. / 1023.);
        OCIO_CHECK_EQUAL(pR->getMaxInValue(), 940. / 1023.);
        OCIO_CHECK_EQUAL(pR->getMinOutValue(), 0. / 1023.);
        OCIO_CHECK_EQUAL(pR->getMaxOutValue(), 1023. / 1023.);

        OCIO_CHECK_EQUAL(opList[1]->getName(), "IndexMap LUT");
        OCIO_CHECK_EQUAL(opList[1]->getID(), "lut-26");
        auto lut = OCIO::DynamicPtrCast<const OCIO::Lut1DOpData>(opList[1]);
        OCIO_REQUIRE_ASSERT(lut);
        OCIO_CHECK_EQUAL(lut->getFileOutputBitDepth(), OCIO::BIT_DEPTH_F16);
        StringUtils::StringVec desc;
        GetElementsValues(opList[1]->getFormatMetadata().getChildrenElements(),
                          OCIO::TAG_DESCRIPTION, desc);
        OCIO_REQUIRE_EQUAL(desc.size(), 1);
        OCIO_CHECK_EQUAL(desc[0], " 1D LUT with IndexMap ");
    }
}

OCIO_ADD_TEST(FileFormatCTF, matrix4x4)
{
    OCIO::LocalCachedFileRcPtr cachedFile;
    const std::string ctfFile("matrix_example4x4.ctf");
    OCIO_CHECK_NO_THROW(cachedFile = LoadCLFFile(ctfFile));
    OCIO_REQUIRE_ASSERT((bool)cachedFile);

    const OCIO::CTFVersion ctfVersion =
        cachedFile->m_transform->getCTFVersion();
    OCIO_CHECK_ASSERT(OCIO::CTF_PROCESS_LIST_VERSION_1_2 == ctfVersion);

    const OCIO::ConstOpDataVec & opList = cachedFile->m_transform->getOps();
    OCIO_REQUIRE_EQUAL(opList.size(), 1);
    auto pMatrix = std::dynamic_pointer_cast<const OCIO::MatrixOpData>(opList[0]);
    OCIO_REQUIRE_ASSERT(pMatrix);

    OCIO_CHECK_ASSERT(cachedFile->m_transform->getInputDescriptor() == "XYZ");
    OCIO_CHECK_ASSERT(cachedFile->m_transform->getOutputDescriptor() == "RGB");

    OCIO_CHECK_EQUAL(pMatrix->getFileInputBitDepth(), OCIO::BIT_DEPTH_F32);
    OCIO_CHECK_EQUAL(pMatrix->getFileOutputBitDepth(), OCIO::BIT_DEPTH_F32);

    // In file, matrix is defined by a 4x4 array.
    const OCIO::ArrayDouble & array = pMatrix->getArray();
    OCIO_CHECK_EQUAL(array.getLength(), 4);
    OCIO_CHECK_EQUAL(array.getNumColorComponents(), 4);
    OCIO_CHECK_EQUAL(array.getNumValues(),
                     array.getLength()*array.getLength());

    OCIO_REQUIRE_EQUAL(array.getValues().size(), array.getNumValues());
    OCIO_CHECK_EQUAL(array.getValues()[0],  3.24);
    OCIO_CHECK_EQUAL(array.getValues()[1], -1.537);
    OCIO_CHECK_EQUAL(array.getValues()[2], -0.49850);
    OCIO_CHECK_EQUAL(array.getValues()[3],  0.0);

    OCIO_CHECK_EQUAL(array.getValues()[4], -0.96930);
    OCIO_CHECK_EQUAL(array.getValues()[5],  1.876);
    OCIO_CHECK_EQUAL(array.getValues()[6],  0.04156);
    OCIO_CHECK_EQUAL(array.getValues()[7],  0.0);

    OCIO_CHECK_EQUAL(array.getValues()[8],  0.05560);
    OCIO_CHECK_EQUAL(array.getValues()[9], -0.204);
    // Validate double precision can be read both matrix and ...
    OCIO_CHECK_EQUAL(array.getValues()[10], 1.123456789012);
    OCIO_CHECK_EQUAL(array.getValues()[11], 0.0);

    OCIO_CHECK_EQUAL(array.getValues()[12], 0.0);
    OCIO_CHECK_EQUAL(array.getValues()[13], 0.0);
    OCIO_CHECK_EQUAL(array.getValues()[14], 0.0);
    OCIO_CHECK_EQUAL(array.getValues()[15], 1.0);

    const OCIO::MatrixOpData::Offsets & offsets = pMatrix->getOffsets();
    // ... offset
    OCIO_CHECK_EQUAL(offsets[0], 0.987654321098);
    OCIO_CHECK_EQUAL(offsets[1], 0.2);
    OCIO_CHECK_EQUAL(offsets[2], 0.3);
    OCIO_CHECK_EQUAL(offsets[3], 0.0);
}

OCIO_ADD_TEST(FileFormatCTF, matrix_with_offset)
{
    OCIO::LocalCachedFileRcPtr cachedFile;
    const std::string ctfFile("matrix_offsets_example.ctf");
    OCIO_CHECK_NO_THROW(cachedFile = LoadCLFFile(ctfFile));
    OCIO_REQUIRE_ASSERT((bool)cachedFile);
    // Note that the ProcessList does not have a version attribute and
    // therefore defaults to 1.2.
    // The "4x4x3" Array syntax is only allowed in versions 1.2 or earlier.
    const OCIO::CTFVersion ctfVersion =
        cachedFile->m_transform->getCTFVersion();
    OCIO_CHECK_EQUAL(OCIO::CTF_PROCESS_LIST_VERSION_1_2, ctfVersion);

    const OCIO::ConstOpDataVec & opList = cachedFile->m_transform->getOps();
    OCIO_REQUIRE_EQUAL(opList.size(), 1);
    auto pMatrix = std::dynamic_pointer_cast<const OCIO::MatrixOpData>(opList[0]);
    OCIO_REQUIRE_ASSERT(pMatrix);

    const OCIO::ArrayDouble & array = pMatrix->getArray();
    OCIO_CHECK_EQUAL(array.getLength(), 4);
    OCIO_CHECK_EQUAL(array.getNumColorComponents(), 4);
    OCIO_CHECK_EQUAL(array.getNumValues(),
                     array.getLength()*array.getLength());

    OCIO_REQUIRE_EQUAL(array.getValues().size(), array.getNumValues());
    OCIO_CHECK_EQUAL(array.getValues()[0],  3.24);
    OCIO_CHECK_EQUAL(array.getValues()[1], -1.537);
    OCIO_CHECK_EQUAL(array.getValues()[2], -0.49850);
    OCIO_CHECK_EQUAL(array.getValues()[3],  0.0);
    
    OCIO_CHECK_EQUAL(array.getValues()[4], -0.96930);
    OCIO_CHECK_EQUAL(array.getValues()[5],  1.876);
    OCIO_CHECK_EQUAL(array.getValues()[6],  0.04156);
    OCIO_CHECK_EQUAL(array.getValues()[7],  0.0);
    
    OCIO_CHECK_EQUAL(array.getValues()[8],  0.05560);
    OCIO_CHECK_EQUAL(array.getValues()[9], -0.204);
    OCIO_CHECK_EQUAL(array.getValues()[10], 1.0573);
    OCIO_CHECK_EQUAL(array.getValues()[11], 0.0);
    
    OCIO_CHECK_EQUAL(array.getValues()[12], 0.0);
    OCIO_CHECK_EQUAL(array.getValues()[13], 0.0);
    OCIO_CHECK_EQUAL(array.getValues()[14], 0.0);
    OCIO_CHECK_EQUAL(array.getValues()[15], 1.0);
    
    OCIO_CHECK_EQUAL(pMatrix->getOffsets()[0], 1.0);
    OCIO_CHECK_EQUAL(pMatrix->getOffsets()[1], 2.0);
    OCIO_CHECK_EQUAL(pMatrix->getOffsets()[2], 3.0);
}

OCIO_ADD_TEST(FileFormatCTF, matrix_with_offset_1_3)
{
    // Matrix 4 4 3 only valid up to version 1.2.
    const std::string ctfFile("matrix_offsets_example_1_3.ctf");
    OCIO_CHECK_THROW_WHAT(LoadCLFFile(ctfFile),
                          OCIO::Exception,
                          "Illegal array dimensions 4 4 3");
}

OCIO_ADD_TEST(FileFormatCTF, matrix_1_3_3x3)
{
    // Version 1.3, array 3x3x3: matrix with no alpha and no offsets.
    OCIO::LocalCachedFileRcPtr cachedFile;
    const std::string ctfFile("matrix_example_1_3_3x3.ctf");
    OCIO_CHECK_NO_THROW(cachedFile = LoadCLFFile(ctfFile));
    OCIO_REQUIRE_ASSERT((bool)cachedFile);

    const OCIO::CTFVersion & ctfVersion =
        cachedFile->m_transform->getCTFVersion();
    OCIO_CHECK_ASSERT(OCIO::CTF_PROCESS_LIST_VERSION_1_3 == ctfVersion);

    const OCIO::ConstOpDataVec & opList = cachedFile->m_transform->getOps();
    OCIO_REQUIRE_EQUAL(opList.size(), 1);
    auto pMatrix = std::dynamic_pointer_cast<const OCIO::MatrixOpData>(opList[0]);
    OCIO_REQUIRE_ASSERT(pMatrix);

    OCIO_CHECK_ASSERT(cachedFile->m_transform->getInputDescriptor() == "XYZ");
    OCIO_CHECK_ASSERT(cachedFile->m_transform->getOutputDescriptor() == "RGB");

    OCIO_CHECK_EQUAL(pMatrix->getFileInputBitDepth(), OCIO::BIT_DEPTH_UINT10);
    OCIO_CHECK_EQUAL(pMatrix->getFileOutputBitDepth(), OCIO::BIT_DEPTH_UINT10);

    // 3x3 array gets extended to 4x4.
    const OCIO::ArrayDouble & array = pMatrix->getArray();
    OCIO_CHECK_EQUAL(array.getLength(), 4);
    OCIO_CHECK_EQUAL(array.getNumColorComponents(), 4);
    OCIO_CHECK_EQUAL(array.getNumValues(),
                     array.getLength()*array.getLength());

    OCIO_REQUIRE_EQUAL(array.getValues().size(), array.getNumValues());
    OCIO_CHECK_EQUAL(array.getValues()[0],  3.24);
    OCIO_CHECK_EQUAL(array.getValues()[1], -1.537);
    OCIO_CHECK_EQUAL(array.getValues()[2], -0.49850);
    OCIO_CHECK_EQUAL(array.getValues()[3],  0.0);

    OCIO_CHECK_EQUAL(array.getValues()[4], -0.96930);
    OCIO_CHECK_EQUAL(array.getValues()[5],  1.876);
    OCIO_CHECK_EQUAL(array.getValues()[6],  0.04156);
    OCIO_CHECK_EQUAL(array.getValues()[7],  0.0);

    OCIO_CHECK_EQUAL(array.getValues()[8],  0.05560);
    OCIO_CHECK_EQUAL(array.getValues()[9], -0.204);
    OCIO_CHECK_EQUAL(array.getValues()[10], 1.0573);
    OCIO_CHECK_EQUAL(array.getValues()[11], 0.0);

    OCIO_CHECK_EQUAL(array.getValues()[12], 0.0);
    OCIO_CHECK_EQUAL(array.getValues()[13], 0.0);
    OCIO_CHECK_EQUAL(array.getValues()[14], 0.0);
    OCIO_CHECK_EQUAL(array.getValues()[15], 1.0);

    const OCIO::MatrixOpData::Offsets & offsets = pMatrix->getOffsets();
    OCIO_CHECK_EQUAL(offsets[1], 0.0);
    OCIO_CHECK_EQUAL(offsets[2], 0.0);
    OCIO_CHECK_EQUAL(offsets[3], 0.0);
    OCIO_CHECK_EQUAL(offsets[0], 0.0);
}

OCIO_ADD_TEST(FileFormatCTF, matrix_1_3_4x4)
{
    // Version 1.3, array 4x4x4, matrix with alpha and no offsets.
    OCIO::LocalCachedFileRcPtr cachedFile;
    const std::string ctfFile("matrix_example_1_3_4x4.ctf");
    OCIO_CHECK_NO_THROW(cachedFile = LoadCLFFile(ctfFile));
    OCIO_REQUIRE_ASSERT((bool)cachedFile);

    const OCIO::CTFVersion & ctfVersion =
        cachedFile->m_transform->getCTFVersion();
    OCIO_CHECK_ASSERT(OCIO::CTF_PROCESS_LIST_VERSION_1_3 == ctfVersion);

    const OCIO::ConstOpDataVec & opList = cachedFile->m_transform->getOps();
    OCIO_REQUIRE_EQUAL(opList.size(), 1);
    auto pMatrix = std::dynamic_pointer_cast<const OCIO::MatrixOpData>(opList[0]);
    OCIO_REQUIRE_ASSERT(pMatrix);

    const OCIO::ArrayDouble & array = pMatrix->getArray();
    OCIO_CHECK_EQUAL(array.getLength(), 4);
    OCIO_CHECK_EQUAL(array.getNumColorComponents(), 4);
    OCIO_CHECK_EQUAL(array.getNumValues(),
                     array.getLength()*array.getLength());

    OCIO_REQUIRE_EQUAL(array.getValues().size(), array.getNumValues());

    OCIO_CHECK_EQUAL(array.getValues()[0],  3.24);
    OCIO_CHECK_EQUAL(array.getValues()[1], -1.537);
    OCIO_CHECK_EQUAL(array.getValues()[2], -0.49850);
    OCIO_CHECK_EQUAL(array.getValues()[3], -0.1);

    OCIO_CHECK_EQUAL(array.getValues()[4], -0.96930);
    OCIO_CHECK_EQUAL(array.getValues()[5],  1.876);
    OCIO_CHECK_EQUAL(array.getValues()[6],  0.04156);
    OCIO_CHECK_EQUAL(array.getValues()[7], -0.2);

    OCIO_CHECK_EQUAL(array.getValues()[8],   0.05560);
    OCIO_CHECK_EQUAL(array.getValues()[9],  -0.204);
    OCIO_CHECK_EQUAL(array.getValues()[10],  1.0573);
    OCIO_CHECK_EQUAL(array.getValues()[11], -0.3);

    OCIO_CHECK_EQUAL(array.getValues()[12], 0.11);
    OCIO_CHECK_EQUAL(array.getValues()[13], 0.22);
    OCIO_CHECK_EQUAL(array.getValues()[14], 0.33);
    OCIO_CHECK_EQUAL(array.getValues()[15], 0.4);

    const OCIO::MatrixOpData::Offsets & offsets = pMatrix->getOffsets();
    OCIO_CHECK_EQUAL(offsets[0], 0.0);
    OCIO_CHECK_EQUAL(offsets[1], 0.0);
    OCIO_CHECK_EQUAL(offsets[2], 0.0);
    OCIO_CHECK_EQUAL(offsets[3], 0.0);
}

OCIO_ADD_TEST(FileFormatCTF, matrix_1_3_offsets)
{
    // Version 1.3, array 3x4x3: matrix only with offsets and no alpha.
    OCIO::LocalCachedFileRcPtr cachedFile;
    const std::string ctfFile("matrix_example_1_3_offsets.ctf");
    OCIO_CHECK_NO_THROW(cachedFile = LoadCLFFile(ctfFile));
    OCIO_REQUIRE_ASSERT((bool)cachedFile);

    const OCIO::CTFVersion ctfVersion =
        cachedFile->m_transform->getCTFVersion();
    OCIO_CHECK_ASSERT(OCIO::CTF_PROCESS_LIST_VERSION_1_3 == ctfVersion);

    const OCIO::ConstOpDataVec & opList = cachedFile->m_transform->getOps();
    OCIO_REQUIRE_EQUAL(opList.size(), 1);
    auto pMatrix = std::dynamic_pointer_cast<const OCIO::MatrixOpData>(opList[0]);
    OCIO_REQUIRE_ASSERT(pMatrix);

    const OCIO::ArrayDouble & array = pMatrix->getArray();
    OCIO_CHECK_EQUAL(array.getLength(), 4);
    OCIO_CHECK_EQUAL(array.getNumColorComponents(), 4);
    OCIO_CHECK_EQUAL(array.getNumValues(),
                     array.getLength()*array.getLength());

    OCIO_REQUIRE_EQUAL(array.getValues().size(), array.getNumValues());
    OCIO_CHECK_EQUAL(array.getValues()[0],  3.24);
    OCIO_CHECK_EQUAL(array.getValues()[1], -1.537);
    OCIO_CHECK_EQUAL(array.getValues()[2], -0.49850);
    OCIO_CHECK_EQUAL(array.getValues()[3],  0.0f);

    OCIO_CHECK_EQUAL(array.getValues()[4], -0.96930);
    OCIO_CHECK_EQUAL(array.getValues()[5],  1.876);
    OCIO_CHECK_EQUAL(array.getValues()[6],  0.04156);
    OCIO_CHECK_EQUAL(array.getValues()[7],  0.0);

    OCIO_CHECK_EQUAL(array.getValues()[8],  0.05560);
    OCIO_CHECK_EQUAL(array.getValues()[9], -0.204);
    OCIO_CHECK_EQUAL(array.getValues()[10], 1.0573);
    OCIO_CHECK_EQUAL(array.getValues()[11], 0.0);

    OCIO_CHECK_EQUAL(array.getValues()[12], 0.0);
    OCIO_CHECK_EQUAL(array.getValues()[13], 0.0);
    OCIO_CHECK_EQUAL(array.getValues()[14], 0.0);
    OCIO_CHECK_EQUAL(array.getValues()[15], 1.0);

    const OCIO::MatrixOpData::Offsets & offsets = pMatrix->getOffsets();
    OCIO_CHECK_EQUAL(offsets[0], 0.1);
    OCIO_CHECK_EQUAL(offsets[1], 0.2);
    OCIO_CHECK_EQUAL(offsets[2], 0.3);
    OCIO_CHECK_EQUAL(offsets[3], 0.0);
}

OCIO_ADD_TEST(FileFormatCTF, matrix_1_3_alpha_offsets)
{
    // Version 1.3, array 4x5x4: matrix with alpha and offsets.
    OCIO::LocalCachedFileRcPtr cachedFile;
    const std::string ctfFile("matrix_example_1_3_alpha_offsets.ctf");
    OCIO_CHECK_NO_THROW(cachedFile = LoadCLFFile(ctfFile));
    OCIO_REQUIRE_ASSERT((bool)cachedFile);

    const OCIO::CTFVersion & ctfVersion =
        cachedFile->m_transform->getCTFVersion();
    OCIO_CHECK_ASSERT(OCIO::CTF_PROCESS_LIST_VERSION_1_3 == ctfVersion);

    const OCIO::ConstOpDataVec & opList = cachedFile->m_transform->getOps();
    OCIO_REQUIRE_EQUAL(opList.size(), 1);
    auto pMatrix = std::dynamic_pointer_cast<const OCIO::MatrixOpData>(opList[0]);
    OCIO_REQUIRE_ASSERT(pMatrix);

    const OCIO::ArrayDouble & array = pMatrix->getArray();
    OCIO_CHECK_EQUAL(array.getLength(), 4);
    OCIO_CHECK_EQUAL(array.getNumColorComponents(), 4);
    OCIO_CHECK_EQUAL(array.getNumValues(),
                     array.getLength()*array.getLength());

    OCIO_REQUIRE_EQUAL(array.getValues().size(), array.getNumValues());
    OCIO_CHECK_EQUAL(array.getValues()[0],  3.24);
    OCIO_CHECK_EQUAL(array.getValues()[1], -1.537);
    OCIO_CHECK_EQUAL(array.getValues()[2], -0.49850);
    OCIO_CHECK_EQUAL(array.getValues()[3],  0.6);

    OCIO_CHECK_EQUAL(array.getValues()[4], -0.96930);
    OCIO_CHECK_EQUAL(array.getValues()[5],  1.876);
    OCIO_CHECK_EQUAL(array.getValues()[6],  0.04156);
    OCIO_CHECK_EQUAL(array.getValues()[7],  0.7);

    OCIO_CHECK_EQUAL(array.getValues()[8],  0.05560);
    OCIO_CHECK_EQUAL(array.getValues()[9], -0.204);
    OCIO_CHECK_EQUAL(array.getValues()[10], 1.0573);
    OCIO_CHECK_EQUAL(array.getValues()[11], 0.8);

    OCIO_CHECK_EQUAL(array.getValues()[12], 1.2);
    OCIO_CHECK_EQUAL(array.getValues()[13], 1.3);
    OCIO_CHECK_EQUAL(array.getValues()[14], 1.4);
    OCIO_CHECK_EQUAL(array.getValues()[15], 1.5);

    const OCIO::MatrixOpData::Offsets & offsets = pMatrix->getOffsets();
    OCIO_CHECK_EQUAL(offsets[0], 0.1);
    OCIO_CHECK_EQUAL(offsets[1], 0.2);
    OCIO_CHECK_EQUAL(offsets[2], 0.3);
    OCIO_CHECK_EQUAL(offsets[3], 0.4);
}

namespace
{
void CheckIdentity(std::istringstream & ctfStream, unsigned line)
{
    // Load file
    std::string emptyString;
    OCIO::LocalFileFormat tester;
    OCIO::CachedFileRcPtr file;
    OCIO_CHECK_NO_THROW_FROM(file = tester.read(ctfStream, emptyString), line);
    OCIO::LocalCachedFileRcPtr cachedFile = OCIO_DYNAMIC_POINTER_CAST<OCIO::LocalCachedFile>(file);
    const auto & fileOps = cachedFile->m_transform->getOps();

    OCIO_REQUIRE_EQUAL_FROM(fileOps.size(), 1, line);
    const auto op = fileOps[0];
    auto mat = std::dynamic_pointer_cast<const OCIO::MatrixOpData>(op);
    OCIO_REQUIRE_ASSERT_FROM(mat, line);
    OCIO_CHECK_ASSERT_FROM(mat->isIdentity(), line);
}
}

OCIO_ADD_TEST(FileFormatCTF, matrix_identity)
{
    std::istringstream ctf;

    // Pre version 1.3 matrix parsing.

    ctf.str(R"(<?xml version="1.0" encoding="UTF-8"?>
<ProcessList id="none">
    <Description>RGB matrix Identity, 10i to 12i</Description>
    <Matrix inBitDepth="10i" outBitDepth="12i">
        <Array dim="3 3 3">
4.0029325513196481 0 0
0 4.0029325513196481 0
0 0 4.0029325513196481
        </Array>
    </Matrix>
</ProcessList>
)");
    CheckIdentity(ctf, __LINE__);

    ctf.clear();
    ctf.str(R"(<?xml version="1.0" encoding="UTF-8"?>
<ProcessList id="none" version="1.2">
    <Description>RGB matrix + offset Identity, 10i to 12i</Description>
    <Matrix inBitDepth="10i" outBitDepth="12i">
        <Array dim="4 4 3">
4.0029325513196481 0 0 0
0 4.0029325513196481 0 0
0 0 4.0029325513196481 0
0 0                  0 0
        </Array>
    </Matrix>
</ProcessList>
)");
    CheckIdentity(ctf, __LINE__);

    // Version 1.3 and onward matrix parsing.

    ctf.clear();
    ctf.str(R"(<?xml version="1.0" encoding="UTF-8"?>
<ProcessList id="none" version="1.3">
    <Description>RGB matrix Identity, 10i to 12i</Description>
    <Matrix inBitDepth="10i" outBitDepth="12i">
        <Array dim="3 3 3">
4.0029325513196481 0 0
0 4.0029325513196481 0
0 0 4.0029325513196481
        </Array>
    </Matrix>
</ProcessList>
)");
    CheckIdentity(ctf, __LINE__);
    ctf.clear();

    ctf.str(R"(<?xml version="1.0" encoding="UTF-8"?>
<ProcessList id="none" version="1.3">
    <Description>RGBA matrix Identity, 10i to 12i</Description>
    <Matrix inBitDepth="10i" outBitDepth="12i">
        <Array dim="4 4 4">
4.0029325513196481 0 0 0
0 4.0029325513196481 0 0
0 0 4.0029325513196481 0
0 0 0 4.0029325513196481
        </Array>
    </Matrix>
</ProcessList>
)");
    CheckIdentity(ctf, __LINE__);

    ctf.clear();
    ctf.str(R"(<?xml version="1.0" encoding="UTF-8"?>
<ProcessList id="none" version="1.3">
    <Description>RGB matrix + offset Identity, 10i to 12i</Description>
    <Matrix inBitDepth="10i" outBitDepth="12i">
        <Array dim="3 4 3">
4.0029325513196481 0 0 0
0 4.0029325513196481 0 0
0 0 4.0029325513196481 0
        </Array>
    </Matrix>
</ProcessList>
)");
    CheckIdentity(ctf, __LINE__);
}

OCIO_ADD_TEST(FileFormatCTF, lut_1d)
{
    OCIO::LocalCachedFileRcPtr cachedFile;
    {
        const std::string ctfFile("lut1d_32_10i_10i.ctf");
        OCIO_CHECK_NO_THROW(cachedFile = LoadCLFFile(ctfFile));
        OCIO_REQUIRE_ASSERT((bool)cachedFile);
        OCIO_CHECK_EQUAL(cachedFile->m_transform->getName(), "1d-lut example");
        OCIO_CHECK_EQUAL(cachedFile->m_transform->getID(),
                         "9843a859-e41e-40a8-a51c-840889c3774e");
        OCIO_REQUIRE_EQUAL(cachedFile->m_transform->getDescriptions().size(), 1);
        OCIO_CHECK_EQUAL(cachedFile->m_transform->getDescriptions()[0],
                         "Apply a 1/2.2 gamma.");
        OCIO_CHECK_EQUAL(cachedFile->m_transform->getInputDescriptor(), "RGB");
        OCIO_CHECK_EQUAL(cachedFile->m_transform->getOutputDescriptor(), "RGB");
        const OCIO::ConstOpDataVec & opList = cachedFile->m_transform->getOps();
        OCIO_REQUIRE_EQUAL(opList.size(), 1);

        auto pLut = std::dynamic_pointer_cast<const OCIO::Lut1DOpData>(opList[0]);
        OCIO_REQUIRE_ASSERT(pLut);

        StringUtils::StringVec desc;
        GetElementsValues(pLut->getFormatMetadata().getChildrenElements(),
                          OCIO::TAG_DESCRIPTION, desc);
        OCIO_REQUIRE_EQUAL(desc.size(), 1);

        OCIO_CHECK_ASSERT(!pLut->isInputHalfDomain());
        OCIO_CHECK_ASSERT(!pLut->isOutputRawHalfs());
        OCIO_CHECK_EQUAL(pLut->getHueAdjust(), OCIO::HUE_NONE);

        OCIO_CHECK_EQUAL(pLut->getFileOutputBitDepth(), OCIO::BIT_DEPTH_UINT10);
        OCIO_CHECK_ASSERT(pLut->getName() == "1d-lut example op");

        // TODO: bypass is for CTF
        // OCIO_CHECK_ASSERT(!pLut->getBypass()->isDynamic());

        // LUT is defined with a 32x1 array.
        // Array is extended to 32x3 by duplicating the available component.
        const OCIO::Array & array = pLut->getArray();
        OCIO_CHECK_EQUAL(array.getLength(), 32);
        OCIO_CHECK_EQUAL(array.getNumColorComponents(), 1);
        OCIO_CHECK_EQUAL(array.getNumValues(),
                         array.getLength()
                         *pLut->getArray().getMaxColorComponents());

        OCIO_REQUIRE_EQUAL(array.getValues().size(), 96);
        OCIO_CHECK_EQUAL(array.getValues()[0], 0.0f);
        OCIO_CHECK_EQUAL(array.getValues()[1], 0.0f);
        OCIO_CHECK_EQUAL(array.getValues()[2], 0.0f);
        OCIO_CHECK_EQUAL(array.getValues()[3], 215.0f / 1023.0f);
        OCIO_CHECK_EQUAL(array.getValues()[4], 215.0f / 1023.0f);
        OCIO_CHECK_EQUAL(array.getValues()[5], 215.0f / 1023.0f);
        OCIO_CHECK_EQUAL(array.getValues()[6], 294.0f / 1023.0f);
        // and many more
        OCIO_CHECK_EQUAL(array.getValues()[92], 1008.0f / 1023.0f);
        OCIO_CHECK_EQUAL(array.getValues()[93], 1023.0f / 1023.0f);
        OCIO_CHECK_EQUAL(array.getValues()[94], 1023.0f / 1023.0f);
        OCIO_CHECK_EQUAL(array.getValues()[95], 1023.0f / 1023.0f);
    }

    // Test the hue adjust attribute.
    {
        const std::string ctfFile("lut1d_hue_adjust_test.ctf");
        OCIO_CHECK_NO_THROW(cachedFile = LoadCLFFile(ctfFile));
        OCIO_REQUIRE_ASSERT((bool)cachedFile);

        const OCIO::ConstOpDataVec & opList = cachedFile->m_transform->getOps();
        OCIO_REQUIRE_EQUAL(opList.size(), 1);
        auto pLut = std::dynamic_pointer_cast<const OCIO::Lut1DOpData>(opList[0]);
        OCIO_REQUIRE_ASSERT(pLut);
        OCIO_CHECK_EQUAL(pLut->getHueAdjust(), OCIO::HUE_DW3);
    }
}

OCIO_ADD_TEST(FileFormatCTF, lut1d_hue_adjust_invalid_style)
{
    const std::string ctfFile("lut1d_hue_adjust_invalid_style.ctf");
    OCIO_CHECK_THROW_WHAT(LoadCLFFile(ctfFile), OCIO::Exception,
                          "Illegal 'hueAdjust' attribute");
}

OCIO_ADD_TEST(FileFormatCTF, lut_3by1d_with_nan_infinity)
{
    OCIO::LocalCachedFileRcPtr cachedFile;
    const std::string ctfFile("clf/lut3by1d_nan_infinity_example.clf");
    OCIO_CHECK_NO_THROW(cachedFile = LoadCLFFile(ctfFile));
    OCIO_REQUIRE_ASSERT((bool)cachedFile);

    const OCIO::ConstOpDataVec & opList = cachedFile->m_transform->getOps();
    OCIO_REQUIRE_EQUAL(opList.size(), 1);
    auto pLut1d = std::dynamic_pointer_cast<const OCIO::Lut1DOpData>(opList[0]);
    OCIO_REQUIRE_ASSERT(pLut1d);

    const OCIO::Array & array = pLut1d->getArray();

    OCIO_REQUIRE_EQUAL(array.getValues().size(), array.getNumValues());
    OCIO_CHECK_ASSERT(OCIO::IsNan(array.getValues()[0]));
    OCIO_CHECK_ASSERT(OCIO::IsNan(array.getValues()[1]));
    OCIO_CHECK_ASSERT(OCIO::IsNan(array.getValues()[2]));
    OCIO_CHECK_ASSERT(OCIO::IsNan(array.getValues()[3]));
    OCIO_CHECK_ASSERT(OCIO::IsNan(array.getValues()[4]));
    OCIO_CHECK_EQUAL(array.getValues()[5],
                     std::numeric_limits<float>::infinity());
    OCIO_CHECK_EQUAL(array.getValues()[6],
                     std::numeric_limits<float>::infinity());
    OCIO_CHECK_EQUAL(array.getValues()[7],
                     std::numeric_limits<float>::infinity());
    OCIO_CHECK_EQUAL(array.getValues()[8],
                     -std::numeric_limits<float>::infinity());
    OCIO_CHECK_EQUAL(array.getValues()[9],
                     -std::numeric_limits<float>::infinity());
}

OCIO_ADD_TEST(FileFormatCTF, lut1d_half_domain_set_false)
{
    // Should throw an exception because the 'half_domain' tag
    // was found but set to something other than 'true'.
    const std::string ctfFile("clf/illegal/lut1d_half_domain_set_false.clf");
    OCIO_CHECK_THROW_WHAT(LoadCLFFile(ctfFile),
                          OCIO::Exception,
                          "Illegal 'halfDomain' attribute");
}

OCIO_ADD_TEST(FileFormatCTF, lut1d_raw_half_set_false)
{
    // Should throw an exception because the 'raw_halfs' tag
    // was found but set to something other than 'true'.
    const std::string ctfFile("clf/illegal/lut1d_raw_half_set_false.clf");
    OCIO_CHECK_THROW_WHAT(LoadCLFFile(ctfFile),
                          OCIO::Exception,
                          "Illegal 'rawHalfs' attribute");
}

OCIO_ADD_TEST(FileFormatCTF, lut1d_half_domain_raw_half_set)
{
    OCIO::LocalCachedFileRcPtr cachedFile;
    const std::string ctfFile("clf/lut1d_half_domain_raw_half_set.clf");
    OCIO_CHECK_NO_THROW(cachedFile = LoadCLFFile(ctfFile));
    OCIO_REQUIRE_ASSERT((bool)cachedFile);

    const OCIO::ConstOpDataVec & opList = cachedFile->m_transform->getOps();
    OCIO_REQUIRE_EQUAL(opList.size(), 1);
    auto pLut1d = std::dynamic_pointer_cast<const OCIO::Lut1DOpData>(opList[0]);
    OCIO_REQUIRE_ASSERT(pLut1d);

    OCIO_CHECK_ASSERT(pLut1d->isInputHalfDomain());
    OCIO_CHECK_ASSERT(pLut1d->isOutputRawHalfs());
    
    OCIO_CHECK_EQUAL(pLut1d->getArray().getValues()[0] * 1023.0f,
                     OCIO::ConvertHalfBitsToFloat(0));
    OCIO_CHECK_EQUAL(pLut1d->getArray().getValues()[3] * 1023.0f,
                     OCIO::ConvertHalfBitsToFloat(215));
    OCIO_CHECK_EQUAL(pLut1d->getArray().getValues()[6] * 1023.0f,
                     OCIO::ConvertHalfBitsToFloat(294));
    OCIO_CHECK_EQUAL(pLut1d->getArray().getValues()[9] * 1023.0f,
                     OCIO::ConvertHalfBitsToFloat(354));
    OCIO_CHECK_EQUAL(pLut1d->getArray().getValues()[12] * 1023.0f,
                     OCIO::ConvertHalfBitsToFloat(403));
}

OCIO_ADD_TEST(FileFormatCTF, lut1d_half_domain_missing_values)
{
    const std::string ctfFile("clf/illegal/lut1d_half_domain_missing_values.clf");
    // This should fail with invalid entries exception because the number
    // of entries in the op is not 65536 (required when using half domain).
    OCIO_CHECK_THROW_WHAT(LoadCLFFile(ctfFile),
                          OCIO::Exception,
                          "65536 required for halfDomain");
}

OCIO_ADD_TEST(FileFormatCTF, 3by1d_lut)
{
    OCIO::LocalCachedFileRcPtr cachedFile;
    const std::string ctfFile("clf/xyz_to_rgb.clf");
    OCIO_CHECK_NO_THROW(cachedFile = LoadCLFFile(ctfFile));
    OCIO_REQUIRE_ASSERT((bool)cachedFile);

    const OCIO::ConstOpDataVec & opList = cachedFile->m_transform->getOps();
    OCIO_REQUIRE_EQUAL(opList.size(), 2);
    auto pMatrix = std::dynamic_pointer_cast<const OCIO::MatrixOpData>(opList[0]);
    OCIO_REQUIRE_ASSERT(pMatrix);

    const OCIO::ArrayDouble & a1 = pMatrix->getArray();
    OCIO_CHECK_EQUAL(a1.getLength(), 4);
    OCIO_CHECK_EQUAL(a1.getNumColorComponents(), 4);
    OCIO_CHECK_EQUAL(a1.getNumValues(), a1.getLength()*a1.getLength());

    OCIO_REQUIRE_EQUAL(a1.getValues().size(), a1.getNumValues());
    OCIO_CHECK_EQUAL(a1.getValues()[0],  3.24);
    OCIO_CHECK_EQUAL(a1.getValues()[1], -1.537);
    OCIO_CHECK_EQUAL(a1.getValues()[2], -0.49850);
    OCIO_CHECK_EQUAL(a1.getValues()[3],  0.0);

    OCIO_CHECK_EQUAL(a1.getValues()[4], -0.96930);
    OCIO_CHECK_EQUAL(a1.getValues()[5],  1.876);
    OCIO_CHECK_EQUAL(a1.getValues()[6],  0.04156);
    OCIO_CHECK_EQUAL(a1.getValues()[7],  0.0);

    OCIO_CHECK_EQUAL(a1.getValues()[8],  0.05560);
    OCIO_CHECK_EQUAL(a1.getValues()[9], -0.204);
    OCIO_CHECK_EQUAL(a1.getValues()[10], 1.0573);
    OCIO_CHECK_EQUAL(a1.getValues()[11], 0.0);

    OCIO_CHECK_EQUAL(a1.getValues()[12], 0.0);
    OCIO_CHECK_EQUAL(a1.getValues()[13], 0.0);
    OCIO_CHECK_EQUAL(a1.getValues()[14], 0.0);
    OCIO_CHECK_EQUAL(a1.getValues()[15], 1.0);

    auto pLut =
        std::dynamic_pointer_cast<const OCIO::Lut1DOpData>(opList[1]);
    OCIO_REQUIRE_ASSERT(pLut);
    OCIO_CHECK_EQUAL(pLut->getDirection(), OCIO::TRANSFORM_DIR_FORWARD);
    OCIO_CHECK_EQUAL(pLut->getFileOutputBitDepth(), OCIO::BIT_DEPTH_F32);

    const OCIO::Array & a2 = pLut->getArray();
    OCIO_CHECK_EQUAL(a2.getLength(), 17);
    OCIO_CHECK_EQUAL(a2.getNumColorComponents(), 3);
    OCIO_CHECK_EQUAL(a2.getNumValues(),
                     a2.getLength()*pLut->getArray().getMaxColorComponents());

    OCIO_REQUIRE_EQUAL(a2.getValues().size(), a2.getNumValues());
    OCIO_CHECK_EQUAL(a2.getValues()[0], 0.0f);
    OCIO_CHECK_EQUAL(a2.getValues()[1], 0.0f);
    OCIO_CHECK_EQUAL(a2.getValues()[2], 0.0f);
    OCIO_CHECK_EQUAL(a2.getValues()[3], 0.28358f);

    OCIO_CHECK_EQUAL(a2.getValues()[21], 0.68677f);
    OCIO_CHECK_EQUAL(a2.getValues()[22], 0.68677f);
    OCIO_CHECK_EQUAL(a2.getValues()[23], 0.68677f);

    OCIO_CHECK_EQUAL(a2.getValues()[48], 1.0f);
    OCIO_CHECK_EQUAL(a2.getValues()[49], 1.0f);
    OCIO_CHECK_EQUAL(a2.getValues()[50], 1.0f);
}

OCIO_ADD_TEST(FileFormatCTF, lut1d_inv)
{
    OCIO::LocalCachedFileRcPtr cachedFile;
    const std::string ctfFile("lut1d_inv.ctf");
    OCIO_CHECK_NO_THROW(cachedFile = LoadCLFFile(ctfFile));
    OCIO_REQUIRE_ASSERT((bool)cachedFile);

    const OCIO::ConstOpDataVec & opList = cachedFile->m_transform->getOps();
    OCIO_REQUIRE_EQUAL(opList.size(), 2);

    auto pMatrix = std::dynamic_pointer_cast<const OCIO::MatrixOpData>(opList[0]);
    OCIO_REQUIRE_ASSERT(pMatrix);

    const OCIO::ArrayDouble & a1 = pMatrix->getArray();
    OCIO_CHECK_EQUAL(a1.getLength(), 4);
    OCIO_CHECK_EQUAL(a1.getNumColorComponents(), 4);
    OCIO_CHECK_EQUAL(a1.getNumValues(), a1.getLength()*a1.getLength());

    OCIO_REQUIRE_EQUAL(a1.getValues().size(), a1.getNumValues());
    OCIO_CHECK_EQUAL(a1.getValues()[0],  3.24);
    OCIO_CHECK_EQUAL(a1.getValues()[1], -1.537);
    OCIO_CHECK_EQUAL(a1.getValues()[2], -0.49850);
    OCIO_CHECK_EQUAL(a1.getValues()[3],  0.0);

    OCIO_CHECK_EQUAL(a1.getValues()[4], -0.96930);
    OCIO_CHECK_EQUAL(a1.getValues()[5],  1.876);
    OCIO_CHECK_EQUAL(a1.getValues()[6],  0.04156);
    OCIO_CHECK_EQUAL(a1.getValues()[7],  0.0);

    OCIO_CHECK_EQUAL(a1.getValues()[8],  0.05560);
    OCIO_CHECK_EQUAL(a1.getValues()[9], -0.204);
    OCIO_CHECK_EQUAL(a1.getValues()[10], 1.0573);
    OCIO_CHECK_EQUAL(a1.getValues()[11], 0.0);

    OCIO_CHECK_EQUAL(a1.getValues()[12], 0.0);
    OCIO_CHECK_EQUAL(a1.getValues()[13], 0.0);
    OCIO_CHECK_EQUAL(a1.getValues()[14], 0.0);
    OCIO_CHECK_EQUAL(a1.getValues()[15], 1.0);

    auto pLut = std::dynamic_pointer_cast<const OCIO::Lut1DOpData>(opList[1]);
    OCIO_REQUIRE_ASSERT(pLut);
    OCIO_CHECK_EQUAL(pLut->getFileOutputBitDepth(), OCIO::BIT_DEPTH_F32);
    OCIO_CHECK_EQUAL(pLut->getDirection(), OCIO::TRANSFORM_DIR_INVERSE);

    const OCIO::Array & a2 = pLut->getArray();
    OCIO_CHECK_EQUAL(a2.getNumColorComponents(), 3);

    OCIO_CHECK_EQUAL(a2.getLength(), 17);
    OCIO_CHECK_EQUAL(a2.getNumValues(),
                     a2.getLength()*a2.getMaxColorComponents());

    const float error = 1e-6f;
    OCIO_REQUIRE_EQUAL(a2.getValues().size(), a2.getNumValues());

    OCIO_CHECK_CLOSE(a2.getValues()[0], 0.0f, error);
    OCIO_CHECK_CLOSE(a2.getValues()[1], 0.0f, error);
    OCIO_CHECK_CLOSE(a2.getValues()[2], 0.0f, error);
    OCIO_CHECK_CLOSE(a2.getValues()[3], 0.28358f, error);

    OCIO_CHECK_CLOSE(a2.getValues()[21], 0.68677f, error);
    OCIO_CHECK_CLOSE(a2.getValues()[22], 0.68677f, error);
    OCIO_CHECK_CLOSE(a2.getValues()[23], 0.68677f, error);

    OCIO_CHECK_CLOSE(a2.getValues()[48], 1.0f, error);
    OCIO_CHECK_CLOSE(a2.getValues()[49], 1.0f, error);
    OCIO_CHECK_CLOSE(a2.getValues()[50], 1.0f, error);
}

namespace
{
OCIO::LocalCachedFileRcPtr ParseString(const std::string & str)
{
    std::istringstream ctf;
    ctf.str(str);

    // Parse stream.
    std::string emptyString;
    OCIO::LocalFileFormat tester;
    OCIO::CachedFileRcPtr file = tester.read(ctf, emptyString);

    return OCIO_DYNAMIC_POINTER_CAST<OCIO::LocalCachedFile>(file);
}
}

OCIO_ADD_TEST(FileFormatCTF, invlut1d_clf)
{
    const std::string clf{ R"(<?xml version="1.0" encoding="UTF-8"?>
<ProcessList compCLFversion="3" id="UIDLUT42">
    <InverseLUT1D id="lut01" name="test-lut" inBitDepth="32f" outBitDepth="10i">
        <Array dim="16 3">
   0    1    2
   3    4    5
   6    7    8
   9   10   11
  12   13   14
  15   16   17
  18   19   20
  21   22   23
  24   25   26
  27   28   29
  30   31   32
  33   34   35
  36   37   38
  39   40   41
  42   43   44
  45   46   47
        </Array>
    </InverseLUT1D>
</ProcessList>
)" };

    OCIO_CHECK_THROW_WHAT(ParseString(clf), OCIO::Exception,
                          "CLF file version '3' does not support operator 'InverseLUT1D'");
}

OCIO_ADD_TEST(FileFormatCTF, lut3d)
{
    OCIO::LocalCachedFileRcPtr cachedFile;
    const std::string ctfFile("clf/lut3d_17x17x17_10i_12i.clf");
    OCIO_CHECK_NO_THROW(cachedFile = LoadCLFFile(ctfFile));
    OCIO_REQUIRE_ASSERT((bool)cachedFile);

    const OCIO::ConstOpDataVec & opList = cachedFile->m_transform->getOps();
    OCIO_REQUIRE_EQUAL(opList.size(), 1);

    auto pLut = std::dynamic_pointer_cast<const OCIO::Lut3DOpData>(opList[0]);
    OCIO_REQUIRE_ASSERT(pLut);
    OCIO_CHECK_EQUAL(pLut->getDirection(), OCIO::TRANSFORM_DIR_FORWARD);
    OCIO_CHECK_EQUAL(pLut->getFileOutputBitDepth(), OCIO::BIT_DEPTH_UINT12);
    // Interpolation is not defined in the file.
    OCIO_CHECK_EQUAL(pLut->getInterpolation(), OCIO::INTERP_DEFAULT);

    const OCIO::Array & array = pLut->getArray();
    OCIO_CHECK_EQUAL(array.getLength(), 17);
    OCIO_CHECK_EQUAL(array.getNumColorComponents(), 3);
    OCIO_CHECK_EQUAL(array.getNumValues(),
                     array.getLength()*array.getLength()
                     *array.getLength()
                     *pLut->getArray().getMaxColorComponents());

    OCIO_REQUIRE_EQUAL(array.getValues().size(), array.getNumValues());
    const float tol = 2e-8f;
    OCIO_CHECK_CLOSE(array.getValues()[0],   0.0f / 4095.0f, tol);
    OCIO_CHECK_CLOSE(array.getValues()[1],  12.0f / 4095.0f, tol);
    OCIO_CHECK_CLOSE(array.getValues()[2],  13.0f / 4095.0f, tol);

    OCIO_CHECK_CLOSE(array.getValues()[18],   0.0f / 4095.0f, tol);
    OCIO_CHECK_CLOSE(array.getValues()[19], 203.0f / 4095.0f, tol);
    OCIO_CHECK_CLOSE(array.getValues()[20], 399.0f / 4095.0f, tol);

    OCIO_CHECK_CLOSE(array.getValues()[30],  54.0f / 4095.0f, tol);
    OCIO_CHECK_CLOSE(array.getValues()[31], 490.0f / 4095.0f, tol);
    OCIO_CHECK_CLOSE(array.getValues()[32], 987.0f / 4095.0f, tol);
}

OCIO_ADD_TEST(FileFormatCTF, lut3d_inv)
{
    OCIO::LocalCachedFileRcPtr cachedFile;
    const std::string ctfFile("lut3d_example_Inv.ctf");

    OCIO_CHECK_NO_THROW(cachedFile = LoadCLFFile(ctfFile));
    OCIO_REQUIRE_ASSERT((bool)cachedFile);

    const OCIO::ConstOpDataVec & opList = cachedFile->m_transform->getOps();
    OCIO_REQUIRE_EQUAL(opList.size(), 1);

    auto pLut = std::dynamic_pointer_cast<const OCIO::Lut3DOpData>(opList[0]);
    OCIO_REQUIRE_ASSERT(pLut);

    OCIO_CHECK_EQUAL(pLut->getFileOutputBitDepth(), OCIO::BIT_DEPTH_UINT12);
    OCIO_CHECK_EQUAL(pLut->getInterpolation(), OCIO::INTERP_TETRAHEDRAL);
    OCIO_CHECK_EQUAL(pLut->getDirection(), OCIO::TRANSFORM_DIR_INVERSE);

    const OCIO::Array & array = pLut->getArray();
    OCIO_CHECK_EQUAL(array.getNumColorComponents(), 3);
    OCIO_CHECK_EQUAL(array.getNumValues(),
                     array.getLength()*array.getLength()
                     *array.getLength()*array.getMaxColorComponents());
    OCIO_REQUIRE_EQUAL(array.getValues().size(), array.getNumValues());

    OCIO_CHECK_EQUAL(array.getLength(), 17);
    OCIO_CHECK_CLOSE(array.getValues()[0], 25.0f / 4095.0f, 1e-8f);
    OCIO_CHECK_CLOSE(array.getValues()[1], 30.0f / 4095.0f, 1e-8f);
    OCIO_CHECK_EQUAL(array.getValues()[2], 33.0f / 4095.0f);

    OCIO_CHECK_CLOSE(array.getValues()[18], 26.0f / 4095.0f, 1e-8f);
    OCIO_CHECK_EQUAL(array.getValues()[19], 308.0f / 4095.0f);
    OCIO_CHECK_EQUAL(array.getValues()[20], 580.0f / 4095.0f);

    OCIO_CHECK_EQUAL(array.getValues()[30], 0.0f);
    OCIO_CHECK_EQUAL(array.getValues()[31], 586.0f / 4095.0f);
    OCIO_CHECK_EQUAL(array.getValues()[32], 1350.0f / 4095.0f);
}

OCIO_ADD_TEST(FileFormatCTF, lut3d_unequal_size)
{
    std::string fileName("clf/illegal/lut3d_unequal_size.clf");
    OCIO_CHECK_THROW_WHAT(LoadCLFFile(fileName), OCIO::Exception,
                          "Illegal array dimensions 2 2 3 3");
}

OCIO_ADD_TEST(FileFormatCTF, tabluation_support)
{
    OCIO::LocalCachedFileRcPtr cachedFile;
    // This clf file contains tabulations used as delimiters for a
    // series of numbers.
    const std::string ctfFile("clf/tabulation_support.clf");
    OCIO_CHECK_NO_THROW(cachedFile = LoadCLFFile(ctfFile));
    const OCIO::ConstOpDataVec & opList = cachedFile->m_transform->getOps();
    OCIO_CHECK_EQUAL(cachedFile->m_transform->getID(), "e0a0ae4b-adc2-4c25-ad70-fa6f31ba219d");
    OCIO_REQUIRE_EQUAL(opList.size(), 1);

    auto pL = std::dynamic_pointer_cast<const OCIO::Lut3DOpData>(opList[0]);
    OCIO_REQUIRE_ASSERT(pL);

    OCIO_CHECK_EQUAL(pL->getFileOutputBitDepth(), OCIO::BIT_DEPTH_UINT10);
    OCIO_CHECK_EQUAL(pL->getInterpolation(), OCIO::INTERP_LINEAR);

    const OCIO::Array & array = pL->getArray();
    OCIO_CHECK_EQUAL(array.getLength(), 3U);
    OCIO_CHECK_EQUAL(array.getNumColorComponents(), 3U);
    OCIO_CHECK_EQUAL(array.getNumValues(), 81U);
    OCIO_REQUIRE_EQUAL(array.getValues().size(), 81U);

    const float scale = (float)OCIO::GetBitDepthMaxValue(OCIO::BIT_DEPTH_UINT10);
    OCIO_CHECK_EQUAL(array.getValues()[0] * scale,-60.0f);
    OCIO_CHECK_EQUAL(array.getValues()[1] * scale,  5.0f);
    OCIO_CHECK_EQUAL(array.getValues()[2] * scale, 75.0f);

    OCIO_CHECK_EQUAL(array.getValues()[3] * scale, -10.0f);
    OCIO_CHECK_CLOSE(array.getValues()[4] * scale,  50.0f, 1e-5f);
    OCIO_CHECK_CLOSE(array.getValues()[5] * scale, 400.0f, 1e-4f);

    OCIO_CHECK_EQUAL(array.getValues()[6] * scale,    0.0f);
    OCIO_CHECK_CLOSE(array.getValues()[7] * scale,  100.0f, 1e-4f);
    OCIO_CHECK_EQUAL(array.getValues()[8] * scale, 1200.0f);

    OCIO_CHECK_EQUAL(array.getValues()[9]  * scale, -40.0f);
    OCIO_CHECK_EQUAL(array.getValues()[10] * scale, 500.0f);
    OCIO_CHECK_EQUAL(array.getValues()[11] * scale, -30.0f);

    OCIO_CHECK_EQUAL(array.getValues()[3 * 26 + 0] * scale, 1110.0f);
    OCIO_CHECK_EQUAL(array.getValues()[3 * 26 + 1] * scale,  900.0f);
    OCIO_CHECK_EQUAL(array.getValues()[3 * 26 + 2] * scale, 1200.0f);
}

OCIO_ADD_TEST(FileFormatCTF, matrix_windows_eol)
{
    OCIO::LocalCachedFileRcPtr cachedFile;
    // This file uses windows end of line character and does not start
    // with the ?xml header.
    const std::string ctfFile("clf/matrix_windows.clf");
    OCIO_CHECK_NO_THROW(cachedFile = LoadCLFFile(ctfFile));
    const OCIO::ConstOpDataVec & opList = cachedFile->m_transform->getOps();
    OCIO_CHECK_EQUAL(cachedFile->m_transform->getID(), "42");
    OCIO_REQUIRE_EQUAL(opList.size(), 1);
    OCIO_CHECK_EQUAL(opList[0]->getType(), OCIO::OpData::MatrixType);
    OCIO_CHECK_EQUAL(opList[0]->getID(), "");
    OCIO_CHECK_EQUAL(opList[0]->getName(), "identity matrix");
}

OCIO_ADD_TEST(FileFormatCTF, check_utf8)
{
    OCIO::LocalCachedFileRcPtr cachedFile;
    const std::string ctfFile("clf/matrix_example_utf8.clf");

    OCIO_CHECK_NO_THROW(cachedFile = LoadCLFFile(ctfFile));
    OCIO_REQUIRE_ASSERT((bool)cachedFile);

    const OCIO::ConstOpDataVec & opList = cachedFile->m_transform->getOps();
    OCIO_REQUIRE_EQUAL(opList.size(), 1);
    StringUtils::StringVec descList;
    GetElementsValues(opList[0]->getFormatMetadata().getChildrenElements(),
                      OCIO::TAG_DESCRIPTION, descList);
    OCIO_REQUIRE_EQUAL(descList.size(), 1);
    const std::string & desc = descList[0];
    const std::string utf8Test
        ("\xE6\xA8\x99\xE6\xBA\x96\xE8\x90\xAC\xE5\x9C\x8B\xE7\xA2\xBC");
    OCIO_CHECK_EQUAL(desc, utf8Test);
    const std::string utf8TestWrong
        ("\xE5\xA8\x99\xE6\xBA\x96\xE8\x90\xAC\xE5\x9C\x8B\xE7\xA2\xBC");
    OCIO_CHECK_NE(desc, utf8TestWrong);

}

OCIO_ADD_TEST(FileFormatCTF, info_example)
{
    OCIO::LocalCachedFileRcPtr cachedFile;
    const std::string ctfFile("clf/info_example.clf");
    OCIO_CHECK_NO_THROW(cachedFile = LoadCLFFile(ctfFile));
    OCIO_REQUIRE_ASSERT((bool)cachedFile);

    OCIO_CHECK_EQUAL(cachedFile->m_transform->getDescriptions().size(), 2);
    OCIO_CHECK_EQUAL(cachedFile->m_transform->getDescriptions()[0],
                     "Example of using the Info element");
    OCIO_CHECK_EQUAL(cachedFile->m_transform->getDescriptions()[1],
                     "A second description");
    OCIO_CHECK_EQUAL(cachedFile->m_transform->getInputDescriptor(),
                     "input desc");
    OCIO_CHECK_EQUAL(cachedFile->m_transform->getOutputDescriptor(),
                     "output desc");

    // Ensure ops were not affected by metadata parsing.
    const OCIO::ConstOpDataVec & opList = cachedFile->m_transform->getOps();
    OCIO_REQUIRE_EQUAL(opList.size(), 1);

    auto pMatrix =
        std::dynamic_pointer_cast<const OCIO::MatrixOpData>(opList[0]);
    OCIO_REQUIRE_ASSERT(pMatrix);
    OCIO_CHECK_EQUAL(pMatrix->getName(), "identity");

    OCIO_CHECK_EQUAL(pMatrix->getFileInputBitDepth(), OCIO::BIT_DEPTH_F32);
    OCIO_CHECK_EQUAL(pMatrix->getFileOutputBitDepth(), OCIO::BIT_DEPTH_UINT12);

    const OCIO::FormatMetadataImpl & info = cachedFile->m_transform->getInfoMetadata();

    // Check element values.
    //
    OCIO_CHECK_EQUAL(std::string(info.getName()), OCIO::METADATA_INFO);
    auto items = info.getChildrenElements();
    OCIO_REQUIRE_EQUAL(items.size(), 6);
    OCIO_CHECK_EQUAL(std::string(items[0].getName()), "Copyright");
    OCIO_CHECK_EQUAL(std::string(items[0].getValue()), "Copyright Contributors to the OpenColorIO Project.");
    OCIO_CHECK_EQUAL(std::string(items[1].getName()), "AppRelease");
    OCIO_CHECK_EQUAL(std::string(items[1].getValue()), "2020.0.63");
    OCIO_CHECK_EQUAL(std::string(items[2].getName()), "Revision");
    OCIO_CHECK_EQUAL(std::string(items[2].getValue()), "1");

    OCIO_CHECK_EQUAL(std::string(items[3].getName()), "Category");
    OCIO_CHECK_EQUAL(std::string(items[3].getValue()), "");
    auto catItems = items[3].getChildrenElements();
    OCIO_REQUIRE_EQUAL(catItems.size(), 1);
    OCIO_CHECK_EQUAL(std::string(catItems[0].getName()), "Tags");
    auto tagsItems = catItems[0].getChildrenElements();
    OCIO_REQUIRE_EQUAL(tagsItems.size(), 2);
    OCIO_CHECK_EQUAL(std::string(tagsItems[0].getName()), "SceneLinearWorkingSpace");
    OCIO_CHECK_EQUAL(std::string(tagsItems[0].getValue()), "");
    OCIO_CHECK_EQUAL(std::string(tagsItems[1].getName()), "Input");
    OCIO_CHECK_EQUAL(std::string(tagsItems[1].getValue()), "");

    OCIO_CHECK_EQUAL(std::string(items[4].getName()), "InputColorSpace");
    OCIO_CHECK_EQUAL(std::string(items[4].getValue()), "");
    auto icItems = items[4].getChildrenElements();
    OCIO_REQUIRE_EQUAL(icItems.size(), 4);
    OCIO_CHECK_EQUAL(std::string(icItems[0].getName()), OCIO::METADATA_DESCRIPTION);
    OCIO_CHECK_EQUAL(std::string(icItems[0].getValue()), "Input color space description");
    OCIO_CHECK_EQUAL(std::string(icItems[1].getName()), "ImageState");
    OCIO_CHECK_EQUAL(std::string(icItems[1].getValue()), "video");
    OCIO_CHECK_EQUAL(std::string(icItems[2].getName()), "ShortName");
    OCIO_CHECK_EQUAL(std::string(icItems[2].getValue()), "no_version");
    OCIO_CHECK_EQUAL(std::string(icItems[3].getName()), "ID");
    OCIO_CHECK_EQUAL(std::string(icItems[3].getValue()), "387b23d1-f1ce-3f69-8544-e5601f45f78b");

    OCIO_CHECK_EQUAL(std::string(items[5].getName()), "OutputColorSpace");
    OCIO_CHECK_EQUAL(std::string(items[5].getValue()), "");
    auto ocItems = items[5].getChildrenElements();
    OCIO_REQUIRE_EQUAL(ocItems.size(), 3);
    auto attribs = items[5].getAttributes();
    OCIO_REQUIRE_EQUAL(attribs.size(), 2);
    OCIO_CHECK_EQUAL(attribs[0].first, "att1");
    OCIO_CHECK_EQUAL(attribs[0].second, "test1");
    OCIO_CHECK_EQUAL(attribs[1].first, "att2");
    OCIO_CHECK_EQUAL(attribs[1].second, "test2");
    OCIO_CHECK_EQUAL(std::string(ocItems[0].getName()), "ImageState");
    OCIO_CHECK_EQUAL(std::string(ocItems[0].getValue()), "scene");
    OCIO_CHECK_EQUAL(std::string(ocItems[1].getName()), "ShortName");
    OCIO_CHECK_EQUAL(std::string(ocItems[1].getValue()), "ACES");
    OCIO_CHECK_EQUAL(std::string(ocItems[2].getName()), "ID");
    OCIO_CHECK_EQUAL(std::string(ocItems[2].getValue()), "1");
}

OCIO_ADD_TEST(FileFormatCTF, difficult_syntax)
{
    // This file contains a lot of unusual (but still legal) ways of writing the XML.
    // It is intended to stress test that the XML parsing is working robustly.

    OCIO::LocalCachedFileRcPtr cachedFile;
    const std::string ctfFile("clf/difficult_syntax.clf");

    OCIO_CHECK_NO_THROW(cachedFile = LoadCLFFile(ctfFile));
    OCIO_REQUIRE_ASSERT((bool)cachedFile);

    const OCIO::CTFVersion clfVersion = cachedFile->m_transform->getCLFVersion();
    const OCIO::CTFVersion ver(3, 0, 0);
    OCIO_CHECK_EQUAL(clfVersion, ver);

    OCIO_CHECK_EQUAL(cachedFile->m_transform->getID(), "id1");

    OCIO_REQUIRE_EQUAL(cachedFile->m_transform->getDescriptions().size(), 2);
    OCIO_CHECK_EQUAL(cachedFile->m_transform->getDescriptions()[0],
                     "This is the ProcessList description.");
    OCIO_CHECK_EQUAL(cachedFile->m_transform->getDescriptions()[1],
                     "yet 'another' \"valid\" desc");

    const OCIO::FormatMetadataImpl & info = cachedFile->m_transform->getInfoMetadata();
    OCIO_CHECK_EQUAL(std::string(info.getName()), OCIO::METADATA_INFO);
    auto items = info.getChildrenElements();
    OCIO_REQUIRE_EQUAL(items.size(), 1);
    OCIO_CHECK_EQUAL(std::string(items[0].getName()), "Stuff");
    OCIO_CHECK_EQUAL(std::string(items[0].getValue()), "This is a \"difficult\" but 'legal' color transform file.");

    const OCIO::ConstOpDataVec & opList = cachedFile->m_transform->getOps();
    OCIO_REQUIRE_EQUAL(opList.size(), 2);
    {
        auto pMatrix = std::dynamic_pointer_cast<const OCIO::MatrixOpData>(opList[0]);
        OCIO_REQUIRE_ASSERT(pMatrix);

        OCIO_CHECK_EQUAL(pMatrix->getID(), "'mat-25'");
        OCIO_CHECK_EQUAL(pMatrix->getName(), "\"quote\"");

        StringUtils::StringVec desc;
        GetElementsValues(pMatrix->getFormatMetadata().getChildrenElements(),
                          OCIO::TAG_DESCRIPTION, desc);
        OCIO_REQUIRE_EQUAL(desc.size(), 1);
        OCIO_CHECK_EQUAL(desc[0], "third array dim value is ignored");

        const OCIO::ArrayDouble & array = pMatrix->getArray();
        OCIO_CHECK_EQUAL(array.getLength(), 4u);
        OCIO_CHECK_EQUAL(array.getNumColorComponents(), 4u);
        OCIO_CHECK_EQUAL(array.getNumValues(), array.getLength()*array.getLength());

        OCIO_REQUIRE_EQUAL(array.getValues().size(), array.getNumValues());
        OCIO_CHECK_EQUAL(array.getValues()[0],  3.24);
        OCIO_CHECK_EQUAL(array.getValues()[1], -1.537);
        OCIO_CHECK_EQUAL(array.getValues()[2], -0.4985);
        OCIO_CHECK_EQUAL(array.getValues()[3],  0.0);

        OCIO_CHECK_EQUAL(array.getValues()[4], -0.96930);
        OCIO_CHECK_EQUAL(array.getValues()[5],  1.876);
        OCIO_CHECK_EQUAL(array.getValues()[6],  0.04156);
        OCIO_CHECK_EQUAL(array.getValues()[7],  0.0);

        OCIO_CHECK_EQUAL(array.getValues()[8],  0.0556);
        OCIO_CHECK_EQUAL(array.getValues()[9], -0.204);
        OCIO_CHECK_EQUAL(array.getValues()[10], 0.105730e+1);
        OCIO_CHECK_EQUAL(array.getValues()[11], 0.0);

        OCIO_CHECK_EQUAL(array.getValues()[12], 0.0);
        OCIO_CHECK_EQUAL(array.getValues()[13], 0.0);
        OCIO_CHECK_EQUAL(array.getValues()[14], 0.0);
        OCIO_CHECK_EQUAL(array.getValues()[15], 1.0);
    }
    {
        auto pLut = std::dynamic_pointer_cast<const OCIO::Lut1DOpData>(opList[1]);
        OCIO_REQUIRE_ASSERT(pLut);

        OCIO_CHECK_EQUAL(pLut->getName(), "a multi-line  name");

        StringUtils::StringVec desc;
        GetElementsValues(pLut->getFormatMetadata().getChildrenElements(),
                          OCIO::TAG_DESCRIPTION, desc);
        OCIO_REQUIRE_EQUAL(desc.size(), 3);
        OCIO_CHECK_EQUAL(desc[0], "the n–dash description");  // the string here uses opt-dash
        OCIO_CHECK_EQUAL(desc[1], "another valid description element    ");
        OCIO_CHECK_EQUAL(desc[2], "& another <valid> desc");

        const OCIO::Array & array2 = pLut->getArray();
        OCIO_CHECK_EQUAL(array2.getLength(), 17);
        OCIO_CHECK_EQUAL(array2.getNumColorComponents(), 3);
        OCIO_CHECK_EQUAL(array2.getNumValues(),
                         array2.getLength()
                         *pLut->getArray().getMaxColorComponents());

        OCIO_REQUIRE_EQUAL(array2.getValues().size(), 51);
        OCIO_CHECK_EQUAL(array2.getValues()[0], 0.0f);
        OCIO_CHECK_EQUAL(array2.getValues()[1], 0.0f);
        OCIO_CHECK_EQUAL(array2.getValues()[2], 0.0f);
        OCIO_CHECK_EQUAL(array2.getValues()[3], 0.28358f);
        OCIO_CHECK_EQUAL(array2.getValues()[4], 0.28358f);
        OCIO_CHECK_EQUAL(array2.getValues()[5], 0.28358f);
        OCIO_CHECK_EQUAL(array2.getValues()[6], 0.38860f);
        OCIO_CHECK_EQUAL(array2.getValues()[45], 0.97109f);
        OCIO_CHECK_EQUAL(array2.getValues()[46], 0.97109f);
        OCIO_CHECK_EQUAL(array2.getValues()[47], 0.99999f);
    }
}

OCIO_ADD_TEST(FileFormatCTF, difficult_xml_unknown_elements)
{
    OCIO::LocalCachedFileRcPtr cachedFile;

    {
        constexpr char ErrorOutputs[11][1024] = 
        {
            "(10): Unrecognized element 'Ignore' where its parent is 'ProcessList' (8): Unknown element",
            "(22): Unrecognized attribute 'id' of 'Array'",
            "(22): Unrecognized attribute 'foo' of 'Array'",
            "(27): Unrecognized element 'ProcessList' where its parent is 'ProcessList' (8): The Transform already exists",
            "(30): Unrecognized element 'Array' where its parent is 'Matrix' (16): Only one Array allowed per op",
            "(37): Unrecognized element 'just_ignore' where its parent is 'ProcessList' (8): Unknown element",
            "(69): Unrecognized element 'just_ignore' where its parent is 'Description' (66)",
            "(70): Unrecognized element 'just_ignore' where its parent is 'just_ignore' (69)",
            "(75): Unrecognized element 'Matrix' where its parent is 'LUT1D' (43): 'Matrix' not allowed in this element",
            "(76): Unrecognized element 'Description' where its parent is 'Matrix' (75)",
            "(77): Unrecognized element 'Array' where its parent is 'Matrix' (75)"
        };

        OCIO::LogGuard guard;
        OCIO::SetLoggingLevel(OCIO::LOGGING_LEVEL_WARNING);

        const std::string ctfFile("difficult_test1_v1.ctf");
        OCIO_CHECK_NO_THROW(cachedFile = LoadCLFFile(ctfFile));
        OCIO_REQUIRE_ASSERT((bool)cachedFile);

        const StringUtils::StringVec parts = StringUtils::SplitByLines(StringUtils::RightTrim(guard.output()));
        OCIO_REQUIRE_EQUAL(parts.size(), 11);

        for (size_t i = 0; i < parts.size(); ++i)
        {
            OCIO_CHECK_NE(std::string::npos, StringUtils::Find(parts[i], ErrorOutputs[i]));
        }
    }

    // Defaults to 1.2
    const OCIO::CTFVersion ctfVersion = cachedFile->m_transform->getCTFVersion();
    OCIO_CHECK_ASSERT(OCIO::CTF_PROCESS_LIST_VERSION_1_2 == ctfVersion);

    const OCIO::ConstOpDataVec & opList = cachedFile->m_transform->getOps();
    OCIO_REQUIRE_EQUAL(opList.size(), 2);

    auto pMatrix = std::dynamic_pointer_cast<const OCIO::MatrixOpData>(opList[0]);
    OCIO_REQUIRE_ASSERT(pMatrix);

    const OCIO::ArrayDouble & array = pMatrix->getArray();
    OCIO_CHECK_EQUAL(array.getLength(), 4u);
    OCIO_CHECK_EQUAL(array.getNumColorComponents(), 4u);
    OCIO_CHECK_EQUAL(array.getNumValues(), array.getLength()*array.getLength());

    OCIO_REQUIRE_EQUAL(array.getValues().size(), array.getNumValues());
    OCIO_CHECK_EQUAL(array.getValues()[0],  3.24);
    OCIO_CHECK_EQUAL(array.getValues()[1], -1.537);
    OCIO_CHECK_EQUAL(array.getValues()[2], -0.4985);
    OCIO_CHECK_EQUAL(array.getValues()[3],  0.0);

    OCIO_CHECK_EQUAL(array.getValues()[4], -0.96930);
    OCIO_CHECK_EQUAL(array.getValues()[5],  1.876);
    OCIO_CHECK_EQUAL(array.getValues()[6],  0.04156);
    OCIO_CHECK_EQUAL(array.getValues()[7],  0.0);

    OCIO_CHECK_EQUAL(array.getValues()[8],  0.0556);
    OCIO_CHECK_EQUAL(array.getValues()[9], -0.204);
    OCIO_CHECK_EQUAL(array.getValues()[10], 0.105730e+1);
    OCIO_CHECK_EQUAL(array.getValues()[11], 0.0);

    OCIO_CHECK_EQUAL(array.getValues()[12], 0.0);
    OCIO_CHECK_EQUAL(array.getValues()[13], 0.0);
    OCIO_CHECK_EQUAL(array.getValues()[14], 0.0);
    OCIO_CHECK_EQUAL(array.getValues()[15], 1.0);

    auto pLut = std::dynamic_pointer_cast<const OCIO::Lut1DOpData>(opList[1]);
    OCIO_REQUIRE_ASSERT(pLut);

    const OCIO::Array & array2 = pLut->getArray();
    OCIO_CHECK_EQUAL(array2.getLength(), 17);
    OCIO_CHECK_EQUAL(array2.getNumColorComponents(), 3);
    OCIO_CHECK_EQUAL(array2.getNumValues(),
                     array2.getLength()
                     *pLut->getArray().getMaxColorComponents());

    OCIO_REQUIRE_EQUAL(array2.getValues().size(), 51);
    OCIO_CHECK_EQUAL(array2.getValues()[0], 0.0f);
    OCIO_CHECK_EQUAL(array2.getValues()[1], 0.0f);
    OCIO_CHECK_EQUAL(array2.getValues()[2], 0.0f);
    OCIO_CHECK_EQUAL(array2.getValues()[3], 0.28358f);
    OCIO_CHECK_EQUAL(array2.getValues()[4], 0.28358f);
    OCIO_CHECK_EQUAL(array2.getValues()[5], 0.28358f);
    OCIO_CHECK_EQUAL(array2.getValues()[6], 0.38860f);
    OCIO_CHECK_EQUAL(array2.getValues()[45], 0.97109f);
    OCIO_CHECK_EQUAL(array2.getValues()[46], 0.97109f);
    OCIO_CHECK_EQUAL(array2.getValues()[47], 0.97109f);
}

OCIO_ADD_TEST(FileFormatCTF, unknown_elements)
{
    OCIO::LocalCachedFileRcPtr cachedFile;

    {
        constexpr static const char ErrorOutputs[3][1024] = 
        {
            "(34): Unrecognized element 'B' where its parent is 'ProcessList' (2): Unknown element",
            "(34): Unrecognized element 'C' where its parent is 'B' (34)",
            "(36): Unrecognized element 'A' where its parent is 'Description' (36)"
        };

        OCIO::LogGuard guard;
        OCIO::SetLoggingLevel(OCIO::LOGGING_LEVEL_WARNING);

        // NB: This file has some added unknown elements A, B, and C as a test.
        const std::string ctfFile("clf/illegal/unknown_elements.clf");
        OCIO_CHECK_NO_THROW(cachedFile = LoadCLFFile(ctfFile));
        OCIO_REQUIRE_ASSERT((bool)cachedFile);

        const StringUtils::StringVec parts = StringUtils::SplitByLines(StringUtils::RightTrim(guard.output()));
        OCIO_REQUIRE_EQUAL(parts.size(), 3);

        for (size_t i = 0; i < parts.size(); ++i)
        {
            OCIO_CHECK_NE(std::string::npos, StringUtils::Find(parts[i], ErrorOutputs[i]));
        }
    }

    const OCIO::ConstOpDataVec & opList = cachedFile->m_transform->getOps();
    OCIO_REQUIRE_EQUAL(opList.size(), 4);

    auto pMatrix = std::dynamic_pointer_cast<const OCIO::MatrixOpData>(opList[0]);
    OCIO_REQUIRE_ASSERT(pMatrix);

    const OCIO::ArrayDouble & a1 = pMatrix->getArray();
    OCIO_CHECK_EQUAL(a1.getLength(), 4);
    OCIO_CHECK_EQUAL(a1.getNumColorComponents(), 4);
    OCIO_CHECK_EQUAL(a1.getNumValues(), a1.getLength()*a1.getLength());

    OCIO_REQUIRE_EQUAL(a1.getValues().size(), a1.getNumValues());
    OCIO_CHECK_EQUAL(a1.getValues()[0],  3.24);
    OCIO_CHECK_EQUAL(a1.getValues()[4], -0.96930);
    OCIO_CHECK_EQUAL(a1.getValues()[10], 1.0573);

    auto pLut1 = std::dynamic_pointer_cast<const OCIO::Lut1DOpData>(opList[1]);
    OCIO_REQUIRE_ASSERT(pLut1);

    const OCIO::Array & a2 = pLut1->getArray();
    OCIO_CHECK_EQUAL(a2.getLength(), 17);
    OCIO_CHECK_EQUAL(a2.getNumColorComponents(), 3);
    OCIO_CHECK_EQUAL(a2.getNumValues(), 
                     a2.getLength()
                     *pLut1->getArray().getMaxColorComponents());

    OCIO_REQUIRE_EQUAL(a2.getValues().size(), a2.getNumValues());
    OCIO_CHECK_EQUAL(a2.getValues()[3], 0.28358f);
    OCIO_CHECK_EQUAL(a2.getValues()[4], 0.28358f);
    OCIO_CHECK_EQUAL(a2.getValues()[5], 100.0f);
    OCIO_CHECK_EQUAL(a2.getValues()[50], 1.0f);

    auto pLut2 = std::dynamic_pointer_cast<const OCIO::Lut1DOpData>(opList[2]);
    OCIO_REQUIRE_ASSERT(pLut2);
    OCIO_CHECK_EQUAL(pLut2->getFileOutputBitDepth(), OCIO::BIT_DEPTH_UINT10);

    const OCIO::Array & array = pLut2->getArray();
    OCIO_CHECK_EQUAL(array.getLength(), 32);
    OCIO_CHECK_EQUAL(array.getNumColorComponents(), 1);
    OCIO_CHECK_EQUAL(array.getNumValues(),
                     array.getLength()
                     *pLut2->getArray().getMaxColorComponents());

    OCIO_REQUIRE_EQUAL(array.getValues().size(), 96);
    OCIO_CHECK_EQUAL(array.getValues()[0], 0.0f);
    OCIO_CHECK_EQUAL(array.getValues()[1], 0.0f);
    OCIO_CHECK_EQUAL(array.getValues()[2], 0.0f);
    OCIO_CHECK_EQUAL(array.getValues()[3], 215.0f / 1023.0f);
    OCIO_CHECK_EQUAL(array.getValues()[4], 215.0f / 1023.0f);
    OCIO_CHECK_EQUAL(array.getValues()[5], 215.0f / 1023.0f);
    OCIO_CHECK_EQUAL(array.getValues()[6], 294.0f / 1023.0f);
    // and many more
    OCIO_CHECK_EQUAL(array.getValues()[92], 1008.0f / 1023.0f);
    OCIO_CHECK_EQUAL(array.getValues()[93], 1023.0f / 1023.0f);
    OCIO_CHECK_EQUAL(array.getValues()[94], 1023.0f / 1023.0f);
    OCIO_CHECK_EQUAL(array.getValues()[95], 1023.0f / 1023.0f);

    auto pLut3 = std::dynamic_pointer_cast<const OCIO::Lut3DOpData>(opList[3]);
    OCIO_REQUIRE_ASSERT(pLut3);
    OCIO_CHECK_EQUAL(pLut3->getFileOutputBitDepth(), OCIO::BIT_DEPTH_UINT10);

    const OCIO::Array & a3 = pLut3->getArray();
    OCIO_CHECK_EQUAL(a3.getLength(), 3);
    OCIO_CHECK_EQUAL(a3.getNumColorComponents(), 3);
    OCIO_CHECK_EQUAL(a3.getNumValues(),
                     a3.getLength()*a3.getLength()*a3.getLength()
                     *pLut3->getArray().getMaxColorComponents());

    OCIO_REQUIRE_EQUAL(a3.getValues().size(), a3.getNumValues());
    OCIO_CHECK_EQUAL(a3.getValues()[0], 0.0f);
    OCIO_CHECK_EQUAL(a3.getValues()[1], 30.0f / 1023.0f);
    OCIO_CHECK_EQUAL(a3.getValues()[2], 33.0f / 1023.0f);
    OCIO_CHECK_EQUAL(a3.getValues()[3], 0.0f);
    OCIO_CHECK_EQUAL(a3.getValues()[4], 0.0f);
    OCIO_CHECK_EQUAL(a3.getValues()[5], 133.0f / 1023.0f);

    OCIO_CHECK_EQUAL(a3.getValues()[78], 1023.0f / 1023.0f);
    OCIO_CHECK_EQUAL(a3.getValues()[79], 1023.0f / 1023.0f);
    OCIO_CHECK_EQUAL(a3.getValues()[80], 1023.0f / 1023.0f);
}

OCIO_ADD_TEST(FileFormatCTF, wrong_format)
{
    OCIO::LocalCachedFileRcPtr cachedFile;
    {
        const std::string ctfFile("logtolin_8to8.lut");
        OCIO_CHECK_THROW_WHAT(cachedFile = LoadCLFFile(ctfFile),
                              OCIO::Exception,
                              "not a CTF/CLF file.");
        OCIO_CHECK_ASSERT(!(bool)cachedFile);
    }
}

OCIO_ADD_TEST(FileFormatCTF, binary_file)
{
    const std::string ctfFile("clf/illegal/image_png.clf");
    OCIO_CHECK_THROW_WHAT(LoadCLFFile(ctfFile), OCIO::Exception, "is not a CTF/CLF file.");
}

OCIO_ADD_TEST(FileFormatCTF, process_list_invalid_version)
{
    const std::string ctfFile("process_list_invalid_version.ctf");
    OCIO_CHECK_THROW_WHAT(LoadCLFFile(ctfFile),
                          OCIO::Exception,
                          "is not a valid version");
}

OCIO_ADD_TEST(FileFormatCTF, clf_process_list_bad_version)
{
    std::string fileName("clf/illegal/process_list_bad_version.clf");
    OCIO_CHECK_THROW_WHAT(LoadCLFFile(fileName), 
                          OCIO::Exception,
                          "is not a valid version");
}

OCIO_ADD_TEST(FileFormatCTF, process_list_valid_version)
{
    OCIO::LocalCachedFileRcPtr cachedFile;
    const std::string ctfFile("process_list_valid_version.ctf");
    OCIO_CHECK_NO_THROW(cachedFile = LoadCLFFile(ctfFile));
    
    const OCIO::CTFVersion ctfVersion =
        cachedFile->m_transform->getCTFVersion();
    OCIO_CHECK_EQUAL(ctfVersion, OCIO::CTF_PROCESS_LIST_VERSION_1_4);
}

OCIO_ADD_TEST(FileFormatCTF, process_list_higher_version)
{
    const std::string ctfFile("process_list_higher_version.ctf");
    OCIO_CHECK_THROW_WHAT(LoadCLFFile(ctfFile),
                          OCIO::Exception,
                          "Unsupported transform file version");
}

OCIO_ADD_TEST(FileFormatCTF, clf_process_list_higher_version)
{
    const std::string ctfFile("clf/illegal/process_list_higher_version.clf");
    OCIO_CHECK_THROW_WHAT(LoadCLFFile(ctfFile),
                          OCIO::Exception,
                          "Unsupported transform file version");
}

OCIO_ADD_TEST(FileFormatCTF, process_list_version_revision)
{
    OCIO::LocalCachedFileRcPtr cachedFile;
    const std::string ctfFile("process_list_version_revision.ctf");
    OCIO_CHECK_NO_THROW(cachedFile = LoadCLFFile(ctfFile));

    const OCIO::CTFVersion ctfVersion =
        cachedFile->m_transform->getCTFVersion();
    const OCIO::CTFVersion ver(1, 3, 10);
    OCIO_CHECK_EQUAL(ctfVersion, ver);
    OCIO_CHECK_ASSERT(OCIO::CTF_PROCESS_LIST_VERSION_1_3 < ctfVersion);
    OCIO_CHECK_ASSERT(ctfVersion < OCIO::CTF_PROCESS_LIST_VERSION_1_4);
}

OCIO_ADD_TEST(FileFormatCTF, process_list_no_version)
{
    OCIO::LocalCachedFileRcPtr cachedFile;
    const std::string ctfFile("process_list_no_version.ctf");
    OCIO_CHECK_NO_THROW(cachedFile = LoadCLFFile(ctfFile));

    const OCIO::CTFVersion ctfVersion =
        cachedFile->m_transform->getCTFVersion();
    OCIO_CHECK_EQUAL(ctfVersion, OCIO::CTF_PROCESS_LIST_VERSION_1_2);
}

OCIO_ADD_TEST(FileFormatCTF, info_element_version_test)
{
    // VALID - No Version.
    {
        const std::string ctfFile("info_version_without.ctf");
        OCIO_CHECK_NO_THROW(LoadCLFFile(ctfFile));
    }
    // VALID - Minor Version.
    {
        const std::string ctfFile("info_version_valid_minor.ctf");
        OCIO_CHECK_NO_THROW(LoadCLFFile(ctfFile));
    }
    // INVALID - Invalid Version.
    {
        const std::string ctfFile("info_version_invalid.ctf");
        OCIO_CHECK_THROW_WHAT(
            LoadCLFFile(ctfFile), OCIO::Exception,
                        "Invalid Info element version attribute");
    }
    // INVALID - Unsupported Version.
    {
        const std::string ctfFile("info_version_unsupported.ctf");
        OCIO_CHECK_THROW_WHAT(
            LoadCLFFile(ctfFile), OCIO::Exception,
            "Unsupported Info element version attribute");
    }
    // INVALID - Empty Version.
    {
        const std::string ctfFile("info_version_empty.ctf");
        OCIO_CHECK_THROW_WHAT(
            LoadCLFFile(ctfFile), OCIO::Exception,
            "Invalid Info element version attribute");
    }
}

OCIO_ADD_TEST(FileFormatCTF, process_list_missing)
{
    const std::string ctfFile("clf/illegal/process_list_missing.clf");
    OCIO_CHECK_THROW_WHAT(LoadCLFFile(ctfFile), OCIO::Exception,
                          "is not a CTF/CLF file.");
}

OCIO_ADD_TEST(FileFormatCTF, transform_missing)
{
    const std::string ctfFile("clf/illegal/transform_missing.clf");
    OCIO_CHECK_THROW_WHAT(LoadCLFFile(ctfFile), OCIO::Exception,
                          "is not a CTF/CLF file.");
}

OCIO_ADD_TEST(FileFormatCTF, transform_element_end_missing)
{
    const std::string ctfFile("clf/illegal/transform_element_end_missing.clf");
    OCIO_CHECK_THROW_WHAT(LoadCLFFile(ctfFile), OCIO::Exception, "no element found");
}

OCIO_ADD_TEST(FileFormatCTF, transform_missing_id)
{
    const std::string ctfFile("clf/illegal/transform_missing_id.clf");
    OCIO_CHECK_THROW_WHAT(LoadCLFFile(ctfFile),
                          OCIO::Exception,
                          "Required attribute 'id'");
}

OCIO_ADD_TEST(FileFormatCTF, transform_missing_inbitdepth)
{
    const std::string ctfFile("clf/illegal/transform_missing_inbitdepth.clf");
    OCIO_CHECK_THROW_WHAT(LoadCLFFile(ctfFile),
                          OCIO::Exception,
                          "inBitDepth is missing");
}

OCIO_ADD_TEST(FileFormatCTF, transform_missing_outbitdepth)
{
    const std::string ctfFile("clf/illegal/transform_missing_outbitdepth.clf");
    OCIO_CHECK_THROW_WHAT(LoadCLFFile(ctfFile),
                          OCIO::Exception,
                          "outBitDepth is missing");
}

OCIO_ADD_TEST(FileFormatCTF, array_missing_values)
{
    const std::string ctfFile("clf/illegal/array_missing_values.clf");
    OCIO_CHECK_THROW_WHAT(LoadCLFFile(ctfFile),
                          OCIO::Exception,
                          "Expected 3x3 Array values");
}

OCIO_ADD_TEST(FileFormatCTF, array_bad_value)
{
    const std::string ctfFile("clf/illegal/array_bad_value.clf");
    OCIO_CHECK_THROW_WHAT(LoadCLFFile(ctfFile), 
                          OCIO::Exception,
                          "Illegal values");
}

OCIO_ADD_TEST(FileFormatCTF, array_bad_dimension)
{
    const std::string ctfFile("clf/illegal/array_bad_dimension.clf");
    OCIO_CHECK_THROW_WHAT(LoadCLFFile(ctfFile),
                          OCIO::Exception,
                          "Illegal array dimensions");
}

OCIO_ADD_TEST(FileFormatCTF, array_too_many_values)
{
    const std::string ctfFile("clf/illegal/array_too_many_values.clf");
    OCIO_CHECK_THROW_WHAT(LoadCLFFile(ctfFile),
                          OCIO::Exception,
                          "Expected 3x3 Array, found too many values");
}

OCIO_ADD_TEST(FileFormatCTF, matrix_end_missing)
{
    const std::string ctfFile("clf/illegal/matrix_end_missing.clf");
    OCIO_CHECK_THROW_WHAT(LoadCLFFile(ctfFile),
                          OCIO::Exception,
                          "no closing tag for 'Matrix'");
}

OCIO_ADD_TEST(FileFormatCTF, transform_bad_outdepth)
{
    const std::string ctfFile("clf/illegal/transform_bad_outdepth.clf");
    OCIO_CHECK_THROW_WHAT(LoadCLFFile(ctfFile),
                          OCIO::Exception,
                          "outBitDepth unknown value");
}

OCIO_ADD_TEST(FileFormatCTF, transform_end_missing)
{
    const std::string ctfFile("clf/illegal/transform_element_end_missing.clf");
    OCIO_CHECK_THROW_WHAT(LoadCLFFile(ctfFile), 
                          OCIO::Exception,
                          "no element found");
}

OCIO_ADD_TEST(FileFormatCTF, transform_corrupted_tag)
{
    const std::string ctfFile("clf/illegal/transform_corrupted_tag.clf");
    OCIO_CHECK_THROW_WHAT(LoadCLFFile(ctfFile),
                          OCIO::Exception,
                          "no closing tag");
}

OCIO_ADD_TEST(FileFormatCTF, transform_empty)
{
    const std::string ctfFile("clf/illegal/transform_empty.clf");
    OCIO_CHECK_THROW_WHAT(LoadCLFFile(ctfFile),
                          OCIO::Exception,
                          "No color operator");
}

OCIO_ADD_TEST(FileFormatCTF, transform_missing)
{
    const std::string ctfFile("clf/illegal/transform_missing.clf");
    OCIO_CHECK_THROW_WHAT(LoadCLFFile(ctfFile),
                          OCIO::Exception,
                          "is not a CTF/CLF file");
}

OCIO_ADD_TEST(FileFormatCTF, transform_id_empty)
{
    const std::string ctfFile("clf/illegal/transform_id_empty.clf");
    OCIO_CHECK_THROW_WHAT(LoadCLFFile(ctfFile),
                          OCIO::Exception,
                          "Required attribute 'id' does not have a value");
}

OCIO_ADD_TEST(FileFormatCTF, transform_with_bitdepth_mismatch)
{
    // Even though we normalize the bit-depths after reading, any mismatches in
    // the file are an indication of improper/unreliable formatting and an
    // exception should be thrown.
    const std::string ctfFile("clf/illegal/transform_bitdepth_mismatch.clf");
    OCIO_CHECK_THROW_WHAT(LoadCLFFile(ctfFile),
                          OCIO::Exception,
                          "Bit-depth mismatch");
}

OCIO_ADD_TEST(FileFormatCTF, inverse_of_id_test)
{
    OCIO::LocalCachedFileRcPtr cachedFile;
    const std::string ctfFile("clf/inverseOf_id_test.clf");
    OCIO_CHECK_NO_THROW(cachedFile = LoadCLFFile(ctfFile));
    OCIO_REQUIRE_ASSERT((bool)cachedFile);

    OCIO_CHECK_ASSERT(cachedFile->m_transform->getInverseOfId() ==
                      "inverseOfIdTest");
}

OCIO_ADD_TEST(FileFormatCTF, range_default)
{
    // If style is not present, it defaults to clamp.
    OCIO::LocalCachedFileRcPtr cachedFile;
    const std::string ctfFile("clf/range.clf");
    OCIO_CHECK_NO_THROW(cachedFile = LoadCLFFile(ctfFile));
    OCIO_REQUIRE_ASSERT((bool)cachedFile);

    const OCIO::ConstOpDataVec & opList = cachedFile->m_transform->getOps();
    OCIO_REQUIRE_EQUAL(opList.size(), 1);
    auto pR = std::dynamic_pointer_cast<const OCIO::RangeOpData>(opList[0]);
    OCIO_REQUIRE_ASSERT(pR);

    OCIO_CHECK_EQUAL(pR->getFileInputBitDepth(), OCIO::BIT_DEPTH_UINT16);
    OCIO_CHECK_EQUAL(pR->getFileOutputBitDepth(), OCIO::BIT_DEPTH_UINT16);
    // NB: All exactly representable as float.
    OCIO_CHECK_EQUAL(pR->getMinInValue(), 16320. / 65535.);
    OCIO_CHECK_EQUAL(pR->getMaxInValue(), 32640. / 65535.);
    OCIO_CHECK_EQUAL(pR->getMinOutValue(), 16320. / 65535.);
    OCIO_CHECK_EQUAL(pR->getMaxOutValue(), 32640. / 65535.);

    OCIO_CHECK_ASSERT(!pR->minIsEmpty());
    OCIO_CHECK_ASSERT(!pR->maxIsEmpty());
}

OCIO_ADD_TEST(FileFormatCTF, range_test1_clamp)
{
    // Style == clamp.
    OCIO::LocalCachedFileRcPtr cachedFile;
    const std::string ctfFile("clf/range_test1_clamp.clf");
    OCIO_CHECK_NO_THROW(cachedFile = LoadCLFFile(ctfFile));
    OCIO_REQUIRE_ASSERT((bool)cachedFile);

    const OCIO::ConstOpDataVec & opList = cachedFile->m_transform->getOps();
    OCIO_REQUIRE_EQUAL(opList.size(), 1);
    auto pR = std::dynamic_pointer_cast<const OCIO::RangeOpData>(opList[0]);
    OCIO_REQUIRE_ASSERT(pR);

    OCIO_CHECK_EQUAL(pR->getFileInputBitDepth(), OCIO::BIT_DEPTH_UINT8);
    OCIO_CHECK_EQUAL(pR->getFileOutputBitDepth(), OCIO::BIT_DEPTH_F32);
    // NB: All exactly representable as float.
    OCIO_CHECK_EQUAL(pR->getMinInValue(), 16. / 255.);
    OCIO_CHECK_EQUAL(pR->getMaxInValue(), 240. / 255.);
    OCIO_CHECK_EQUAL(pR->getMinOutValue(), -0.5);
    OCIO_CHECK_EQUAL(pR->getMaxOutValue(), 2.);

    OCIO_CHECK_ASSERT(!pR->minIsEmpty());
    OCIO_CHECK_ASSERT(!pR->maxIsEmpty());
}

OCIO_ADD_TEST(FileFormatCTF, range_test1_noclamp)
{
    // Style == noClamp.
    OCIO::LocalCachedFileRcPtr cachedFile;
    const std::string ctfFile("clf/range_test1_noclamp.clf");
    OCIO_CHECK_NO_THROW(cachedFile = LoadCLFFile(ctfFile));
    OCIO_REQUIRE_ASSERT((bool)cachedFile);

    const OCIO::ConstOpDataVec & opList = cachedFile->m_transform->getOps();
    OCIO_REQUIRE_EQUAL(opList.size(), 1);

    // Check that the noClamp style Range became a Matrix.
    auto matOpData = std::dynamic_pointer_cast<const OCIO::MatrixOpData>(opList[0]);
    OCIO_REQUIRE_ASSERT(matOpData);
    OCIO_CHECK_EQUAL(matOpData->getFileInputBitDepth(), OCIO::BIT_DEPTH_UINT8);
    OCIO_CHECK_EQUAL(matOpData->getFileOutputBitDepth(), OCIO::BIT_DEPTH_F32);

    const double outScale = OCIO::GetBitDepthMaxValue(OCIO::BIT_DEPTH_F32);
    const double matScale = outScale / OCIO::GetBitDepthMaxValue(OCIO::BIT_DEPTH_UINT8);
    const OCIO::ArrayDouble & array = matOpData->getArray();
    OCIO_CHECK_EQUAL(array.getLength(), 4u);
    OCIO_CHECK_EQUAL(array.getNumColorComponents(), 4u);
    OCIO_CHECK_EQUAL(array.getNumValues(),
                     array.getLength()*array.getLength());

    const float scalef = (2.f - -0.5f) / (240.f - 16.f);
    const float offsetf = -0.5f - scalef * 16.f;
    const float prec = 10000.f;
    const int scale = (int)(prec * scalef);
    const int offset = (int)(prec * offsetf);

    OCIO_CHECK_ASSERT(matOpData->isDiagonal());

    // Check values on the diagonal.
    OCIO_REQUIRE_EQUAL(array.getValues().size(), array.getNumValues());
    OCIO_CHECK_EQUAL((int)(prec * array.getValues()[0] * matScale), scale);
    OCIO_CHECK_EQUAL((int)(prec * array.getValues()[5] * matScale), scale);
    OCIO_CHECK_EQUAL((int)(prec * array.getValues()[10] * matScale), scale);
    OCIO_CHECK_EQUAL(array.getValues()[15], 1.0);

    // Check the offsets.
    const OCIO::MatrixOpData::Offsets & offsets = matOpData->getOffsets();
    OCIO_CHECK_EQUAL((int)(prec * offsets[0] * outScale), offset);
    OCIO_CHECK_EQUAL((int)(prec * offsets[1] * outScale), offset);
    OCIO_CHECK_EQUAL((int)(prec * offsets[2] * outScale), offset);
    OCIO_CHECK_EQUAL(offsets[3], 0.f);
}

OCIO_ADD_TEST(FileFormatCTF, range_test2)
{
    // Style == clamp.
    OCIO::LocalCachedFileRcPtr cachedFile;
    const std::string ctfFile("clf/range_test2.clf");
    OCIO_CHECK_NO_THROW(cachedFile = LoadCLFFile(ctfFile));
    OCIO_REQUIRE_ASSERT((bool)cachedFile);

    const OCIO::ConstOpDataVec & opList = cachedFile->m_transform->getOps();
    OCIO_REQUIRE_EQUAL(opList.size(), 1);
    auto pR = std::dynamic_pointer_cast<const OCIO::RangeOpData>(opList[0]);
    OCIO_REQUIRE_ASSERT(pR);

    OCIO_CHECK_EQUAL(pR->getFileInputBitDepth(), OCIO::BIT_DEPTH_F32);
    OCIO_CHECK_EQUAL(pR->getFileOutputBitDepth(), OCIO::BIT_DEPTH_F16);
    OCIO_CHECK_EQUAL(pR->getMinInValue(), 0.1);
    OCIO_CHECK_EQUAL(pR->getMinOutValue(), 0.1);
    OCIO_CHECK_ASSERT(pR->maxIsEmpty());
}

OCIO_ADD_TEST(FileFormatCTF, range_nonmatching_clamp)
{
    const std::string ctfFile("clf/illegal/range_nonmatching_clamp.clf");
    OCIO_CHECK_THROW_WHAT(LoadCLFFile(ctfFile), OCIO::Exception,
                          "In and out minimum limits must be equal");
}

OCIO_ADD_TEST(FileFormatCTF, range_empty)
{
    const std::string ctfFile("clf/illegal/range_empty.clf");
    OCIO_CHECK_THROW_WHAT(LoadCLFFile(ctfFile), OCIO::Exception,
                          "At least minimum or maximum limits must be set");
}

OCIO_ADD_TEST(FileFormatCTF, range_bad_noclamp)
{
    const std::string ctfFile("clf/illegal/range_bad_noclamp.clf");
    OCIO_CHECK_THROW_WHAT(LoadCLFFile(ctfFile), OCIO::Exception,
                          "Non-clamping Range min & max values have to be set");
}

OCIO_ADD_TEST(FileFormatCTF, indexMap_test)
{
    const std::string ctfFile("indexMap_test.ctf");
    OCIO_CHECK_THROW_WHAT(LoadCLFFile(ctfFile),
                          OCIO::Exception,
                          "Only two entry IndexMaps are supported");
}

OCIO_ADD_TEST(FileFormatCTF, indexMap_test1_clfv2)
{
    // IndexMaps were allowed in CLF v2 (were removed in v3).
    OCIO::LocalCachedFileRcPtr cachedFile;
    const std::string ctfFile("indexMap_test1_clfv2.clf");
    OCIO_CHECK_NO_THROW(cachedFile = LoadCLFFile(ctfFile));
    OCIO_REQUIRE_ASSERT((bool)cachedFile);

    const OCIO::ConstOpDataVec & opList = cachedFile->m_transform->getOps();
    OCIO_REQUIRE_EQUAL(opList.size(), 2);
    auto pR = std::dynamic_pointer_cast<const OCIO::RangeOpData>(opList[0]);
    OCIO_REQUIRE_ASSERT(pR);

    // Check that the indexMap caused a Range to be inserted.
    OCIO_CHECK_EQUAL(pR->getMinInValue() * 1023., 64.5);
    OCIO_CHECK_EQUAL(pR->getMaxInValue() * 1023., 940.);
    OCIO_CHECK_EQUAL(pR->getMinOutValue() * 1023.0, 132.0);  // 4*1023/31
    OCIO_CHECK_EQUAL(pR->getMaxOutValue() * 1023.0, 1089.0); // 33*1023/31
    OCIO_CHECK_EQUAL(pR->getFileInputBitDepth(), OCIO::BIT_DEPTH_UINT10);
    OCIO_CHECK_EQUAL(pR->getFileOutputBitDepth(), OCIO::BIT_DEPTH_UINT10);

    // Check the LUT is ok.
    auto pL = std::dynamic_pointer_cast<const OCIO::Lut1DOpData>(opList[1]);
    OCIO_REQUIRE_ASSERT(pL);
    OCIO_CHECK_EQUAL(pL->getArray().getLength(), 32u);
    OCIO_CHECK_EQUAL(pL->getFileOutputBitDepth(), OCIO::BIT_DEPTH_UINT12);
}

OCIO_ADD_TEST(FileFormatCTF, indexMap_test2_clfv2)
{
    OCIO::LocalCachedFileRcPtr cachedFile;
    const std::string ctfFile("indexMap_test2_clfv2.clf");
    OCIO_CHECK_NO_THROW(cachedFile = LoadCLFFile(ctfFile));
    OCIO_REQUIRE_ASSERT((bool)cachedFile);

    const OCIO::ConstOpDataVec & opList = cachedFile->m_transform->getOps();
    OCIO_REQUIRE_EQUAL(opList.size(), 2);
    auto pR = std::dynamic_pointer_cast<const OCIO::RangeOpData>(opList[0]);
    OCIO_REQUIRE_ASSERT(pR);
    OCIO_CHECK_EQUAL(pR->getMinInValue(), -0.1f);
    OCIO_CHECK_EQUAL(pR->getMaxInValue(), 19.f);
    OCIO_CHECK_EQUAL(pR->getMinOutValue(), 0.f);
    OCIO_CHECK_EQUAL(pR->getMaxOutValue(), 1.f);
    OCIO_CHECK_EQUAL(pR->getFileInputBitDepth(), OCIO::BIT_DEPTH_F32);
    OCIO_CHECK_EQUAL(pR->getFileOutputBitDepth(), OCIO::BIT_DEPTH_F32);

    // Check the LUT is ok.
    auto pL = std::dynamic_pointer_cast<const OCIO::Lut3DOpData>(opList[1]);
    OCIO_REQUIRE_ASSERT(pL);
    OCIO_CHECK_EQUAL(pL->getArray().getLength(), 2u);
    OCIO_CHECK_EQUAL(pL->getFileOutputBitDepth(), OCIO::BIT_DEPTH_UINT10);
}

OCIO_ADD_TEST(FileFormatCTF, clf3_index_map)
{
    // Same as previous, but setting compCLFversion=3.0.
    const std::string ctfFile("clf/illegal/indexMap_test2.clf");
    static constexpr char Warning[1024] = 
        "Element 'IndexMap' is not valid since CLF 3 (or CTF 2)";

    OCIO::LogGuard guard;
    OCIO::SetLoggingLevel(OCIO::LOGGING_LEVEL_WARNING);

    OCIO::LocalCachedFileRcPtr cachedFile;
    OCIO_CHECK_NO_THROW(cachedFile = LoadCLFFile(ctfFile));
    OCIO_REQUIRE_ASSERT((bool)cachedFile);
    OCIO_CHECK_NE(std::string::npos, 
                  StringUtils::Find( StringUtils::RightTrim(guard.output()), Warning ));
}

OCIO_ADD_TEST(FileFormatCTF, indexMap_test3)
{
    const std::string ctfFile("indexMap_test3.ctf");
    OCIO_CHECK_THROW_WHAT(LoadCLFFile(ctfFile), OCIO::Exception, 
                          "Only one IndexMap allowed per LUT");
}

OCIO_ADD_TEST(FileFormatCTF, indexMap_test4_clfv2)
{
    const std::string ctfFile("indexMap_test4_clfv2.clf");
    OCIO_CHECK_THROW_WHAT(LoadCLFFile(ctfFile), OCIO::Exception, 
                          "Only two entry IndexMaps are supported");
}

OCIO_ADD_TEST(FileFormatCTF, gamma_test1)
{
    OCIO::LocalCachedFileRcPtr cachedFile;
    const std::string ctfFile("gamma_test1.ctf");
    OCIO_CHECK_NO_THROW(cachedFile = LoadCLFFile(ctfFile));
    OCIO_REQUIRE_ASSERT((bool)cachedFile);

    OCIO_CHECK_EQUAL(cachedFile->m_transform->getID(), "id");

    OCIO_CHECK_EQUAL(cachedFile->m_transform->getDescriptions().size(), 1);
    OCIO_CHECK_EQUAL(cachedFile->m_transform->getDescriptions()[0], "2.4 gamma");

    const OCIO::ConstOpDataVec & opList = cachedFile->m_transform->getOps();
    OCIO_REQUIRE_EQUAL(opList.size(), 1);
    auto pG = std::dynamic_pointer_cast<const OCIO::GammaOpData>(opList[0]);
    OCIO_REQUIRE_ASSERT(pG);

    OCIO_CHECK_EQUAL(pG->getStyle(), OCIO::GammaOpData::BASIC_FWD);

    OCIO::GammaOpData::Params params;
    params.push_back(2.4);

    OCIO_CHECK_ASSERT(pG->getRedParams() == params);
    OCIO_CHECK_ASSERT(pG->getGreenParams() == params);
    OCIO_CHECK_ASSERT(pG->getBlueParams() == params);
    // Version of the ctf is less than 1.5, so alpha must be identity.
    OCIO_CHECK_ASSERT(OCIO::GammaOpData::isIdentityParameters(
                          pG->getAlphaParams(),
                          pG->getStyle()));

    OCIO_CHECK_ASSERT(!pG->areAllComponentsEqual());
    OCIO_CHECK_ASSERT(pG->isNonChannelDependent()); // RGB are equal, A is an identity
}

OCIO_ADD_TEST(FileFormatCTF, gamma_test2)
{
    OCIO::LocalCachedFileRcPtr cachedFile;
    const std::string ctfFile("gamma_test2.ctf");
    OCIO_CHECK_NO_THROW(cachedFile = LoadCLFFile(ctfFile));
    OCIO_REQUIRE_ASSERT((bool)cachedFile);

    const OCIO::ConstOpDataVec & opList = cachedFile->m_transform->getOps();
    OCIO_REQUIRE_EQUAL(opList.size(), 1);
    auto pG = std::dynamic_pointer_cast<const OCIO::GammaOpData>(opList[0]);
    OCIO_REQUIRE_ASSERT(pG);

    OCIO_CHECK_EQUAL(pG->getStyle(), OCIO::GammaOpData::BASIC_REV);
    OCIO::GammaOpData::Params paramsR;
    paramsR.push_back(2.4);
    OCIO::GammaOpData::Params paramsG;
    paramsG.push_back(2.35);
    OCIO::GammaOpData::Params paramsB;
    paramsB.push_back(2.2);

    OCIO_CHECK_ASSERT(pG->getRedParams() == paramsR);
    OCIO_CHECK_ASSERT(pG->getGreenParams() == paramsG);
    OCIO_CHECK_ASSERT(pG->getBlueParams() == paramsB);
    OCIO_CHECK_ASSERT(OCIO::GammaOpData::isIdentityParameters(
                          pG->getAlphaParams(),
                          pG->getStyle()));

    OCIO_CHECK_ASSERT(!pG->areAllComponentsEqual());
    OCIO_CHECK_ASSERT(!pG->isNonChannelDependent());
}

OCIO_ADD_TEST(FileFormatCTF, gamma_test3)
{
    OCIO::LocalCachedFileRcPtr cachedFile;
    const std::string ctfFile("gamma_test3.ctf");
    OCIO_CHECK_NO_THROW(cachedFile = LoadCLFFile(ctfFile));
    OCIO_REQUIRE_ASSERT((bool)cachedFile);

    const OCIO::ConstOpDataVec & opList = cachedFile->m_transform->getOps();
    OCIO_REQUIRE_EQUAL(opList.size(), 1);
    auto pG = std::dynamic_pointer_cast<const OCIO::GammaOpData>(opList[0]);
    OCIO_REQUIRE_ASSERT(pG);

    OCIO_CHECK_EQUAL(pG->getStyle(), OCIO::GammaOpData::MONCURVE_FWD);
    OCIO::GammaOpData::Params params;
    params.push_back(1. / 0.45);
    params.push_back(0.099);

    // This is a precision test to ensure we can recreate a double that is
    // exactly equal to 1/0.45, which is required to implement rec 709 exactly.
    OCIO_CHECK_ASSERT(pG->getRedParams() == params);
    OCIO_CHECK_ASSERT(pG->getGreenParams() == params);
    OCIO_CHECK_ASSERT(pG->getBlueParams() == params);
    OCIO_CHECK_ASSERT(OCIO::GammaOpData::isIdentityParameters(
                          pG->getAlphaParams(),
                          pG->getStyle()));

    OCIO_CHECK_ASSERT(!pG->areAllComponentsEqual());
    OCIO_CHECK_ASSERT(pG->isNonChannelDependent());
}

OCIO_ADD_TEST(FileFormatCTF, gamma_test4)
{
    OCIO::LocalCachedFileRcPtr cachedFile;
    const std::string ctfFile("gamma_test4.ctf");
    OCIO_CHECK_NO_THROW(cachedFile = LoadCLFFile(ctfFile));
    OCIO_REQUIRE_ASSERT((bool)cachedFile);

    const OCIO::ConstOpDataVec & opList = cachedFile->m_transform->getOps();
    OCIO_REQUIRE_EQUAL(opList.size(), 1);
    auto pG = std::dynamic_pointer_cast<const OCIO::GammaOpData>(opList[0]);
    OCIO_REQUIRE_ASSERT(pG);

    OCIO_CHECK_EQUAL(pG->getStyle(), OCIO::GammaOpData::MONCURVE_REV);
    OCIO::GammaOpData::Params paramsR;
    paramsR.push_back(2.2);
    paramsR.push_back(0.001);
    OCIO::GammaOpData::Params paramsG;
    paramsG.push_back(2.4);
    paramsG.push_back(0.01);
    OCIO::GammaOpData::Params paramsB;
    paramsB.push_back(2.6);
    paramsB.push_back(0.1);

    OCIO_CHECK_ASSERT(pG->getRedParams() == paramsR);
    OCIO_CHECK_ASSERT(pG->getGreenParams() == paramsG);
    OCIO_CHECK_ASSERT(pG->getBlueParams() == paramsB);
    OCIO_CHECK_ASSERT(OCIO::GammaOpData::isIdentityParameters(
                          pG->getAlphaParams(),
                          pG->getStyle()));

    OCIO_CHECK_ASSERT(!pG->areAllComponentsEqual());
    OCIO_CHECK_ASSERT(!pG->isNonChannelDependent());
}

OCIO_ADD_TEST(FileFormatCTF, gamma_test5)
{
    // This test is for an old (< 1.5) transform file that contains
    // an invalid GammaParams for the A channel.
    const std::string ctfFile("gamma_test5.ctf");
    OCIO_CHECK_THROW_WHAT(LoadCLFFile(ctfFile), OCIO::Exception,
                          "Invalid channel");
}

OCIO_ADD_TEST(FileFormatCTF, gamma_test6)
{
    // This test is for an old (< 1.5) transform file that contains
    // a single GammaParams with identity values:
    // - R, G and B set to identity parameters (identity test).
    // - A set to identity.
    OCIO::LocalCachedFileRcPtr cachedFile;
    const std::string ctfFile("gamma_test6.ctf");
    OCIO_CHECK_NO_THROW(cachedFile = LoadCLFFile(ctfFile));
    OCIO_REQUIRE_ASSERT((bool)cachedFile);

    const OCIO::ConstOpDataVec & opList = cachedFile->m_transform->getOps();
    OCIO_REQUIRE_EQUAL(opList.size(), 1);
    auto pG = std::dynamic_pointer_cast<const OCIO::GammaOpData>(opList[0]);
    OCIO_REQUIRE_ASSERT(pG);

    OCIO_CHECK_EQUAL(pG->getStyle(), OCIO::GammaOpData::MONCURVE_FWD);
    OCIO_CHECK_ASSERT(pG->areAllComponentsEqual());
    OCIO_CHECK_ASSERT(pG->isNonChannelDependent()); 
    OCIO_CHECK_ASSERT(pG->isIdentity());
}

OCIO_ADD_TEST(FileFormatCTF, gamma_alpha_test1)
{
    // This test is for a new (>= 1.5) transform file that contains
    // a single GammaParams:
    // - R, G and B set to same parameters.
    // - A set to identity.
    OCIO::LocalCachedFileRcPtr cachedFile;
    const std::string ctfFile("gamma_alpha_test1.ctf");
    OCIO_CHECK_NO_THROW(cachedFile = LoadCLFFile(ctfFile));
    OCIO_REQUIRE_ASSERT((bool)cachedFile);

    const OCIO::ConstOpDataVec & opList = cachedFile->m_transform->getOps();
    OCIO_REQUIRE_EQUAL(opList.size(), 1);
    auto pG = std::dynamic_pointer_cast<const OCIO::GammaOpData>(opList[0]);
    OCIO_REQUIRE_ASSERT(pG);

    OCIO_CHECK_EQUAL(pG->getStyle(), OCIO::GammaOpData::BASIC_FWD);

    OCIO::GammaOpData::Params params;
    params.push_back(2.4);

    OCIO_CHECK_ASSERT(pG->getRedParams() == params);
    OCIO_CHECK_ASSERT(pG->getGreenParams() == params);
    OCIO_CHECK_ASSERT(pG->getBlueParams() == params);
    OCIO_CHECK_ASSERT(OCIO::GammaOpData::isIdentityParameters(
                          pG->getAlphaParams(),
                          pG->getStyle()));

    OCIO_CHECK_ASSERT(!pG->areAllComponentsEqual());
    OCIO_CHECK_ASSERT(pG->isNonChannelDependent());
}

OCIO_ADD_TEST(FileFormatCTF, gamma_alpha_test2)
{
    // This test is for a new (>= 1.5) transform file that contains
    // a different GammaParams for every channel:
    // - R, G, B and A set to different parameters.
    OCIO::LocalCachedFileRcPtr cachedFile;
    const std::string ctfFile("gamma_alpha_test2.ctf");
    OCIO_CHECK_NO_THROW(cachedFile = LoadCLFFile(ctfFile));
    OCIO_REQUIRE_ASSERT((bool)cachedFile);

    const OCIO::ConstOpDataVec & opList = cachedFile->m_transform->getOps();
    OCIO_REQUIRE_EQUAL(opList.size(), 1);
    auto pG = std::dynamic_pointer_cast<const OCIO::GammaOpData>(opList[0]);
    OCIO_REQUIRE_ASSERT(pG);

    OCIO_CHECK_EQUAL(pG->getStyle(), OCIO::GammaOpData::BASIC_REV);

    OCIO::GammaOpData::Params paramsR;
    paramsR.push_back(2.4);
    OCIO::GammaOpData::Params paramsG;
    paramsG.push_back(2.35);
    OCIO::GammaOpData::Params paramsB;
    paramsB.push_back(2.2);
    OCIO::GammaOpData::Params paramsA;
    paramsA.push_back(2.5);

    OCIO_CHECK_ASSERT(pG->getRedParams() == paramsR);
    OCIO_CHECK_ASSERT(pG->getGreenParams() == paramsG);
    OCIO_CHECK_ASSERT(pG->getBlueParams() == paramsB);
    OCIO_CHECK_ASSERT(pG->getAlphaParams() == paramsA);

    OCIO_CHECK_ASSERT(!pG->areAllComponentsEqual());
    OCIO_CHECK_ASSERT(!pG->isNonChannelDependent());
}

OCIO_ADD_TEST(FileFormatCTF, gamma_alpha_test3)
{
    // This test is for a new (>= 1.5) transform file that contains
    // a single GammaParams:
    // - R, G and B set to same parameters (precision test).
    // - A set to identity.
    OCIO::LocalCachedFileRcPtr cachedFile;
    const std::string ctfFile("gamma_alpha_test3.ctf");
    OCIO_CHECK_NO_THROW(cachedFile = LoadCLFFile(ctfFile));
    OCIO_REQUIRE_ASSERT((bool)cachedFile);

    const OCIO::ConstOpDataVec & opList = cachedFile->m_transform->getOps();
    OCIO_REQUIRE_EQUAL(opList.size(), 1);
    auto pG = std::dynamic_pointer_cast<const OCIO::GammaOpData>(opList[0]);
    OCIO_REQUIRE_ASSERT(pG);

    OCIO_CHECK_EQUAL(pG->getStyle(), OCIO::GammaOpData::MONCURVE_FWD);

    OCIO::GammaOpData::Params params;
    params.push_back(1. / 0.45);
    params.push_back(0.099);

    OCIO_CHECK_ASSERT(pG->getRedParams() == params);
    OCIO_CHECK_ASSERT(pG->getGreenParams() == params);
    OCIO_CHECK_ASSERT(pG->getBlueParams() == params);
    OCIO_CHECK_ASSERT(OCIO::GammaOpData::isIdentityParameters(
                          pG->getAlphaParams(),
                          pG->getStyle()));

    OCIO_CHECK_ASSERT(!pG->areAllComponentsEqual());
    OCIO_CHECK_ASSERT(pG->isNonChannelDependent());
}

OCIO_ADD_TEST(FileFormatCTF, gamma_alpha_test4)
{
    // This test is for a new (>= 1.5) transform file that contains
    // a different GammaParams for every channel:
    // - R, G, B and A set to different parameters (attributes order test).
    OCIO::LocalCachedFileRcPtr cachedFile;
    const std::string ctfFile("gamma_alpha_test4.ctf");
    OCIO_CHECK_NO_THROW(cachedFile = LoadCLFFile(ctfFile));
    OCIO_REQUIRE_ASSERT((bool)cachedFile);

    const OCIO::ConstOpDataVec & opList = cachedFile->m_transform->getOps();
    OCIO_REQUIRE_EQUAL(opList.size(), 1);
    auto pG = std::dynamic_pointer_cast<const OCIO::GammaOpData>(opList[0]);
    OCIO_REQUIRE_ASSERT(pG);

    OCIO_CHECK_EQUAL(pG->getStyle(), OCIO::GammaOpData::MONCURVE_REV);

    OCIO::GammaOpData::Params paramsR;
    paramsR.push_back(2.2);
    paramsR.push_back(0.001);
    OCIO::GammaOpData::Params paramsG;
    paramsG.push_back(2.4);
    paramsG.push_back(0.01);
    OCIO::GammaOpData::Params paramsB;
    paramsB.push_back(2.6);
    paramsB.push_back(0.1);
    OCIO::GammaOpData::Params paramsA;
    paramsA.push_back(2.0);
    paramsA.push_back(0.0001);

    OCIO_CHECK_ASSERT(pG->getRedParams() == paramsR);
    OCIO_CHECK_ASSERT(pG->getGreenParams() == paramsG);
    OCIO_CHECK_ASSERT(pG->getBlueParams() == paramsB);
    OCIO_CHECK_ASSERT(pG->getAlphaParams() == paramsA);

    OCIO_CHECK_ASSERT(!pG->areAllComponentsEqual());
    OCIO_CHECK_ASSERT(!pG->isNonChannelDependent());
}

OCIO_ADD_TEST(FileFormatCTF, gamma_alpha_test5)
{
    // This test is for a new (>= 1.5) transform file that contains
    // a GammaParams with no channel specified:
    // - R, G and B set to same parameters.
    // and a GammaParams for the A channel:
    // - A set to different parameters.
    OCIO::LocalCachedFileRcPtr cachedFile;
    const std::string ctfFile("gamma_alpha_test5.ctf");
    OCIO_CHECK_NO_THROW(cachedFile = LoadCLFFile(ctfFile));
    OCIO_REQUIRE_ASSERT((bool)cachedFile);

    const OCIO::ConstOpDataVec & opList = cachedFile->m_transform->getOps();
    OCIO_REQUIRE_EQUAL(opList.size(), 1);
    auto pG = std::dynamic_pointer_cast<const OCIO::GammaOpData>(opList[0]);
    OCIO_REQUIRE_ASSERT(pG);

    OCIO_CHECK_EQUAL(pG->getStyle(), OCIO::GammaOpData::MONCURVE_FWD);

    OCIO::GammaOpData::Params params;
    params.push_back(1. / 0.45);
    params.push_back(0.099);
    OCIO::GammaOpData::Params paramsA;
    paramsA.push_back(1.7);
    paramsA.push_back(0.33);

    OCIO_CHECK_ASSERT(pG->getRedParams() == params);
    OCIO_CHECK_ASSERT(pG->getGreenParams() == params);
    OCIO_CHECK_ASSERT(pG->getBlueParams() == params);
    OCIO_CHECK_ASSERT(pG->getAlphaParams() == paramsA);

    OCIO_CHECK_ASSERT(!pG->areAllComponentsEqual());
    OCIO_CHECK_ASSERT(!pG->isNonChannelDependent());
}

OCIO_ADD_TEST(FileFormatCTF, gamma_alpha_test6)
{
    // This test is for an new (>= 1.5) transform file that contains
    // an invalid GammaParams for the A channel (missing offset attribute).
    const std::string ctfFile("gamma_alpha_test6.ctf");
    OCIO_CHECK_THROW_WHAT(LoadCLFFile(ctfFile), OCIO::Exception,
                          "Missing required offset parameter");
}

OCIO_ADD_TEST(FileFormatCTF, exponent_bad_value)
{
    // The moncurve style requires a gamma value >= 1.
    const std::string ctfFile("clf/illegal/exponent_bad_value.clf");
    OCIO_CHECK_THROW_WHAT(LoadCLFFile(ctfFile), OCIO::Exception,
                          "is less than lower bound");
}

OCIO_ADD_TEST(FileFormatCTF, exponent_bad_param)
{
    // The basic style cannot use offset.
    const std::string ctfFile("clf/illegal/exponent_bad_param.clf");
    OCIO_CHECK_THROW_WHAT(LoadCLFFile(ctfFile), OCIO::Exception,
                          "Illegal offset parameter");
}

OCIO_ADD_TEST(FileFormatCTF, exponent_all_styles)
{
    // Note: This is somewhat repetitive of the CTF Gamma tests above, but it is worth
    // having both due to changes in the format over time (e.g. moncurveFwd->monCurveFwd,
    // and gamma->exponent), and the fact that CLF and early CTF does not support alpha.
    OCIO::LocalCachedFileRcPtr cachedFile;
    const std::string fileName("clf/exponent_all_styles.clf");
    OCIO_CHECK_NO_THROW(cachedFile = LoadCLFFile(fileName));
    const OCIO::ConstOpDataVec & opList = cachedFile->m_transform->getOps();
    OCIO_REQUIRE_EQUAL(opList.size(), 11);

    {   // Op 0 == basicFwd.
        auto opData = std::dynamic_pointer_cast<const OCIO::GammaOpData>(opList[0]);
        OCIO_REQUIRE_ASSERT(opData);
        StringUtils::StringVec desc;
        GetElementsValues(opData->getFormatMetadata().getChildrenElements(),
                          OCIO::TAG_DESCRIPTION, desc);
        OCIO_REQUIRE_EQUAL(desc.size(), 1);
        OCIO_CHECK_EQUAL(desc[0], "If there is only one Params, use it for R, G, and B.");
        OCIO_CHECK_EQUAL(opData->getDirection(), OCIO::TRANSFORM_DIR_FORWARD);
        OCIO_CHECK_EQUAL(opData->getStyle(), OCIO::GammaOpData::BASIC_FWD);
        OCIO_CHECK_ASSERT(opData->isNonChannelDependent()); // RGB are equal, A is an identity
        OCIO_CHECK_ASSERT(opData->isAlphaComponentIdentity());
        OCIO::GammaOpData::Params params;
        params.push_back(2.4);
        OCIO_CHECK_ASSERT(opData->getRedParams() == params);
    }
    {   // Op 1 == basicRev.
        auto opData = std::dynamic_pointer_cast<const OCIO::GammaOpData>(opList[1]);
        OCIO_REQUIRE_ASSERT(opData);
        OCIO_CHECK_EQUAL(opData->getID(), "a1");
        OCIO_CHECK_EQUAL(opData->getName(), "gamma");
        OCIO_CHECK_EQUAL(opData->getDirection(), OCIO::TRANSFORM_DIR_INVERSE);
        OCIO_CHECK_EQUAL(opData->getStyle(), OCIO::GammaOpData::BASIC_REV);
        OCIO_CHECK_ASSERT(!opData->isNonChannelDependent());
        OCIO_CHECK_ASSERT(opData->isAlphaComponentIdentity());
        OCIO::GammaOpData::Params paramsR;
        paramsR.push_back(2.4);
        OCIO::GammaOpData::Params paramsG;
        paramsG.push_back(2.35);
        OCIO::GammaOpData::Params paramsB;
        paramsB.push_back(2.2);
        OCIO_CHECK_ASSERT(opData->getRedParams()   == paramsR);
        OCIO_CHECK_ASSERT(opData->getGreenParams() == paramsG);
        OCIO_CHECK_ASSERT(opData->getBlueParams()  == paramsB);
    }
    {   // Op 2 == monCurveFwd.
        auto opData = std::dynamic_pointer_cast<const OCIO::GammaOpData>(opList[2]);
        OCIO_REQUIRE_ASSERT(opData);
        OCIO_CHECK_EQUAL(opData->getDirection(), OCIO::TRANSFORM_DIR_FORWARD);
        OCIO_CHECK_EQUAL(opData->getStyle(), OCIO::GammaOpData::MONCURVE_FWD);
        OCIO_CHECK_ASSERT(opData->isNonChannelDependent()); // RGB are equal, A is an identity
        OCIO_CHECK_ASSERT(opData->isAlphaComponentIdentity());
        OCIO::GammaOpData::Params params;
        params.push_back(1./0.45);
        params.push_back(0.099);
        OCIO_CHECK_ASSERT(opData->getRedParams() == params);
    }
    {   // Op 3 == monCurveRev.
        auto opData = std::dynamic_pointer_cast<const OCIO::GammaOpData>(opList[3]);
        OCIO_REQUIRE_ASSERT(opData);
        OCIO_CHECK_EQUAL(opData->getDirection(), OCIO::TRANSFORM_DIR_INVERSE);
        OCIO_CHECK_EQUAL(opData->getStyle(), OCIO::GammaOpData::MONCURVE_REV);
        OCIO_CHECK_ASSERT(!opData->isNonChannelDependent());
        OCIO_CHECK_ASSERT(opData->isAlphaComponentIdentity());
        OCIO::GammaOpData::Params paramsR;
        paramsR.push_back(2.2);
        paramsR.push_back(0.001);
        OCIO::GammaOpData::Params paramsG;
        paramsG.push_back(2.4);
        paramsG.push_back(0.01);
        OCIO::GammaOpData::Params paramsB;
        paramsB.push_back(2.6);
        paramsB.push_back(0.1);
        OCIO_CHECK_ASSERT(opData->getRedParams()   == paramsR);
        OCIO_CHECK_ASSERT(opData->getGreenParams() == paramsG);
        OCIO_CHECK_ASSERT(opData->getBlueParams()  == paramsB);
    }
    {   // Op 4 == monCurveFwd.
        auto opData = std::dynamic_pointer_cast<const OCIO::GammaOpData>(opList[4]);
        OCIO_REQUIRE_ASSERT(opData);
        OCIO_CHECK_EQUAL(opData->getDirection(), OCIO::TRANSFORM_DIR_FORWARD);
        OCIO_CHECK_EQUAL(opData->getStyle(), OCIO::GammaOpData::MONCURVE_FWD);
        OCIO_CHECK_ASSERT(opData->areAllComponentsEqual());
        OCIO_CHECK_ASSERT(opData->isNonChannelDependent()); // RGB are equal, A is an identity
        OCIO_CHECK_ASSERT(opData->isAlphaComponentIdentity());
        OCIO_CHECK_ASSERT(OCIO::GammaOpData::isIdentityParameters(
                          opData->getRedParams(),
                          opData->getStyle()));
    }
    {   // Op 5 == basicMirrorFwd.
        auto opData = std::dynamic_pointer_cast<const OCIO::GammaOpData>(opList[5]);
        OCIO_REQUIRE_ASSERT(opData);
        OCIO_CHECK_EQUAL(opData->getDirection(), OCIO::TRANSFORM_DIR_FORWARD);
        OCIO_CHECK_EQUAL(opData->getStyle(), OCIO::GammaOpData::BASIC_MIRROR_FWD);
        OCIO_CHECK_ASSERT(!opData->areAllComponentsEqual());
        OCIO_CHECK_ASSERT(opData->isNonChannelDependent()); // RGB are equal, A is an identity
        OCIO_CHECK_ASSERT(opData->isAlphaComponentIdentity());
    }
    {   // Op 6 == basicMirrorRev.
        auto opData = std::dynamic_pointer_cast<const OCIO::GammaOpData>(opList[6]);
        OCIO_REQUIRE_ASSERT(opData);
        OCIO_CHECK_EQUAL(opData->getDirection(), OCIO::TRANSFORM_DIR_INVERSE);
        OCIO_CHECK_EQUAL(opData->getStyle(), OCIO::GammaOpData::BASIC_MIRROR_REV);
        OCIO_CHECK_ASSERT(opData->isNonChannelDependent()); // RGB are equal, A is an identity
    }
    {   // Op 7 == basicPassThruFwd.
        auto opData = std::dynamic_pointer_cast<const OCIO::GammaOpData>(opList[7]);
        OCIO_REQUIRE_ASSERT(opData);
        OCIO_CHECK_EQUAL(opData->getDirection(), OCIO::TRANSFORM_DIR_FORWARD);
        OCIO_CHECK_EQUAL(opData->getStyle(), OCIO::GammaOpData::BASIC_PASS_THRU_FWD);
        OCIO_CHECK_ASSERT(opData->isNonChannelDependent()); // RGB are equal, A is an identity
    }
    {   // Op 8 == basicPassThruRev.
        auto opData = std::dynamic_pointer_cast<const OCIO::GammaOpData>(opList[8]);
        OCIO_REQUIRE_ASSERT(opData);
        OCIO_CHECK_EQUAL(opData->getDirection(), OCIO::TRANSFORM_DIR_INVERSE);
        OCIO_CHECK_EQUAL(opData->getStyle(), OCIO::GammaOpData::BASIC_PASS_THRU_REV);
        OCIO_CHECK_ASSERT(opData->isNonChannelDependent()); // RGB are equal, A is an identity
    }
    {   // Op 9 == monCurveMirrorFwd.
        auto opData = std::dynamic_pointer_cast<const OCIO::GammaOpData>(opList[9]);
        OCIO_REQUIRE_ASSERT(opData);
        OCIO_CHECK_EQUAL(opData->getDirection(), OCIO::TRANSFORM_DIR_FORWARD);
        OCIO_CHECK_EQUAL(opData->getStyle(), OCIO::GammaOpData::MONCURVE_MIRROR_FWD);
        OCIO_CHECK_ASSERT(opData->isNonChannelDependent()); // RGB are equal, A is an identity
    }
    {   // Op 10 == monCurveMirrorRev.
        auto opData = std::dynamic_pointer_cast<const OCIO::GammaOpData>(opList[10]);
        OCIO_REQUIRE_ASSERT(opData);
        OCIO_CHECK_EQUAL(opData->getDirection(), OCIO::TRANSFORM_DIR_INVERSE);
        OCIO_CHECK_EQUAL(opData->getStyle(), OCIO::GammaOpData::MONCURVE_MIRROR_REV);
        OCIO_CHECK_ASSERT(!opData->isNonChannelDependent());
        OCIO::GammaOpData::Params paramsR;
        paramsR.push_back(3.0);
        paramsR.push_back(0.16);
        OCIO_CHECK_ASSERT(opData->getRedParams() == paramsR);
        OCIO_CHECK_ASSERT(OCIO::GammaOpData::isIdentityParameters(
                          opData->getGreenParams(),
                          opData->getStyle()));
        OCIO_CHECK_ASSERT(OCIO::GammaOpData::isIdentityParameters(
                          opData->getBlueParams(),
                          opData->getStyle()));
    }
}

OCIO_ADD_TEST(FileFormatCTF, clf2_exponent_parse)
{
    const std::string gammaCLF2{ R"(<?xml version="1.0" encoding="UTF-8"?>
<ProcessList compCLFversion="2" id="UID42">
    <Exponent inBitDepth="32f" outBitDepth="32f" style="basicRev">
        <ExponentParams gamma="2.6" />
    </Exponent>
</ProcessList>
)" };

    OCIO_CHECK_THROW_WHAT(ParseString(gammaCLF2), OCIO::Exception,
                          "CLF file version '2' does not support operator 'Exponent'");

    const std::string gammaCLFAlpha{ R"(<?xml version="1.0" encoding="UTF-8"?>
<ProcessList compCLFversion="3" id="UID42">
    <Exponent inBitDepth="32f" outBitDepth="32f" style="basicRev">
        <ExponentParams gamma="2.6" />
        <ExponentParams channel="A" gamma="1.7" offset="0.33" />
    </Exponent>
</ProcessList>
)" };

    OCIO_CHECK_THROW_WHAT(ParseString(gammaCLFAlpha), OCIO::Exception,
                          "Invalid channel: A");

    const std::string gammaCTFMirror1_7{ R"(<?xml version="1.0" encoding="UTF-8"?>
<ProcessList version="1.7" id="UID42">
    <Exponent inBitDepth="32f" outBitDepth="32f" style="basicMirrorRev">
        <ExponentParams gamma="2.6" />
    </Exponent>
</ProcessList>
)" };

    OCIO_CHECK_THROW_WHAT(ParseString(gammaCTFMirror1_7), OCIO::Exception,
                                      "Style not handled: 'basicMirrorRev'");
}

OCIO_ADD_TEST(FileFormatCTF, cdl_clamp_fwd)
{
    OCIO::LocalCachedFileRcPtr cachedFile;
    const std::string ctfFile("clf/cdl_clamp_fwd.clf");
    OCIO_CHECK_NO_THROW(cachedFile = LoadCLFFile(ctfFile));
    OCIO_REQUIRE_ASSERT((bool)cachedFile);

    const OCIO::ConstOpDataVec & opList = cachedFile->m_transform->getOps();
    OCIO_CHECK_EQUAL(cachedFile->m_transform->getInputDescriptor(),
                     "inputDesc");
    OCIO_CHECK_EQUAL(cachedFile->m_transform->getOutputDescriptor(),
                     "outputDesc");
    OCIO_REQUIRE_EQUAL(opList.size(), 1);
    auto pCDL = std::dynamic_pointer_cast<const OCIO::CDLOpData>(opList[0]);
    OCIO_REQUIRE_ASSERT(pCDL);

    OCIO_CHECK_EQUAL(pCDL->getID(), std::string("look 1"));
    OCIO_CHECK_EQUAL(pCDL->getName(), std::string("cdl"));

    StringUtils::StringVec descriptions;
    GetElementsValues(pCDL->getFormatMetadata().getChildrenElements(),
                      OCIO::TAG_DESCRIPTION, descriptions);

    OCIO_REQUIRE_EQUAL(descriptions.size(), 1u);
    OCIO_CHECK_EQUAL(descriptions[0], std::string("ASC CDL operation"));

    OCIO_CHECK_EQUAL(pCDL->getStyle(), OCIO::CDLOpData::CDL_V1_2_FWD);
    std::string styleName(OCIO::CDLOpData::GetStyleName(pCDL->getStyle()));
    OCIO_CHECK_EQUAL(styleName, "Fwd");

    OCIO_CHECK_ASSERT(pCDL->getSlopeParams() 
                      == OCIO::CDLOpData::ChannelParams(1.35, 1.1, 0.71));
    OCIO_CHECK_ASSERT(pCDL->getOffsetParams()
                      == OCIO::CDLOpData::ChannelParams(0.05, -0.23, 0.11));
    OCIO_CHECK_ASSERT(pCDL->getPowerParams()
                      == OCIO::CDLOpData::ChannelParams(0.93, 0.81, 1.27));
    OCIO_CHECK_EQUAL(pCDL->getSaturation(), 1.239);
}

OCIO_ADD_TEST(FileFormatCTF, cdl_missing_style)
{
    OCIO::LocalCachedFileRcPtr cachedFile;
    const std::string ctfFile("clf/cdl_missing_style.clf");
    OCIO_CHECK_NO_THROW(cachedFile = LoadCLFFile(ctfFile));
    OCIO_REQUIRE_ASSERT((bool)cachedFile);

    const OCIO::ConstOpDataVec & opList = cachedFile->m_transform->getOps();
    OCIO_REQUIRE_EQUAL(opList.size(), 1);
    auto pCDL = std::dynamic_pointer_cast<const OCIO::CDLOpData>(opList[0]);
    OCIO_REQUIRE_ASSERT(pCDL);

    // Note: Default for CLF is different from OCIO default.
    OCIO_CHECK_EQUAL(pCDL->getStyle(), OCIO::CDLOpData::CDL_V1_2_FWD);

    OCIO_CHECK_ASSERT(pCDL->getSlopeParams() 
                      == OCIO::CDLOpData::ChannelParams(1.35, 1.1, 0.71));
    OCIO_CHECK_ASSERT(pCDL->getOffsetParams()
                      == OCIO::CDLOpData::ChannelParams(0.05, -0.23, 0.11));
    OCIO_CHECK_ASSERT(pCDL->getPowerParams()
                      == OCIO::CDLOpData::ChannelParams(0.93, 0.81, 1.27));
    OCIO_CHECK_EQUAL(pCDL->getSaturation(), 1.239);
}

OCIO_ADD_TEST(FileFormatCTF, cdl_all_styles)
{
    OCIO::LocalCachedFileRcPtr cachedFile;
    const std::string ctfFile("clf/cdl_all_styles.clf");
    OCIO_CHECK_NO_THROW(cachedFile = LoadCLFFile(ctfFile));
    OCIO_REQUIRE_ASSERT((bool)cachedFile);

    const OCIO::ConstOpDataVec & opList = cachedFile->m_transform->getOps();
    OCIO_REQUIRE_EQUAL(opList.size(), 4);

    auto pCDL = std::dynamic_pointer_cast<const OCIO::CDLOpData>(opList[0]);
    OCIO_REQUIRE_ASSERT(pCDL);
    OCIO_CHECK_EQUAL(pCDL->getStyle(), OCIO::CDLOpData::CDL_V1_2_FWD);

    pCDL = std::dynamic_pointer_cast<const OCIO::CDLOpData>(opList[1]);
    OCIO_REQUIRE_ASSERT(pCDL);
    OCIO_CHECK_EQUAL(pCDL->getStyle(), OCIO::CDLOpData::CDL_V1_2_REV);

    pCDL = std::dynamic_pointer_cast<const OCIO::CDLOpData>(opList[2]);
    OCIO_REQUIRE_ASSERT(pCDL);
    OCIO_CHECK_EQUAL(pCDL->getStyle(), OCIO::CDLOpData::CDL_NO_CLAMP_FWD);

    pCDL = std::dynamic_pointer_cast<const OCIO::CDLOpData>(opList[3]);
    OCIO_REQUIRE_ASSERT(pCDL);
    OCIO_CHECK_EQUAL(pCDL->getStyle(), OCIO::CDLOpData::CDL_NO_CLAMP_REV);
}

OCIO_ADD_TEST(FileFormatCTF, cdl_bad_slope)
{
<<<<<<< HEAD
    const std::string ctfFile("clf/illegal/cdl_bad_slope.clf");
    OCIO_CHECK_THROW_WHAT(LoadCLFFile(ctfFile), OCIO::Exception, 
                          "SOPNode: 3 values required");
=======
    OCIO::LocalCachedFileRcPtr cachedFile;
    const std::string ctfFile("indexMap_test2.clf");
    OCIO_CHECK_NO_THROW(cachedFile = LoadCLFFile(ctfFile));
    OCIO_REQUIRE_ASSERT((bool)cachedFile);

    const OCIO::ConstOpDataVec & opList = cachedFile->m_transform->getOps();
    OCIO_REQUIRE_EQUAL(opList.size(), 2);
    auto pR = std::dynamic_pointer_cast<const OCIO::RangeOpData>(opList[0]);
    OCIO_REQUIRE_ASSERT(pR);
    // Range is from an IndexMap that manages floats.
    OCIO_CHECK_EQUAL(pR->getMinInValue(), -0.1f);
    OCIO_CHECK_EQUAL(pR->getMaxInValue(), 19.f);
    OCIO_CHECK_EQUAL(pR->getMinOutValue(), 0.f);
    OCIO_CHECK_EQUAL(pR->getMaxOutValue(), 1.f);
    OCIO_CHECK_EQUAL(pR->getFileInputBitDepth(), OCIO::BIT_DEPTH_F32);
    OCIO_CHECK_EQUAL(pR->getFileOutputBitDepth(), OCIO::BIT_DEPTH_F32);

    // Check the LUT is ok.
    auto pL = std::dynamic_pointer_cast<const OCIO::Lut3DOpData>(opList[1]);
    OCIO_REQUIRE_ASSERT(pL);
    OCIO_CHECK_EQUAL(pL->getArray().getLength(), 2u);
    OCIO_CHECK_EQUAL(pL->getFileOutputBitDepth(), OCIO::BIT_DEPTH_UINT10);
>>>>>>> 50f741ff
}
        
OCIO_ADD_TEST(FileFormatCTF, cdl_bad_sat)
{
    const std::string ctfFile("clf/illegal/cdl_bad_sat.clf");
    OCIO_CHECK_THROW_WHAT(LoadCLFFile(ctfFile), OCIO::Exception, 
                          "SatNode: non-single value");
}

OCIO_ADD_TEST(FileFormatCTF, cdl_bad_power)
{
    const std::string ctfFile("clf/illegal/cdl_bad_power.clf");
    OCIO_CHECK_THROW_WHAT(LoadCLFFile(ctfFile), OCIO::Exception, 
                          "CDLOpData: Invalid 'power' 0 should be greater than 0.");
}

OCIO_ADD_TEST(FileFormatCTF, cdl_missing_slope)
{
    const std::string ctfFile("clf/illegal/cdl_missing_slope.clf");
    OCIO_CHECK_THROW_WHAT(LoadCLFFile(ctfFile), OCIO::Exception, 
                          "Required node 'Slope' is missing");
}

OCIO_ADD_TEST(FileFormatCTF, cdl_missing_offset)
{
<<<<<<< HEAD
    const std::string ctfFile("clf/illegal/cdl_missing_offset.clf");
    OCIO_CHECK_THROW_WHAT(LoadCLFFile(ctfFile), OCIO::Exception, 
                          "Required node 'Offset' is missing");
=======
    OCIO::LocalCachedFileRcPtr cachedFile;
    const std::string ctfFile("multiple_ops.clf");
    OCIO_CHECK_NO_THROW(cachedFile = LoadCLFFile(ctfFile));
    const OCIO::ConstOpDataVec & opList = cachedFile->m_transform->getOps();
    OCIO_REQUIRE_EQUAL(opList.size(), 6);
    // First one is a CDL
    auto cdlOpData = std::dynamic_pointer_cast<const OCIO::CDLOpData>(opList[0]);
    OCIO_REQUIRE_ASSERT(cdlOpData);
    StringUtils::StringVec desc;
    GetElementsValues(cdlOpData->getFormatMetadata().getChildrenElements(),
                      OCIO::TAG_DESCRIPTION, desc);

    OCIO_REQUIRE_EQUAL(desc.size(), 1);
    OCIO_CHECK_EQUAL(desc[0], "scene 1 exterior look");
    OCIO_CHECK_EQUAL(cdlOpData->getStyle(), OCIO::CDLOpData::CDL_V1_2_REV);
    OCIO_CHECK_ASSERT(cdlOpData->getSlopeParams()
                      == OCIO::CDLOpData::ChannelParams(1., 1., 0.8));
    OCIO_CHECK_ASSERT(cdlOpData->getOffsetParams()
                      == OCIO::CDLOpData::ChannelParams(-0.02, 0., 0.15));
    OCIO_CHECK_ASSERT(cdlOpData->getPowerParams()
                      == OCIO::CDLOpData::ChannelParams(1.05, 1.15, 1.4));
    OCIO_CHECK_EQUAL(cdlOpData->getSaturation(), 0.75);

    // Next one in file is a lut1d, but it has an index map,
    // thus a range was inserted before the LUT.
    auto rangeOpData = std::dynamic_pointer_cast<const OCIO::RangeOpData>(opList[1]);
    OCIO_REQUIRE_ASSERT(rangeOpData);
    OCIO_CHECK_EQUAL(rangeOpData->getFileInputBitDepth(), OCIO::BIT_DEPTH_UINT10);
    OCIO_CHECK_EQUAL(rangeOpData->getFileOutputBitDepth(), OCIO::BIT_DEPTH_UINT10);
    OCIO_CHECK_EQUAL(rangeOpData->getMinInValue() * 1023., 64.5);
    OCIO_CHECK_EQUAL(rangeOpData->getMaxInValue() * 1023., 940.);
    OCIO_CHECK_EQUAL(rangeOpData->getMinOutValue() * 1023., 132.);  // 4*1023/31
    OCIO_CHECK_EQUAL(rangeOpData->getMaxOutValue() * 1023., 957.); // 29*1023/31

    // Lut1D.
    auto l1OpData = std::dynamic_pointer_cast<const OCIO::Lut1DOpData>(opList[2]);
    OCIO_REQUIRE_ASSERT(l1OpData);
    OCIO_CHECK_EQUAL(l1OpData->getFileOutputBitDepth(), OCIO::BIT_DEPTH_UINT12);
    desc.clear();
    GetElementsValues(l1OpData->getFormatMetadata().getChildrenElements(),
                      OCIO::TAG_DESCRIPTION, desc);
    OCIO_CHECK_EQUAL(desc.size(), 0);
    OCIO_CHECK_EQUAL(l1OpData->getArray().getLength(), 32u);

    // Check that the noClamp style Range became a Matrix.
    auto matOpData = std::dynamic_pointer_cast<const OCIO::MatrixOpData>(opList[3]);
    OCIO_REQUIRE_ASSERT(matOpData);
    OCIO_CHECK_EQUAL(matOpData->getFileInputBitDepth(), OCIO::BIT_DEPTH_UINT12);
    OCIO_CHECK_EQUAL(matOpData->getFileOutputBitDepth(), OCIO::BIT_DEPTH_UINT10);

    const double outScale = OCIO::GetBitDepthMaxValue(OCIO::BIT_DEPTH_UINT10);
    const double matScale = OCIO::GetBitDepthMaxValue(OCIO::BIT_DEPTH_UINT12) / outScale;
    const OCIO::ArrayDouble & array = matOpData->getArray();
    OCIO_CHECK_EQUAL(array.getLength(), 4u);
    OCIO_CHECK_EQUAL(array.getNumColorComponents(), 4u);
    OCIO_CHECK_EQUAL(array.getNumValues(),
                     array.getLength()*array.getLength());

    const float scalef = (900.f - 20.f) / (3760.f - 256.f);
    const float offsetf = 20.f - scalef * 256.f;
    const float prec = 10000.f;
    const int scale = (int)(prec * scalef);
    const int offset = (int)(prec * offsetf);

    OCIO_REQUIRE_EQUAL(array.getValues().size(), array.getNumValues());
    OCIO_CHECK_EQUAL((int)(prec * array.getValues()[0] / matScale), scale);
    OCIO_CHECK_EQUAL(array.getValues()[1], 0.);
    OCIO_CHECK_EQUAL(array.getValues()[2], 0.);
    OCIO_CHECK_EQUAL(array.getValues()[3], 0.);

    OCIO_CHECK_EQUAL(array.getValues()[4], 0.);
    OCIO_CHECK_EQUAL((int)(prec * array.getValues()[5] / matScale), scale);
    OCIO_CHECK_EQUAL(array.getValues()[6], 0.);
    OCIO_CHECK_EQUAL(array.getValues()[7], 0.);

    OCIO_CHECK_EQUAL(array.getValues()[8], 0.);
    OCIO_CHECK_EQUAL(array.getValues()[9], 0.);
    OCIO_CHECK_EQUAL((int)(prec * array.getValues()[10] / matScale), scale);
    OCIO_CHECK_EQUAL(array.getValues()[11], 0.);

    OCIO_CHECK_EQUAL(array.getValues()[12], 0.);
    OCIO_CHECK_EQUAL(array.getValues()[13], 0.);
    OCIO_CHECK_EQUAL(array.getValues()[14], 0.);
    OCIO_CHECK_EQUAL((int)(prec * array.getValues()[15] / matScale),
                     (int)(prec * 1023. / 4095.));

    const OCIO::MatrixOpData::Offsets & offsets = matOpData->getOffsets();
    OCIO_CHECK_EQUAL((int)(prec * offsets[0] * outScale), offset);
    OCIO_CHECK_EQUAL((int)(prec * offsets[1] * outScale), offset);
    OCIO_CHECK_EQUAL((int)(prec * offsets[2] * outScale), offset);
    OCIO_CHECK_EQUAL(offsets[3], 0.);

    // A range with Clamp.
    rangeOpData = std::dynamic_pointer_cast<const OCIO::RangeOpData>(opList[4]);
    OCIO_REQUIRE_ASSERT(rangeOpData);
    OCIO_CHECK_EQUAL(rangeOpData->getFileInputBitDepth(), OCIO::BIT_DEPTH_UINT10);
    OCIO_CHECK_EQUAL(rangeOpData->getFileOutputBitDepth(), OCIO::BIT_DEPTH_UINT10);

    // A range without style defaults to clamp.
    rangeOpData = std::dynamic_pointer_cast<const OCIO::RangeOpData>(opList[5]);
    OCIO_REQUIRE_ASSERT(rangeOpData);
    OCIO_CHECK_EQUAL(rangeOpData->getFileInputBitDepth(), OCIO::BIT_DEPTH_UINT10);
    OCIO_CHECK_EQUAL(rangeOpData->getFileOutputBitDepth(), OCIO::BIT_DEPTH_UINT10);
>>>>>>> 50f741ff
}

OCIO_ADD_TEST(FileFormatCTF, cdl_missing_power)
{
    const std::string ctfFile("clf/illegal/cdl_missing_power.clf");
    OCIO_CHECK_THROW_WHAT(LoadCLFFile(ctfFile), OCIO::Exception, 
                          "Required node 'Power' is missing");
}

OCIO_ADD_TEST(FileFormatCTF, cdl_bad_style)
{
    const std::string ctfFile("clf/illegal/cdl_bad_style.clf");
    OCIO_CHECK_THROW_WHAT(LoadCLFFile(ctfFile), OCIO::Exception, 
                          "Unknown style for CDL");
}

OCIO_ADD_TEST(FileFormatCTF, cdl_missing_sop)
{
    OCIO::LocalCachedFileRcPtr cachedFile;
    const std::string ctfFile("clf/cdl_missing_sop.clf");
    OCIO_CHECK_NO_THROW(cachedFile = LoadCLFFile(ctfFile));
    OCIO_REQUIRE_ASSERT((bool)cachedFile);

    const OCIO::ConstOpDataVec & opList = cachedFile->m_transform->getOps();
    OCIO_REQUIRE_EQUAL(opList.size(), 1);
    auto pCDL = std::dynamic_pointer_cast<const OCIO::CDLOpData>(opList[0]);
    OCIO_REQUIRE_ASSERT(pCDL);

    OCIO_CHECK_ASSERT(pCDL->getSlopeParams()
                      == OCIO::CDLOpData::ChannelParams(1.0));
    OCIO_CHECK_ASSERT(pCDL->getOffsetParams()
                      == OCIO::CDLOpData::ChannelParams(0.0));
    OCIO_CHECK_ASSERT(pCDL->getPowerParams()
                      == OCIO::CDLOpData::ChannelParams(1.0));
    OCIO_CHECK_EQUAL(pCDL->getSaturation(), 1.239);
}

OCIO_ADD_TEST(FileFormatCTF, cdl_missing_sat)
{
    OCIO::LocalCachedFileRcPtr cachedFile;
    const std::string ctfFile("clf/cdl_missing_sat.clf");
    OCIO_CHECK_NO_THROW(cachedFile = LoadCLFFile(ctfFile));
    OCIO_REQUIRE_ASSERT((bool)cachedFile);

    const OCIO::ConstOpDataVec & opList = cachedFile->m_transform->getOps();
    OCIO_REQUIRE_EQUAL(opList.size(), 1);
    auto pCDL = std::dynamic_pointer_cast<const OCIO::CDLOpData>(opList[0]);
    OCIO_REQUIRE_ASSERT(pCDL);

    OCIO_CHECK_ASSERT(pCDL->getSlopeParams()
                      == OCIO::CDLOpData::ChannelParams(1.35, 1.1, 0.71));
    OCIO_CHECK_ASSERT(pCDL->getOffsetParams()
                      == OCIO::CDLOpData::ChannelParams(0.05, -0.23, 0.11));
    OCIO_CHECK_ASSERT(pCDL->getPowerParams()
                      == OCIO::CDLOpData::ChannelParams(0.93, 0.81, 1.27));
    OCIO_CHECK_EQUAL(pCDL->getSaturation(), 1.0);
}

OCIO_ADD_TEST(FileFormatCTF, cdl_various_in_ctf)
{
    // When CDL was added to the CLF spec in v2, the style names were changed.
    // Test that both the new and old style names work.
    OCIO::LocalCachedFileRcPtr cachedFile;
    const std::string ctfFile("cdl_various.ctf");
    OCIO_CHECK_NO_THROW(cachedFile = LoadCLFFile(ctfFile));
    OCIO_REQUIRE_ASSERT((bool)cachedFile);

    const OCIO::ConstOpDataVec & opList = cachedFile->m_transform->getOps();
    OCIO_REQUIRE_EQUAL(opList.size(), 8);

    auto pCDL = std::dynamic_pointer_cast<const OCIO::CDLOpData>(opList[0]);
    OCIO_REQUIRE_ASSERT(pCDL);
    OCIO_CHECK_EQUAL(pCDL->getStyle(), OCIO::CDLOpData::CDL_V1_2_FWD);

    pCDL = std::dynamic_pointer_cast<const OCIO::CDLOpData>(opList[1]);
    OCIO_REQUIRE_ASSERT(pCDL);
    OCIO_CHECK_EQUAL(pCDL->getStyle(), OCIO::CDLOpData::CDL_V1_2_FWD);

    pCDL = std::dynamic_pointer_cast<const OCIO::CDLOpData>(opList[2]);
    OCIO_REQUIRE_ASSERT(pCDL);
    OCIO_CHECK_EQUAL(pCDL->getStyle(), OCIO::CDLOpData::CDL_V1_2_REV);

    pCDL = std::dynamic_pointer_cast<const OCIO::CDLOpData>(opList[3]);
    OCIO_REQUIRE_ASSERT(pCDL);
    OCIO_CHECK_EQUAL(pCDL->getStyle(), OCIO::CDLOpData::CDL_V1_2_REV);

    pCDL = std::dynamic_pointer_cast<const OCIO::CDLOpData>(opList[4]);
    OCIO_REQUIRE_ASSERT(pCDL);
    OCIO_CHECK_EQUAL(pCDL->getStyle(), OCIO::CDLOpData::CDL_NO_CLAMP_FWD);

    pCDL = std::dynamic_pointer_cast<const OCIO::CDLOpData>(opList[5]);
    OCIO_REQUIRE_ASSERT(pCDL);
    OCIO_CHECK_EQUAL(pCDL->getStyle(), OCIO::CDLOpData::CDL_NO_CLAMP_FWD);

    pCDL = std::dynamic_pointer_cast<const OCIO::CDLOpData>(opList[6]);
    OCIO_REQUIRE_ASSERT(pCDL);
    OCIO_CHECK_EQUAL(pCDL->getStyle(), OCIO::CDLOpData::CDL_NO_CLAMP_REV);

    pCDL = std::dynamic_pointer_cast<const OCIO::CDLOpData>(opList[7]);
    OCIO_REQUIRE_ASSERT(pCDL);
    OCIO_CHECK_EQUAL(pCDL->getStyle(), OCIO::CDLOpData::CDL_NO_CLAMP_REV);
}

OCIO_ADD_TEST(FileFormatCTF, log_all_styles)
{
    OCIO::LocalCachedFileRcPtr cachedFile;
    const std::string fileName("clf/log_all_styles.clf");
    OCIO_CHECK_NO_THROW(cachedFile = LoadCLFFile(fileName));
    const OCIO::ConstOpDataVec & opList = cachedFile->m_transform->getOps();
    OCIO_REQUIRE_EQUAL(opList.size(), 10);
    double error = 1e-9;

    {   // Op 0 == antiLog2.
        auto opData = std::dynamic_pointer_cast<const OCIO::LogOpData>(opList[0]);
        OCIO_REQUIRE_ASSERT(opData);
        StringUtils::StringVec desc;
        GetElementsValues(opData->getFormatMetadata().getChildrenElements(),
                          OCIO::TAG_DESCRIPTION, desc);
        OCIO_REQUIRE_EQUAL(desc.size(), 1);
        OCIO_CHECK_EQUAL(desc[0], "AntiLog2 logarithm operation");
        OCIO_CHECK_EQUAL(opData->getDirection(), OCIO::TRANSFORM_DIR_INVERSE);
        OCIO_CHECK_ASSERT(opData->isLog2());
    }
    {   // Op 1 == log2.
        auto opData = std::dynamic_pointer_cast<const OCIO::LogOpData>(opList[1]);
        OCIO_REQUIRE_ASSERT(opData);
        OCIO_CHECK_EQUAL(opData->getID(), "a1");
        OCIO_CHECK_EQUAL(opData->getName(), "logarithm");
        OCIO_CHECK_EQUAL(opData->getDirection(), OCIO::TRANSFORM_DIR_FORWARD);
        OCIO_CHECK_ASSERT(opData->isLog2());
        OCIO_CHECK_ASSERT(!opData->isLog10());
        OCIO_CHECK_ASSERT(!opData->isCamera());
    }
    {   // Op 2 == linToLog.
        auto opData = std::dynamic_pointer_cast<const OCIO::LogOpData>(opList[2]);
        OCIO_REQUIRE_ASSERT(opData);
        OCIO_CHECK_EQUAL(opData->getDirection(), OCIO::TRANSFORM_DIR_FORWARD);
        OCIO_CHECK_ASSERT(!opData->isLog2());
        OCIO_CHECK_ASSERT(!opData->isLog10());
        OCIO_CHECK_ASSERT(!opData->isCamera());
        OCIO_CHECK_ASSERT(opData->allComponentsEqual());
        auto & param = opData->getRedParams();
        OCIO_REQUIRE_EQUAL(param.size(), 4);
        OCIO_CHECK_CLOSE(param[OCIO::LOG_SIDE_SLOPE],  0.29325513196, error);
        OCIO_CHECK_CLOSE(param[OCIO::LOG_SIDE_OFFSET], 0.66959921799, error);
        OCIO_CHECK_CLOSE(param[OCIO::LIN_SIDE_SLOPE],  0.98920224838, error);
        OCIO_CHECK_CLOSE(param[OCIO::LIN_SIDE_OFFSET], 0.01079775162, error);
        OCIO_CHECK_EQUAL(opData->getBase(), 10.);
    }
    {   // Op 3 == antiLog10.
        auto opData = std::dynamic_pointer_cast<const OCIO::LogOpData>(opList[3]);
        OCIO_REQUIRE_ASSERT(opData);
        OCIO_CHECK_EQUAL(opData->getDirection(), OCIO::TRANSFORM_DIR_INVERSE);
        OCIO_CHECK_ASSERT(!opData->isLog2());
        OCIO_CHECK_ASSERT(opData->isLog10());
    }
    {   // Op 4 == log10.
        auto opData = std::dynamic_pointer_cast<const OCIO::LogOpData>(opList[4]);
        OCIO_REQUIRE_ASSERT(opData);
        OCIO_CHECK_EQUAL(opData->getDirection(), OCIO::TRANSFORM_DIR_FORWARD);
        OCIO_CHECK_ASSERT(!opData->isLog2());
        OCIO_CHECK_ASSERT(opData->isLog10());
    }
    {   // Op 5 == logToLin.
        auto opData = std::dynamic_pointer_cast<const OCIO::LogOpData>(opList[5]);
        OCIO_REQUIRE_ASSERT(opData);
        OCIO_CHECK_EQUAL(opData->getDirection(), OCIO::TRANSFORM_DIR_INVERSE);
        OCIO_CHECK_ASSERT(!opData->isLog2());
        OCIO_CHECK_ASSERT(!opData->isLog10());
        OCIO_CHECK_ASSERT(!opData->isCamera());
        OCIO_CHECK_ASSERT(opData->allComponentsEqual());
        auto & param = opData->getRedParams();
        OCIO_REQUIRE_EQUAL(param.size(), 4);
        OCIO_CHECK_CLOSE(param[OCIO::LOG_SIDE_SLOPE],  0.29325513196, error);
        OCIO_CHECK_CLOSE(param[OCIO::LOG_SIDE_OFFSET], 0.66959921799, error);
        OCIO_CHECK_CLOSE(param[OCIO::LIN_SIDE_SLOPE],  0.98920224838, error);
        OCIO_CHECK_CLOSE(param[OCIO::LIN_SIDE_OFFSET], 0.01079775162, error);
        OCIO_CHECK_EQUAL(opData->getBase(), 10.);
    }
    {   // Op 6 == cameraLinToLog.
        auto opData = std::dynamic_pointer_cast<const OCIO::LogOpData>(opList[6]);
        OCIO_REQUIRE_ASSERT(opData);
        OCIO_CHECK_EQUAL(opData->getDirection(), OCIO::TRANSFORM_DIR_FORWARD);
        OCIO_CHECK_ASSERT(!opData->isLog2());
        OCIO_CHECK_ASSERT(!opData->isLog10());
        OCIO_CHECK_ASSERT(opData->isCamera());
        OCIO_CHECK_ASSERT(opData->allComponentsEqual());
        auto & param = opData->getRedParams();
        OCIO_REQUIRE_EQUAL(param.size(), 5);
        OCIO_CHECK_CLOSE(param[OCIO::LOG_SIDE_SLOPE],  0.05707762557, error);
        OCIO_CHECK_CLOSE(param[OCIO::LOG_SIDE_OFFSET], 0.55479452050, error);
        OCIO_CHECK_CLOSE(param[OCIO::LIN_SIDE_SLOPE],  1.           , error);
        OCIO_CHECK_CLOSE(param[OCIO::LIN_SIDE_OFFSET], 0.           , error);
        OCIO_CHECK_CLOSE(param[OCIO::LIN_SIDE_BREAK],  0.00781250000, error);
        // Default base value is 2.
        OCIO_CHECK_EQUAL(opData->getBase(), 2.);
    }
    {   // Op 7 == cameraLogToLin.
        auto opData = std::dynamic_pointer_cast<const OCIO::LogOpData>(opList[7]);
        OCIO_REQUIRE_ASSERT(opData);
        OCIO_CHECK_EQUAL(opData->getDirection(), OCIO::TRANSFORM_DIR_INVERSE);
        OCIO_CHECK_ASSERT(!opData->isLog2());
        OCIO_CHECK_ASSERT(!opData->isLog10());
        OCIO_CHECK_ASSERT(opData->isCamera());
        OCIO_CHECK_ASSERT(opData->allComponentsEqual());
        auto & param = opData->getRedParams();
        OCIO_REQUIRE_EQUAL(param.size(), 5);
        OCIO_CHECK_CLOSE(param[OCIO::LOG_SIDE_SLOPE],  0.05707762557, error);
        OCIO_CHECK_CLOSE(param[OCIO::LOG_SIDE_OFFSET], 0.55479452050, error);
        OCIO_CHECK_CLOSE(param[OCIO::LIN_SIDE_SLOPE],  1.           , error);
        OCIO_CHECK_CLOSE(param[OCIO::LIN_SIDE_OFFSET], 0.           , error);
        OCIO_CHECK_CLOSE(param[OCIO::LIN_SIDE_BREAK],  0.00781250000, error);
        OCIO_CHECK_EQUAL(opData->getBase(), 2.);
    }
    {   // Op 8 == cameraLogToLin.
        auto opData = std::dynamic_pointer_cast<const OCIO::LogOpData>(opList[8]);
        OCIO_REQUIRE_ASSERT(opData);
        OCIO_CHECK_EQUAL(opData->getDirection(), OCIO::TRANSFORM_DIR_INVERSE);
        OCIO_CHECK_ASSERT(!opData->isLog2());
        OCIO_CHECK_ASSERT(!opData->isLog10());
        OCIO_CHECK_ASSERT(opData->isCamera());
        OCIO_CHECK_ASSERT(opData->allComponentsEqual());
        auto & param = opData->getRedParams();
        OCIO_REQUIRE_EQUAL(param.size(), 6);
        OCIO_CHECK_CLOSE(param[OCIO::LOG_SIDE_SLOPE],  0.25562072336, error);
        OCIO_CHECK_CLOSE(param[OCIO::LOG_SIDE_OFFSET], 0.41055718475, error);
        OCIO_CHECK_CLOSE(param[OCIO::LIN_SIDE_SLOPE],  5.26315789474, error);
        OCIO_CHECK_CLOSE(param[OCIO::LIN_SIDE_OFFSET], 0.05263157895, error);
        OCIO_CHECK_CLOSE(param[OCIO::LIN_SIDE_BREAK],  0.01125000000, error);
        OCIO_CHECK_CLOSE(param[OCIO::LINEAR_SLOPE],    6.62194371178, error);
        OCIO_CHECK_EQUAL(opData->getBase(), 10.);
    }
    {   // Op 9 == linToLog.
        auto opData = std::dynamic_pointer_cast<const OCIO::LogOpData>(opList[9]);
        OCIO_REQUIRE_ASSERT(opData);
        OCIO_CHECK_EQUAL(opData->getDirection(), OCIO::TRANSFORM_DIR_FORWARD);
        OCIO_CHECK_ASSERT(!opData->isLog2());
        OCIO_CHECK_ASSERT(!opData->isLog10());
        OCIO_CHECK_ASSERT(!opData->isCamera());
        OCIO_CHECK_ASSERT(!opData->allComponentsEqual());
        {
            auto & param = opData->getRedParams();
            OCIO_REQUIRE_EQUAL(param.size(), 4);
            OCIO_CHECK_EQUAL(param[OCIO::LOG_SIDE_SLOPE],  0.9);
            OCIO_CHECK_EQUAL(param[OCIO::LOG_SIDE_OFFSET], 0.2);
            OCIO_CHECK_EQUAL(param[OCIO::LIN_SIDE_SLOPE],  1.1);
            OCIO_CHECK_EQUAL(param[OCIO::LIN_SIDE_OFFSET], 0.1);
            OCIO_CHECK_EQUAL(opData->getBase(), 4.);
        }
        {
            auto & param = opData->getGreenParams();
            OCIO_REQUIRE_EQUAL(param.size(), 4);
            OCIO_CHECK_EQUAL(param[OCIO::LOG_SIDE_SLOPE],  1.1);
            OCIO_CHECK_EQUAL(param[OCIO::LOG_SIDE_OFFSET], 0.1);
            OCIO_CHECK_EQUAL(param[OCIO::LIN_SIDE_SLOPE],  1.0);
            OCIO_CHECK_EQUAL(param[OCIO::LIN_SIDE_OFFSET],-0.1);
            OCIO_CHECK_EQUAL(opData->getBase(), 4.);
        }
        {
            auto & param = opData->getBlueParams();
            OCIO_REQUIRE_EQUAL(param.size(), 4);
            OCIO_CHECK_EQUAL(param[OCIO::LOG_SIDE_SLOPE],  0.95);
            OCIO_CHECK_EQUAL(param[OCIO::LOG_SIDE_OFFSET],-0.2);
            OCIO_CHECK_EQUAL(param[OCIO::LIN_SIDE_SLOPE],  1.2);
            OCIO_CHECK_EQUAL(param[OCIO::LIN_SIDE_OFFSET], 0.2);
            OCIO_CHECK_EQUAL(opData->getBase(), 4.);
        }
    }
}

OCIO_ADD_TEST(FileFormatCTF, log_logtolin)
{
    OCIO::LocalCachedFileRcPtr cachedFile;
    std::string fileName("log_logtolin.ctf");
    OCIO_CHECK_NO_THROW(cachedFile = LoadCLFFile(fileName));
    const OCIO::ConstOpDataVec & fileOps = cachedFile->m_transform->getOps();
    OCIO_REQUIRE_EQUAL(fileOps.size(), 1);
    auto op = fileOps[0];
    auto log = std::dynamic_pointer_cast<const OCIO::LogOpData>(op);
    OCIO_REQUIRE_ASSERT(log);

    OCIO_CHECK_EQUAL(log->getDirection(), OCIO::TRANSFORM_DIR_INVERSE);
    OCIO_CHECK_ASSERT(!log->isLog2());
    OCIO_CHECK_ASSERT(!log->isLog10());
    OCIO_CHECK_ASSERT(log->allComponentsEqual());
    auto & param = log->getRedParams();
    OCIO_REQUIRE_EQUAL(param.size(), 4);
    double error = 1e-9;
    // This file uses the original CTF/Cineon style params, verify they are converted properly
    // to the new OCIO style params.
    OCIO_CHECK_CLOSE(param[OCIO::LOG_SIDE_SLOPE],  0.29325513196, error);
    OCIO_CHECK_CLOSE(param[OCIO::LOG_SIDE_OFFSET], 0.66959921799, error);
    OCIO_CHECK_CLOSE(param[OCIO::LIN_SIDE_SLOPE],  0.98969709693, error);
    OCIO_CHECK_CLOSE(param[OCIO::LIN_SIDE_OFFSET], 0.01030290307, error);
}

OCIO_ADD_TEST(FileFormatCTF, log_logtolinv2)
{
    // Same as previous test, but CTF version set to 2.
    OCIO::LocalCachedFileRcPtr cachedFile;
    std::string fileName("log_logtolinv2.ctf");
    OCIO_CHECK_NO_THROW(cachedFile = LoadCLFFile(fileName));
    const OCIO::ConstOpDataVec & fileOps = cachedFile->m_transform->getOps();
    OCIO_REQUIRE_EQUAL(fileOps.size(), 1);
    auto op = fileOps[0];
    auto log = std::dynamic_pointer_cast<const OCIO::LogOpData>(op);
    OCIO_REQUIRE_ASSERT(log);

    OCIO_CHECK_EQUAL(log->getDirection(), OCIO::TRANSFORM_DIR_INVERSE);
    OCIO_CHECK_ASSERT(!log->isLog2());
    OCIO_CHECK_ASSERT(!log->isLog10());
    OCIO_CHECK_ASSERT(log->allComponentsEqual());
    auto & param = log->getRedParams();
    OCIO_REQUIRE_EQUAL(param.size(), 4);
    double error = 1e-9;
    // This file uses the original CTF/Cineon style params, verify they are converted properly
    // to the new OCIO style params.
    OCIO_CHECK_CLOSE(param[OCIO::LOG_SIDE_SLOPE],  0.29325513196, error);
    OCIO_CHECK_CLOSE(param[OCIO::LOG_SIDE_OFFSET], 0.66959921799, error);
    OCIO_CHECK_CLOSE(param[OCIO::LIN_SIDE_SLOPE],  0.98969709693, error);
    OCIO_CHECK_CLOSE(param[OCIO::LIN_SIDE_OFFSET], 0.01030290307, error);
}

OCIO_ADD_TEST(FileFormatCTF, log_lintolog_3chan)
{
    OCIO::LocalCachedFileRcPtr cachedFile;
    std::string fileName("log_lintolog_3chan.ctf");
    OCIO_CHECK_NO_THROW(cachedFile = LoadCLFFile(fileName));
    const OCIO::ConstOpDataVec & fileOps = cachedFile->m_transform->getOps();
    OCIO_REQUIRE_EQUAL(fileOps.size(), 1);
    auto op = fileOps[0];
    auto log = std::dynamic_pointer_cast<const OCIO::LogOpData>(op);
    OCIO_REQUIRE_ASSERT(log);

    OCIO_CHECK_EQUAL(log->getDirection(), OCIO::TRANSFORM_DIR_FORWARD);
    OCIO_CHECK_ASSERT(!log->allComponentsEqual());

    auto & rParam = log->getRedParams();
    OCIO_REQUIRE_EQUAL(rParam.size(), 4);
    double error = 1e-9;
    // This file uses the original CTF/Cineon style params, verify they are converted properly
    // to the new OCIO style params.
    OCIO_CHECK_CLOSE(rParam[OCIO::LOG_SIDE_SLOPE],   0.244379276637, error);
    OCIO_CHECK_CLOSE(rParam[OCIO::LOG_SIDE_OFFSET],  0.665689149560, error);
    OCIO_CHECK_CLOSE(rParam[OCIO::LIN_SIDE_SLOPE],   1.111637101285, error);
    OCIO_CHECK_CLOSE(rParam[OCIO::LIN_SIDE_OFFSET], -0.000473391157, error);

    auto & gParam = log->getGreenParams();
    OCIO_REQUIRE_EQUAL(gParam.size(), 4);
    OCIO_CHECK_CLOSE(gParam[OCIO::LOG_SIDE_SLOPE],  0.293255131964, error);
    OCIO_CHECK_CLOSE(gParam[OCIO::LOG_SIDE_OFFSET], 0.666666666667, error);
    OCIO_CHECK_CLOSE(gParam[OCIO::LIN_SIDE_SLOPE],  0.991514003046, error);
    OCIO_CHECK_CLOSE(gParam[OCIO::LIN_SIDE_OFFSET], 0.008485996954, error);

    auto & bParam = log->getBlueParams();
    OCIO_REQUIRE_EQUAL(bParam.size(), 4);
    OCIO_CHECK_CLOSE(bParam[OCIO::LOG_SIDE_SLOPE],  0.317693059628, error);
    OCIO_CHECK_CLOSE(bParam[OCIO::LOG_SIDE_OFFSET], 0.667644183773, error);
    OCIO_CHECK_CLOSE(bParam[OCIO::LIN_SIDE_SLOPE],  1.236287104632, error);
    OCIO_CHECK_CLOSE(bParam[OCIO::LIN_SIDE_OFFSET], 0.010970316295, error);
}

OCIO_ADD_TEST(FileFormatCTF, log_bad_style)
{
    std::string fileName("clf/illegal/log_bad_style.clf");
    OCIO_CHECK_THROW_WHAT(LoadCLFFile(fileName), OCIO::Exception,
                          "is invalid");
}

OCIO_ADD_TEST(FileFormatCTF, log_bad_version)
{
    std::string fileName("clf/illegal/log_bad_version.clf");
    OCIO_CHECK_THROW_WHAT(LoadCLFFile(fileName), OCIO::Exception,
                          "CLF file version '2' does not support operator 'Log'");
}

OCIO_ADD_TEST(FileFormatCTF, log_bad_param)
{
    std::string fileName("clf/illegal/log_bad_param.clf");
    OCIO_CHECK_THROW_WHAT(LoadCLFFile(fileName), OCIO::Exception,
                          "Parameter 'linSideBreak' is only allowed for style");
}

OCIO_ADD_TEST(FileFormatCTF, log_missing_breakpnt)
{
    std::string fileName("clf/illegal/log_missing_breakpnt.clf");
    OCIO_CHECK_THROW_WHAT(LoadCLFFile(fileName), OCIO::Exception,
                          "Parameter 'linSideBreak' should be defined for style");
}

OCIO_ADD_TEST(FileFormatCTF, log_ocio_params_channels)
{
    // NB: The blue channel is missing and will use default values.
    // Base can be specified in any channel but has to be specified.
    std::ostringstream strebuf;
    strebuf << "<?xml version='1.0' encoding='UTF-8'?>\n";
    strebuf << "<ProcessList id='none' version='2'>\n";
    strebuf << "<Log inBitDepth='10i' outBitDepth='16f' style='linToLog'>\n";
    strebuf << "<LogParams channel='R' linSideSlope='1.1' linSideOffset='0.1' logSideSlope='0.9' logSideOffset='0.2' base='10.0' />\n";
    strebuf << "<LogParams channel='G' logSideSlope='0.9' logSideOffset='0.23456' />\n";
    strebuf << "</Log>\n";
    strebuf << "</ProcessList>\n";

    OCIO::LocalCachedFileRcPtr cachedFile = ParseString(strebuf.str());
    OCIO::ConstOpDataVec & fileOps = cachedFile->m_transform->getOps();

    OCIO_REQUIRE_EQUAL(fileOps.size(), 1);
    auto op = fileOps[0];
    auto log = std::dynamic_pointer_cast<const OCIO::LogOpData>(op);
    OCIO_REQUIRE_ASSERT(log);
    OCIO_CHECK_EQUAL(log->getBase(), 10.0);
    OCIO_CHECK_ASSERT(!log->allComponentsEqual());
    const auto & rParams = log->getRedParams();
    OCIO_CHECK_EQUAL(rParams[OCIO::LIN_SIDE_SLOPE], 1.1);
    OCIO_CHECK_EQUAL(rParams[OCIO::LIN_SIDE_OFFSET], 0.1);
    OCIO_CHECK_EQUAL(rParams[OCIO::LOG_SIDE_SLOPE], 0.9);
    OCIO_CHECK_EQUAL(rParams[OCIO::LOG_SIDE_OFFSET], 0.2);
    const auto & gParams = log->getGreenParams();
    OCIO_CHECK_EQUAL(gParams[OCIO::LIN_SIDE_SLOPE], 1.0);
    OCIO_CHECK_EQUAL(gParams[OCIO::LIN_SIDE_OFFSET], 0.0);
    OCIO_CHECK_EQUAL(gParams[OCIO::LOG_SIDE_SLOPE], 0.9);
    OCIO_CHECK_EQUAL(gParams[OCIO::LOG_SIDE_OFFSET], 0.23456);
    const auto & bParams = log->getBlueParams();
    OCIO_CHECK_EQUAL(bParams[OCIO::LIN_SIDE_SLOPE], 1.0);
    OCIO_CHECK_EQUAL(bParams[OCIO::LIN_SIDE_OFFSET], 0.0);
    OCIO_CHECK_EQUAL(bParams[OCIO::LOG_SIDE_SLOPE], 1.0);
    OCIO_CHECK_EQUAL(bParams[OCIO::LOG_SIDE_OFFSET], 0.0);
}

OCIO_ADD_TEST(FileFormatCTF, log_ocio_params_base_missmatch)
{
    std::ostringstream strebuf;
    strebuf << "<?xml version='1.0' encoding='UTF-8'?>\n";
    strebuf << "<ProcessList id='none' version='2'>\n";
    strebuf << "<Log inBitDepth='32f' outBitDepth='32f' style='linToLog'>\n";
    strebuf << "<LogParams channel='R' linSideSlope='1.1' base='2.0'/>\n";
    strebuf << "<LogParams channel='G' linSideSlope='1.2' base='2.5'/>\n";
    strebuf << "</Log>\n";
    strebuf << "</ProcessList>\n";

    OCIO_CHECK_THROW_WHAT(ParseString(strebuf.str()), OCIO::Exception,
                          "base has to be the same");
}

OCIO_ADD_TEST(FileFormatCTF, log_default_params)
{
    std::ostringstream strebuf;
    strebuf << "<?xml version='1.0' encoding='UTF-8'?>\n";
    strebuf << "<ProcessList id='none' version='2'>\n";
    strebuf << "<Log inBitDepth='32f' outBitDepth='32f' style='linToLog' />\n";
    strebuf << "<Log inBitDepth='32f' outBitDepth='32f' style='cameraLinToLog'>\n";
    strebuf << "<LogParams linSideBreak='0.1'/>\n";
    strebuf << "</Log>\n";
    strebuf << "</ProcessList>\n";

    OCIO::LocalCachedFileRcPtr cachedFile;
    OCIO_CHECK_NO_THROW(cachedFile = ParseString(strebuf.str()));
    OCIO::ConstOpDataVec & fileOps = cachedFile->m_transform->getOps();

    OCIO_REQUIRE_EQUAL(fileOps.size(), 2);
    auto op = fileOps[0];
    auto log = std::dynamic_pointer_cast<const OCIO::LogOpData>(op);
    OCIO_REQUIRE_ASSERT(log);
    // Default value is 2.
    OCIO_CHECK_EQUAL(log->getBase(), 2.0);
    const auto & redParams = log->getRedParams();
    OCIO_CHECK_EQUAL(redParams.size(), 4);
    OCIO_CHECK_EQUAL(redParams[OCIO::LIN_SIDE_SLOPE], 1.);
    OCIO_CHECK_EQUAL(redParams[OCIO::LIN_SIDE_OFFSET], 0.);
    OCIO_CHECK_EQUAL(redParams[OCIO::LOG_SIDE_SLOPE], 1.);
    OCIO_CHECK_EQUAL(redParams[OCIO::LOG_SIDE_OFFSET], 0.);

    op = fileOps[1];
    log = std::dynamic_pointer_cast<const OCIO::LogOpData>(op);
    OCIO_REQUIRE_ASSERT(log);
    // Default value is 2.
    OCIO_CHECK_EQUAL(log->getBase(), 2.0);
    const auto & greenParams = log->getGreenParams();
    OCIO_CHECK_EQUAL(greenParams.size(), 5);
    OCIO_CHECK_EQUAL(greenParams[OCIO::LIN_SIDE_SLOPE], 1.);
    OCIO_CHECK_EQUAL(greenParams[OCIO::LIN_SIDE_OFFSET], 0.);
    OCIO_CHECK_EQUAL(greenParams[OCIO::LOG_SIDE_SLOPE], 1.);
    OCIO_CHECK_EQUAL(greenParams[OCIO::LOG_SIDE_OFFSET], 0.);
    OCIO_CHECK_EQUAL(greenParams[OCIO::LIN_SIDE_BREAK], 0.1);
}

OCIO_ADD_TEST(FileFormatCTF, multiple_ops)
{
    OCIO::LocalCachedFileRcPtr cachedFile;
    const std::string ctfFile("clf/multiple_ops.clf");
    OCIO_CHECK_NO_THROW(cachedFile = LoadCLFFile(ctfFile));
    const OCIO::ConstOpDataVec & opList = cachedFile->m_transform->getOps();
    OCIO_REQUIRE_EQUAL(opList.size(), 9);

    {   // Op 0 == CDL.
        auto cdlOpData = std::dynamic_pointer_cast<const OCIO::CDLOpData>(opList[0]);
        OCIO_REQUIRE_ASSERT(cdlOpData);
        StringUtils::StringVec desc;
        GetElementsValues(cdlOpData->getFormatMetadata().getChildrenElements(),
                          OCIO::TAG_DESCRIPTION, desc);
        OCIO_REQUIRE_EQUAL(desc.size(), 1);
        OCIO_CHECK_EQUAL(desc[0], "scene 1 exterior look");
        OCIO_CHECK_EQUAL(cdlOpData->getStyle(), OCIO::CDLOpData::CDL_V1_2_REV);
        OCIO_CHECK_ASSERT(cdlOpData->getSlopeParams()
                          == OCIO::CDLOpData::ChannelParams(1., 1., 0.8));
        OCIO_CHECK_ASSERT(cdlOpData->getOffsetParams()
                          == OCIO::CDLOpData::ChannelParams(-0.02, 0., 0.15));
        OCIO_CHECK_ASSERT(cdlOpData->getPowerParams()
                          == OCIO::CDLOpData::ChannelParams(1.05, 1.15, 1.4));
        OCIO_CHECK_EQUAL(cdlOpData->getSaturation(), 0.75);
    }
    {   // Op 1 == Lut1D.
        auto l1OpData = std::dynamic_pointer_cast<const OCIO::Lut1DOpData>(opList[1]);
        OCIO_REQUIRE_ASSERT(l1OpData);
        OCIO_CHECK_EQUAL(l1OpData->getFileOutputBitDepth(), OCIO::BIT_DEPTH_UINT12);
        StringUtils::StringVec desc;
        GetElementsValues(l1OpData->getFormatMetadata().getChildrenElements(),
                          OCIO::TAG_DESCRIPTION, desc);
        OCIO_CHECK_EQUAL(desc.size(), 0);
        OCIO_CHECK_EQUAL(l1OpData->getArray().getLength(), 32u);
    }
    {   // Op 2 == Range.
        // Check that the noClamp style Range became a Matrix.
        auto matOpData = std::dynamic_pointer_cast<const OCIO::MatrixOpData>(opList[2]);
        OCIO_REQUIRE_ASSERT(matOpData);
        OCIO_CHECK_EQUAL(matOpData->getFileInputBitDepth(), OCIO::BIT_DEPTH_UINT12);
        OCIO_CHECK_EQUAL(matOpData->getFileOutputBitDepth(), OCIO::BIT_DEPTH_UINT10);

        const double outScale = OCIO::GetBitDepthMaxValue(OCIO::BIT_DEPTH_UINT10);
        const double matScale = outScale / OCIO::GetBitDepthMaxValue(OCIO::BIT_DEPTH_UINT12);
        const OCIO::ArrayDouble & array = matOpData->getArray();
        OCIO_CHECK_EQUAL(array.getLength(), 4u);
        OCIO_CHECK_EQUAL(array.getNumColorComponents(), 4u);
        OCIO_CHECK_EQUAL(array.getNumValues(),
                         array.getLength()*array.getLength());

        const float scalef = (900.f - 20.f) / (3760.f - 256.f);
        const float offsetf = 20.f - scalef * 256.f;
        const float prec = 10000.f;
        const int scale = (int)(prec * scalef);
        const int offset = (int)(prec * offsetf);

        OCIO_CHECK_ASSERT(matOpData->isDiagonal());

        // Check values on the diagonal.
        OCIO_REQUIRE_EQUAL(array.getValues().size(), array.getNumValues());
        OCIO_CHECK_EQUAL((int)(prec * array.getValues()[0] * matScale), scale);
        OCIO_CHECK_EQUAL((int)(prec * array.getValues()[5] * matScale), scale);
        OCIO_CHECK_EQUAL((int)(prec * array.getValues()[10] * matScale), scale);
        OCIO_CHECK_EQUAL(array.getValues()[15], 1.0);

        // Check the offsets.
        const OCIO::MatrixOpData::Offsets & offsets = matOpData->getOffsets();
        OCIO_CHECK_EQUAL((int)(prec * offsets[0] * outScale), offset);
        OCIO_CHECK_EQUAL((int)(prec * offsets[1] * outScale), offset);
        OCIO_CHECK_EQUAL((int)(prec * offsets[2] * outScale), offset);
        OCIO_CHECK_EQUAL(offsets[3], 0.f);
    }
    {   // Op 3 == Range with Clamp.
        auto rangeOpData = std::dynamic_pointer_cast<const OCIO::RangeOpData>(opList[3]);
        OCIO_REQUIRE_ASSERT(rangeOpData);
        OCIO_CHECK_EQUAL(rangeOpData->getFileInputBitDepth(), OCIO::BIT_DEPTH_UINT10);
        OCIO_CHECK_EQUAL(rangeOpData->getFileOutputBitDepth(), OCIO::BIT_DEPTH_UINT10);
    }
    {   // Op 4 == Range with Clamp.
        // A range without style defaults to clamp.
        auto rangeOpData = std::dynamic_pointer_cast<const OCIO::RangeOpData>(opList[4]);
        OCIO_REQUIRE_ASSERT(rangeOpData);
        OCIO_CHECK_EQUAL(rangeOpData->getFileInputBitDepth(), OCIO::BIT_DEPTH_UINT10);
        OCIO_CHECK_EQUAL(rangeOpData->getFileOutputBitDepth(), OCIO::BIT_DEPTH_UINT10);
    }
    {   // Op 5 == Log.
        auto logOpData = std::dynamic_pointer_cast<const OCIO::LogOpData>(opList[5]);
        OCIO_REQUIRE_ASSERT(logOpData);
    }
    {   // Op 6 == Matrix with offset.
        auto matOpData2 = std::dynamic_pointer_cast<const OCIO::MatrixOpData>(opList[6]);
        OCIO_REQUIRE_ASSERT(matOpData2);
        const OCIO::ArrayDouble & array2 = matOpData2->getArray();
        OCIO_CHECK_EQUAL(array2.getLength(), 4u);
        OCIO_CHECK_EQUAL(array2.getValues()[2], 0.2);
        const OCIO::MatrixOpData::Offsets & offsets2 = matOpData2->getOffsets();
        OCIO_CHECK_EQUAL(offsets2[1], -0.005);
    }
    {   // Op 7 == Exponent.
        auto expOpData = std::dynamic_pointer_cast<const OCIO::GammaOpData>(opList[7]);
        OCIO_REQUIRE_ASSERT(expOpData);
    }
    {   // Op 8 == Lut3D.
        auto lut3OpData = std::dynamic_pointer_cast<const OCIO::Lut3DOpData>(opList[8]);
        OCIO_REQUIRE_ASSERT(lut3OpData);
    }
}

//
// NOTE: These tests are on the ReferenceOpData itself, before it gets replaced
// with the ops from the file it is referencing.  Please see RefereceOpData.cpp
// for tests involving the resolved ops.
//
OCIO_ADD_TEST(FileFormatCTF, reference_load_alias)
{
    OCIO::LocalCachedFileRcPtr cachedFile;
    std::string fileName("reference_alias.ctf");
    OCIO_CHECK_NO_THROW(cachedFile = LoadCLFFile(fileName));
    const OCIO::ConstOpDataVec & fileOps = cachedFile->m_transform->getOps();

    OCIO_REQUIRE_EQUAL(fileOps.size(), 1);
    OCIO::ConstOpDataRcPtr op = fileOps[0];
    OCIO::ConstReferenceOpDataRcPtr ref = std::dynamic_pointer_cast<const OCIO::ReferenceOpData>(op);
    OCIO_REQUIRE_ASSERT(ref);
    OCIO_CHECK_EQUAL(ref->getName(), "name");
    OCIO_CHECK_EQUAL(ref->getID(), "uuid");
    OCIO_CHECK_EQUAL(ref->getReferenceStyle(), OCIO::REF_ALIAS);
    OCIO_CHECK_EQUAL(ref->getPath(), "");
    OCIO_CHECK_EQUAL(ref->getAlias(), "alias");
    OCIO_CHECK_EQUAL(ref->getDirection(), OCIO::TRANSFORM_DIR_FORWARD);
}

OCIO_ADD_TEST(FileFormatCTF, reference_load_path)
{
    OCIO::LocalCachedFileRcPtr cachedFile;
    std::string fileName("reference_path_missing_file.ctf");
    OCIO_CHECK_NO_THROW(cachedFile = LoadCLFFile(fileName));
    const OCIO::ConstOpDataVec & fileOps = cachedFile->m_transform->getOps();
    
    OCIO_REQUIRE_EQUAL(fileOps.size(), 1);
    OCIO::ConstOpDataRcPtr op = fileOps[0];
    OCIO::ConstReferenceOpDataRcPtr ref = std::dynamic_pointer_cast<const OCIO::ReferenceOpData>(op);
    OCIO_REQUIRE_ASSERT(ref);
    OCIO_CHECK_EQUAL(ref->getReferenceStyle(), OCIO::REF_PATH);
    OCIO_CHECK_EQUAL(ref->getPath(), "toto/toto.ctf");
    OCIO_CHECK_EQUAL(ref->getAlias(), "");
    OCIO_CHECK_EQUAL(ref->getDirection(), OCIO::TRANSFORM_DIR_INVERSE);
}

OCIO_ADD_TEST(FileFormatCTF, reference_load_multiple)
{
    OCIO::LocalCachedFileRcPtr cachedFile;
    // File contains 2 references, 1 range and 1 reference.
    std::string fileName("references_some_inverted.ctf");
    OCIO_CHECK_NO_THROW(cachedFile = LoadCLFFile(fileName));
    const OCIO::ConstOpDataVec & fileOps = cachedFile->m_transform->getOps();
    
    OCIO_REQUIRE_EQUAL(fileOps.size(), 4);
    OCIO::ConstOpDataRcPtr op0 = fileOps[0];
    OCIO::ConstReferenceOpDataRcPtr ref0 = std::dynamic_pointer_cast<const OCIO::ReferenceOpData>(op0);
    OCIO_REQUIRE_ASSERT(ref0);
    OCIO_CHECK_EQUAL(ref0->getReferenceStyle(), OCIO::REF_PATH);
    OCIO_CHECK_EQUAL(ref0->getPath(), "matrix_example_1_3_offsets.ctf");
    OCIO_CHECK_EQUAL(ref0->getDirection(), OCIO::TRANSFORM_DIR_FORWARD);
    
    OCIO::ConstOpDataRcPtr op1 = fileOps[1];
    OCIO::ConstReferenceOpDataRcPtr ref1 = std::dynamic_pointer_cast<const OCIO::ReferenceOpData>(op1);
    OCIO_REQUIRE_ASSERT(ref1);
    OCIO_CHECK_EQUAL(ref1->getReferenceStyle(), OCIO::REF_PATH);
    OCIO_CHECK_EQUAL(ref1->getPath(), "clf/xyz_to_rgb.clf");
    OCIO_CHECK_EQUAL(ref1->getDirection(), OCIO::TRANSFORM_DIR_INVERSE);

    OCIO::ConstOpDataRcPtr op2 = fileOps[2];
    OCIO::ConstRangeOpDataRcPtr range2 = std::dynamic_pointer_cast<const OCIO::RangeOpData>(op2);
    OCIO_REQUIRE_ASSERT(range2);

    OCIO::ConstOpDataRcPtr op3 = fileOps[3];
    OCIO::ConstReferenceOpDataRcPtr ref3 = std::dynamic_pointer_cast<const OCIO::ReferenceOpData>(op3);
    OCIO_REQUIRE_ASSERT(ref3);
    OCIO_CHECK_EQUAL(ref3->getReferenceStyle(), OCIO::REF_PATH);
    OCIO_CHECK_EQUAL(ref3->getPath(), "clf/cdl_clamp_fwd.clf");
    // Note: This tests that the "inverted" attribute set to anything other than
    // true does not result in an inverted transform.
    OCIO_CHECK_EQUAL(ref3->getDirection(), OCIO::TRANSFORM_DIR_FORWARD);
}

OCIO_ADD_TEST(FileFormatCTF, reference_load_path_utf8)
{
    OCIO::LocalCachedFileRcPtr cachedFile;
    std::string fileName("reference_utf8.ctf");
    OCIO_CHECK_NO_THROW(cachedFile = LoadCLFFile(fileName));
    const OCIO::ConstOpDataVec & fileOps = cachedFile->m_transform->getOps();
    OCIO_REQUIRE_EQUAL(fileOps.size(), 1);
    OCIO::ConstOpDataRcPtr op = fileOps[0];
    OCIO::ConstReferenceOpDataRcPtr ref = std::dynamic_pointer_cast<const OCIO::ReferenceOpData>(op);
    OCIO_REQUIRE_ASSERT(ref);
    OCIO_CHECK_EQUAL(ref->getReferenceStyle(), OCIO::REF_PATH);
    OCIO_CHECK_EQUAL(ref->getPath(), "\xE6\xA8\x99\xE6\xBA\x96\xE8\x90\xAC\xE5\x9C\x8B\xE7\xA2\xBC");
    OCIO_CHECK_EQUAL(ref->getAlias(), "");
}

OCIO_ADD_TEST(FileFormatCTF, reference_load_alias_path)
{
    std::string fileName("reference_alias_path.ctf");
    // Can't have alias and path at the same time.
    OCIO_CHECK_THROW_WHAT(LoadCLFFile(fileName), OCIO::Exception,
                          "alias & path attributes for Reference should not be both defined");
}

OCIO_ADD_TEST(FileFormatCTF, exposure_contrast_video)
{
    OCIO::LocalCachedFileRcPtr cachedFile;
    const std::string ctfFile("exposure_contrast_video.ctf");
    OCIO_CHECK_NO_THROW(cachedFile = LoadCLFFile(ctfFile));
    OCIO_REQUIRE_ASSERT(cachedFile);
    const OCIO::ConstOpDataVec & opList = cachedFile->m_transform->getOps();

    OCIO_REQUIRE_EQUAL(opList.size(), 2);

    OCIO_REQUIRE_ASSERT(opList[0]);
    auto pEC = std::dynamic_pointer_cast<const OCIO::ExposureContrastOpData>(opList[0]);
    OCIO_REQUIRE_ASSERT(pEC);

    OCIO_CHECK_EQUAL(pEC->getStyle(), OCIO::ExposureContrastOpData::STYLE_VIDEO);

    OCIO_CHECK_EQUAL(pEC->getExposure(), -1.0);
    OCIO_CHECK_EQUAL(pEC->getContrast(), 1.5);
    OCIO_CHECK_EQUAL(pEC->getPivot(), 0.5);

    OCIO_CHECK_ASSERT(pEC->isDynamic());
    OCIO_CHECK_ASSERT(pEC->getExposureProperty()->isDynamic());
    OCIO_CHECK_ASSERT(pEC->getContrastProperty()->isDynamic());
    OCIO_CHECK_ASSERT(!pEC->getGammaProperty()->isDynamic());

    OCIO_REQUIRE_ASSERT(opList[1]);
    auto pECRev = std::dynamic_pointer_cast<const OCIO::ExposureContrastOpData>(opList[1]);
    OCIO_REQUIRE_ASSERT(pECRev);
    OCIO_CHECK_ASSERT(!pECRev->isDynamic());

    OCIO_CHECK_EQUAL(pECRev->getStyle(), OCIO::ExposureContrastOpData::STYLE_VIDEO_REV);
}

OCIO_ADD_TEST(FileFormatCTF, exposure_contrast_log)
{
    OCIO::LocalCachedFileRcPtr cachedFile;
    const std::string ctfFile("exposure_contrast_log.ctf");
    OCIO_CHECK_NO_THROW(cachedFile = LoadCLFFile(ctfFile));
    OCIO_REQUIRE_ASSERT(cachedFile);
    const OCIO::ConstOpDataVec & opList = cachedFile->m_transform->getOps();

    OCIO_REQUIRE_EQUAL(opList.size(), 2);

    OCIO_REQUIRE_ASSERT(opList[0]);
    auto pEC = std::dynamic_pointer_cast<const OCIO::ExposureContrastOpData>(opList[0]);
    OCIO_REQUIRE_ASSERT(pEC);

    OCIO_CHECK_EQUAL(pEC->getStyle(), OCIO::ExposureContrastOpData::STYLE_LOGARITHMIC);

    OCIO_CHECK_EQUAL(pEC->getExposure(), -1.5);
    OCIO_CHECK_EQUAL(pEC->getContrast(), 0.5);
    OCIO_CHECK_EQUAL(pEC->getGamma(), 1.2);
    OCIO_CHECK_EQUAL(pEC->getPivot(), 0.18);

    OCIO_CHECK_ASSERT(pEC->isDynamic());
    OCIO_CHECK_ASSERT(pEC->getExposureProperty()->isDynamic());
    OCIO_CHECK_ASSERT(pEC->getContrastProperty()->isDynamic());
    OCIO_CHECK_ASSERT(pEC->getGammaProperty()->isDynamic());

    OCIO_REQUIRE_ASSERT(opList[1]);
    auto pECRev = std::dynamic_pointer_cast<const OCIO::ExposureContrastOpData>(opList[1]);
    OCIO_REQUIRE_ASSERT(pECRev);

    OCIO_CHECK_EQUAL(pECRev->getStyle(), OCIO::ExposureContrastOpData::STYLE_LOGARITHMIC_REV);
    OCIO_CHECK_ASSERT(pECRev->isDynamic());
    OCIO_CHECK_ASSERT(pECRev->getExposureProperty()->isDynamic());
    OCIO_CHECK_ASSERT(!pECRev->getContrastProperty()->isDynamic());
    OCIO_CHECK_ASSERT(!pECRev->getGammaProperty()->isDynamic());
}

OCIO_ADD_TEST(FileFormatCTF, exposure_contrast_linear)
{
    OCIO::LocalCachedFileRcPtr cachedFile;
    const std::string ctfFile("exposure_contrast_linear.ctf");
    OCIO_CHECK_NO_THROW(cachedFile = LoadCLFFile(ctfFile));
    OCIO_REQUIRE_ASSERT(cachedFile);
    const OCIO::ConstOpDataVec & opList = cachedFile->m_transform->getOps();

    OCIO_REQUIRE_EQUAL(opList.size(), 2);

    OCIO_REQUIRE_ASSERT(opList[0]);
    auto pEC = std::dynamic_pointer_cast<const OCIO::ExposureContrastOpData>(opList[0]);
    OCIO_REQUIRE_ASSERT(pEC);

    OCIO_CHECK_EQUAL(pEC->getStyle(), OCIO::ExposureContrastOpData::STYLE_LINEAR);

    OCIO_CHECK_EQUAL(pEC->getExposure(), 0.65);
    OCIO_CHECK_EQUAL(pEC->getContrast(), 1.2);
    OCIO_CHECK_EQUAL(pEC->getGamma(), 0.5);
    OCIO_CHECK_EQUAL(pEC->getPivot(), 1.0);

    OCIO_CHECK_ASSERT(pEC->isDynamic());
    OCIO_CHECK_ASSERT(pEC->getExposureProperty()->isDynamic());
    OCIO_CHECK_ASSERT(pEC->getContrastProperty()->isDynamic());
    OCIO_CHECK_ASSERT(pEC->getGammaProperty()->isDynamic());

    OCIO_REQUIRE_ASSERT(opList[1]);
    auto pECRev = std::dynamic_pointer_cast<const OCIO::ExposureContrastOpData>(opList[1]);
    OCIO_REQUIRE_ASSERT(pECRev);

    OCIO_CHECK_EQUAL(pECRev->getStyle(), OCIO::ExposureContrastOpData::STYLE_LINEAR_REV);
    OCIO_CHECK_ASSERT(!pECRev->isDynamic());
    OCIO_CHECK_ASSERT(!pECRev->getExposureProperty()->isDynamic());
    OCIO_CHECK_ASSERT(!pECRev->getContrastProperty()->isDynamic());
    OCIO_CHECK_ASSERT(!pECRev->getGammaProperty()->isDynamic());
}

OCIO_ADD_TEST(FileFormatCTF, exposure_contrast_no_gamma) 
{
    OCIO::LocalCachedFileRcPtr cachedFile;
    const std::string ctfFile("exposure_contrast_no_gamma.ctf");
    OCIO_CHECK_NO_THROW(cachedFile = LoadCLFFile(ctfFile));
    OCIO_REQUIRE_ASSERT(cachedFile);
    const OCIO::ConstOpDataVec & opList = cachedFile->m_transform->getOps();

    OCIO_REQUIRE_EQUAL(opList.size(), 1);

    OCIO_REQUIRE_ASSERT(opList[0]);
    auto pEC = std::dynamic_pointer_cast<const OCIO::ExposureContrastOpData>(opList[0]);
    OCIO_REQUIRE_ASSERT(pEC);

    OCIO_CHECK_EQUAL(pEC->getStyle(), OCIO::ExposureContrastOpData::STYLE_VIDEO);

    OCIO_CHECK_EQUAL(pEC->getExposure(), 0.2);
    OCIO_CHECK_EQUAL(pEC->getContrast(), 0.65);
    OCIO_CHECK_EQUAL(pEC->getPivot(), 0.23);

    OCIO_CHECK_EQUAL(pEC->getGamma(), 1.0);

    OCIO_CHECK_ASSERT(!pEC->isDynamic());
    OCIO_CHECK_ASSERT(!pEC->getExposureProperty()->isDynamic());
    OCIO_CHECK_ASSERT(!pEC->getContrastProperty()->isDynamic());
    OCIO_CHECK_ASSERT(!pEC->getGammaProperty()->isDynamic());
}

OCIO_ADD_TEST(FileFormatCTF, exposure_contrast_failures)
{
    const std::string ecBadStyle("exposure_contrast_bad_style.ctf");
    OCIO_CHECK_THROW_WHAT(LoadCLFFile(ecBadStyle), OCIO::Exception,
                          "Unknown exposure contrast style");

    const std::string ecMissingParam("exposure_contrast_missing_param.ctf");
    OCIO_CHECK_THROW_WHAT(LoadCLFFile(ecMissingParam), OCIO::Exception,
                          "exposure missing");
}

OCIO_ADD_TEST(FileFormatCTF, attribute_float_parse_extra_values)
{
    // Test attribute float parsing will throw if extra values are present
    // (using E/C for this test).
    std::istringstream ctf;
    ctf.str(R"(<?xml version="1.0" encoding="UTF-8"?>
<ProcessList id="empty" version="1.7">
   <ExposureContrast inBitDepth="32f" outBitDepth="32f" style="log">
      <ECParams exposure="-1.5 1.2" contrast="0.5" gamma="1.2" pivot="0.18" />
   </ExposureContrast>
</ProcessList>
)");

    // Load file
    std::string emptyString;
    OCIO::LocalFileFormat tester;
    OCIO_CHECK_THROW_WHAT(tester.read(ctf, emptyString), OCIO::Exception,
        "Expecting 1 value, found 2 values");
}

OCIO_ADD_TEST(FileFormatCTF, attribute_float_parse_leading_spaces)
{
    // Test attribute float parsing will not fail if extra leading white space
    // is present (using E/C for this test).
    std::istringstream ctf;
    ctf.str(R"(<?xml version="1.0" encoding="UTF-8"?>
<ProcessList id="empty" version="1.7">
   <ExposureContrast inBitDepth="32f" outBitDepth="32f" style="log">
      <ECParams exposure="    -1.5 " contrast="0.5" gamma="1.2" pivot="0.18" />
   </ExposureContrast>
</ProcessList>
)");

    // Load file
    std::string emptyString;
    OCIO::LocalFileFormat tester;
    OCIO::CachedFileRcPtr file;
    OCIO_CHECK_NO_THROW(file = tester.read(ctf, emptyString));
    OCIO::LocalCachedFileRcPtr cachedFile = OCIO_DYNAMIC_POINTER_CAST<OCIO::LocalCachedFile>(file);
    const auto & fileOps = cachedFile->m_transform->getOps();

    OCIO_REQUIRE_EQUAL(fileOps.size(), 1);
    const auto op = fileOps[0];
    auto ec = std::dynamic_pointer_cast<const OCIO::ExposureContrastOpData>(op);
    OCIO_REQUIRE_ASSERT(ec);

    OCIO_CHECK_EQUAL(ec->getExposure(), -1.5);
}

OCIO_ADD_TEST(FileFormatCTF, load_deprecated_ops_file)
{
    OCIO::LocalCachedFileRcPtr cachedFile;
    std::string fileName("deprecated_ops.ctf");
    OCIO_CHECK_NO_THROW(cachedFile = LoadCLFFile(fileName));
    const OCIO::ConstOpDataVec & fileOps = cachedFile->m_transform->getOps();

    OCIO_REQUIRE_EQUAL(fileOps.size(), 3);

    // Test ACES RedMod03 (deprecated) conversion to the modern representation.
    {
        auto op = fileOps[0];
        auto func = std::dynamic_pointer_cast<const OCIO::FixedFunctionOpData>(op);
        OCIO_REQUIRE_ASSERT(func);
        OCIO_CHECK_EQUAL(func->getStyle(), OCIO::FixedFunctionOpData::ACES_RED_MOD_03_INV);
        OCIO_CHECK_NO_THROW(func->validate());
        OCIO_CHECK_ASSERT(func->getParams().empty());
    }

    // Test ACES Surround (deprecated) conversion to the modern representation.
    {
        auto op = fileOps[1];
        auto func = std::dynamic_pointer_cast<const OCIO::FixedFunctionOpData>(op);
        OCIO_REQUIRE_ASSERT(func);
        OCIO_CHECK_EQUAL(func->getStyle(), OCIO::FixedFunctionOpData::REC2100_SURROUND_FWD);
        OCIO_CHECK_NO_THROW(func->validate());

        OCIO::FixedFunctionOpData::Params params;
        params.push_back(1.2);
        OCIO_CHECK_ASSERT(func->getParams() == params);
    }

    // Test Function (deprecated) conversion to the modern representation.
    {
        auto op = fileOps[2];
        auto func = std::dynamic_pointer_cast<const OCIO::FixedFunctionOpData>(op);
        OCIO_REQUIRE_ASSERT(func);
        OCIO_CHECK_EQUAL(func->getStyle(), OCIO::FixedFunctionOpData::HSV_TO_RGB);
        OCIO_CHECK_NO_THROW(func->validate());
        OCIO_CHECK_ASSERT(func->getParams().empty());
    }
}

OCIO_ADD_TEST(FileFormatCTF, load_fixed_function_file)
{
    OCIO::LocalCachedFileRcPtr cachedFile;
    std::string fileName("fixed_function.ctf");
    OCIO_CHECK_NO_THROW(cachedFile = LoadCLFFile(fileName));
    const OCIO::ConstOpDataVec & fileOps = cachedFile->m_transform->getOps();

    OCIO_REQUIRE_EQUAL(fileOps.size(), 2);

    // Test FixedFunction with the REC2100_SURROUND_FWD style.
    {
        auto op = fileOps[0];
        auto func = std::dynamic_pointer_cast<const OCIO::FixedFunctionOpData>(op);
        OCIO_REQUIRE_ASSERT(func);
        OCIO_CHECK_EQUAL(func->getStyle(), OCIO::FixedFunctionOpData::REC2100_SURROUND_FWD);
        OCIO_CHECK_NO_THROW(func->validate());

        OCIO::FixedFunctionOpData::Params params;
        params.push_back(0.8);
        OCIO_CHECK_ASSERT(func->getParams() == params);       
    }

    // Test FixedFunction with the HSV_to_RGB style.
    {
        auto op = fileOps[1];
        auto func = std::dynamic_pointer_cast<const OCIO::FixedFunctionOpData>(op);
        OCIO_REQUIRE_ASSERT(func);
        OCIO_CHECK_EQUAL(func->getStyle(), OCIO::FixedFunctionOpData::HSV_TO_RGB);
        OCIO_CHECK_NO_THROW(func->validate());
        OCIO_CHECK_ASSERT(func->getParams().empty());
    }

}

void ValidateFixedFunctionStyleNoParam(OCIO::FixedFunctionOpData::Style style, int lineNo)
{
    // Validate the load & save for any FixedFunction style without parameters.

    std::ostringstream ffStr;
    ffStr << "<FixedFunction inBitDepth=\"32f\" outBitDepth=\"32f\" style=\""
          << OCIO::FixedFunctionOpData::ConvertStyleToString(style, false) << "\">";

    std::ostringstream strebuf;
    strebuf << "<?xml version=\"1.0\" encoding=\"UTF-8\"?>\n"
            << "<ProcessList version=\"2\" id=\"ABCD\">\n"
            << "    " << ffStr.str() << "\n"
            << "    </FixedFunction>\n"
            << "</ProcessList>\n";

    OCIO::LocalCachedFileRcPtr cachedFile;
    OCIO_CHECK_NO_THROW_FROM(cachedFile = ParseString(strebuf.str()), lineNo);
    OCIO::ConstOpDataVec & fileOps = cachedFile->m_transform->getOps();

    OCIO_REQUIRE_EQUAL_FROM(fileOps.size(), 1, lineNo);
    auto opData = fileOps[0];
    auto ffOpData = std::dynamic_pointer_cast<const OCIO::FixedFunctionOpData>(opData);
    OCIO_REQUIRE_ASSERT_FROM(ffOpData, lineNo);
    OCIO_CHECK_EQUAL_FROM(ffOpData->getStyle(), style, lineNo);

    auto clonedOpData = ffOpData->clone();
    OCIO::OpRcPtrVec ops;
    OCIO_CHECK_NO_THROW_FROM(
        OCIO::CreateFixedFunctionOp(ops, clonedOpData, OCIO::TRANSFORM_DIR_FORWARD), lineNo);
    OCIO_REQUIRE_EQUAL_FROM(ops.size(), 1, lineNo);

    OCIO::GroupTransformRcPtr group = OCIO::GroupTransform::Create();
    group->getFormatMetadata().addAttribute(OCIO::METADATA_ID, "ABCD");
    OCIO::ConstOpRcPtr constOp = ops[0];
    OCIO_CHECK_NO_THROW_FROM(OCIO::CreateFixedFunctionTransform(group, constOp), lineNo);
    OCIO_REQUIRE_EQUAL_FROM(group->getNumTransforms(), 1, lineNo);

    OCIO::ConfigRcPtr config = OCIO::Config::Create();
    config->setMajorVersion(2);
    OCIO::ConstProcessorRcPtr processorGroup;
    OCIO_CHECK_NO_THROW(processorGroup = config->getProcessor(group));

    std::ostringstream outputTransform;
    OCIO_CHECK_NO_THROW_FROM(processorGroup->write(OCIO::FILEFORMAT_CTF, outputTransform), lineNo);

    if (outputTransform.str() != strebuf.str())
    {
        std::ostringstream err;
        err << "Expected is: \n"
            << strebuf.str()
            << "where output is: \n"
            << outputTransform.str();

        OCIO_CHECK_ASSERT_MESSAGE_FROM(0, err.str(), lineNo);
    }
}

OCIO_ADD_TEST(FileFormatCTF, ff_load_save_ctf)
{
    ValidateFixedFunctionStyleNoParam(OCIO::FixedFunctionOpData::ACES_RED_MOD_03_FWD, __LINE__);
    ValidateFixedFunctionStyleNoParam(OCIO::FixedFunctionOpData::ACES_RED_MOD_03_INV, __LINE__);
    ValidateFixedFunctionStyleNoParam(OCIO::FixedFunctionOpData::ACES_RED_MOD_10_FWD, __LINE__);
    ValidateFixedFunctionStyleNoParam(OCIO::FixedFunctionOpData::ACES_RED_MOD_10_INV, __LINE__);
    ValidateFixedFunctionStyleNoParam(OCIO::FixedFunctionOpData::ACES_GLOW_03_FWD   , __LINE__);
    ValidateFixedFunctionStyleNoParam(OCIO::FixedFunctionOpData::ACES_GLOW_03_INV   , __LINE__);
    ValidateFixedFunctionStyleNoParam(OCIO::FixedFunctionOpData::ACES_GLOW_10_FWD   , __LINE__);
    ValidateFixedFunctionStyleNoParam(OCIO::FixedFunctionOpData::ACES_GLOW_10_INV   , __LINE__);
    ValidateFixedFunctionStyleNoParam(OCIO::FixedFunctionOpData::ACES_DARK_TO_DIM_10_FWD, __LINE__);
    ValidateFixedFunctionStyleNoParam(OCIO::FixedFunctionOpData::ACES_DARK_TO_DIM_10_INV, __LINE__);
    ValidateFixedFunctionStyleNoParam(OCIO::FixedFunctionOpData::RGB_TO_HSV         , __LINE__);
    ValidateFixedFunctionStyleNoParam(OCIO::FixedFunctionOpData::HSV_TO_RGB         , __LINE__);
    ValidateFixedFunctionStyleNoParam(OCIO::FixedFunctionOpData::XYZ_TO_xyY         , __LINE__);
    ValidateFixedFunctionStyleNoParam(OCIO::FixedFunctionOpData::xyY_TO_XYZ         , __LINE__);
    ValidateFixedFunctionStyleNoParam(OCIO::FixedFunctionOpData::XYZ_TO_uvY         , __LINE__);
    ValidateFixedFunctionStyleNoParam(OCIO::FixedFunctionOpData::uvY_TO_XYZ         , __LINE__);
    ValidateFixedFunctionStyleNoParam(OCIO::FixedFunctionOpData::XYZ_TO_LUV         , __LINE__);
    ValidateFixedFunctionStyleNoParam(OCIO::FixedFunctionOpData::LUV_TO_XYZ         , __LINE__);
}

OCIO_ADD_TEST(FileFormatCTF, load_ff_fail_version)
{
    std::ostringstream strebuf;
    strebuf << "<?xml version='1.0' encoding='UTF-8'?>\n";
    strebuf << "<ProcessList id='none' version='1.5'>\n";
    strebuf << "    <FixedFunction inBitDepth='8i' outBitDepth='32f' ";
    strebuf << "params = '0.8' ";
    strebuf << "style = 'Rec2100SurroundFwd' />\n";
    strebuf << "</ProcessList>\n";

    OCIO_CHECK_THROW_WHAT(ParseString(strebuf.str()), OCIO::Exception,
                          "CTF file version '1.5' does not support operator 'FixedFunction'");
}

OCIO_ADD_TEST(FileFormatCTF, load_ff_fail_params)
{
    std::ostringstream strebuf;
    strebuf << "<?xml version='1.0' encoding='UTF-8'?>\n";
    strebuf << "<ProcessList id='none' version='2'>\n";
    strebuf << "    <FixedFunction inBitDepth='8i' outBitDepth='32f' ";
    strebuf << "params = '0.8 2.0' ";
    strebuf << "style = 'Rec2100SurroundFwd' />\n";
    strebuf << "</ProcessList>\n";

    OCIO_CHECK_THROW_WHAT(ParseString(strebuf.str()), OCIO::Exception,
                          "must have one parameter but 2 found");
}

OCIO_ADD_TEST(FileFormatCTF, load_ff_fail_style)
{
    std::ostringstream strebuf;
    strebuf << "<?xml version='1.0' encoding='UTF-8'?>\n";
    strebuf << "<ProcessList id='none' version='2.0'>\n";
    strebuf << "    <FixedFunction inBitDepth='16i' outBitDepth='32f' style='UnknownStyle' />\n";
    strebuf << "</ProcessList>\n";

    OCIO_CHECK_THROW_WHAT(ParseString(strebuf.str()), OCIO::Exception,
                          "Unknown FixedFunction style");
}

OCIO_ADD_TEST(FileFormatCTF, load_ff_aces_fail_gamma_param)
{
    std::ostringstream strebuf;
    strebuf << "<?xml version='1.0' encoding='UTF-8'?>\n";
    strebuf << "<ProcessList id='none' version='1.5'>\n";
    strebuf << "    <ACES inBitDepth='16i' outBitDepth='32f' style='Surround'>\n";
    strebuf << "        <ACESParams wrongParam='1.2' />\n";
    strebuf << "    </ACES>\n";
    strebuf << "</ProcessList>\n";

    OCIO::LogGuard guard;
    OCIO_CHECK_THROW_WHAT(ParseString(strebuf.str()), OCIO::Exception,
                          "Missing required parameter");
}

OCIO_ADD_TEST(FileFormatCTF, load_ff_aces_fail_gamma_twice)
{
    std::ostringstream strebuf;
    strebuf << "<?xml version='1.0' encoding='UTF-8'?>\n";
    strebuf << "<ProcessList id='none' version='1.5'>\n";
    strebuf << "    <ACES inBitDepth='16i' outBitDepth='32f' style='Surround'>\n";
    strebuf << "        <ACESParams gamma='1.2' />\n";
    strebuf << "        <ACESParams gamma='1.4' />\n";
    strebuf << "    </ACES>\n";
    strebuf << "</ProcessList>\n";

    OCIO_CHECK_THROW_WHAT(ParseString(strebuf.str()), OCIO::Exception,
                          "only 1 gamma parameter");
}

OCIO_ADD_TEST(FileFormatCTF, load_ff_aces_fail_missing_param)
{
    std::ostringstream strebuf;
    strebuf << "<?xml version='1.0' encoding='UTF-8'?>\n";
    strebuf << "<ProcessList id='none' version='1.5'>\n";
    strebuf << "    <ACES inBitDepth='16i' outBitDepth='32f' style='Surround'>\n";
    strebuf << "    </ACES>\n";
    strebuf << "</ProcessList>\n";

    OCIO_CHECK_THROW_WHAT(ParseString(strebuf.str()), OCIO::Exception,
                          "must have one parameter");
}

///////////////////////////////////////////////////////////////////////////////
//
// WRITER TESTS
//
///////////////////////////////////////////////////////////////////////////////

OCIO_ADD_TEST(CTFTransform, load_edit_save_matrix)
{
    const std::string ctfFile("clf/matrix_example.clf");
    OCIO::ConstProcessorRcPtr processor;
    OCIO_CHECK_NO_THROW(processor = OCIO::GetFileTransformProcessor(ctfFile));
    OCIO_REQUIRE_ASSERT(processor);
    OCIO::GroupTransformRcPtr group;
    OCIO_CHECK_NO_THROW(group = processor->createGroupTransform());
    OCIO_REQUIRE_ASSERT(group);

    group->getFormatMetadata().addAttribute(OCIO::ATTR_INVERSE_OF, "added inverseOf");
    group->getFormatMetadata().addAttribute("Unknown", "not saved");
    group->getFormatMetadata().addChildElement("Unknown", "not saved");
    auto & info = group->getFormatMetadata().addChildElement(OCIO::METADATA_INFO, "Preserved");
    info.addAttribute("attrib", "value");
    info.addChildElement("Child", "Preserved");

    OCIO_REQUIRE_EQUAL(group->getNumTransforms(), 1);
    auto transform = group->getTransform(0);
    auto matTrans = OCIO::DynamicPtrCast<OCIO::MatrixTransform>(transform);
    OCIO_REQUIRE_ASSERT(matTrans);

    // Validate how escape characters are saved.
    const std::string shortName{ R"(A ' short ' " name)" };
    const std::string description1{ R"(A " short " description with a ' inside)" };
    const std::string description2{ R"(<test"'&>)" };
    auto & desc = matTrans->getFormatMetadata().addChildElement(OCIO::METADATA_DESCRIPTION, description1.c_str());
    desc.addAttribute("Unknown", "not saved");
    matTrans->getFormatMetadata().addChildElement(OCIO::METADATA_DESCRIPTION, description2.c_str());

    matTrans->getFormatMetadata().addAttribute(OCIO::METADATA_NAME, shortName.c_str());

    const double offset[] = { 0.1, 1.2, 2.3456789123456, 0.0 };
    matTrans->setOffset(offset);

    // Create empty Config to use.
    OCIO::ConfigRcPtr config = OCIO::Config::Create();
    config->setMajorVersion(2);

    // Get the processor corresponding to the transform.
    OCIO::ConstProcessorRcPtr processorGroup = config->getProcessor(group);

    std::ostringstream outputTransform;
    OCIO_CHECK_NO_THROW(processorGroup->write(OCIO::FILEFORMAT_CTF, outputTransform));

    // Output matrix array as '3 4 3'.
    const std::string expectedCTF{ R"(<?xml version="1.0" encoding="UTF-8"?>
<ProcessList version="1.3" id="b5cc7aed-d405-4d8b-b64b-382b2341a378" name="matrix example" inverseOf="added inverseOf">
    <Description>Basic matrix example using CLF v2 dim syntax</Description>
    <InputDescriptor>XYZ</InputDescriptor>
    <OutputDescriptor>RGB</OutputDescriptor>
    <Info attrib="value">
    Preserved
        <Child>Preserved</Child>
    </Info>
    <Matrix id="c61daf06-539f-4254-81fc-9800e6d02a37" name="A &apos; short &apos; &quot; name" inBitDepth="32f" outBitDepth="32f">
        <Description>Legacy matrix</Description>
        <Description>Note that dim=&quot;3 3 3&quot; should be supported for CLF v2 compatibility</Description>
        <Description>A &quot; short &quot; description with a &apos; inside</Description>
        <Description>&lt;test&quot;&apos;&amp;&gt;</Description>
        <Array dim="3 4 3">
               3.24              -1.537             -0.4985                 0.1
            -0.9693               1.876             0.04156                 1.2
             0.0556              -0.204              1.0573     2.3456789123456
        </Array>
    </Matrix>
</ProcessList>
)" };

    OCIO_CHECK_EQUAL(expectedCTF.size(), outputTransform.str().size());
    OCIO_CHECK_EQUAL(expectedCTF, outputTransform.str());

    // Read the stream back.
    std::istringstream inputTransform;
    inputTransform.str(outputTransform.str());

    std::string emptyString;
    OCIO::LocalFileFormat tester;
    OCIO::CachedFileRcPtr file = tester.read(inputTransform, emptyString);
    OCIO::LocalCachedFileRcPtr cachedFile = OCIO::DynamicPtrCast<OCIO::LocalCachedFile>(file);

    const OCIO::ConstOpDataVec & fileOps = cachedFile->m_transform->getOps();
    OCIO_REQUIRE_EQUAL(fileOps.size(), 1);
    OCIO::ConstOpDataRcPtr op = fileOps[0];
    OCIO::ConstMatrixOpDataRcPtr mat = OCIO::DynamicPtrCast<const OCIO::MatrixOpData>(op);
    OCIO_REQUIRE_ASSERT(mat);
    const auto & md = mat->getFormatMetadata();
    OCIO_REQUIRE_EQUAL(md.getNumAttributes(), 2);
    OCIO_CHECK_EQUAL(std::string(OCIO::METADATA_ID), md.getAttributeName(0));
    OCIO_CHECK_EQUAL(std::string(OCIO::METADATA_NAME), md.getAttributeName(1));
    OCIO_CHECK_EQUAL(shortName, md.getAttributeValue(1));
    OCIO_REQUIRE_EQUAL(md.getNumChildrenElements(), 4);
    const auto & desc0 = md.getChildElement(0);
    OCIO_CHECK_EQUAL(std::string(OCIO::METADATA_DESCRIPTION), desc0.getName());
    OCIO_CHECK_EQUAL(std::string(R"(Legacy matrix)"), desc0.getValue());
    const auto & desc1 = md.getChildElement(2);
    OCIO_CHECK_EQUAL(std::string(OCIO::METADATA_DESCRIPTION), desc1.getName());
    OCIO_CHECK_EQUAL(description1, desc1.getValue());
    const auto & desc2 = md.getChildElement(3);
    OCIO_CHECK_EQUAL(std::string(OCIO::METADATA_DESCRIPTION), desc2.getName());
    OCIO_CHECK_EQUAL(description2, desc2.getValue());
}

namespace
{
OCIO::LocalCachedFileRcPtr WriteRead(OCIO::TransformRcPtr transform)
{
    // Create empty Config to use.
    OCIO::ConfigRcPtr config = OCIO::Config::Create();
    config->setMajorVersion(2);

    // Get the processor corresponding to the transform.
    OCIO::ConstProcessorRcPtr processor = config->getProcessor(transform);

    std::ostringstream outputTransform;
    processor->write(OCIO::FILEFORMAT_CTF, outputTransform);

    std::istringstream inputTransform;
    inputTransform.str(outputTransform.str());

    std::string emptyString;
    OCIO::LocalFileFormat tester;
    OCIO::CachedFileRcPtr file = tester.read(inputTransform, emptyString);
    return OCIO::DynamicPtrCast<OCIO::LocalCachedFile>(file);
}
}

OCIO_ADD_TEST(CTFTransform, save_matrix)
{
    OCIO::MatrixTransformRcPtr matTransform = OCIO::MatrixTransform::Create();
    double offset4[]{ 0.123456789123, 0.11, 0.111, 0.2 };
    matTransform->setOffset(offset4);
    matTransform->setDirection(OCIO::TRANSFORM_DIR_FORWARD);

    OCIO::LocalCachedFileRcPtr cachedFile = WriteRead(matTransform);
    const OCIO::ConstOpDataVec & fileOps = cachedFile->m_transform->getOps();
    OCIO_REQUIRE_EQUAL(fileOps.size(), 1);
    OCIO::ConstOpDataRcPtr op = fileOps[0];
    OCIO::ConstMatrixOpDataRcPtr mat = OCIO::DynamicPtrCast<const OCIO::MatrixOpData>(op);
    OCIO_REQUIRE_ASSERT(mat);
    OCIO_CHECK_EQUAL(mat->getOffsetValue(0), offset4[0]);
    OCIO_CHECK_EQUAL(mat->getOffsetValue(1), offset4[1]);
    OCIO_CHECK_EQUAL(mat->getOffsetValue(2), offset4[2]);
    OCIO_CHECK_EQUAL(mat->getOffsetValue(3), offset4[3]);
}

OCIO_ADD_TEST(CTFTransform, save_cdl)
{
    OCIO::CDLTransformRcPtr cdlTransform = OCIO::CDLTransform::Create();
    cdlTransform->setDirection(OCIO::TRANSFORM_DIR_FORWARD);
    const double slope[]{ 1.1, 1.2, 1.3 };
    cdlTransform->setSlope(slope);
    const double offset[]{ 2.1, 2.2, 2.3 };
    cdlTransform->setOffset(offset);
    const double power[]{ 3.1, 3.2, 3.3 };
    cdlTransform->setPower(power);
    const double sat = 0.7;
    cdlTransform->setSat(sat);
    cdlTransform->getFormatMetadata().addAttribute(OCIO::METADATA_ID, "test-cdl-1");
    cdlTransform->getFormatMetadata().addChildElement(OCIO::METADATA_DESCRIPTION, "CDL description 1");
    cdlTransform->getFormatMetadata().addChildElement(OCIO::METADATA_DESCRIPTION, "CDL description 2");
    cdlTransform->getFormatMetadata().addChildElement(OCIO::METADATA_INPUT_DESCRIPTION, "Input");
    cdlTransform->getFormatMetadata().addChildElement(OCIO::METADATA_VIEWING_DESCRIPTION, "Viewing");
    cdlTransform->getFormatMetadata().addChildElement(OCIO::METADATA_SOP_DESCRIPTION, "SOP description 1");
    cdlTransform->getFormatMetadata().addChildElement(OCIO::METADATA_SOP_DESCRIPTION, "SOP description 2");
    cdlTransform->getFormatMetadata().addChildElement(OCIO::METADATA_SAT_DESCRIPTION, "Sat description 1");
    cdlTransform->getFormatMetadata().addChildElement(OCIO::METADATA_SAT_DESCRIPTION, "Sat description 2");

    OCIO::LocalCachedFileRcPtr cachedFile = WriteRead(cdlTransform);
    const OCIO::ConstOpDataVec & fileOps = cachedFile->m_transform->getOps();
    OCIO_REQUIRE_EQUAL(fileOps.size(), 1);
    OCIO::ConstOpDataRcPtr op = fileOps[0];
    OCIO::ConstCDLOpDataRcPtr cdl = OCIO::DynamicPtrCast<const OCIO::CDLOpData>(op);
    OCIO_REQUIRE_ASSERT(cdl);
    OCIO_CHECK_EQUAL(cdl->getID(), "test-cdl-1");
    const auto & metadata = cdl->getFormatMetadata();
    OCIO_REQUIRE_EQUAL(metadata.getNumChildrenElements(), 8);
    OCIO_CHECK_EQUAL(std::string(OCIO::METADATA_DESCRIPTION), metadata.getChildElement(0).getName());
    OCIO_CHECK_EQUAL(std::string(OCIO::METADATA_DESCRIPTION), metadata.getChildElement(1).getName());
    OCIO_CHECK_EQUAL(std::string(OCIO::METADATA_INPUT_DESCRIPTION), metadata.getChildElement(2).getName());
    OCIO_CHECK_EQUAL(std::string(OCIO::METADATA_VIEWING_DESCRIPTION), metadata.getChildElement(3).getName());
    OCIO_CHECK_EQUAL(std::string(OCIO::METADATA_SOP_DESCRIPTION), metadata.getChildElement(4).getName());
    OCIO_CHECK_EQUAL(std::string(OCIO::METADATA_SOP_DESCRIPTION), metadata.getChildElement(5).getName());
    OCIO_CHECK_EQUAL(std::string(OCIO::METADATA_SAT_DESCRIPTION), metadata.getChildElement(6).getName());
    OCIO_CHECK_EQUAL(std::string(OCIO::METADATA_SAT_DESCRIPTION), metadata.getChildElement(7).getName());
    auto params = cdl->getSlopeParams();
    OCIO_CHECK_EQUAL(params[0], slope[0]);
    OCIO_CHECK_EQUAL(params[1], slope[1]);
    OCIO_CHECK_EQUAL(params[2], slope[2]);
    params = cdl->getOffsetParams();
    OCIO_CHECK_EQUAL(params[0], offset[0]);
    OCIO_CHECK_EQUAL(params[1], offset[1]);
    OCIO_CHECK_EQUAL(params[2], offset[2]);
    params = cdl->getPowerParams();
    OCIO_CHECK_EQUAL(params[0], power[0]);
    OCIO_CHECK_EQUAL(params[1], power[1]);
    OCIO_CHECK_EQUAL(params[2], power[2]);
    auto val = cdl->getSaturation();
    OCIO_CHECK_EQUAL(val, sat);
}

namespace
{
void TestSaveLog(double base, unsigned line)
{
    OCIO::LogTransformRcPtr logT = OCIO::LogTransform::Create();
    logT->setBase(base);

    OCIO::LocalCachedFileRcPtr cachedFile = WriteRead(logT);
    const OCIO::ConstOpDataVec & fileOps = cachedFile->m_transform->getOps();
    OCIO_REQUIRE_EQUAL_FROM(fileOps.size(), 1, line);
    OCIO::ConstOpDataRcPtr op = fileOps[0];
    OCIO::ConstLogOpDataRcPtr log = OCIO::DynamicPtrCast<const OCIO::LogOpData>(op);
    OCIO_REQUIRE_ASSERT_FROM(log, line);
    OCIO_CHECK_EQUAL_FROM(log->getBase(), base, line);
}
}

OCIO_ADD_TEST(CTFTransform, save_log)
{
    TestSaveLog(2.0, __LINE__);
    TestSaveLog(10.0, __LINE__);
    TestSaveLog(8.0, __LINE__);
}

OCIO_ADD_TEST(CTFTransform, save_log_affine)
{
    OCIO::LogAffineTransformRcPtr logT = OCIO::LogAffineTransform::Create();
    const double base = 8.0;
    logT->setBase(base);
    const double vals[] = {0.9, 1.1, 1.2};
    logT->setLinSideSlopeValue(vals);

    OCIO::LocalCachedFileRcPtr cachedFile = WriteRead(logT);
    const OCIO::ConstOpDataVec & fileOps = cachedFile->m_transform->getOps();
    OCIO_REQUIRE_EQUAL(fileOps.size(), 1);
    OCIO::ConstOpDataRcPtr op = fileOps[0];
    OCIO::ConstLogOpDataRcPtr log = OCIO::DynamicPtrCast<const OCIO::LogOpData>(op);
    OCIO_REQUIRE_ASSERT(log);
    OCIO_CHECK_EQUAL(log->getBase(), base);
    OCIO_CHECK_EQUAL(log->getRedParams()[OCIO::LIN_SIDE_SLOPE], vals[0]);
    OCIO_CHECK_EQUAL(log->getGreenParams()[OCIO::LIN_SIDE_SLOPE], vals[1]);
    OCIO_CHECK_EQUAL(log->getBlueParams()[OCIO::LIN_SIDE_SLOPE], vals[2]);
}

OCIO_ADD_TEST(CTFTransform, save_log_camera)
{
    OCIO::LogCameraTransformRcPtr logT = OCIO::LogCameraTransform::Create();
    const double base = 8.0;
    logT->setBase(base);
    const double vals[] = { 0.9, 1.1, 1.2 };
    logT->setLinSideSlopeValue(vals);
    const double vals_break[] = { 0.4, 0.5, 0.6 };
    logT->setLinSideBreakValue(vals_break);
    const double vals_ls[] = { 1.2, 1.3, 1.4 };
    logT->setLinearSlopeValue(vals_ls);

    OCIO::LocalCachedFileRcPtr cachedFile = WriteRead(logT);
    const OCIO::ConstOpDataVec & fileOps = cachedFile->m_transform->getOps();
    OCIO_REQUIRE_EQUAL(fileOps.size(), 1);
    OCIO::ConstOpDataRcPtr op = fileOps[0];
    OCIO::ConstLogOpDataRcPtr log = OCIO::DynamicPtrCast<const OCIO::LogOpData>(op);
    OCIO_REQUIRE_ASSERT(log);
    OCIO_CHECK_EQUAL(log->getBase(), base);
    OCIO_CHECK_EQUAL(log->getRedParams()[OCIO::LIN_SIDE_SLOPE], vals[0]);
    OCIO_CHECK_EQUAL(log->getGreenParams()[OCIO::LIN_SIDE_SLOPE], vals[1]);
    OCIO_CHECK_EQUAL(log->getBlueParams()[OCIO::LIN_SIDE_SLOPE], vals[2]);
    OCIO_CHECK_EQUAL(log->getRedParams()[OCIO::LIN_SIDE_BREAK], vals_break[0]);
    OCIO_CHECK_EQUAL(log->getGreenParams()[OCIO::LIN_SIDE_BREAK], vals_break[1]);
    OCIO_CHECK_EQUAL(log->getBlueParams()[OCIO::LIN_SIDE_BREAK], vals_break[2]);
    OCIO_CHECK_EQUAL(log->getRedParams()[OCIO::LINEAR_SLOPE], vals_ls[0]);
    OCIO_CHECK_EQUAL(log->getGreenParams()[OCIO::LINEAR_SLOPE], vals_ls[1]);
    OCIO_CHECK_EQUAL(log->getBlueParams()[OCIO::LINEAR_SLOPE], vals_ls[2]);
}

OCIO_ADD_TEST(CTFTransform, save_lut_1d_1component)
{
    const std::string ctfFile("clf/lut1d_32f_example.clf");
    OCIO::ConstProcessorRcPtr proc = OCIO::GetFileTransformProcessor(ctfFile);

    std::ostringstream outputTransform;
    proc->write(OCIO::FILEFORMAT_CTF, outputTransform);

    const std::string result = outputTransform.str();
    const std::string expected = "<Array dim = \"4 1\">";
    OCIO_CHECK_ASSERT(result.find(expected));
}

OCIO_ADD_TEST(CTFTransform, save_lut_1d_3components)
{
    const std::string ctfFile("lut1d_green.ctf");
    OCIO::ConstProcessorRcPtr proc = OCIO::GetFileTransformProcessor(ctfFile);

    std::ostringstream outputTransform;
    proc->write(OCIO::FILEFORMAT_CTF, outputTransform);

    const std::string result = outputTransform.str();
    const std::string expected = "<Array dim = \"32 3\">";
    OCIO_CHECK_ASSERT(result.find(expected));
}

OCIO_ADD_TEST(CTFTransform, save_invlut_1d_3components)
{
    const std::string ctfFile("lut1d_inv.ctf");
    OCIO::ConstProcessorRcPtr proc = OCIO::GetFileTransformProcessor(ctfFile);

    std::ostringstream outputTransform;
    proc->write(OCIO::FILEFORMAT_CTF, outputTransform);

    const std::string result = outputTransform.str();
    const std::string expected1 = "</InverseLUT1D>";
    OCIO_CHECK_ASSERT(result.find(expected1));
    // Components are equal, so only 1 get saved.
    const std::string expected2 = "<Array dim = \"17 1\">";
    OCIO_CHECK_ASSERT(result.find(expected2));
}

OCIO_ADD_TEST(CTFTransform, save_lut1d_halfdomain)
{
    OCIO::Lut1DTransformRcPtr lutT = OCIO::Lut1DTransform::Create();
    lutT->setFileOutputBitDepth(OCIO::BIT_DEPTH_UINT10);

    const unsigned long size = OCIO::Lut1DOpData::GetLutIdealSize(OCIO::BIT_DEPTH_F16);
    lutT->setLength(size);
    lutT->setInputHalfDomain(true);

    for (unsigned long i = 0; i < size; ++i)
    {
        half temp;
        temp.setBits((unsigned short)i);
        const float val = (float)temp;
        lutT->setValue(i, val, val, val);
    }

    OCIO::LocalCachedFileRcPtr cachedFile = WriteRead(lutT);
    const OCIO::ConstOpDataVec & fileOps = cachedFile->m_transform->getOps();
    OCIO_REQUIRE_EQUAL(fileOps.size(), 1);
    OCIO::ConstOpDataRcPtr op = fileOps[0];
    OCIO::ConstLut1DOpDataRcPtr lut = OCIO::DynamicPtrCast<const OCIO::Lut1DOpData>(op);
    OCIO_REQUIRE_ASSERT(lut);
    OCIO_CHECK_EQUAL(lut->getFileOutputBitDepth(), OCIO::BIT_DEPTH_UINT10);
    OCIO_CHECK_ASSERT(lut->isInputHalfDomain());

    OCIO_REQUIRE_EQUAL(lut->getArray().getLength(), size);

    for (unsigned long i = 0; i < size; ++i)
    {
        half expected;
        expected.setBits((unsigned short)i);
        const float loadedVal = lut->getArray()[3 * i];
        const half loaded(loadedVal);
        if (expected.isNan())
        {
            OCIO_CHECK_ASSERT(loaded.isNan());
            OCIO_CHECK_ASSERT(OCIO::IsNan(lut->getArray()[3 * i + 1]));
            OCIO_CHECK_ASSERT(OCIO::IsNan(lut->getArray()[3 * i + 2]));
        }
        else
        {
            OCIO_CHECK_EQUAL(loaded, expected);
            OCIO_CHECK_EQUAL(loadedVal, lut->getArray()[3 * i + 1]);
            OCIO_CHECK_EQUAL(loadedVal, lut->getArray()[3 * i + 2]);
        }
    }
}

OCIO_ADD_TEST(CTFTransform, save_lut1d_f16_raw)
{
    OCIO::Lut1DTransformRcPtr lutT = OCIO::Lut1DTransform::Create();
    lutT->setFileOutputBitDepth(OCIO::BIT_DEPTH_F16);

    lutT->setLength(2);
    lutT->setOutputRawHalfs(true);

    const float values[]{ half(1.0f / 3.0f),
        HALF_MAX,
        HALF_NRM_MIN,
        half(1.0f / 7.0f),
        half::posInf(),
        -half::posInf() };
    lutT->setValue(0, values[0], values[1], values[2]);
    lutT->setValue(1, values[3], values[4], values[5]);

    OCIO::LocalCachedFileRcPtr cachedFile = WriteRead(lutT);
    const OCIO::ConstOpDataVec & fileOps = cachedFile->m_transform->getOps();
    OCIO_REQUIRE_EQUAL(fileOps.size(), 1);
    OCIO::ConstOpDataRcPtr op = fileOps[0];
    OCIO::ConstLut1DOpDataRcPtr lut = OCIO::DynamicPtrCast<const OCIO::Lut1DOpData>(op);
    OCIO_REQUIRE_ASSERT(lut);
    OCIO_CHECK_EQUAL(lut->getFileOutputBitDepth(), OCIO::BIT_DEPTH_F16);

    OCIO_REQUIRE_EQUAL(lut->getArray().getLength(), 2);

    OCIO_CHECK_EQUAL(values[0], lut->getArray()[0]);
    OCIO_CHECK_EQUAL(values[1], lut->getArray()[1]);
    OCIO_CHECK_EQUAL(values[2], lut->getArray()[2]);
    OCIO_CHECK_EQUAL(values[3], lut->getArray()[3]);
    OCIO_CHECK_EQUAL(values[4], lut->getArray()[4]);
    OCIO_CHECK_EQUAL(values[5], lut->getArray()[5]);
}

OCIO_ADD_TEST(CTFTransform, save_lut1d_f32)
{
    OCIO::Lut1DTransformRcPtr lutT = OCIO::Lut1DTransform::Create();
    lutT->setFileOutputBitDepth(OCIO::BIT_DEPTH_F32);

    lutT->setLength(8);
    const float values[]{ 1.0f / 3.0f,
                          0.0000000000000001f,
                          0.9999999f,
                          0,
                          std::numeric_limits<float>::max(),
                          -std::numeric_limits<float>::min(),
                          std::numeric_limits<float>::infinity(),
                          -std::numeric_limits<float>::infinity() };
    
    lutT->setValue(0, values[0], values[0], values[0]);
    lutT->setValue(1, values[1], values[1], values[1]);
    lutT->setValue(2, values[2], values[2], values[2]);
    lutT->setValue(3, values[3], values[3], values[3]);
    lutT->setValue(4, values[4], values[4], values[4]);
    lutT->setValue(5, values[5], values[5], values[5]);
    lutT->setValue(6, values[6], values[6], values[6]);
    lutT->setValue(7, values[7], values[7], values[7]);

    OCIO::LocalCachedFileRcPtr cachedFile = WriteRead(lutT);
    const OCIO::ConstOpDataVec & fileOps = cachedFile->m_transform->getOps();
    OCIO_REQUIRE_EQUAL(fileOps.size(), 1);
    OCIO::ConstOpDataRcPtr op = fileOps[0];
    OCIO::ConstLut1DOpDataRcPtr lut = OCIO::DynamicPtrCast<const OCIO::Lut1DOpData>(op);
    OCIO_REQUIRE_ASSERT(lut);
    OCIO_CHECK_EQUAL(lut->getFileOutputBitDepth(), OCIO::BIT_DEPTH_F32);

    OCIO_REQUIRE_EQUAL(lut->getArray().getLength(), 8);

    OCIO_CHECK_EQUAL(lut->getArray()[0], values[0]);
    OCIO_CHECK_EQUAL(lut->getArray()[3], values[1]);
    OCIO_CHECK_EQUAL(lut->getArray()[6], values[2]);
    OCIO_CHECK_EQUAL(lut->getArray()[9], values[3]);
    OCIO_CHECK_EQUAL(lut->getArray()[12], values[4]);
    OCIO_CHECK_EQUAL(lut->getArray()[15], values[5]);
    OCIO_CHECK_EQUAL(lut->getArray()[18], values[6]);
    OCIO_CHECK_EQUAL(lut->getArray()[21], values[7]);
}

OCIO_ADD_TEST(CTFTransform, save_invalid_lut_1d)
{
    OCIO::Lut1DTransformRcPtr lutT = OCIO::Lut1DTransform::Create();
    lutT->setFileOutputBitDepth(OCIO::BIT_DEPTH_F32);

    lutT->setLength(8);
    lutT->setInputHalfDomain(true);

    OCIO_CHECK_THROW_WHAT(WriteRead(lutT), OCIO::Exception,
                          "65536 required for halfDomain 1D LUT");
}

OCIO_ADD_TEST(CTFTransform, save_lut_3d)
{
    const std::string ctfFile("clf/lut3d_identity_12i_16f.clf");
    OCIO::ConstProcessorRcPtr proc = OCIO::GetFileTransformProcessor(ctfFile);

    std::ostringstream outputTransform;
    proc->write(OCIO::FILEFORMAT_CTF, outputTransform);

    const std::string result = outputTransform.str();
    const std::string expected = "<Array dim=\"2 2 2 3\">";
    OCIO_CHECK_ASSERT(result.find(expected));
}

OCIO_ADD_TEST(CTFTransform, save_range)
{
    OCIO::RangeTransformRcPtr rangeT = OCIO::RangeTransform::Create();
    rangeT->setDirection(OCIO::TRANSFORM_DIR_FORWARD);
    rangeT->setMinInValue(0.0);
    rangeT->setMaxInValue(0.5);
    rangeT->setMinOutValue(0.5);
    rangeT->setMaxOutValue(1.5);

    OCIO::LocalCachedFileRcPtr cachedFile = WriteRead(rangeT);
    const OCIO::ConstOpDataVec & fileOps = cachedFile->m_transform->getOps();
    OCIO_REQUIRE_EQUAL(fileOps.size(), 1);
    OCIO::ConstOpDataRcPtr op = fileOps[0];
    OCIO::ConstRangeOpDataRcPtr range = OCIO::DynamicPtrCast<const OCIO::RangeOpData>(op);
    OCIO_REQUIRE_ASSERT(range);
    OCIO_CHECK_EQUAL(range->getMinInValue(), rangeT->getMinInValue());
    OCIO_CHECK_EQUAL(range->getMaxInValue(), rangeT->getMaxInValue());
    OCIO_CHECK_EQUAL(range->getMinOutValue(), rangeT->getMinOutValue());
    OCIO_CHECK_EQUAL(range->getMaxOutValue(), rangeT->getMaxOutValue());
}

OCIO_ADD_TEST(CTFTransform, save_group)
{
    OCIO::RangeTransformRcPtr rangeT = OCIO::RangeTransform::Create();
    rangeT->setDirection(OCIO::TRANSFORM_DIR_FORWARD);
    rangeT->setMinInValue(0.0f);
    rangeT->setMaxInValue(0.5f);
    rangeT->setMinOutValue(0.5f);
    rangeT->setMaxOutValue(1.5f);

    OCIO::MatrixTransformRcPtr matT = OCIO::MatrixTransform::Create();
    double offset4[]{ 0.123456789123, 0.11, 0.111, 0.2 };
    matT->setOffset(offset4);
    matT->setDirection(OCIO::TRANSFORM_DIR_FORWARD);

    OCIO::GroupTransformRcPtr groupT = OCIO::GroupTransform::Create();
    groupT->appendTransform(rangeT);
    groupT->appendTransform(matT);

    OCIO::LocalCachedFileRcPtr cachedFile = WriteRead(groupT);
    const OCIO::ConstOpDataVec & fileOps = cachedFile->m_transform->getOps();
    OCIO_REQUIRE_EQUAL(fileOps.size(), 2);
    OCIO::ConstOpDataRcPtr op = fileOps[0];
    OCIO::ConstRangeOpDataRcPtr range = OCIO::DynamicPtrCast<const OCIO::RangeOpData>(op);
    OCIO_REQUIRE_ASSERT(range);

    OCIO::ConstOpDataRcPtr op1 = fileOps[1];
    OCIO::ConstMatrixOpDataRcPtr mat = OCIO::DynamicPtrCast<const OCIO::MatrixOpData>(op1);
    OCIO_REQUIRE_ASSERT(mat);
}

OCIO_ADD_TEST(CTFTransform, load_save_matrix)
{
    const std::string ctfFile("clf/matrix_example.clf");
    OCIO::ConstProcessorRcPtr processor;
    OCIO_CHECK_NO_THROW(processor = OCIO::GetFileTransformProcessor(ctfFile));
    OCIO_REQUIRE_ASSERT(processor);

    // Create empty Config to use.
    OCIO::ConfigRcPtr config = OCIO::Config::Create();

    std::ostringstream outputTransform;
    OCIO_CHECK_NO_THROW(processor->write(OCIO::FILEFORMAT_CTF, outputTransform));

    // Output matrix array as '3 3 3'.
    const std::string expected{ R"(<?xml version="1.0" encoding="UTF-8"?>
<ProcessList version="1.3" id="b5cc7aed-d405-4d8b-b64b-382b2341a378" name="matrix example">
    <Description>Basic matrix example using CLF v2 dim syntax</Description>
    <InputDescriptor>XYZ</InputDescriptor>
    <OutputDescriptor>RGB</OutputDescriptor>
    <Matrix id="c61daf06-539f-4254-81fc-9800e6d02a37" inBitDepth="32f" outBitDepth="32f">
        <Description>Legacy matrix</Description>
        <Description>Note that dim=&quot;3 3 3&quot; should be supported for CLF v2 compatibility</Description>
        <Array dim="3 3 3">
               3.24              -1.537             -0.4985
            -0.9693               1.876             0.04156
             0.0556              -0.204              1.0573
        </Array>
    </Matrix>
</ProcessList>
)" };

    OCIO_CHECK_EQUAL(expected.size(), outputTransform.str().size());
    OCIO_CHECK_EQUAL(expected, outputTransform.str());
}

OCIO_ADD_TEST(CTFTransform, save_matrix_444)
{
    OCIO::ConfigRcPtr config = OCIO::Config::Create();
    config->setMajorVersion(2);

    OCIO::MatrixTransformRcPtr mat = OCIO::MatrixTransform::Create();
    double m[16]{  1.,  0., 0., 0.,
                   0.,  1., 0., 0., 
                   0.,  0., 1., 0., 
                  0.5, 0.5, 0., 1. };
    mat->setMatrix(m);
    OCIO::ConstProcessorRcPtr processor = config->getProcessor(mat);

    OCIO::GroupTransformRcPtr group;
    OCIO_CHECK_NO_THROW(group = processor->createGroupTransform());
    OCIO_REQUIRE_ASSERT(group);

    OCIO_CHECK_EQUAL(group->getNumTransforms(), 1);

    std::ostringstream outputTransform;
    OCIO_CHECK_NO_THROW(processor->write(OCIO::FILEFORMAT_CTF, outputTransform));

    // Output matrix array as '4 4 4'.
    OCIO_CHECK_NE(outputTransform.str().find("\"4 4 4\""), std::string::npos);
}

OCIO_ADD_TEST(CTFTransform, load_edit_save_matrix_clf)
{
    const std::string ctfFile("clf/matrix_example.clf");
    OCIO::ConstProcessorRcPtr processor;
    OCIO_CHECK_NO_THROW(processor = OCIO::GetFileTransformProcessor(ctfFile));
    OCIO_REQUIRE_ASSERT(processor);
    OCIO::GroupTransformRcPtr group;
    OCIO_CHECK_NO_THROW(group = processor->createGroupTransform());
    OCIO_REQUIRE_ASSERT(group);
    OCIO_REQUIRE_EQUAL(group->getNumTransforms(), 1);
    auto transform = group->getTransform(0);
    auto matTrans = OCIO::DynamicPtrCast<OCIO::MatrixTransform>(transform);
    const std::string newDescription{ "Added description" };
    matTrans->getFormatMetadata().addChildElement(OCIO::METADATA_DESCRIPTION, newDescription.c_str());
    const double offset[] = { 0.1, 1.2, 2.3, 0.0 };
    matTrans->setOffset(offset);

    // Create empty Config to use.
    OCIO::ConfigRcPtr config = OCIO::Config::Create();
    config->setMajorVersion(2);

    // Get the processor corresponding to the transform.
    OCIO::ConstProcessorRcPtr processorGroup = config->getProcessor(group);

    std::ostringstream outputTransform;
    OCIO_CHECK_NO_THROW(processorGroup->write(OCIO::FILEFORMAT_CLF, outputTransform));

    const std::string expectedCLF{
R"(<?xml version="1.0" encoding="UTF-8"?>
<ProcessList compCLFversion="3" id="b5cc7aed-d405-4d8b-b64b-382b2341a378" name="matrix example">
    <Description>Basic matrix example using CLF v2 dim syntax</Description>
    <InputDescriptor>XYZ</InputDescriptor>
    <OutputDescriptor>RGB</OutputDescriptor>
    <Matrix id="c61daf06-539f-4254-81fc-9800e6d02a37" inBitDepth="32f" outBitDepth="32f">
        <Description>Legacy matrix</Description>
        <Description>Note that dim=&quot;3 3 3&quot; should be supported for CLF v2 compatibility</Description>
        <Description>Added description</Description>
        <Array dim="3 4">
               3.24              -1.537             -0.4985                 0.1
            -0.9693               1.876             0.04156                 1.2
             0.0556              -0.204              1.0573                 2.3
        </Array>
    </Matrix>
</ProcessList>
)" };

    OCIO_CHECK_EQUAL(expectedCLF.size(), outputTransform.str().size());
    OCIO_CHECK_EQUAL(expectedCLF, outputTransform.str());

    const double offsetAlpha[] = { 0.1, 1.2, 2.3, 0.9 };
    matTrans->setOffset(offsetAlpha);

    OCIO::ConstProcessorRcPtr processorGroupAlpha = config->getProcessor(group);

    std::ostringstream outputTransformCTF;
    OCIO_CHECK_NO_THROW(processorGroupAlpha->write(OCIO::FILEFORMAT_CTF, outputTransformCTF));

    const std::string expectedCTF{
R"(<?xml version="1.0" encoding="UTF-8"?>
<ProcessList version="1.3" id="b5cc7aed-d405-4d8b-b64b-382b2341a378" name="matrix example">
    <Description>Basic matrix example using CLF v2 dim syntax</Description>
    <InputDescriptor>XYZ</InputDescriptor>
    <OutputDescriptor>RGB</OutputDescriptor>
    <Matrix id="c61daf06-539f-4254-81fc-9800e6d02a37" inBitDepth="32f" outBitDepth="32f">
        <Description>Legacy matrix</Description>
        <Description>Note that dim=&quot;3 3 3&quot; should be supported for CLF v2 compatibility</Description>
        <Description>Added description</Description>
        <Array dim="4 5 4">
               3.24              -1.537             -0.4985                   0                 0.1
            -0.9693               1.876             0.04156                   0                 1.2
             0.0556              -0.204              1.0573                   0                 2.3
                  0                   0                   0                   1                 0.9
        </Array>
    </Matrix>
</ProcessList>
)" };

    OCIO_CHECK_EQUAL(expectedCTF.size(), outputTransformCTF.str().size());
    OCIO_CHECK_EQUAL(expectedCTF, outputTransformCTF.str());
}

OCIO_ADD_TEST(CTFTransform, matrix3x3_clf)
{
    OCIO::ConfigRcPtr config = OCIO::Config::Create();
    config->setMajorVersion(2);

    OCIO::MatrixTransformRcPtr mat = OCIO::MatrixTransform::Create();
    mat->setFileInputBitDepth(OCIO::BIT_DEPTH_UINT10);
    mat->setFileOutputBitDepth(OCIO::BIT_DEPTH_UINT10);

    double m[16]{ 1. / 3., 10. / 3., 100. / 3., 0.,
                       3.,       4.,        5., 0.,
                       6.,       7.,        8., 0.,
                       0.,       0.,        0., 1. };
    mat->setMatrix(m);

    OCIO::GroupTransformRcPtr group = OCIO::GroupTransform::Create();
    group->getFormatMetadata().addAttribute(OCIO::METADATA_ID, "UID42");
    group->appendTransform(mat);

    OCIO::ConstProcessorRcPtr processorGroup = config->getProcessor(group);
    std::ostringstream outputTransform;
    OCIO_CHECK_NO_THROW(processorGroup->write(OCIO::FILEFORMAT_CLF, outputTransform));

    // In/out bit-depth equal, matrix not scaled.
    const std::string expected{ R"(<?xml version="1.0" encoding="UTF-8"?>
<ProcessList compCLFversion="3" id="UID42">
    <Matrix inBitDepth="10i" outBitDepth="10i">
        <Array dim="3 3">
  0.333333333333333    3.33333333333333    33.3333333333333
                  3                   4                   5
                  6                   7                   8
        </Array>
    </Matrix>
</ProcessList>
)" };

    OCIO_CHECK_EQUAL(expected.size(), outputTransform.str().size());
    OCIO_CHECK_EQUAL(expected, outputTransform.str());
}

OCIO_ADD_TEST(CTFTransform, matrix_offset_alpha_ctf)
{
    OCIO::ConfigRcPtr config = OCIO::Config::Create();
    config->setMajorVersion(2);

    OCIO::MatrixTransformRcPtr mat = OCIO::MatrixTransform::Create();
    mat->setFileInputBitDepth(OCIO::BIT_DEPTH_UINT10);
    mat->setFileOutputBitDepth(OCIO::BIT_DEPTH_UINT10);

    const double m[16]{ 1, 10, 20, 0.5, 3, 4, 5, 0.9, 6, 7, 8, 1.1, 2, 30, 11, 1 };
    mat->setMatrix(m);

    const double o[4] = { 0.1, 0.2, 0.3, 1.0 };
    mat->setOffset(o);

    OCIO::GroupTransformRcPtr group = OCIO::GroupTransform::Create();
    group->getFormatMetadata().addAttribute(OCIO::METADATA_ID, "UID42");
    group->appendTransform(mat);

    OCIO::ConstProcessorRcPtr processorGroup = config->getProcessor(group);
    std::ostringstream outputTransform;
    OCIO_CHECK_NO_THROW(processorGroup->write(OCIO::FILEFORMAT_CTF, outputTransform));

    // Note that offset is scale by 1023 (for output bit-depth).
    const std::string expected{ R"(<?xml version="1.0" encoding="UTF-8"?>
<ProcessList version="1.3" id="UID42">
    <Matrix inBitDepth="10i" outBitDepth="10i">
        <Array dim="4 5 4">
                  1                  10                  20                 0.5               102.3
                  3                   4                   5                 0.9               204.6
                  6                   7                   8                 1.1               306.9
                  2                  30                  11                   1                1023
        </Array>
    </Matrix>
</ProcessList>
)" };

    OCIO_CHECK_EQUAL(expected.size(), outputTransform.str().size());
    OCIO_CHECK_EQUAL(expected, outputTransform.str());

    // Alpha not handled by CLF.
    OCIO_CHECK_THROW_WHAT(processorGroup->write(OCIO::FILEFORMAT_CLF, outputTransform),
                          OCIO::Exception, 
                          "Matrix with alpha component op which cannot be written as CLF");
}

OCIO_ADD_TEST(CTFTransform, matrix_offset_alpha_bitdepth_ctf)
{
    OCIO::ConfigRcPtr config = OCIO::Config::Create();
    config->setMajorVersion(2);

    OCIO::MatrixTransformRcPtr mat = OCIO::MatrixTransform::Create();
    mat->setFileInputBitDepth(OCIO::BIT_DEPTH_UINT8);
    mat->setFileOutputBitDepth(OCIO::BIT_DEPTH_UINT12);

    const double m[16]{ 255./4095.,          0,       0,       0,
                                 0, 510./4095.,       0,       0,
                                 0,          0, 51./91.,       0,
                                 0,          0,       0, 51./182. };
    mat->setMatrix(m);

    const double o[4] = { 0.01, 0.02, 0.03, 0.001 };
    mat->setOffset(o);

    OCIO::GroupTransformRcPtr group = OCIO::GroupTransform::Create();
    group->getFormatMetadata().addAttribute(OCIO::METADATA_ID, "UID42");
    group->appendTransform(mat);

    OCIO::ConstProcessorRcPtr processorGroup = config->getProcessor(group);
    std::ostringstream outputTransform;
    OCIO_CHECK_NO_THROW(processorGroup->write(OCIO::FILEFORMAT_CTF, outputTransform));

    // Matrix scale following input bit-depth.
    const std::string expected{ R"(<?xml version="1.0" encoding="UTF-8"?>
<ProcessList version="1.3" id="UID42">
    <Matrix inBitDepth="8i" outBitDepth="12i">
        <Array dim="4 5 4">
                  1                   0                   0                   0               40.95
                  0                   2                   0                   0                81.9
                  0                   0                   9                   0              122.85
                  0                   0                   0                 4.5               4.095
        </Array>
    </Matrix>
</ProcessList>
)" };

    OCIO_CHECK_EQUAL(expected.size(), outputTransform.str().size());
    OCIO_CHECK_EQUAL(expected, outputTransform.str());
}

OCIO_ADD_TEST(CTFTransform, matrix_offset_alpha_inverse_ctf)
{
    OCIO::ConfigRcPtr config = OCIO::Config::Create();
    config->setMajorVersion(2);

    OCIO::MatrixTransformRcPtr mat = OCIO::MatrixTransform::Create();
    mat->setFileInputBitDepth(OCIO::BIT_DEPTH_F16);
    mat->setFileOutputBitDepth(OCIO::BIT_DEPTH_F32);

    const double m[16]{ 2, 0, 0, 0,
                        0, 4, 0, 0,
                        0, 0, 8, 0,
                        0, 0, 0, 1 };
    mat->setMatrix(m);

    const double o[4] = { 0.1, 0.2, 0.3, 1.0 };
    mat->setOffset(o);

    mat->setDirection(OCIO::TRANSFORM_DIR_INVERSE);

    OCIO::GroupTransformRcPtr group = OCIO::GroupTransform::Create();
    group->getFormatMetadata().addAttribute(OCIO::METADATA_ID, "UID42");
    group->appendTransform(mat);

    OCIO::ConstProcessorRcPtr processorGroup = config->getProcessor(group);
    std::ostringstream outputTransform;
    OCIO_CHECK_NO_THROW(processorGroup->write(OCIO::FILEFORMAT_CTF, outputTransform));

    const std::string expected{ R"(<?xml version="1.0" encoding="UTF-8"?>
<ProcessList version="1.3" id="UID42">
    <Matrix inBitDepth="32f" outBitDepth="16f">
        <Array dim="4 5 4">
                0.5                   0                   0                   0               -0.05
                  0                0.25                   0                   0               -0.05
                  0                   0               0.125                   0             -0.0375
                  0                   0                   0                   1                  -1
        </Array>
    </Matrix>
</ProcessList>
)" };

    OCIO_CHECK_EQUAL(expected.size(), outputTransform.str().size());
    OCIO_CHECK_EQUAL(expected, outputTransform.str());
}

OCIO_ADD_TEST(CTFTransform, legacy_cdl)
{
    // Create empty legacy Config to use.
    OCIO::ConfigRcPtr config = OCIO::Config::Create();
    config->setMajorVersion(1);

    OCIO::CDLTransformRcPtr cdl = OCIO::CDLTransform::Create();
    const double sop[] = { 1.0, 1.1, 1.2,
                           0.2, 0.3, 0.4,
                           3.1, 3.2, 3.3 };
    cdl->setSOP(sop);
    cdl->setSat(2.1);
    
    OCIO::GroupTransformRcPtr group = OCIO::GroupTransform::Create();

    // Need to specify an id so that it does not get generated.
    group->getFormatMetadata().addAttribute(OCIO::METADATA_ID, "cdl0");

    group->appendTransform(cdl);

    // Get the processor corresponding to the transform.
    OCIO::ConstProcessorRcPtr processorGroup = config->getProcessor(group);

    std::ostringstream outputTransform;
    OCIO_CHECK_NO_THROW(processorGroup->write(OCIO::FILEFORMAT_CTF, outputTransform));

    // For OCIO v1, an ASC CDL was implemented as a Matrix/Gamma/Matrix rather
    // than as a dedicated op as in v2 and onward.
    const std::string expected{
        "<?xml version=\"1.0\" encoding=\"UTF-8\"?>\n"
        "<ProcessList version=\"1.3\" id=\"cdl0\">\n"
        "    <Matrix inBitDepth=\"32f\" outBitDepth=\"32f\">\n"
        "        <Array dim=\"3 4 3\">\n"
        "                  1                   0                   0                 0.2\n"
        "                  0                 1.1                   0                 0.3\n"
        "                  0                   0                 1.2                 0.4\n"
        "        </Array>\n"
        "    </Matrix>\n"
        "    <Gamma inBitDepth=\"32f\" outBitDepth=\"32f\" style=\"basicFwd\">\n"
        "        <GammaParams channel=\"R\" gamma=\"3.1\" />\n"
        "        <GammaParams channel=\"G\" gamma=\"3.2\" />\n"
        "        <GammaParams channel=\"B\" gamma=\"3.3\" />\n"
        "    </Gamma>\n"
        // Output matrix array as '3 3 3'.
        "    <Matrix inBitDepth=\"32f\" outBitDepth=\"32f\">\n"
        "        <Array dim=\"3 3 3\">\n"
        "            1.86614            -0.78672            -0.07942\n"
        "           -0.23386             1.31328            -0.07942\n"
        "           -0.23386            -0.78672             2.02058\n"
        "        </Array>\n"
        "    </Matrix>\n"
        "</ProcessList>\n" };

    OCIO_CHECK_EQUAL(expected.size(), outputTransform.str().size());
    OCIO_CHECK_EQUAL(expected, outputTransform.str());
}

OCIO_ADD_TEST(CTFTransform, cdl_clf)
{
    OCIO::ConfigRcPtr config = OCIO::Config::Create();
    config->setMajorVersion(2);

    OCIO::CDLTransformRcPtr cdl = OCIO::CDLTransform::Create();
    const double sop[] = { 1.0, 1.1, 1.2,
                           0.2, 0.3, 0.4,
                           3.1, 3.2, 3.3 };
    cdl->setSOP(sop);
    cdl->setSat(2.1);
    cdl->getFormatMetadata().addAttribute(OCIO::METADATA_NAME, "TestCDL");
    cdl->getFormatMetadata().addAttribute(OCIO::METADATA_ID, "CDL42");

    cdl->getFormatMetadata().addChildElement(OCIO::METADATA_DESCRIPTION, "CDL node for unit test");
    cdl->getFormatMetadata().addChildElement(OCIO::METADATA_DESCRIPTION, "Adding another description");
    cdl->getFormatMetadata().addChildElement(OCIO::METADATA_INPUT_DESCRIPTION, "Input");
    cdl->getFormatMetadata().addChildElement(OCIO::METADATA_VIEWING_DESCRIPTION, "Viewing");
    cdl->getFormatMetadata().addChildElement(OCIO::METADATA_SOP_DESCRIPTION, "SOP description 1");
    cdl->getFormatMetadata().addChildElement(OCIO::METADATA_SOP_DESCRIPTION, "SOP description 2");
    cdl->getFormatMetadata().addChildElement(OCIO::METADATA_SAT_DESCRIPTION, "Sat description 1");
    cdl->getFormatMetadata().addChildElement(OCIO::METADATA_SAT_DESCRIPTION, "Sat description 2");


    OCIO::GroupTransformRcPtr group = OCIO::GroupTransform::Create();

    // Need to specify an id so that it does not get generated.
    group->getFormatMetadata().addAttribute(OCIO::METADATA_ID, "cdl1");
    group->getFormatMetadata().addChildElement(OCIO::METADATA_DESCRIPTION, "ProcessList description");
    group->getFormatMetadata().addChildElement(OCIO::METADATA_DESCRIPTION, "=======================");

    group->appendTransform(cdl);

    auto & info = group->getFormatMetadata().addChildElement(OCIO::METADATA_INFO, "");
    info.addChildElement("Release", "2019");
    auto & sub = info.addChildElement("Directors", "");
    auto & subSub0 = sub.addChildElement("Director", "");
    subSub0.addAttribute("FirstName", "David");
    subSub0.addAttribute("LastName", "Cronenberg");
    auto & subSub1 = sub.addChildElement("Director", "");
    subSub1.addAttribute("FirstName", "David");
    subSub1.addAttribute("LastName", "Lynch");
    auto & subSub2 = sub.addChildElement("Director", "");
    subSub2.addAttribute("FirstName", "David");
    subSub2.addAttribute("LastName", "Fincher");
    auto & subSub3 = sub.addChildElement("Director", "");
    subSub3.addAttribute("FirstName", "David");
    subSub3.addAttribute("LastName", "Lean");

    // Get the processor corresponding to the transform.
    OCIO::ConstProcessorRcPtr processorGroup = config->getProcessor(group);

    std::ostringstream outputTransform;
    OCIO_CHECK_NO_THROW(processorGroup->write(OCIO::FILEFORMAT_CLF, outputTransform));

    const std::string expected{ R"(<?xml version="1.0" encoding="UTF-8"?>
<ProcessList compCLFversion="3" id="cdl1">
    <Description>ProcessList description</Description>
    <Description>=======================</Description>
    <Info>
        <Release>2019</Release>
        <Directors>
            <Director FirstName="David" LastName="Cronenberg"></Director>
            <Director FirstName="David" LastName="Lynch"></Director>
            <Director FirstName="David" LastName="Fincher"></Director>
            <Director FirstName="David" LastName="Lean"></Director>
        </Directors>
    </Info>
    <ASC_CDL id="CDL42" name="TestCDL" inBitDepth="32f" outBitDepth="32f" style="FwdNoClamp">
        <Description>CDL node for unit test</Description>
        <Description>Adding another description</Description>
        <InputDescription>Input</InputDescription>
        <ViewingDescription>Viewing</ViewingDescription>
        <SOPNode>
            <Description>SOP description 1</Description>
            <Description>SOP description 2</Description>
            <Slope>1, 1.1, 1.2</Slope>
            <Offset>0.2, 0.3, 0.4</Offset>
            <Power>3.1, 3.2, 3.3</Power>
        </SOPNode>
        <SatNode>
            <Description>Sat description 1</Description>
            <Description>Sat description 2</Description>
            <Saturation>2.1</Saturation>
        </SatNode>
    </ASC_CDL>
</ProcessList>
)" };

    OCIO_CHECK_EQUAL(expected.size(), outputTransform.str().size());
    OCIO_CHECK_EQUAL(expected, outputTransform.str());
}

OCIO_ADD_TEST(CTFTransform, cdl_ctf)
{
    OCIO::ConfigRcPtr config = OCIO::Config::Create();
    config->setMajorVersion(2);

    OCIO::CDLTransformRcPtr cdl = OCIO::CDLTransform::Create();
    cdl->setStyle(OCIO::CDL_ASC);

    const double sop[] = { 1.0, 1.1, 1.2,
                           0.2, 0.3, 0.4,
                           3.1, 3.2, 3.3 };
    cdl->setSOP(sop);
    cdl->setSat(2.1);

    OCIO::GroupTransformRcPtr group = OCIO::GroupTransform::Create();

    // Need to specify an id so that it does not get generated.
    group->getFormatMetadata().addAttribute(OCIO::METADATA_ID, "cdl2");

    group->appendTransform(cdl);

    // Get the processor corresponding to the transform.
    OCIO::ConstProcessorRcPtr processorGroup = config->getProcessor(group);

    std::ostringstream outputTransform;
    OCIO_CHECK_NO_THROW(processorGroup->write(OCIO::FILEFORMAT_CTF, outputTransform));

    const std::string expected{
        "<?xml version=\"1.0\" encoding=\"UTF-8\"?>\n"
        "<ProcessList version=\"1.7\" id=\"cdl2\">\n"
        "    <ASC_CDL inBitDepth=\"32f\" outBitDepth=\"32f\" style=\"Fwd\">\n"
        "        <SOPNode>\n"
        "            <Slope>1, 1.1, 1.2</Slope>\n"
        "            <Offset>0.2, 0.3, 0.4</Offset>\n"
        "            <Power>3.1, 3.2, 3.3</Power>\n"
        "        </SOPNode>\n"
        "        <SatNode>\n"
        "            <Saturation>2.1</Saturation>\n"
        "        </SatNode>\n"
        "    </ASC_CDL>\n"
        "</ProcessList>\n" };

    OCIO_CHECK_EQUAL(expected.size(), outputTransform.str().size());
    OCIO_CHECK_EQUAL(expected, outputTransform.str());
}

OCIO_ADD_TEST(CTFTransform, range_ctf)
{
    OCIO::ConfigRcPtr config = OCIO::Config::Create();
    config->setMajorVersion(2);

    // Non-clamping range are converted to matrix.
    OCIO::RangeTransformRcPtr range = OCIO::RangeTransform::Create();
    range->setStyle(OCIO::RANGE_NO_CLAMP);
    range->setMinInValue(0.1);
    range->setMaxInValue(0.9);
    range->setMinOutValue(0.0);
    range->setMaxOutValue(1.2);
    range->getFormatMetadata().addChildElement(OCIO::METADATA_DESCRIPTION, "Range node for unit test");
    range->getFormatMetadata().addAttribute(OCIO::METADATA_NAME, "TestRange");
    range->getFormatMetadata().addAttribute(OCIO::METADATA_ID, "Range42");

    OCIO::GroupTransformRcPtr group = OCIO::GroupTransform::Create();

    // Need to specify an id so that it does not get generated.
    group->getFormatMetadata().addAttribute(OCIO::METADATA_ID, "mat0");
    
    group->getFormatMetadata().addChildElement(OCIO::METADATA_INPUT_DESCRIPTOR, "Input descriptor");
    group->getFormatMetadata().addChildElement(OCIO::METADATA_OUTPUT_DESCRIPTOR, "Output descriptor");

    group->appendTransform(range);

    OCIO::ConstProcessorRcPtr processorGroup = config->getProcessor(group);
    std::ostringstream outputTransform;
    OCIO_CHECK_NO_THROW(processorGroup->write(OCIO::FILEFORMAT_CTF, outputTransform));

    const std::string expected{
        "<?xml version=\"1.0\" encoding=\"UTF-8\"?>\n"
        "<ProcessList version=\"1.3\" id=\"mat0\">\n"
        "    <InputDescriptor>Input descriptor</InputDescriptor>\n"
        "    <OutputDescriptor>Output descriptor</OutputDescriptor>\n"
        "    <Matrix id=\"Range42\" name=\"TestRange\" inBitDepth=\"32f\" outBitDepth=\"32f\">\n"
        "        <Description>Range node for unit test</Description>\n"
        "        <Array dim=\"3 4 3\">\n"
        "                1.5                   0                   0               -0.15\n"
        "                  0                 1.5                   0               -0.15\n"
        "                  0                   0                 1.5               -0.15\n"
        "        </Array>\n"
        "    </Matrix>\n"
        "</ProcessList>\n" };

    OCIO_CHECK_EQUAL(expected.size(), outputTransform.str().size());
    OCIO_CHECK_EQUAL(expected, outputTransform.str());
}

OCIO_ADD_TEST(CTFTransform, range1_clf)
{
    // Forward clamping range with all 4 values set and with metadata.
    OCIO::ConfigRcPtr config = OCIO::Config::Create();
    config->setMajorVersion(2);

    OCIO::RangeTransformRcPtr range = OCIO::RangeTransform::Create();
    range->setFileInputBitDepth(OCIO::BIT_DEPTH_UINT8);
    range->setStyle(OCIO::RANGE_CLAMP);
    range->setMinInValue(16.0/255.0);
    range->setMaxInValue(235/255.0);
    range->setMinOutValue(-0.5);
    range->setMaxOutValue(2.1);
    range->getFormatMetadata().addChildElement(OCIO::METADATA_DESCRIPTION, "Range node for unit test");
    range->getFormatMetadata().addAttribute(OCIO::METADATA_NAME, "TestRange");
    range->getFormatMetadata().addAttribute(OCIO::METADATA_ID, "Range42");

    OCIO::GroupTransformRcPtr group = OCIO::GroupTransform::Create();
    group->getFormatMetadata().addAttribute(OCIO::METADATA_ID, "UID42");
    group->getFormatMetadata().addChildElement(OCIO::METADATA_INPUT_DESCRIPTOR, "Input descriptor");
    group->getFormatMetadata().addChildElement(OCIO::METADATA_OUTPUT_DESCRIPTOR, "Output descriptor");
    group->appendTransform(range);

    OCIO::ConstProcessorRcPtr processorGroup = config->getProcessor(group);
    std::ostringstream outputTransform;
    OCIO_CHECK_NO_THROW(processorGroup->write(OCIO::FILEFORMAT_CLF, outputTransform));

    const std::string expected{
        "<?xml version=\"1.0\" encoding=\"UTF-8\"?>\n"
        "<ProcessList compCLFversion=\"3\" id=\"UID42\">\n"
        "    <InputDescriptor>Input descriptor</InputDescriptor>\n"
        "    <OutputDescriptor>Output descriptor</OutputDescriptor>\n"
        "    <Range id=\"Range42\" name=\"TestRange\" inBitDepth=\"8i\" outBitDepth=\"32f\">\n"
        "        <Description>Range node for unit test</Description>\n"
        "        <minInValue> 16 </minInValue>\n"
        "        <maxInValue> 235 </maxInValue>\n"
        "        <minOutValue> -0.5 </minOutValue>\n"
        "        <maxOutValue> 2.1 </maxOutValue>\n"
        "    </Range>\n"
        "</ProcessList>\n" };

    OCIO_CHECK_EQUAL(expected.size(), outputTransform.str().size());
    OCIO_CHECK_EQUAL(expected, outputTransform.str());
}

OCIO_ADD_TEST(CTFTransform, range2_clf)
{
    // Forward clamping range with just minValues set.
    OCIO::ConfigRcPtr config = OCIO::Config::Create();
    config->setMajorVersion(2);

    OCIO::RangeTransformRcPtr range = OCIO::RangeTransform::Create();
    range->setFileInputBitDepth(OCIO::BIT_DEPTH_UINT10);
    range->setFileOutputBitDepth(OCIO::BIT_DEPTH_UINT8);
    range->setMinInValue(0.1);
    range->setMinOutValue(0.1);
    range->getFormatMetadata().addAttribute(OCIO::METADATA_ID, "Range42");

    OCIO::GroupTransformRcPtr group = OCIO::GroupTransform::Create();
    group->getFormatMetadata().addAttribute(OCIO::METADATA_ID, "UID42");
    group->appendTransform(range);

    OCIO::ConstProcessorRcPtr processorGroup = config->getProcessor(group);
    std::ostringstream outputTransform;
    OCIO_CHECK_NO_THROW(processorGroup->write(OCIO::FILEFORMAT_CLF, outputTransform));

    const std::string expected{
        "<?xml version=\"1.0\" encoding=\"UTF-8\"?>\n"
        "<ProcessList compCLFversion=\"3\" id=\"UID42\">\n"
        "    <Range id=\"Range42\" inBitDepth=\"10i\" outBitDepth=\"8i\">\n"
        "        <minInValue> 102.3 </minInValue>\n"
        "        <minOutValue> 25.5 </minOutValue>\n"
        "    </Range>\n"
        "</ProcessList>\n" };

    OCIO_CHECK_EQUAL(expected.size(), outputTransform.str().size());
    OCIO_CHECK_EQUAL(expected, outputTransform.str());
}

OCIO_ADD_TEST(CTFTransform, range3_clf)
{
    // Forward clamping range with just minValues set.
    OCIO::ConfigRcPtr config = OCIO::Config::Create();
    config->setMajorVersion(2);

    // This will only do bit-depth conversion (with a clamp at 0).
    OCIO::RangeTransformRcPtr range = OCIO::RangeTransform::Create();
    range->setFileInputBitDepth(OCIO::BIT_DEPTH_F16);
    range->setFileOutputBitDepth(OCIO::BIT_DEPTH_UINT12);
    range->setMinInValue(0.);
    range->setMinOutValue(0.);
    range->getFormatMetadata().addAttribute(OCIO::METADATA_ID, "Range42");

    OCIO::GroupTransformRcPtr group = OCIO::GroupTransform::Create();
    group->getFormatMetadata().addAttribute(OCIO::METADATA_ID, "UID42");
    group->appendTransform(range);

    OCIO::ConstProcessorRcPtr processorGroup = config->getProcessor(group);
    std::ostringstream outputTransform;
    OCIO_CHECK_NO_THROW(processorGroup->write(OCIO::FILEFORMAT_CLF, outputTransform));

    const std::string expected{ R"(<?xml version="1.0" encoding="UTF-8"?>
<ProcessList compCLFversion="3" id="UID42">
    <Range id="Range42" inBitDepth="16f" outBitDepth="12i">
        <minInValue> 0 </minInValue>
        <minOutValue> 0 </minOutValue>
    </Range>
</ProcessList>
)" };

    OCIO_CHECK_EQUAL(expected.size(), outputTransform.str().size());
    OCIO_CHECK_EQUAL(expected, outputTransform.str());
}

OCIO_ADD_TEST(CTFTransform, range4_clf)
{
    // Inverse clamping range with all 4 values set.
    OCIO::ConfigRcPtr config = OCIO::Config::Create();
    config->setMajorVersion(2);

    OCIO::RangeTransformRcPtr range = OCIO::RangeTransform::Create();
    range->setFileInputBitDepth(OCIO::BIT_DEPTH_F16);
    range->setFileOutputBitDepth(OCIO::BIT_DEPTH_UINT12);
    // Set inverse direction.
    range->setDirection(OCIO::TRANSFORM_DIR_INVERSE);
    range->setMinInValue(0.);
    range->setMinOutValue(0.5);
    range->setMaxInValue(1.0);
    range->setMaxOutValue(1.0);
    range->getFormatMetadata().addAttribute(OCIO::METADATA_ID, "Range42");

    OCIO::GroupTransformRcPtr group = OCIO::GroupTransform::Create();
    group->getFormatMetadata().addAttribute(OCIO::METADATA_ID, "UID42");
    group->appendTransform(range);

    OCIO::ConstProcessorRcPtr processorGroup = config->getProcessor(group);
    std::ostringstream outputTransform;
    OCIO_CHECK_NO_THROW(processorGroup->write(OCIO::FILEFORMAT_CLF, outputTransform));

    // Range is saved in the forward direction.
    const std::string expected{ R"(<?xml version="1.0" encoding="UTF-8"?>
<ProcessList compCLFversion="3" id="UID42">
    <Range id="Range42" inBitDepth="12i" outBitDepth="16f">
        <minInValue> 2047.5 </minInValue>
        <maxInValue> 4095 </maxInValue>
        <minOutValue> 0 </minOutValue>
        <maxOutValue> 1 </maxOutValue>
    </Range>
</ProcessList>
)" };

    OCIO_CHECK_EQUAL(expected.size(), outputTransform.str().size());
    OCIO_CHECK_EQUAL(expected, outputTransform.str());
}

OCIO_ADD_TEST(CTFTransform, exponent_ctf)
{
    OCIO::ConfigRcPtr config = OCIO::Config::Create();
    config->setMajorVersion(2);

    OCIO::ExponentWithLinearTransformRcPtr exp = OCIO::ExponentWithLinearTransform::Create();
    const double gamma[] = { 1.1, 1.2, 1.3, 1.0 };
    exp->setGamma(gamma);
    const double offset[] = { 0.1, 0.2, 0.1, 0.0 };
    exp->setOffset(offset);

    OCIO::GroupTransformRcPtr group = OCIO::GroupTransform::Create();
    group->getFormatMetadata().addAttribute(OCIO::METADATA_ID, "UID42");
    group->appendTransform(exp);

    OCIO::ConstProcessorRcPtr processorGroup = config->getProcessor(group);
    std::ostringstream outputTransform;
    OCIO_CHECK_NO_THROW(processorGroup->write(OCIO::FILEFORMAT_CTF, outputTransform));

    const std::string expected{
        "<?xml version=\"1.0\" encoding=\"UTF-8\"?>\n"
        "<ProcessList version=\"1.3\" id=\"UID42\">\n"
        "    <Gamma inBitDepth=\"32f\" outBitDepth=\"32f\" style=\"monCurveFwd\">\n"
        "        <GammaParams channel=\"R\" gamma=\"1.1\" offset=\"0.1\" />\n"
        "        <GammaParams channel=\"G\" gamma=\"1.2\" offset=\"0.2\" />\n"
        "        <GammaParams channel=\"B\" gamma=\"1.3\" offset=\"0.1\" />\n"
        "    </Gamma>\n"
        "</ProcessList>\n" };

    OCIO_CHECK_EQUAL(expected.size(), outputTransform.str().size());
    OCIO_CHECK_EQUAL(expected, outputTransform.str());
}

OCIO_ADD_TEST(CTFTransform, gamma1_ctf)
{
    OCIO::ConfigRcPtr config = OCIO::Config::Create();
    config->setMajorVersion(2);

    OCIO::ExponentTransformRcPtr exp = OCIO::ExponentTransform::Create();
    exp->setDirection(OCIO::TRANSFORM_DIR_INVERSE);

    const double gamma[] = { 2.6, 2.6, 2.6, 1.0 };
    exp->setValue(gamma);

    OCIO::GroupTransformRcPtr group = OCIO::GroupTransform::Create();
    group->getFormatMetadata().addAttribute(OCIO::METADATA_ID, "UID42");
    group->appendTransform(exp);

    OCIO::ConstProcessorRcPtr processorGroup = config->getProcessor(group);
    std::ostringstream outputTransform;
    OCIO_CHECK_NO_THROW(processorGroup->write(OCIO::FILEFORMAT_CTF, outputTransform));

    // Identity alpha. Transform written as version 1.3.
    const std::string expected{R"(<?xml version="1.0" encoding="UTF-8"?>
<ProcessList version="1.3" id="UID42">
    <Gamma inBitDepth="32f" outBitDepth="32f" style="basicRev">
        <GammaParams gamma="2.6" />
    </Gamma>
</ProcessList>
)" };

    OCIO_CHECK_EQUAL(expected.size(), outputTransform.str().size());
    OCIO_CHECK_EQUAL(expected, outputTransform.str());

    std::ostringstream outputTransformCLF;
    OCIO_CHECK_NO_THROW(processorGroup->write(OCIO::FILEFORMAT_CLF, outputTransformCLF));

    const std::string expectedCLF{ R"(<?xml version="1.0" encoding="UTF-8"?>
<ProcessList compCLFversion="3" id="UID42">
    <Exponent inBitDepth="32f" outBitDepth="32f" style="basicRev">
        <ExponentParams exponent="2.6" />
    </Exponent>
</ProcessList>
)" };

    OCIO_CHECK_EQUAL(expectedCLF.size(), outputTransformCLF.str().size());
    OCIO_CHECK_EQUAL(expectedCLF, outputTransformCLF.str());
}

OCIO_ADD_TEST(CTFTransform, gamma1_mirror_ctf)
{
    OCIO::ConfigRcPtr config = OCIO::Config::Create();
    config->setMajorVersion(2);

    OCIO::ExponentTransformRcPtr exp = OCIO::ExponentTransform::Create();
    exp->setDirection(OCIO::TRANSFORM_DIR_INVERSE);
    exp->setNegativeStyle(OCIO::NEGATIVE_MIRROR);

    const double gamma[] = { 2.6, 2.6, 2.6, 1.0 };
    exp->setValue(gamma);

    OCIO::GroupTransformRcPtr group = OCIO::GroupTransform::Create();
    group->getFormatMetadata().addAttribute(OCIO::METADATA_ID, "UID42");
    group->appendTransform(exp);

    OCIO::ConstProcessorRcPtr processorGroup = config->getProcessor(group);
    std::ostringstream outputTransform;
    OCIO_CHECK_NO_THROW(processorGroup->write(OCIO::FILEFORMAT_CTF, outputTransform));

    // Identity alpha. Transform written as version 2 because of new style.
    const std::string expected{ R"(<?xml version="1.0" encoding="UTF-8"?>
<ProcessList version="2" id="UID42">
    <Exponent inBitDepth="32f" outBitDepth="32f" style="basicMirrorRev">
        <ExponentParams exponent="2.6" />
    </Exponent>
</ProcessList>
)" };

    OCIO_CHECK_EQUAL(expected.size(), outputTransform.str().size());
    OCIO_CHECK_EQUAL(expected, outputTransform.str());

    std::ostringstream outputTransformCLF;
    OCIO_CHECK_NO_THROW(processorGroup->write(OCIO::FILEFORMAT_CLF, outputTransformCLF));

    const std::string expectedCLF{ R"(<?xml version="1.0" encoding="UTF-8"?>
<ProcessList compCLFversion="3" id="UID42">
    <Exponent inBitDepth="32f" outBitDepth="32f" style="basicMirrorRev">
        <ExponentParams exponent="2.6" />
    </Exponent>
</ProcessList>
)" };

    OCIO_CHECK_EQUAL(expectedCLF.size(), outputTransformCLF.str().size());
    OCIO_CHECK_EQUAL(expectedCLF, outputTransformCLF.str());
}

OCIO_ADD_TEST(CTFTransform, gamma1_pass_thru_ctf)
{
    OCIO::ConfigRcPtr config = OCIO::Config::Create();
    config->setMajorVersion(2);

    OCIO::ExponentTransformRcPtr exp = OCIO::ExponentTransform::Create();
    exp->setDirection(OCIO::TRANSFORM_DIR_INVERSE);
    exp->setNegativeStyle(OCIO::NEGATIVE_PASS_THRU);

    const double gamma[] = { 2.6, 2.6, 2.6, 1.0 };
    exp->setValue(gamma);

    OCIO::GroupTransformRcPtr group = OCIO::GroupTransform::Create();
    group->getFormatMetadata().addAttribute(OCIO::METADATA_ID, "UID42");
    group->appendTransform(exp);

    OCIO::ConstProcessorRcPtr processorGroup = config->getProcessor(group);
    std::ostringstream outputTransform;
    OCIO_CHECK_NO_THROW(processorGroup->write(OCIO::FILEFORMAT_CTF, outputTransform));

    // Identity alpha. Transform written as version 2.0 because of new style.
    const std::string expected{ R"(<?xml version="1.0" encoding="UTF-8"?>
<ProcessList version="2" id="UID42">
    <Exponent inBitDepth="32f" outBitDepth="32f" style="basicPassThruRev">
        <ExponentParams exponent="2.6" />
    </Exponent>
</ProcessList>
)" };

    OCIO_CHECK_EQUAL(expected.size(), outputTransform.str().size());
    OCIO_CHECK_EQUAL(expected, outputTransform.str());

    std::ostringstream outputTransformCLF;
    OCIO_CHECK_NO_THROW(processorGroup->write(OCIO::FILEFORMAT_CLF, outputTransformCLF));

    const std::string expectedCLF{ R"(<?xml version="1.0" encoding="UTF-8"?>
<ProcessList compCLFversion="3" id="UID42">
    <Exponent inBitDepth="32f" outBitDepth="32f" style="basicPassThruRev">
        <ExponentParams exponent="2.6" />
    </Exponent>
</ProcessList>
)" };

    OCIO_CHECK_EQUAL(expectedCLF.size(), outputTransformCLF.str().size());
    OCIO_CHECK_EQUAL(expectedCLF, outputTransformCLF.str());
}

OCIO_ADD_TEST(CTFTransform, gamma2_ctf)
{
    OCIO::ConfigRcPtr config = OCIO::Config::Create();
    config->setMajorVersion(2);

    OCIO::ExponentWithLinearTransformRcPtr exp = OCIO::ExponentWithLinearTransform::Create();
    exp->setDirection(OCIO::TRANSFORM_DIR_INVERSE);

    const double gamma[] = { 2.4, 2.2, 2.0, 1.8 };
    exp->setGamma(gamma);

    const double offset[] = { 0.1, 0.2, 0.4, 0.8 };
    exp->setOffset(offset);

    OCIO::GroupTransformRcPtr group = OCIO::GroupTransform::Create();
    group->getFormatMetadata().addAttribute(OCIO::METADATA_ID, "UID42");
    group->appendTransform(exp);

    OCIO::ConstProcessorRcPtr processorGroup = config->getProcessor(group);
    std::ostringstream outputTransform;
    OCIO_CHECK_NO_THROW(processorGroup->write(OCIO::FILEFORMAT_CTF, outputTransform));

    // Non-identity alpha. Transform written as version 1.5.
    const std::string expected{ R"(<?xml version="1.0" encoding="UTF-8"?>
<ProcessList version="1.5" id="UID42">
    <Gamma inBitDepth="32f" outBitDepth="32f" style="monCurveRev">
        <GammaParams channel="R" gamma="2.4" offset="0.1" />
        <GammaParams channel="G" gamma="2.2" offset="0.2" />
        <GammaParams channel="B" gamma="2" offset="0.4" />
        <GammaParams channel="A" gamma="1.8" offset="0.8" />
    </Gamma>
</ProcessList>
)" };

    OCIO_CHECK_EQUAL(expected.size(), outputTransform.str().size());
    OCIO_CHECK_EQUAL(expected, outputTransform.str());

    // CLF does not allow alpha channel.
    std::ostringstream outputTransformCLF;
    OCIO_CHECK_THROW_WHAT(processorGroup->write(OCIO::FILEFORMAT_CLF, outputTransformCLF),
                          OCIO::Exception,
                          "Gamma with alpha component op which cannot be written as CLF");
}

OCIO_ADD_TEST(CTFTransform, gamma3_ctf)
{
    OCIO::ConfigRcPtr config = OCIO::Config::Create();
    config->setMajorVersion(2);

    OCIO::ExponentWithLinearTransformRcPtr exp = OCIO::ExponentWithLinearTransform::Create();

    const double gamma[] = { 2.42, 2.42, 2.42, 1.0 };
    exp->setGamma(gamma);

    const double offset[] = { 0.099, 0.099, 0.099, 0.0 };
    exp->setOffset(offset);

    OCIO::GroupTransformRcPtr group = OCIO::GroupTransform::Create();
    group->getFormatMetadata().addAttribute(OCIO::METADATA_ID, "UID42");
    group->appendTransform(exp);

    OCIO::ConstProcessorRcPtr processorGroup = config->getProcessor(group);
    std::ostringstream outputTransform;
    OCIO_CHECK_NO_THROW(processorGroup->write(OCIO::FILEFORMAT_CTF, outputTransform));

    // Identity alpha.  Transform written as version 1.3.
    const std::string expected{ R"(<?xml version="1.0" encoding="UTF-8"?>
<ProcessList version="1.3" id="UID42">
    <Gamma inBitDepth="32f" outBitDepth="32f" style="monCurveFwd">
        <GammaParams gamma="2.42" offset="0.099" />
    </Gamma>
</ProcessList>
)" };

    OCIO_CHECK_EQUAL(expected.size(), outputTransform.str().size());
    OCIO_CHECK_EQUAL(expected, outputTransform.str());

    // CLF does not allow alpha channel.
    std::ostringstream outputTransformCLF;
    OCIO_CHECK_NO_THROW(processorGroup->write(OCIO::FILEFORMAT_CLF, outputTransformCLF));

    const std::string expectedCLF{ R"(<?xml version="1.0" encoding="UTF-8"?>
<ProcessList compCLFversion="3" id="UID42">
    <Exponent inBitDepth="32f" outBitDepth="32f" style="monCurveFwd">
        <ExponentParams exponent="2.42" offset="0.099" />
    </Exponent>
</ProcessList>
)" };

    OCIO_CHECK_EQUAL(expectedCLF.size(), outputTransformCLF.str().size());
    OCIO_CHECK_EQUAL(expectedCLF, outputTransformCLF.str());
}

OCIO_ADD_TEST(CTFTransform, gamma4_ctf)
{
    OCIO::ConfigRcPtr config = OCIO::Config::Create();
    config->setMajorVersion(2);

    OCIO::ExponentTransformRcPtr exp = OCIO::ExponentTransform::Create();

    const double gamma[] = { 2.6, 2.5, 2.4, 2.2 };
    exp->setValue(gamma);

    OCIO::GroupTransformRcPtr group = OCIO::GroupTransform::Create();
    group->getFormatMetadata().addAttribute(OCIO::METADATA_ID, "UID42");
    group->appendTransform(exp);

    OCIO::ConstProcessorRcPtr processorGroup = config->getProcessor(group);
    std::ostringstream outputTransform;
    OCIO_CHECK_NO_THROW(processorGroup->write(OCIO::FILEFORMAT_CTF, outputTransform));

    // Non-identity alpha.  Transform written as version 1.5.
    const std::string expected{ R"(<?xml version="1.0" encoding="UTF-8"?>
<ProcessList version="1.5" id="UID42">
    <Gamma inBitDepth="32f" outBitDepth="32f" style="basicFwd">
        <GammaParams channel="R" gamma="2.6" />
        <GammaParams channel="G" gamma="2.5" />
        <GammaParams channel="B" gamma="2.4" />
        <GammaParams channel="A" gamma="2.2" />
    </Gamma>
</ProcessList>
)" };

    OCIO_CHECK_EQUAL(expected.size(), outputTransform.str().size());
    OCIO_CHECK_EQUAL(expected, outputTransform.str());
}


OCIO_ADD_TEST(CTFTransform, gamma5_ctf)
{
    OCIO::ConfigRcPtr config = OCIO::Config::Create();
    config->setMajorVersion(2);

    OCIO::ExponentWithLinearTransformRcPtr exp = OCIO::ExponentWithLinearTransform::Create();

    const double gamma[] = { 1. / 0.45, 1. / 0.45, 1. / 0.45, 1. / 0.45 };
    exp->setGamma(gamma);

    const double offset[] = { 0.099, 0.099, 0.099, 0.099 };
    exp->setOffset(offset);

    OCIO::GroupTransformRcPtr group = OCIO::GroupTransform::Create();
    group->getFormatMetadata().addAttribute(OCIO::METADATA_ID, "UID42");
    group->appendTransform(exp);

    OCIO::ConstProcessorRcPtr processorGroup = config->getProcessor(group);
    std::ostringstream outputTransform;
    OCIO_CHECK_NO_THROW(processorGroup->write(OCIO::FILEFORMAT_CTF, outputTransform));

    // Non-identity alpha.  Transform written as version 1.5.
    const std::string expected{ R"(<?xml version="1.0" encoding="UTF-8"?>
<ProcessList version="1.5" id="UID42">
    <Gamma inBitDepth="32f" outBitDepth="32f" style="monCurveFwd">
        <GammaParams channel="R" gamma="2.22222" offset="0.099" />
        <GammaParams channel="G" gamma="2.22222" offset="0.099" />
        <GammaParams channel="B" gamma="2.22222" offset="0.099" />
        <GammaParams channel="A" gamma="2.22222" offset="0.099" />
    </Gamma>
</ProcessList>
)" };

    OCIO_CHECK_EQUAL(expected.size(), outputTransform.str().size());
    OCIO_CHECK_EQUAL(expected, outputTransform.str());
}

OCIO_ADD_TEST(CTFTransform, gamma6_ctf)
{
    OCIO::ConfigRcPtr config = OCIO::Config::Create();
    config->setMajorVersion(2);

    OCIO::ExponentTransformRcPtr exp = OCIO::ExponentTransform::Create();

    const double gamma[] = { 2.4, 2.5, 2.6, 1.0 };
    exp->setValue(gamma);

    OCIO::GroupTransformRcPtr group = OCIO::GroupTransform::Create();
    group->getFormatMetadata().addAttribute(OCIO::METADATA_ID, "UID42");
    group->appendTransform(exp);

    OCIO::ConstProcessorRcPtr processorGroup = config->getProcessor(group);
    std::ostringstream outputTransform;
    OCIO_CHECK_NO_THROW(processorGroup->write(OCIO::FILEFORMAT_CTF, outputTransform));

    // R,G,B channels different, but alpha is identity.
    // Transform written as version 1.3.
    const std::string expected{ R"(<?xml version="1.0" encoding="UTF-8"?>
<ProcessList version="1.3" id="UID42">
    <Gamma inBitDepth="32f" outBitDepth="32f" style="basicFwd">
        <GammaParams channel="R" gamma="2.4" />
        <GammaParams channel="G" gamma="2.5" />
        <GammaParams channel="B" gamma="2.6" />
    </Gamma>
</ProcessList>
)" };

    OCIO_CHECK_EQUAL(expected.size(), outputTransform.str().size());
    OCIO_CHECK_EQUAL(expected, outputTransform.str());
}

OCIO_ADD_TEST(CTFTransform, fixed_function_rec2100_ctf)
{
    OCIO::ConfigRcPtr config = OCIO::Config::Create();
    config->setMajorVersion(2);

    OCIO::FixedFunctionTransformRcPtr ff = OCIO::FixedFunctionTransform::Create();
    ff->setStyle(OCIO::FIXED_FUNCTION_REC2100_SURROUND);
    const double val = 0.5;
    ff->setParams(&val, 1);

    OCIO::GroupTransformRcPtr group = OCIO::GroupTransform::Create();
    group->getFormatMetadata().addAttribute(OCIO::METADATA_ID, "UIDFF42");
    group->appendTransform(ff);

    OCIO::ConstProcessorRcPtr processorGroup = config->getProcessor(group);
    std::ostringstream outputTransform;
    OCIO_CHECK_NO_THROW(processorGroup->write(OCIO::FILEFORMAT_CTF, outputTransform));

    const std::string expected{ R"(<?xml version="1.0" encoding="UTF-8"?>
<ProcessList version="2" id="UIDFF42">
    <FixedFunction inBitDepth="32f" outBitDepth="32f" style="Rec2100SurroundFwd" params="0.5">
    </FixedFunction>
</ProcessList>
)" };

    OCIO_CHECK_EQUAL(expected.size(), outputTransform.str().size());
    OCIO_CHECK_EQUAL(expected, outputTransform.str());
}

OCIO_ADD_TEST(CTFTransform, fixed_function_rec2100_inverse_ctf)
{
    OCIO::ConfigRcPtr config = OCIO::Config::Create();
    config->setMajorVersion(2);

    OCIO::FixedFunctionTransformRcPtr ff = OCIO::FixedFunctionTransform::Create();
    ff->setDirection(OCIO::TRANSFORM_DIR_INVERSE);
    ff->setStyle(OCIO::FIXED_FUNCTION_REC2100_SURROUND);
    const double val = 0.5;
    ff->setParams(&val, 1);

    OCIO::GroupTransformRcPtr group = OCIO::GroupTransform::Create();
    group->getFormatMetadata().addAttribute(OCIO::METADATA_ID, "UIDFF42");
    group->appendTransform(ff);

    OCIO::ConstProcessorRcPtr processorGroup = config->getProcessor(group);
    std::ostringstream outputTransform;
    OCIO_CHECK_NO_THROW(processorGroup->write(OCIO::FILEFORMAT_CTF, outputTransform));

    const std::string expected{ R"(<?xml version="1.0" encoding="UTF-8"?>
<ProcessList version="2" id="UIDFF42">
    <FixedFunction inBitDepth="32f" outBitDepth="32f" style="Rec2100SurroundRev" params="0.5">
    </FixedFunction>
</ProcessList>
)" };

    OCIO_CHECK_EQUAL(expected.size(), outputTransform.str().size());
    OCIO_CHECK_EQUAL(expected, outputTransform.str());
}

OCIO_ADD_TEST(CTFTransform, exposure_contrast_video_ctf)
{
    OCIO::ConfigRcPtr config = OCIO::Config::Create();
    config->setMajorVersion(2);

    OCIO::ExposureContrastTransformRcPtr ec = OCIO::ExposureContrastTransform::Create();

    ec->setStyle(OCIO::EXPOSURE_CONTRAST_VIDEO);

    ec->makeExposureDynamic();
    ec->makeGammaDynamic();

    OCIO::GroupTransformRcPtr group = OCIO::GroupTransform::Create();
    group->getFormatMetadata().addAttribute(OCIO::METADATA_ID, "UIDEC42");
    group->appendTransform(ec);

    OCIO::ConstProcessorRcPtr processorGroup = config->getProcessor(group);
    std::ostringstream outputTransform;
    OCIO_CHECK_NO_THROW(processorGroup->write(OCIO::FILEFORMAT_CTF, outputTransform));

    const std::string expected{ R"(<?xml version="1.0" encoding="UTF-8"?>
<ProcessList version="1.3" id="UIDEC42">
    <ExposureContrast inBitDepth="32f" outBitDepth="32f" style="video">
        <ECParams exposure="0" contrast="1" gamma="1" pivot="0.18" />
        <DynamicParameter param="EXPOSURE" />
        <DynamicParameter param="GAMMA" />
    </ExposureContrast>
</ProcessList>
)" };

    OCIO_CHECK_EQUAL(expected.size(), outputTransform.str().size());
    OCIO_CHECK_EQUAL(expected, outputTransform.str());
}

OCIO_ADD_TEST(CTFTransform, exposure_contrast_log_ctf)
{
    OCIO::ConfigRcPtr config = OCIO::Config::Create();
    config->setMajorVersion(2);

    OCIO::ExposureContrastTransformRcPtr ec = OCIO::ExposureContrastTransform::Create();

    ec->setStyle(OCIO::EXPOSURE_CONTRAST_LOGARITHMIC);

    ec->setExposure(-1.5);
    ec->setContrast(0.5);
    ec->setGamma(1.5);

    ec->makeExposureDynamic();
    ec->makeContrastDynamic();

    OCIO::GroupTransformRcPtr group = OCIO::GroupTransform::Create();
    group->getFormatMetadata().addAttribute(OCIO::METADATA_ID, "UIDEC42");
    group->appendTransform(ec);

    OCIO::ConstProcessorRcPtr processorGroup = config->getProcessor(group);
    std::ostringstream outputTransform;
    OCIO_CHECK_NO_THROW(processorGroup->write(OCIO::FILEFORMAT_CTF, outputTransform));

    const std::string expected{ R"(<?xml version="1.0" encoding="UTF-8"?>
<ProcessList version="1.3" id="UIDEC42">
    <ExposureContrast inBitDepth="32f" outBitDepth="32f" style="log">
        <ECParams exposure="-1.5" contrast="0.5" gamma="1.5" pivot="0.18" />
        <DynamicParameter param="EXPOSURE" />
        <DynamicParameter param="CONTRAST" />
    </ExposureContrast>
</ProcessList>
)" };

    OCIO_CHECK_EQUAL(expected.size(), outputTransform.str().size());
    OCIO_CHECK_EQUAL(expected, outputTransform.str());
}

OCIO_ADD_TEST(CTFTransform, exposure_contrast_linear_ctf)
{
    OCIO::ConfigRcPtr config = OCIO::Config::Create();
    config->setMajorVersion(2);

    OCIO::ExposureContrastTransformRcPtr ec = OCIO::ExposureContrastTransform::Create();

    ec->setStyle(OCIO::EXPOSURE_CONTRAST_LINEAR);

    ec->setExposure(0.65);
    ec->setContrast(1.2);
    ec->setGamma(0.8);
    ec->setPivot(1.0);

    ec->makeExposureDynamic();
    ec->makeContrastDynamic();

    OCIO::GroupTransformRcPtr group = OCIO::GroupTransform::Create();
    group->getFormatMetadata().addAttribute(OCIO::METADATA_ID, "UIDEC42");
    group->appendTransform(ec);

    OCIO::ConstProcessorRcPtr processorGroup = config->getProcessor(group);
    std::ostringstream outputTransform;
    OCIO_CHECK_NO_THROW(processorGroup->write(OCIO::FILEFORMAT_CTF, outputTransform));

    const std::string expected{ R"(<?xml version="1.0" encoding="UTF-8"?>
<ProcessList version="1.3" id="UIDEC42">
    <ExposureContrast inBitDepth="32f" outBitDepth="32f" style="linear">
        <ECParams exposure="0.65" contrast="1.2" gamma="0.8" pivot="1" />
        <DynamicParameter param="EXPOSURE" />
        <DynamicParameter param="CONTRAST" />
    </ExposureContrast>
</ProcessList>
)" };

    OCIO_CHECK_EQUAL(expected.size(), outputTransform.str().size());
    OCIO_CHECK_EQUAL(expected, outputTransform.str());
}

OCIO_ADD_TEST(CTFTransform, exposure_contrast_not_dynamic_ctf)
{
    OCIO::ConfigRcPtr config = OCIO::Config::Create();
    config->setMajorVersion(2);

    OCIO::ExposureContrastTransformRcPtr ec = OCIO::ExposureContrastTransform::Create();

    ec->setStyle(OCIO::EXPOSURE_CONTRAST_VIDEO);

    OCIO::GroupTransformRcPtr group = OCIO::GroupTransform::Create();
    group->getFormatMetadata().addAttribute(OCIO::METADATA_ID, "UIDEC42");
    group->appendTransform(ec);

    OCIO::ConstProcessorRcPtr processorGroup = config->getProcessor(group);
    std::ostringstream outputTransform;
    OCIO_CHECK_NO_THROW(processorGroup->write(OCIO::FILEFORMAT_CTF, outputTransform));

    const std::string expected{ R"(<?xml version="1.0" encoding="UTF-8"?>
<ProcessList version="1.3" id="UIDEC42">
    <ExposureContrast inBitDepth="32f" outBitDepth="32f" style="video">
        <ECParams exposure="0" contrast="1" gamma="1" pivot="0.18" />
    </ExposureContrast>
</ProcessList>
)" };

    OCIO_CHECK_EQUAL(expected.size(), outputTransform.str().size());
    OCIO_CHECK_EQUAL(expected, outputTransform.str());
}

OCIO_ADD_TEST(CTFTransform, exposure_contrast_log_params_ctf)
{
    OCIO::ConfigRcPtr config = OCIO::Config::Create();
    config->setMajorVersion(2);

    OCIO::ExposureContrastTransformRcPtr ec = OCIO::ExposureContrastTransform::Create();

    ec->setStyle(OCIO::EXPOSURE_CONTRAST_LOGARITHMIC);

    ec->setExposure(0.65);
    ec->setContrast(1.2);
    ec->setGamma(0.5);
    ec->setPivot(1.0);
    ec->setLogExposureStep(0.1);
    ec->setLogMidGray(0.5);

    ec->makeExposureDynamic();

    OCIO::GroupTransformRcPtr group = OCIO::GroupTransform::Create();
    group->getFormatMetadata().addAttribute(OCIO::METADATA_ID, "UIDEC42");
    group->appendTransform(ec);

    OCIO::ConstProcessorRcPtr processorGroup = config->getProcessor(group);
    std::ostringstream outputTransform;
    OCIO_CHECK_NO_THROW(processorGroup->write(OCIO::FILEFORMAT_CTF, outputTransform));

    const std::string expected{
        "<?xml version=\"1.0\" encoding=\"UTF-8\"?>\n"
        "<ProcessList version=\"2\" id=\"UIDEC42\">\n"
        "    <ExposureContrast inBitDepth=\"32f\" outBitDepth=\"32f\" style=\"log\">\n"
        "        <ECParams exposure=\"0.65\" contrast=\"1.2\" gamma=\"0.5\" pivot=\"1\" logExposureStep=\"0.1\" logMidGray=\"0.5\" />\n"
        "        <DynamicParameter param=\"EXPOSURE\" />\n"
        "    </ExposureContrast>\n"
        "</ProcessList>\n" };

    OCIO_CHECK_EQUAL(expected.size(), outputTransform.str().size());
    OCIO_CHECK_EQUAL(expected, outputTransform.str());
}

OCIO_ADD_TEST(CTFTransform, log_lin_to_log_ctf)
{
    OCIO::ConfigRcPtr config = OCIO::Config::Create();
    config->setMajorVersion(2);

    OCIO::LogAffineTransformRcPtr logT = OCIO::LogAffineTransform::Create();
    
    const double base = 2.0;
    logT->setBase(base);
    const double lins[] = { 0.9, 1.1, 1.2 };
    logT->setLinSideSlopeValue(lins);
    const double lino[] = { 0.1, 0.2, 0.3 };
    logT->setLinSideOffsetValue(lino);
    const double logs[] = { 1.3, 1.4, 1.5 };
    logT->setLogSideSlopeValue(logs);
    const double logo[] = { 0.4, 0.5, 0.6 };
    logT->setLogSideOffsetValue(logo);

    OCIO::GroupTransformRcPtr group = OCIO::GroupTransform::Create();
    group->getFormatMetadata().addAttribute(OCIO::METADATA_ID, "UIDLOG42");
    group->appendTransform(logT);

    OCIO::ConstProcessorRcPtr processorGroup = config->getProcessor(group);
    std::ostringstream outputTransform;
    OCIO_CHECK_NO_THROW(processorGroup->write(OCIO::FILEFORMAT_CTF, outputTransform));

    const std::string expected{ R"(<?xml version="1.0" encoding="UTF-8"?>
<ProcessList version="2" id="UIDLOG42">
    <Log inBitDepth="32f" outBitDepth="32f" style="linToLog">
        <LogParams channel="R" base="2" linSideSlope="0.9" linSideOffset="0.1" logSideSlope="1.3" logSideOffset="0.4" />
        <LogParams channel="G" base="2" linSideSlope="1.1" linSideOffset="0.2" logSideSlope="1.4" logSideOffset="0.5" />
        <LogParams channel="B" base="2" linSideSlope="1.2" linSideOffset="0.3" logSideSlope="1.5" logSideOffset="0.6" />
    </Log>
</ProcessList>
)" };

    OCIO_CHECK_EQUAL(expected.size(), outputTransform.str().size());
    OCIO_CHECK_EQUAL(expected, outputTransform.str());
}

OCIO_ADD_TEST(CTFTransform, log_log_to_lin_ctf)
{
    OCIO::ConfigRcPtr config = OCIO::Config::Create();
    config->setMajorVersion(2);

    OCIO::LogAffineTransformRcPtr logT = OCIO::LogAffineTransform::Create();
    logT->setDirection(OCIO::TRANSFORM_DIR_INVERSE);

    const double base = 2.0;
    logT->setBase(base);
    const double vals[] = { 0.9, 0.9, 0.9 };
    logT->setLinSideSlopeValue(vals);

    OCIO::GroupTransformRcPtr group = OCIO::GroupTransform::Create();
    group->getFormatMetadata().addAttribute(OCIO::METADATA_ID, "UIDLOG42");
    group->appendTransform(logT);

    OCIO::ConstProcessorRcPtr processorGroup = config->getProcessor(group);
    std::ostringstream outputTransform;
    OCIO_CHECK_NO_THROW(processorGroup->write(OCIO::FILEFORMAT_CTF, outputTransform));

    const std::string expected{ R"(<?xml version="1.0" encoding="UTF-8"?>
<ProcessList version="2" id="UIDLOG42">
    <Log inBitDepth="32f" outBitDepth="32f" style="logToLin">
        <LogParams base="2" linSideSlope="0.9" linSideOffset="0" logSideSlope="1" logSideOffset="0" />
    </Log>
</ProcessList>
)" };

    OCIO_CHECK_EQUAL(expected.size(), outputTransform.str().size());
    OCIO_CHECK_EQUAL(expected, outputTransform.str());
}

OCIO_ADD_TEST(CTFTransform, log_antilog2_ctf)
{
    OCIO::ConfigRcPtr config = OCIO::Config::Create();
    config->setMajorVersion(2);

    OCIO::LogAffineTransformRcPtr logT = OCIO::LogAffineTransform::Create();
    logT->setDirection(OCIO::TRANSFORM_DIR_INVERSE);

    const double base = 2.0;
    logT->setBase(base);

    OCIO::GroupTransformRcPtr group = OCIO::GroupTransform::Create();
    group->getFormatMetadata().addAttribute(OCIO::METADATA_ID, "UIDLOG42");
    group->appendTransform(logT);

    OCIO::ConstProcessorRcPtr processorGroup = config->getProcessor(group);
    std::ostringstream outputTransform;
    OCIO_CHECK_NO_THROW(processorGroup->write(OCIO::FILEFORMAT_CTF, outputTransform));

    const std::string expected{ R"(<?xml version="1.0" encoding="UTF-8"?>
<ProcessList version="2" id="UIDLOG42">
    <Log inBitDepth="32f" outBitDepth="32f" style="antiLog2">
    </Log>
</ProcessList>
)" };

    OCIO_CHECK_EQUAL(expected.size(), outputTransform.str().size());
    OCIO_CHECK_EQUAL(expected, outputTransform.str());
}

OCIO_ADD_TEST(CTFTransform, lut1d_clf)
{
    OCIO::ConfigRcPtr config = OCIO::Config::Create();
    config->setMajorVersion(2);

    OCIO::Lut1DTransformRcPtr lut = OCIO::Lut1DTransform::Create();
    lut->setInterpolation(OCIO::INTERP_LINEAR);

    OCIO::GroupTransformRcPtr group = OCIO::GroupTransform::Create();
    group->getFormatMetadata().addAttribute(OCIO::METADATA_ID, "UIDLUT42");
    group->appendTransform(lut);

    OCIO::ConstProcessorRcPtr processorGroup = config->getProcessor(group);
    std::ostringstream outputTransform;
    OCIO_CHECK_NO_THROW(processorGroup->write(OCIO::FILEFORMAT_CLF, outputTransform));

    const std::string expected{ R"(<?xml version="1.0" encoding="UTF-8"?>
<ProcessList compCLFversion="3" id="UIDLUT42">
    <LUT1D inBitDepth="32f" outBitDepth="32f" interpolation="linear">
        <Array dim="2 1">
          0
          1
        </Array>
    </LUT1D>
</ProcessList>
)" };

    OCIO_CHECK_EQUAL(expected.size(), outputTransform.str().size());
    OCIO_CHECK_EQUAL(expected, outputTransform.str());
}

OCIO_ADD_TEST(CTFTransform, lut1d_inverse_clf)
{
    OCIO::ConfigRcPtr config = OCIO::Config::Create();
    config->setMajorVersion(2);

    OCIO::Lut1DTransformRcPtr lut = OCIO::Lut1DTransform::Create();
    lut->setDirection(OCIO::TRANSFORM_DIR_INVERSE);

    OCIO::GroupTransformRcPtr group = OCIO::GroupTransform::Create();
    group->getFormatMetadata().addAttribute(OCIO::METADATA_ID, "UIDLUT42");
    group->appendTransform(lut);

    OCIO::ConstProcessorRcPtr processorGroup = config->getProcessor(group);
    std::ostringstream outputTransform;
    OCIO_CHECK_THROW_WHAT(processorGroup->write(OCIO::FILEFORMAT_CLF, outputTransform),
                          OCIO::Exception, "InverseLUT1D op which cannot be written as CLF");
}

OCIO_ADD_TEST(CTFTransform, lut1d_ctf)
{
    OCIO::ConfigRcPtr config = OCIO::Config::Create();
    config->setMajorVersion(2);

    OCIO::Lut1DTransformRcPtr lut = OCIO::Lut1DTransform::Create();
    lut->setInterpolation(OCIO::INTERP_DEFAULT);

    OCIO::GroupTransformRcPtr group = OCIO::GroupTransform::Create();
    group->getFormatMetadata().addAttribute(OCIO::METADATA_ID, "UIDLUT42");
    group->appendTransform(lut);

    OCIO::ConstProcessorRcPtr processorGroup = config->getProcessor(group);
    std::ostringstream outputTransform;
    OCIO_CHECK_NO_THROW(processorGroup->write(OCIO::FILEFORMAT_CTF, outputTransform));

    const std::string expected{ R"(<?xml version="1.0" encoding="UTF-8"?>
<ProcessList version="1.3" id="UIDLUT42">
    <LUT1D inBitDepth="32f" outBitDepth="32f">
        <Array dim="2 1">
          0
          1
        </Array>
    </LUT1D>
</ProcessList>
)" };

    OCIO_CHECK_EQUAL(expected.size(), outputTransform.str().size());
    OCIO_CHECK_EQUAL(expected, outputTransform.str());
}

OCIO_ADD_TEST(CTFTransform, lut1d_attributes_ctf)
{
    OCIO::ConfigRcPtr config = OCIO::Config::Create();
    config->setMajorVersion(2);

    OCIO::Lut1DTransformRcPtr lut = OCIO::Lut1DTransform::Create();
    lut->getFormatMetadata().addAttribute(OCIO::METADATA_NAME, "test-lut");
    lut->getFormatMetadata().addAttribute(OCIO::METADATA_ID, "lut01");
    lut->setFileOutputBitDepth(OCIO::BIT_DEPTH_UINT10);
    lut->setInterpolation(OCIO::INTERP_DEFAULT);
    lut->setInputHalfDomain(true);
    lut->setOutputRawHalfs(true);
    lut->setHueAdjust(OCIO::HUE_DW3);
    lut->setLength(65536);
    float r = 0.f;
    float g = 0.f;
    float b = 0.f;
    lut->getValue(1000, r, g, b);
    lut->setValue(1000, r*1.001f, g*1.002f, b*1.003f);

    OCIO::GroupTransformRcPtr group = OCIO::GroupTransform::Create();
    group->getFormatMetadata().addAttribute(OCIO::METADATA_ID, "UIDLUT42");
    group->appendTransform(lut);

    OCIO::ConstProcessorRcPtr processorGroup = config->getProcessor(group);
    std::ostringstream outputTransform;
    OCIO_CHECK_NO_THROW(processorGroup->write(OCIO::FILEFORMAT_CTF, outputTransform));

    std::istringstream inputTransform;
    inputTransform.str(outputTransform.str());

    std::string line;
    OCIO_CHECK_NO_THROW(std::getline(inputTransform, line));
    OCIO_CHECK_EQUAL(line, "<?xml version=\"1.0\" encoding=\"UTF-8\"?>");

    OCIO_CHECK_NO_THROW(std::getline(inputTransform, line));
    OCIO_CHECK_EQUAL(line, R"(<ProcessList version="1.4" id="UIDLUT42">)");

    OCIO_CHECK_NO_THROW(std::getline(inputTransform, line));
    OCIO_CHECK_EQUAL(StringUtils::Trim(line),
                     "<LUT1D id=\"lut01\" name=\"test-lut\" inBitDepth=\"32f\""
                     " outBitDepth=\"10i\""
                     " halfDomain=\"true\" rawHalfs=\"true\" hueAdjust=\"dw3\">");

    OCIO_CHECK_NO_THROW(std::getline(inputTransform, line));
    OCIO_CHECK_EQUAL(StringUtils::Trim(line),
                     R"(<Array dim="65536 3">)");

    for (unsigned int i = 0; i <= 1000; ++i)
    {
        OCIO_CHECK_NO_THROW(std::getline(inputTransform, line));
    }
    OCIO_CHECK_EQUAL(StringUtils::Trim(line),
                     R"(11216 11218 11220)");
}

OCIO_ADD_TEST(CTFTransform, lut1d_array_16x1_ctf)
{
    OCIO::ConfigRcPtr config = OCIO::Config::Create();
    config->setMajorVersion(2);

    OCIO::Lut1DTransformRcPtr lut = OCIO::Lut1DTransform::Create();
    lut->setInterpolation(OCIO::INTERP_DEFAULT);
    lut->getFormatMetadata().addAttribute(OCIO::METADATA_NAME, "test-lut");
    lut->getFormatMetadata().addAttribute(OCIO::METADATA_ID, "lut01");
    lut->setFileOutputBitDepth(OCIO::BIT_DEPTH_UINT10);
    lut->setLength(16);
    float rgb = 0.f;
    for (unsigned long i = 0; i < 16; ++i)
    {
        const float val = rgb / 1023.0f;
        lut->setValue(i, val, val, val);
        rgb += 3.0f;
    }

    OCIO::GroupTransformRcPtr group = OCIO::GroupTransform::Create();
    group->getFormatMetadata().addAttribute(OCIO::METADATA_ID, "UIDLUT42");
    group->appendTransform(lut);

    OCIO::ConstProcessorRcPtr processorGroup = config->getProcessor(group);
    std::ostringstream outputTransform;
    OCIO_CHECK_NO_THROW(processorGroup->write(OCIO::FILEFORMAT_CTF, outputTransform));

    const std::string expected{ R"(<?xml version="1.0" encoding="UTF-8"?>
<ProcessList version="1.3" id="UIDLUT42">
    <LUT1D id="lut01" name="test-lut" inBitDepth="32f" outBitDepth="10i">
        <Array dim="16 1">
   0
   3
   6
   9
  12
  15
  18
  21
  24
  27
  30
  33
  36
  39
  42
  45
        </Array>
    </LUT1D>
</ProcessList>
)" };

    OCIO_CHECK_EQUAL(expected.size(), outputTransform.str().size());
    OCIO_CHECK_EQUAL(expected, outputTransform.str());
}

OCIO_ADD_TEST(CTFTransform, lut1d_array_16x3_ctf)
{
    OCIO::ConfigRcPtr config = OCIO::Config::Create();
    config->setMajorVersion(2);

    OCIO::Lut1DTransformRcPtr lut = OCIO::Lut1DTransform::Create();
    lut->setInterpolation(OCIO::INTERP_DEFAULT);
    lut->getFormatMetadata().addAttribute(OCIO::METADATA_NAME, "test-lut");
    lut->getFormatMetadata().addAttribute(OCIO::METADATA_ID, "lut01");
    lut->setFileOutputBitDepth(OCIO::BIT_DEPTH_UINT10);
    lut->setLength(16);
    float rgb = 0.f;
    for (unsigned long i = 0; i < 16; ++i)
    {
        lut->setValue(i, rgb / 1023.0f, (rgb + 1.0f) / 1023.0f, (rgb + 2.0f) / 1023.0f);
        rgb += 3.0f;
    }

    OCIO::GroupTransformRcPtr group = OCIO::GroupTransform::Create();
    group->getFormatMetadata().addAttribute(OCIO::METADATA_ID, "UIDLUT42");
    group->appendTransform(lut);

    OCIO::ConstProcessorRcPtr processorGroup = config->getProcessor(group);
    std::ostringstream outputTransform;
    OCIO_CHECK_NO_THROW(processorGroup->write(OCIO::FILEFORMAT_CTF, outputTransform));

    const std::string expected{ R"(<?xml version="1.0" encoding="UTF-8"?>
<ProcessList version="1.3" id="UIDLUT42">
    <LUT1D id="lut01" name="test-lut" inBitDepth="32f" outBitDepth="10i">
        <Array dim="16 3">
   0    1    2
   3    4    5
   6    7    8
   9   10   11
  12   13   14
  15   16   17
  18   19   20
  21   22   23
  24   25   26
  27   28   29
  30   31   32
  33   34   35
  36   37   38
  39   40   41
  42   43   44
  45   46   47
        </Array>
    </LUT1D>
</ProcessList>
)" };

    OCIO_CHECK_EQUAL(expected.size(), outputTransform.str().size());
    OCIO_CHECK_EQUAL(expected, outputTransform.str());
}

OCIO_ADD_TEST(CTFTransform, lut1d_10i_ctf)
{
    OCIO::ConfigRcPtr config = OCIO::Config::Create();
    config->setMajorVersion(2);

    OCIO::Lut1DTransformRcPtr lut = OCIO::Lut1DTransform::Create();
    lut->setInterpolation(OCIO::INTERP_DEFAULT);
    lut->getFormatMetadata().addAttribute(OCIO::METADATA_NAME, "test-lut");
    lut->getFormatMetadata().addAttribute(OCIO::METADATA_ID, "lut01");
    lut->setFileOutputBitDepth(OCIO::BIT_DEPTH_UINT10);
    lut->setLength(3);
    lut->setValue(1, 511.0f / 1023.0f, 4011.12345f / 1023.0f, -24.10297f / 1023.0f);

    OCIO::GroupTransformRcPtr group = OCIO::GroupTransform::Create();
    group->getFormatMetadata().addAttribute(OCIO::METADATA_ID, "UIDLUT42");
    group->appendTransform(lut);

    OCIO::ConstProcessorRcPtr processorGroup = config->getProcessor(group);
    std::ostringstream outputTransform;
    OCIO_CHECK_NO_THROW(processorGroup->write(OCIO::FILEFORMAT_CTF, outputTransform));

    const std::string expected{ R"(<?xml version="1.0" encoding="UTF-8"?>
<ProcessList version="1.3" id="UIDLUT42">
    <LUT1D id="lut01" name="test-lut" inBitDepth="32f" outBitDepth="10i">
        <Array dim="3 3">
   0    0    0
 511 4011.12 -24.103
1023 1023 1023
        </Array>
    </LUT1D>
</ProcessList>
)" };

    OCIO_CHECK_EQUAL(expected.size(), outputTransform.str().size());
    OCIO_CHECK_EQUAL(expected, outputTransform.str());
}

OCIO_ADD_TEST(CTFTransform, lut1d_inverse_ctf)
{
    OCIO::ConfigRcPtr config = OCIO::Config::Create();
    config->setMajorVersion(2);

    OCIO::Lut1DTransformRcPtr lut = OCIO::Lut1DTransform::Create();
    lut->setInterpolation(OCIO::INTERP_DEFAULT);
    lut->getFormatMetadata().addAttribute(OCIO::METADATA_NAME, "test-lut");
    lut->getFormatMetadata().addAttribute(OCIO::METADATA_ID, "lut01");
    lut->setFileOutputBitDepth(OCIO::BIT_DEPTH_UINT10);
    lut->setLength(16);
    float rgb = 0.f;
    for (unsigned long i = 0; i < 16; ++i)
    {
        lut->setValue(i, rgb / 1023.0f, (rgb + 1.0f) / 1023.0f, (rgb + 2.0f) / 1023.0f);
        rgb += 3.0f;
    }

    lut->setDirection(OCIO::TRANSFORM_DIR_INVERSE);

    OCIO::GroupTransformRcPtr group = OCIO::GroupTransform::Create();
    group->getFormatMetadata().addAttribute(OCIO::METADATA_ID, "UIDLUT42");
    group->appendTransform(lut);

    OCIO::ConstProcessorRcPtr processorGroup = config->getProcessor(group);
    std::ostringstream outputTransform;
    OCIO_CHECK_NO_THROW(processorGroup->write(OCIO::FILEFORMAT_CTF, outputTransform));

    // Note the type of the node.
    const std::string expected{ R"(<?xml version="1.0" encoding="UTF-8"?>
<ProcessList version="1.3" id="UIDLUT42">
    <InverseLUT1D id="lut01" name="test-lut" inBitDepth="32f" outBitDepth="10i">
        <Array dim="16 3">
   0    1    2
   3    4    5
   6    7    8
   9   10   11
  12   13   14
  15   16   17
  18   19   20
  21   22   23
  24   25   26
  27   28   29
  30   31   32
  33   34   35
  36   37   38
  39   40   41
  42   43   44
  45   46   47
        </Array>
    </InverseLUT1D>
</ProcessList>
)" };

    OCIO_CHECK_EQUAL(expected.size(), outputTransform.str().size());
    OCIO_CHECK_EQUAL(expected, outputTransform.str());
}

OCIO_ADD_TEST(CTFTransform, lut3d_array_ctf)
{
    OCIO::ConfigRcPtr config = OCIO::Config::Create();
    config->setMajorVersion(2);

    OCIO::Lut3DTransformRcPtr lut = OCIO::Lut3DTransform::Create();
    lut->getFormatMetadata().addAttribute(OCIO::METADATA_NAME, "test-lut3d");
    lut->getFormatMetadata().addAttribute(OCIO::METADATA_ID, "lut01");
    lut->setFileOutputBitDepth(OCIO::BIT_DEPTH_UINT10);
    lut->setInterpolation(OCIO::INTERP_TETRAHEDRAL);
    const unsigned long gs = 3;
    lut->setGridSize(gs);
    float rgb = 0.f;
    for (unsigned long r = 0; r < gs; ++r)
    {
        for (unsigned long g = 0; g < 3; ++g)
        {
            for (unsigned long b = 0; b < 3; ++b)
            {
                lut->setValue(r, g, b, rgb / 1023.0f,
                                       (rgb + 1.0f) / 1023.0f,
                                       (rgb + 2.0f) / 1023.0f);
                rgb += 3.0f;
            }
        }
    }

    OCIO::GroupTransformRcPtr group = OCIO::GroupTransform::Create();
    group->getFormatMetadata().addAttribute(OCIO::METADATA_ID, "UIDLUT42");
    group->appendTransform(lut);

    OCIO::ConstProcessorRcPtr processorGroup = config->getProcessor(group);
    std::ostringstream outputTransform;
    OCIO_CHECK_NO_THROW(processorGroup->write(OCIO::FILEFORMAT_CTF, outputTransform));

    const std::string expected{ R"(<?xml version="1.0" encoding="UTF-8"?>
<ProcessList version="1.3" id="UIDLUT42">
    <LUT3D id="lut01" name="test-lut3d" inBitDepth="32f" outBitDepth="10i" interpolation="tetrahedral">
        <Array dim="3 3 3 3">
   0    1    2
   3    4    5
   6    7    8
   9   10   11
  12   13   14
  15   16   17
  18   19   20
  21   22   23
  24   25   26
  27   28   29
  30   31   32
  33   34   35
  36   37   38
  39   40   41
  42   43   44
  45   46   47
  48   49   50
  51   52   53
  54   55   56
  57   58   59
  60   61   62
  63   64   65
  66   67   68
  69   70   71
  72   73   74
  75   76   77
  78   79   80
        </Array>
    </LUT3D>
</ProcessList>
)" };

    OCIO_CHECK_EQUAL(expected.size(), outputTransform.str().size());
    OCIO_CHECK_EQUAL(expected, outputTransform.str());
}

OCIO_ADD_TEST(CTFTransform, lut3d_inverse_clf)
{
    OCIO::ConfigRcPtr config = OCIO::Config::Create();
    config->setMajorVersion(2);

    OCIO::Lut3DTransformRcPtr lut = OCIO::Lut3DTransform::Create();
    lut->getFormatMetadata().addAttribute(OCIO::METADATA_NAME, "test-lut3d");
    lut->getFormatMetadata().addAttribute(OCIO::METADATA_ID, "lut01");
    lut->setFileOutputBitDepth(OCIO::BIT_DEPTH_UINT10);
    const unsigned long gs = 3;
    lut->setGridSize(gs);
    float rgb = 0.f;
    for (unsigned long r = 0; r < gs; ++r)
    {
        for (unsigned long g = 0; g < 3; ++g)
        {
            for (unsigned long b = 0; b < 3; ++b)
            {
                lut->setValue(r, g, b, rgb / 1023.0f,
                                       (rgb + 1.0f) / 1023.0f,
                                       (rgb + 2.0f) / 1023.0f);
                rgb += 3.0f;
            }
        }
    }

    lut->setDirection(OCIO::TRANSFORM_DIR_INVERSE);

    OCIO::GroupTransformRcPtr group = OCIO::GroupTransform::Create();
    group->getFormatMetadata().addAttribute(OCIO::METADATA_ID, "UIDLUT42");
    group->appendTransform(lut);

    OCIO::ConstProcessorRcPtr processorGroup = config->getProcessor(group);
    std::ostringstream outputTransform;
    OCIO_CHECK_THROW_WHAT(processorGroup->write(OCIO::FILEFORMAT_CLF, outputTransform),
                          OCIO::Exception, "InverseLUT3D op which cannot be written as CLF");
}

OCIO_ADD_TEST(CTFTransform, lut3d_inverse_ctf)
{
    OCIO::ConfigRcPtr config = OCIO::Config::Create();
    config->setMajorVersion(2);

    OCIO::Lut3DTransformRcPtr lut = OCIO::Lut3DTransform::Create();
    lut->getFormatMetadata().addAttribute(OCIO::METADATA_NAME, "test-lut3d");
    lut->getFormatMetadata().addAttribute(OCIO::METADATA_ID, "lut01");
    lut->setFileOutputBitDepth(OCIO::BIT_DEPTH_UINT10);
    const unsigned long gs = 3;
    lut->setGridSize(gs);
    float rgb = 0.f;
    for (unsigned long r = 0; r < gs; ++r)
    {
        for (unsigned long g = 0; g < 3; ++g)
        {
            for (unsigned long b = 0; b < 3; ++b)
            {
                lut->setValue(r, g, b, rgb / 1023.0f,
                                       (rgb + 1.0f) / 1023.0f,
                                       (rgb + 2.0f) / 1023.0f);
                rgb += 3.0f;
            }
        }
    }

    lut->setDirection(OCIO::TRANSFORM_DIR_INVERSE);

    OCIO::GroupTransformRcPtr group = OCIO::GroupTransform::Create();
    group->getFormatMetadata().addAttribute(OCIO::METADATA_ID, "UIDLUT42");
    group->appendTransform(lut);

    OCIO::ConstProcessorRcPtr processorGroup = config->getProcessor(group);
    std::ostringstream outputTransform;
    OCIO_CHECK_NO_THROW(processorGroup->write(OCIO::FILEFORMAT_CTF, outputTransform));

    // Note the type of the node.
    const std::string expected{ R"(<?xml version="1.0" encoding="UTF-8"?>
<ProcessList version="1.6" id="UIDLUT42">
    <InverseLUT3D id="lut01" name="test-lut3d" inBitDepth="32f" outBitDepth="10i">
        <Array dim="3 3 3 3">
   0    1    2
   3    4    5
   6    7    8
   9   10   11
  12   13   14
  15   16   17
  18   19   20
  21   22   23
  24   25   26
  27   28   29
  30   31   32
  33   34   35
  36   37   38
  39   40   41
  42   43   44
  45   46   47
  48   49   50
  51   52   53
  54   55   56
  57   58   59
  60   61   62
  63   64   65
  66   67   68
  69   70   71
  72   73   74
  75   76   77
  78   79   80
        </Array>
    </InverseLUT3D>
</ProcessList>
)" };

    OCIO_CHECK_EQUAL(expected.size(), outputTransform.str().size());
    OCIO_CHECK_EQUAL(expected, outputTransform.str());
}

OCIO_ADD_TEST(CTFTransform, bitdepth_ctf)
{
    OCIO::ConfigRcPtr config = OCIO::Config::Create();
    config->setMajorVersion(2);

    auto mat = OCIO::MatrixTransform::Create();
    mat->setFileInputBitDepth(OCIO::BIT_DEPTH_UINT8);
    mat->setFileOutputBitDepth(OCIO::BIT_DEPTH_UINT10);

    auto lut = OCIO::Lut1DTransform::Create();
    lut->setInterpolation(OCIO::INTERP_DEFAULT);
    lut->setFileOutputBitDepth(OCIO::BIT_DEPTH_UINT10);
    lut->setLength(3);

    auto exp = OCIO::ExponentTransform::Create();

    auto range = OCIO::RangeTransform::Create();
    range->setFileInputBitDepth(OCIO::BIT_DEPTH_F16);
    range->setFileOutputBitDepth(OCIO::BIT_DEPTH_UINT12);
    range->setMinInValue(0.);
    range->setMinOutValue(0.);

    auto mat2 = OCIO::MatrixTransform::Create();
    mat2->setFileInputBitDepth(OCIO::BIT_DEPTH_UINT8);
    mat2->setFileOutputBitDepth(OCIO::BIT_DEPTH_UINT10);

    auto log = OCIO::LogTransform::Create();

    OCIO::GroupTransformRcPtr group = OCIO::GroupTransform::Create();
    group->getFormatMetadata().addAttribute(OCIO::METADATA_ID, "UID42");

    // First op keeps bit-depth
    group->appendTransform(mat);

    // Previous op out bit-depth used for in bit-depth.
    group->appendTransform(lut);

    // Previous op out bit-depth used for in bit-depth.
    // And next op (range) in bit-depth used for out bit-depth.
    group->appendTransform(exp);

    // In bit-depth preserved and has been used for out bit-depth of previous op.
    // Next op is a matrix, but current op is range, first op out bit-depth
    // is preserved and used for next op in bit-depth.
    group->appendTransform(range);

    // Previous op out bit-depth used for in bit-depth.
    group->appendTransform(mat2);

    // Previous op out bit-depth used for in bit-depth.
    group->appendTransform(log);

    OCIO::ConstProcessorRcPtr processorGroup = config->getProcessor(group);
    std::ostringstream outputTransform;
    OCIO_CHECK_NO_THROW(processorGroup->write(OCIO::FILEFORMAT_CTF, outputTransform));

    const std::string expected{ R"(<?xml version="1.0" encoding="UTF-8"?>
<ProcessList version="2" id="UID42">
    <Matrix inBitDepth="8i" outBitDepth="10i">
        <Array dim="3 3">
   4.01176470588235                   0                   0
                  0    4.01176470588235                   0
                  0                   0    4.01176470588235
        </Array>
    </Matrix>
    <LUT1D inBitDepth="10i" outBitDepth="10i">
        <Array dim="3 1">
   0
511.5
1023
        </Array>
    </LUT1D>
    <Exponent inBitDepth="10i" outBitDepth="16f" style="basicFwd">
        <ExponentParams exponent="1" />
    </Exponent>
    <Range inBitDepth="16f" outBitDepth="12i">
        <minInValue> 0 </minInValue>
        <minOutValue> 0 </minOutValue>
    </Range>
    <Matrix inBitDepth="12i" outBitDepth="10i">
        <Array dim="3 3">
   0.24981684981685                   0                   0
                  0    0.24981684981685                   0
                  0                   0    0.24981684981685
        </Array>
    </Matrix>
    <Log inBitDepth="10i" outBitDepth="32f" style="log2">
    </Log>
</ProcessList>
)" };
    OCIO_CHECK_EQUAL(expected.size(), outputTransform.str().size());
    OCIO_CHECK_EQUAL(expected, outputTransform.str());
}

OCIO_ADD_TEST(CTFTransform, no_ops_ctf)
{
    OCIO::ConfigRcPtr config = OCIO::Config::Create();
    config->setMajorVersion(2);

    OCIO::GroupTransformRcPtr group = OCIO::GroupTransform::Create();
    group->getFormatMetadata().addAttribute(OCIO::METADATA_ID, "UIDEC42");

    OCIO::ConstProcessorRcPtr processorGroup = config->getProcessor(group);
    std::ostringstream outputTransform;
    OCIO_CHECK_NO_THROW(processorGroup->write(OCIO::FILEFORMAT_CTF, outputTransform));

    const std::string expected{ R"(<?xml version="1.0" encoding="UTF-8"?>
<ProcessList version="1.3" id="UIDEC42">
    <Matrix inBitDepth="32f" outBitDepth="32f">
        <Array dim="3 3 3">
                  1                   0                   0
                  0                   1                   0
                  0                   0                   1
        </Array>
    </Matrix>
</ProcessList>
)" };

    OCIO_CHECK_EQUAL(expected.size(), outputTransform.str().size());
    OCIO_CHECK_EQUAL(expected, outputTransform.str());
}

///////////////////////////////////////////////////////////////////////////////
//
// BAKER TESTS
//
///////////////////////////////////////////////////////////////////////////////

OCIO_ADD_TEST(FileFormatCTF, bake_1d)
{
    OCIO::ConfigRcPtr config = OCIO::Config::Create();
    {
        OCIO::ColorSpaceRcPtr cs = OCIO::ColorSpace::Create();
        cs->setName("input");
        cs->setFamily("input");
        config->addColorSpace(cs);
        config->setRole(OCIO::ROLE_REFERENCE, cs->getName());
    }
    {
        OCIO::ColorSpaceRcPtr cs = OCIO::ColorSpace::Create();
        cs->setName("target");
        cs->setFamily("target");
        config->addColorSpace(cs);
    }

    OCIO::BakerRcPtr baker = OCIO::Baker::Create();
    baker->setConfig(config);
    baker->setFormat(OCIO::FILEFORMAT_CLF);
    baker->setInputSpace("input");
    baker->setTargetSpace("target");
    baker->getFormatMetadata().addAttribute(OCIO::METADATA_ID, "UID42");
    baker->setCubeSize(2);
    std::ostringstream outputCLF;
    baker->bake(outputCLF);

    const std::string expectedCLF{
R"(<?xml version="1.0" encoding="UTF-8"?>
<ProcessList compCLFversion="3" id="UID42">
    <LUT1D inBitDepth="32f" outBitDepth="32f">
        <Array dim="2 3">
          0           0           0
          1           1           1
        </Array>
    </LUT1D>
</ProcessList>
)" };
    OCIO_CHECK_EQUAL(expectedCLF.size(), outputCLF.str().size());
    OCIO_CHECK_EQUAL(expectedCLF, outputCLF.str());

    std::ostringstream outputCTF;
    baker->setFormat(OCIO::FILEFORMAT_CTF);
    baker->bake(outputCTF);
    const std::string expectedCTF{ R"(<?xml version="1.0" encoding="UTF-8"?>
<ProcessList version="1.3" id="UID42">
    <LUT1D inBitDepth="32f" outBitDepth="32f">
        <Array dim="2 3">
          0           0           0
          1           1           1
        </Array>
    </LUT1D>
</ProcessList>
)" };
    OCIO_CHECK_EQUAL(expectedCTF.size(), outputCTF.str().size());
    OCIO_CHECK_EQUAL(expectedCTF, outputCTF.str());
}

OCIO_ADD_TEST(FileFormatCTF, bake_3d)
{
    OCIO::ConfigRcPtr config = OCIO::Config::Create();
    {
        OCIO::ColorSpaceRcPtr cs = OCIO::ColorSpace::Create();
        cs->setName("input");
        cs->setFamily("input");
        config->addColorSpace(cs);
        config->setRole(OCIO::ROLE_REFERENCE, cs->getName());
    }
    {
        OCIO::ColorSpaceRcPtr cs = OCIO::ColorSpace::Create();
        cs->setName("target");
        cs->setFamily("target");

        // Set saturation to cause channel crosstalk, making a 3D LUT
        OCIO::CDLTransformRcPtr transform1 = OCIO::CDLTransform::Create();
        transform1->setSat(0.5f);
        cs->setTransform(transform1, OCIO::COLORSPACE_DIR_FROM_REFERENCE);

        config->addColorSpace(cs);
    }

    OCIO::BakerRcPtr baker = OCIO::Baker::Create();
    baker->setConfig(config);
    auto & data = baker->getFormatMetadata();
    data.addAttribute(OCIO::METADATA_ID, "TestID");
    data.addChildElement(OCIO::METADATA_DESCRIPTION,
                         "OpenColorIO Test Line 1");
    data.addChildElement(OCIO::METADATA_DESCRIPTION,
                         "OpenColorIO Test Line 2");
    data.addChildElement("Anything", "Not Saved");
    data.addChildElement(OCIO::METADATA_INPUT_DESCRIPTOR, "Input descriptor");
    data.addChildElement(OCIO::METADATA_INPUT_DESCRIPTOR, "Only first is saved");
    data.addChildElement(OCIO::METADATA_OUTPUT_DESCRIPTOR, "Output descriptor");
    auto & info = data.addChildElement(OCIO::METADATA_INFO, "");
    info.addAttribute("attrib1", "val1");
    info.addAttribute("attrib2", "val2");
    info.addChildElement("anything", "is saved");
    info.addChildElement("anything", "is also saved");

    baker->setFormat(OCIO::FILEFORMAT_CLF);
    baker->setInputSpace("input");
    baker->setTargetSpace("target");
    baker->setCubeSize(2);
    std::ostringstream output;
    baker->bake(output);

    const std::string expectedCLF{
R"(<?xml version="1.0" encoding="UTF-8"?>
<ProcessList compCLFversion="3" id="TestID">
    <Description>OpenColorIO Test Line 1</Description>
    <Description>OpenColorIO Test Line 2</Description>
    <InputDescriptor>Input descriptor</InputDescriptor>
    <OutputDescriptor>Output descriptor</OutputDescriptor>
    <Info attrib1="val1" attrib2="val2">
        <anything>is saved</anything>
        <anything>is also saved</anything>
    </Info>
    <LUT3D inBitDepth="32f" outBitDepth="32f">
        <Array dim="2 2 2 3">
          0           0           0
     0.0361      0.0361  0.53609997
     0.3576  0.85759997      0.3576
     0.3937      0.8937      0.8937
     0.6063      0.1063      0.1063
 0.64240003      0.1424  0.64239997
 0.96389997  0.96389997      0.4639
          1           1           1
        </Array>
    </LUT3D>
</ProcessList>
)" };
    OCIO_CHECK_EQUAL(expectedCLF.size(), output.str().size());
    OCIO_CHECK_EQUAL(expectedCLF, output.str());
}

#ifdef USE_SSE
// Using ops that do produce slightly different results in SSE and non-SSE mode.
OCIO_ADD_TEST(FileFormatCTF, bake_1d_3d)
{
    OCIO::ConfigRcPtr config = OCIO::Config::Create();
    config->setMajorVersion(2);
    {
        OCIO::ColorSpaceRcPtr cs = OCIO::ColorSpace::Create();
        cs->setName("input");
        cs->setFamily("input");
        config->addColorSpace(cs);
        config->setRole(OCIO::ROLE_REFERENCE, cs->getName());
    }
    {
        OCIO::ColorSpaceRcPtr cs = OCIO::ColorSpace::Create();
        cs->setName("shaper");
        cs->setFamily("shaper");
        OCIO::MatrixTransformRcPtr transform1 = OCIO::MatrixTransform::Create();
        double mat[16]{ 0.8,   0,   0, 0,
                          0, 0.8,   0, 0,
                          0,   0, 0.8, 0,
                          0,   0,   0, 1 };
        transform1->setMatrix(mat);
        double offset[4]{ 0.1, 0.1, 0.1, 0 };
        transform1->setOffset(offset);
        cs->setTransform(transform1, OCIO::COLORSPACE_DIR_FROM_REFERENCE);
        config->addColorSpace(cs);
    }
    {
        OCIO::ColorSpaceRcPtr cs = OCIO::ColorSpace::Create();
        cs->setName("target");
        cs->setFamily("target");

        // Set saturation to cause channel crosstalk, making a 3D LUT
        OCIO::CDLTransformRcPtr transform1 = OCIO::CDLTransform::Create();
        transform1->setStyle(OCIO::CDL_ASC);
        transform1->setSat(0.5f);
        cs->setTransform(transform1, OCIO::COLORSPACE_DIR_FROM_REFERENCE);

        config->addColorSpace(cs);
    }

    OCIO::BakerRcPtr baker = OCIO::Baker::Create();
    baker->setConfig(config);
    baker->setFormat(OCIO::FILEFORMAT_CLF);
    baker->getFormatMetadata().addAttribute(OCIO::METADATA_ID, "UID42");
    baker->setInputSpace("input");
    baker->setShaperSpace("shaper");
    baker->setTargetSpace("target");
    baker->setCubeSize(2);
    std::stringstream output;
    baker->bake(output);

    std::string emptyString;
    OCIO::LocalFileFormat tester;
    OCIO::CachedFileRcPtr file = tester.read(output, emptyString);
    auto cachedFile = OCIO::DynamicPtrCast<OCIO::LocalCachedFile>(file);

    const OCIO::ConstOpDataVec & opList = cachedFile->m_transform->getOps();
    OCIO_REQUIRE_EQUAL(opList.size(), 2);
    auto shaperLut = std::dynamic_pointer_cast<const OCIO::Lut1DOpData>(opList[0]);
    OCIO_REQUIRE_ASSERT(shaperLut);
    OCIO_CHECK_ASSERT(shaperLut->isInputHalfDomain());
    const auto & shaperArray = shaperLut->getArray();
    // Calculate the index for 0.5 in a half-domain LUT1D. We'll test the value there.
    const half h05(0.5f);
    const auto h05bits = h05.bits();
    const auto index = h05bits * 3;
    const auto res = 0.5f * 0.8f + 0.1f;

    OCIO_CHECK_CLOSE(shaperArray[index + 0], res, 1e-5f);
    OCIO_CHECK_EQUAL(shaperArray[index + 0], shaperArray[index + 1]);
    OCIO_CHECK_EQUAL(shaperArray[index + 0], shaperArray[index + 2]);

    auto lut = std::dynamic_pointer_cast<const OCIO::Lut3DOpData>(opList[1]);
    OCIO_REQUIRE_ASSERT(lut);
    OCIO_REQUIRE_EQUAL(lut->getArray().getLength(), 2);
    OCIO_CHECK_EQUAL(lut->getArray()[0], 0.0f);
    OCIO_CHECK_EQUAL(lut->getArray()[1], 0.0f);
    OCIO_CHECK_EQUAL(lut->getArray()[2], 0.0f);
    OCIO_CHECK_CLOSE(lut->getArray()[3], 0.0361f, 1.e-5f);
    OCIO_CHECK_CLOSE(lut->getArray()[4], 0.0361f, 1.e-5f);
    OCIO_CHECK_CLOSE(lut->getArray()[5], 0.5361f, 1.e-5f);
    OCIO_CHECK_CLOSE(lut->getArray()[6], 0.3576f, 1.e-5f);
    OCIO_CHECK_CLOSE(lut->getArray()[7], 0.85761f, 1.e-5f);
    OCIO_CHECK_CLOSE(lut->getArray()[8], 0.3576f, 1.e-5f);
    OCIO_CHECK_CLOSE(lut->getArray()[9], 0.3937f, 1.e-5f);
    OCIO_CHECK_CLOSE(lut->getArray()[10], 0.89371f, 1.e-5f);
    OCIO_CHECK_CLOSE(lut->getArray()[11], 0.89371f, 1.e-5f);
    OCIO_CHECK_CLOSE(lut->getArray()[12], 0.6063f, 1.e-5f);
    OCIO_CHECK_CLOSE(lut->getArray()[13], 0.1063f, 1.e-5f);
    OCIO_CHECK_CLOSE(lut->getArray()[14], 0.1063f, 1.e-5f);
    OCIO_CHECK_CLOSE(lut->getArray()[15], 0.6424f, 1.e-5f);
    OCIO_CHECK_CLOSE(lut->getArray()[16], 0.1424f, 1.e-5f);
    OCIO_CHECK_CLOSE(lut->getArray()[17], 0.6424f, 1.e-5f);
    OCIO_CHECK_CLOSE(lut->getArray()[18], 0.96391f, 1.e-5f);
    OCIO_CHECK_CLOSE(lut->getArray()[19], 0.96391f, 1.e-5f);
    OCIO_CHECK_CLOSE(lut->getArray()[20], 0.463905f, 1.e-5f);
    OCIO_CHECK_EQUAL(lut->getArray()[21], 1.0f);
    OCIO_CHECK_EQUAL(lut->getArray()[22], 1.0f);
    OCIO_CHECK_EQUAL(lut->getArray()[23], 1.0f);

    std::ostringstream output1;
    baker->setShaperSize(10);
    baker->bake(output1);

    const std::string expectedCLF{
R"(<?xml version="1.0" encoding="UTF-8"?>
<ProcessList compCLFversion="3" id="UID42">
    <Range inBitDepth="32f" outBitDepth="32f">
        <minInValue> -0.125 </minInValue>
        <maxInValue> 1.125 </maxInValue>
        <minOutValue> 0 </minOutValue>
        <maxOutValue> 1 </maxOutValue>
    </Range>
    <LUT1D inBitDepth="32f" outBitDepth="32f">
        <Array dim="10 3">
          0           0           0
 0.11111112  0.11111112  0.11111112
 0.22222224  0.22222224  0.22222224
 0.33333334  0.33333334  0.33333334
 0.44444448  0.44444448  0.44444448
 0.55555558  0.55555558  0.55555558
 0.66666675  0.66666675  0.66666675
 0.77777779  0.77777779  0.77777779
 0.88888896  0.88888896  0.88888896
          1           1           1
        </Array>
    </LUT1D>
    <LUT3D inBitDepth="32f" outBitDepth="32f">
        <Array dim="2 2 2 3">
          0           0           0
0.036100417 0.036100417  0.53610623
 0.35760415  0.85760993  0.35760415
 0.39370456  0.89371037  0.89371037
 0.60630703  0.10630123  0.10630123
 0.64240742  0.14240164  0.64240742
 0.96391118  0.96391118  0.46390536
          1           1           1
        </Array>
    </LUT3D>
</ProcessList>
)" };
    OCIO_CHECK_EQUAL(expectedCLF.size(), output1.str().size());
    OCIO_CHECK_EQUAL(expectedCLF, output1.str());
}
#endif

// TODO: Bring over tests when adding CTF support.

// checkDither
// look_test
// look_test_true
// checkFunction
// checkGamutMap
// checkHueVector
// checkPrimaryLog
// checkPrimaryLin
// checkPrimaryVideo
// checkPrimary_invalidAttr
// checkPrimary_missingStyle
// checkPrimary_styleMismatch
// checkPrimary_invalidGammaValue
// checkPrimary_missing_attribute
// checkPrimary_wrong_attribute
// checkTone
// checkTone_hightlights_only
// checkTone_invalid_attribute_value
// checkRGBCurve
// checkRGBSingleCurve
// checkHUECurve
// checkRGBCurve_decreasingCtrlPnts
// checkRGBCurve_mismatch
// checkRGBCurve_empty
// checkRGBCurve_missing_type
// checkRGBCurve_invalid_ctrl_pnts
// checkRGBCurve_missing_curvelist<|MERGE_RESOLUTION|>--- conflicted
+++ resolved
@@ -2683,34 +2683,9 @@
 
 OCIO_ADD_TEST(FileFormatCTF, cdl_bad_slope)
 {
-<<<<<<< HEAD
     const std::string ctfFile("clf/illegal/cdl_bad_slope.clf");
     OCIO_CHECK_THROW_WHAT(LoadCLFFile(ctfFile), OCIO::Exception, 
                           "SOPNode: 3 values required");
-=======
-    OCIO::LocalCachedFileRcPtr cachedFile;
-    const std::string ctfFile("indexMap_test2.clf");
-    OCIO_CHECK_NO_THROW(cachedFile = LoadCLFFile(ctfFile));
-    OCIO_REQUIRE_ASSERT((bool)cachedFile);
-
-    const OCIO::ConstOpDataVec & opList = cachedFile->m_transform->getOps();
-    OCIO_REQUIRE_EQUAL(opList.size(), 2);
-    auto pR = std::dynamic_pointer_cast<const OCIO::RangeOpData>(opList[0]);
-    OCIO_REQUIRE_ASSERT(pR);
-    // Range is from an IndexMap that manages floats.
-    OCIO_CHECK_EQUAL(pR->getMinInValue(), -0.1f);
-    OCIO_CHECK_EQUAL(pR->getMaxInValue(), 19.f);
-    OCIO_CHECK_EQUAL(pR->getMinOutValue(), 0.f);
-    OCIO_CHECK_EQUAL(pR->getMaxOutValue(), 1.f);
-    OCIO_CHECK_EQUAL(pR->getFileInputBitDepth(), OCIO::BIT_DEPTH_F32);
-    OCIO_CHECK_EQUAL(pR->getFileOutputBitDepth(), OCIO::BIT_DEPTH_F32);
-
-    // Check the LUT is ok.
-    auto pL = std::dynamic_pointer_cast<const OCIO::Lut3DOpData>(opList[1]);
-    OCIO_REQUIRE_ASSERT(pL);
-    OCIO_CHECK_EQUAL(pL->getArray().getLength(), 2u);
-    OCIO_CHECK_EQUAL(pL->getFileOutputBitDepth(), OCIO::BIT_DEPTH_UINT10);
->>>>>>> 50f741ff
 }
         
 OCIO_ADD_TEST(FileFormatCTF, cdl_bad_sat)
@@ -2736,115 +2711,9 @@
 
 OCIO_ADD_TEST(FileFormatCTF, cdl_missing_offset)
 {
-<<<<<<< HEAD
     const std::string ctfFile("clf/illegal/cdl_missing_offset.clf");
     OCIO_CHECK_THROW_WHAT(LoadCLFFile(ctfFile), OCIO::Exception, 
                           "Required node 'Offset' is missing");
-=======
-    OCIO::LocalCachedFileRcPtr cachedFile;
-    const std::string ctfFile("multiple_ops.clf");
-    OCIO_CHECK_NO_THROW(cachedFile = LoadCLFFile(ctfFile));
-    const OCIO::ConstOpDataVec & opList = cachedFile->m_transform->getOps();
-    OCIO_REQUIRE_EQUAL(opList.size(), 6);
-    // First one is a CDL
-    auto cdlOpData = std::dynamic_pointer_cast<const OCIO::CDLOpData>(opList[0]);
-    OCIO_REQUIRE_ASSERT(cdlOpData);
-    StringUtils::StringVec desc;
-    GetElementsValues(cdlOpData->getFormatMetadata().getChildrenElements(),
-                      OCIO::TAG_DESCRIPTION, desc);
-
-    OCIO_REQUIRE_EQUAL(desc.size(), 1);
-    OCIO_CHECK_EQUAL(desc[0], "scene 1 exterior look");
-    OCIO_CHECK_EQUAL(cdlOpData->getStyle(), OCIO::CDLOpData::CDL_V1_2_REV);
-    OCIO_CHECK_ASSERT(cdlOpData->getSlopeParams()
-                      == OCIO::CDLOpData::ChannelParams(1., 1., 0.8));
-    OCIO_CHECK_ASSERT(cdlOpData->getOffsetParams()
-                      == OCIO::CDLOpData::ChannelParams(-0.02, 0., 0.15));
-    OCIO_CHECK_ASSERT(cdlOpData->getPowerParams()
-                      == OCIO::CDLOpData::ChannelParams(1.05, 1.15, 1.4));
-    OCIO_CHECK_EQUAL(cdlOpData->getSaturation(), 0.75);
-
-    // Next one in file is a lut1d, but it has an index map,
-    // thus a range was inserted before the LUT.
-    auto rangeOpData = std::dynamic_pointer_cast<const OCIO::RangeOpData>(opList[1]);
-    OCIO_REQUIRE_ASSERT(rangeOpData);
-    OCIO_CHECK_EQUAL(rangeOpData->getFileInputBitDepth(), OCIO::BIT_DEPTH_UINT10);
-    OCIO_CHECK_EQUAL(rangeOpData->getFileOutputBitDepth(), OCIO::BIT_DEPTH_UINT10);
-    OCIO_CHECK_EQUAL(rangeOpData->getMinInValue() * 1023., 64.5);
-    OCIO_CHECK_EQUAL(rangeOpData->getMaxInValue() * 1023., 940.);
-    OCIO_CHECK_EQUAL(rangeOpData->getMinOutValue() * 1023., 132.);  // 4*1023/31
-    OCIO_CHECK_EQUAL(rangeOpData->getMaxOutValue() * 1023., 957.); // 29*1023/31
-
-    // Lut1D.
-    auto l1OpData = std::dynamic_pointer_cast<const OCIO::Lut1DOpData>(opList[2]);
-    OCIO_REQUIRE_ASSERT(l1OpData);
-    OCIO_CHECK_EQUAL(l1OpData->getFileOutputBitDepth(), OCIO::BIT_DEPTH_UINT12);
-    desc.clear();
-    GetElementsValues(l1OpData->getFormatMetadata().getChildrenElements(),
-                      OCIO::TAG_DESCRIPTION, desc);
-    OCIO_CHECK_EQUAL(desc.size(), 0);
-    OCIO_CHECK_EQUAL(l1OpData->getArray().getLength(), 32u);
-
-    // Check that the noClamp style Range became a Matrix.
-    auto matOpData = std::dynamic_pointer_cast<const OCIO::MatrixOpData>(opList[3]);
-    OCIO_REQUIRE_ASSERT(matOpData);
-    OCIO_CHECK_EQUAL(matOpData->getFileInputBitDepth(), OCIO::BIT_DEPTH_UINT12);
-    OCIO_CHECK_EQUAL(matOpData->getFileOutputBitDepth(), OCIO::BIT_DEPTH_UINT10);
-
-    const double outScale = OCIO::GetBitDepthMaxValue(OCIO::BIT_DEPTH_UINT10);
-    const double matScale = OCIO::GetBitDepthMaxValue(OCIO::BIT_DEPTH_UINT12) / outScale;
-    const OCIO::ArrayDouble & array = matOpData->getArray();
-    OCIO_CHECK_EQUAL(array.getLength(), 4u);
-    OCIO_CHECK_EQUAL(array.getNumColorComponents(), 4u);
-    OCIO_CHECK_EQUAL(array.getNumValues(),
-                     array.getLength()*array.getLength());
-
-    const float scalef = (900.f - 20.f) / (3760.f - 256.f);
-    const float offsetf = 20.f - scalef * 256.f;
-    const float prec = 10000.f;
-    const int scale = (int)(prec * scalef);
-    const int offset = (int)(prec * offsetf);
-
-    OCIO_REQUIRE_EQUAL(array.getValues().size(), array.getNumValues());
-    OCIO_CHECK_EQUAL((int)(prec * array.getValues()[0] / matScale), scale);
-    OCIO_CHECK_EQUAL(array.getValues()[1], 0.);
-    OCIO_CHECK_EQUAL(array.getValues()[2], 0.);
-    OCIO_CHECK_EQUAL(array.getValues()[3], 0.);
-
-    OCIO_CHECK_EQUAL(array.getValues()[4], 0.);
-    OCIO_CHECK_EQUAL((int)(prec * array.getValues()[5] / matScale), scale);
-    OCIO_CHECK_EQUAL(array.getValues()[6], 0.);
-    OCIO_CHECK_EQUAL(array.getValues()[7], 0.);
-
-    OCIO_CHECK_EQUAL(array.getValues()[8], 0.);
-    OCIO_CHECK_EQUAL(array.getValues()[9], 0.);
-    OCIO_CHECK_EQUAL((int)(prec * array.getValues()[10] / matScale), scale);
-    OCIO_CHECK_EQUAL(array.getValues()[11], 0.);
-
-    OCIO_CHECK_EQUAL(array.getValues()[12], 0.);
-    OCIO_CHECK_EQUAL(array.getValues()[13], 0.);
-    OCIO_CHECK_EQUAL(array.getValues()[14], 0.);
-    OCIO_CHECK_EQUAL((int)(prec * array.getValues()[15] / matScale),
-                     (int)(prec * 1023. / 4095.));
-
-    const OCIO::MatrixOpData::Offsets & offsets = matOpData->getOffsets();
-    OCIO_CHECK_EQUAL((int)(prec * offsets[0] * outScale), offset);
-    OCIO_CHECK_EQUAL((int)(prec * offsets[1] * outScale), offset);
-    OCIO_CHECK_EQUAL((int)(prec * offsets[2] * outScale), offset);
-    OCIO_CHECK_EQUAL(offsets[3], 0.);
-
-    // A range with Clamp.
-    rangeOpData = std::dynamic_pointer_cast<const OCIO::RangeOpData>(opList[4]);
-    OCIO_REQUIRE_ASSERT(rangeOpData);
-    OCIO_CHECK_EQUAL(rangeOpData->getFileInputBitDepth(), OCIO::BIT_DEPTH_UINT10);
-    OCIO_CHECK_EQUAL(rangeOpData->getFileOutputBitDepth(), OCIO::BIT_DEPTH_UINT10);
-
-    // A range without style defaults to clamp.
-    rangeOpData = std::dynamic_pointer_cast<const OCIO::RangeOpData>(opList[5]);
-    OCIO_REQUIRE_ASSERT(rangeOpData);
-    OCIO_CHECK_EQUAL(rangeOpData->getFileInputBitDepth(), OCIO::BIT_DEPTH_UINT10);
-    OCIO_CHECK_EQUAL(rangeOpData->getFileOutputBitDepth(), OCIO::BIT_DEPTH_UINT10);
->>>>>>> 50f741ff
 }
 
 OCIO_ADD_TEST(FileFormatCTF, cdl_missing_power)
