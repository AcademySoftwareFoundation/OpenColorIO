// SPDX-License-Identifier: BSD-3-Clause
// Copyright Contributors to the OpenColorIO Project.


#include "NamedTransform.cpp"

#include "Platform.h"
#include "testutils/UnitTest.h"

namespace OCIO = OCIO_NAMESPACE;

OCIO_ADD_TEST(NamedTransform, basic)
{
    auto namedTransform = OCIO::NamedTransform::Create();
    OCIO_REQUIRE_ASSERT(namedTransform);
    const std::string name{ namedTransform->getName() };
    OCIO_CHECK_ASSERT(name.empty());
    OCIO_CHECK_ASSERT(!namedTransform->getTransform(OCIO::TRANSFORM_DIR_FORWARD));
    OCIO_CHECK_ASSERT(!namedTransform->getTransform(OCIO::TRANSFORM_DIR_INVERSE));
    const std::string newName{ "NewName" };
    namedTransform->setName(newName.c_str());
    OCIO_CHECK_EQUAL(newName, namedTransform->getName());

    auto mat = OCIO::MatrixTransform::Create();
    namedTransform->setTransform(mat, OCIO::TRANSFORM_DIR_FORWARD);
    auto fwdTransform = namedTransform->getTransform(OCIO::TRANSFORM_DIR_FORWARD);
    OCIO_CHECK_ASSERT(OCIO_DYNAMIC_POINTER_CAST<const OCIO::MatrixTransform>(fwdTransform));
    // Transform is copied when set, so pointers are different.
    OCIO_CHECK_NE(namedTransform->getTransform(OCIO::TRANSFORM_DIR_FORWARD), mat);
    OCIO_CHECK_ASSERT(!namedTransform->getTransform(OCIO::TRANSFORM_DIR_INVERSE));

    auto actualFwdTransform = OCIO::NamedTransformImpl::GetTransform(namedTransform,
                                                                     OCIO::TRANSFORM_DIR_FORWARD);
    OCIO_CHECK_ASSERT(OCIO_DYNAMIC_POINTER_CAST<const OCIO::MatrixTransform>(actualFwdTransform));
    auto actualInvTransform = OCIO::NamedTransformImpl::GetTransform(namedTransform,
                                                                     OCIO::TRANSFORM_DIR_INVERSE);
    OCIO_CHECK_ASSERT(OCIO_DYNAMIC_POINTER_CAST<const OCIO::MatrixTransform>(actualInvTransform));

    std::ostringstream oss;
    OCIO_CHECK_NO_THROW(oss << *namedTransform);
    OCIO_CHECK_EQUAL(oss.str(), "<NamedTransform name=NewName,\n    forward=\n        "
                                "<MatrixTransform direction=forward, fileindepth=unknown, "
                                "fileoutdepth=unknown, matrix=1 0 0 0 0 1 0 0 0 0 1 0 0 0 0 1, "
                                "offset=0 0 0 0>>");

    // Test faulty cases.

    OCIO::ConfigRcPtr config = OCIO::Config::CreateRaw()->createEditableCopy();

    OCIO::NamedTransformRcPtr namedTransformInv;
    OCIO_CHECK_THROW_WHAT(config->addNamedTransform(namedTransformInv), OCIO::Exception,
                          "Named transform is null");

    namedTransformInv = OCIO::NamedTransform::Create();
    OCIO_CHECK_THROW_WHAT(config->addNamedTransform(namedTransformInv), OCIO::Exception,
                          "Named transform must have a non-empty name");

    const std::string name1{ "name" };
    namedTransformInv->setName(name1.c_str());
    OCIO_CHECK_THROW_WHAT(config->addNamedTransform(namedTransformInv), OCIO::Exception,
                          "Named transform must define at least one transform");
}

OCIO_ADD_TEST(NamedTransform, alias)
{
    OCIO::NamedTransformRcPtr nt = OCIO::NamedTransform::Create();
    OCIO_REQUIRE_ASSERT(nt);
    OCIO_CHECK_EQUAL(nt->getNumAliases(), 0);
    constexpr char AliasA[]{ "aliasA" };
    constexpr char AliasAAlt[]{ "aLiaSa" };
    constexpr char AliasB[]{ "aliasB" };
    nt->addAlias(AliasA);
    OCIO_CHECK_EQUAL(nt->getNumAliases(), 1);
    nt->addAlias(AliasB);
    OCIO_CHECK_EQUAL(nt->getNumAliases(), 2);
    OCIO_CHECK_EQUAL(std::string(nt->getAlias(0)), AliasA);
    OCIO_CHECK_EQUAL(std::string(nt->getAlias(1)), AliasB);

    // Alias with same name (different case) already exists, do nothing.
    {
        nt->addAlias(AliasAAlt);
        OCIO_CHECK_EQUAL(nt->getNumAliases(), 2);
        OCIO_CHECK_EQUAL(std::string(nt->getAlias(0)), AliasA);
        OCIO_CHECK_EQUAL(std::string(nt->getAlias(1)), AliasB);
    }

    // Remove alias (using a different case).
    {
        nt->removeAlias(AliasAAlt);
        OCIO_CHECK_EQUAL(nt->getNumAliases(), 1);
        OCIO_CHECK_EQUAL(std::string(nt->getAlias(0)), AliasB);
    }

    // Add with new case.
    {
        nt->addAlias(AliasAAlt);
        OCIO_CHECK_EQUAL(nt->getNumAliases(), 2);
        OCIO_CHECK_EQUAL(std::string(nt->getAlias(0)), AliasB);
        OCIO_CHECK_EQUAL(std::string(nt->getAlias(1)), AliasAAlt);
    }

    // Setting the name of the named transform to one of its aliases removes the alias.
    {
        nt->setName(AliasA);
        OCIO_CHECK_EQUAL(std::string(nt->getName()), AliasA);
        OCIO_CHECK_EQUAL(nt->getNumAliases(), 1);
        OCIO_CHECK_EQUAL(std::string(nt->getAlias(0)), AliasB);
    }

    // Alias is not added if it is already the named transform name.
    {
        nt->addAlias(AliasAAlt);
        OCIO_CHECK_EQUAL(std::string(nt->getName()), AliasA);
        OCIO_CHECK_EQUAL(nt->getNumAliases(), 1);
        OCIO_CHECK_EQUAL(std::string(nt->getAlias(0)), AliasB);
    }

    // Remove all aliases.
    {
        nt->addAlias("other");
        OCIO_CHECK_EQUAL(nt->getNumAliases(), 2);
        nt->clearAliases();
        OCIO_CHECK_EQUAL(nt->getNumAliases(), 0);
    }

    //
    // Add and access named transforms in a config.
    //

    OCIO::ConfigRcPtr config = OCIO::Config::CreateRaw()->createEditableCopy();
    nt->setName("name");
    nt->setTransform(OCIO::MatrixTransform::Create(), OCIO::TRANSFORM_DIR_FORWARD);

    {
        OCIO_CHECK_NO_THROW(config->addNamedTransform(nt));

        nt->setName("other");
        nt->addAlias(AliasB);
        OCIO_CHECK_NO_THROW(config->addNamedTransform(nt));
        OCIO_CHECK_EQUAL(config->getNumNamedTransforms(), 2);

        auto ntcfg = config->getNamedTransform("name");
        OCIO_REQUIRE_ASSERT(ntcfg);
        OCIO_CHECK_EQUAL(ntcfg->getNumAliases(), 0);
    }

    // Access by alias.
    {
        auto ntcfg = config->getNamedTransform(AliasB);
        OCIO_REQUIRE_ASSERT(ntcfg);
        OCIO_CHECK_EQUAL(std::string(ntcfg->getName()), "other");
        OCIO_CHECK_EQUAL(ntcfg->getNumAliases(), 1);
        OCIO_CHECK_EQUAL(std::string(config->getCanonicalName(AliasB)), "other");
        OCIO_CHECK_EQUAL(std::string(config->getCanonicalName("other")), "other");
        OCIO_CHECK_EQUAL(std::string(config->getCanonicalName("not found")), "");
        OCIO_CHECK_EQUAL(std::string(config->getCanonicalName("")), "");
    }

    // Named transform with same name is replaced.
    {
        nt->setName("name");
        nt->clearAliases();
        nt->addAlias(AliasA);
        OCIO_CHECK_NO_THROW(config->addNamedTransform(nt));
        OCIO_CHECK_EQUAL(config->getNumNamedTransforms(), 2);

        auto ntcfg = config->getNamedTransform("name");
        OCIO_REQUIRE_ASSERT(ntcfg);
        OCIO_CHECK_EQUAL(ntcfg->getNumAliases(), 1);
    }

    // Can't add a named transform if name is used as alias for existing named transform.
    {
        nt->setName(AliasA);
        nt->clearAliases();
        OCIO_CHECK_THROW_WHAT(config->addNamedTransform(nt), OCIO::Exception,
                              "Cannot add 'aliasA' named transform, existing named transform, "
                              "'name' is using this name as an alias");
    }

    // Can't add a named transform if alias is used as alias for existing named transform.
    {
        nt->setName("newName");
        nt->addAlias(AliasB);
        OCIO_CHECK_THROW_WHAT(config->addNamedTransform(nt), OCIO::Exception,
                              "Cannot add 'newName' named transform, it has 'aliasB' alias and "
                              "existing named transform, 'other' is using the same alias");
    }

    // Can't add a named transform if alias is used as name for existing named transform.
    {
        nt->addAlias("other");
        OCIO_CHECK_THROW_WHAT(config->addNamedTransform(nt), OCIO::Exception,
                              "Cannot add 'newName' named transform, it has 'aliasB' alias and "
                              "existing named transform, 'other' is using the same alias");
    }
}

OCIO_ADD_TEST(Config, named_transform_processor)
{
    // Create a config with color spaces and named transforms.
    
    constexpr const char * Config{ R"(ocio_profile_version: 2

search_path: ""
strictparsing: false
luma: [0.2126, 0.7152, 0.0722]

roles:
  default: raw

file_rules:
  - !<Rule> {name: ColorSpaceNamePathSearch}
  - !<Rule> {name: Default, colorspace: default}

displays:
  sRGB:
    - !<View> {name: Raw, colorspace: raw}
    - !<View> {name: ntview, colorspace: ntf}

active_displays: []
active_views: []

display_colorspaces:
  - !<ColorSpace>
    name: dcs
    aliases: [display color space]
    isdata: false
    allocation: uniform
    from_display_reference: !<RangeTransform> {min_in_value: 0, min_out_value: 0}

colorspaces:
  - !<ColorSpace>
    name: raw
    family: raw
    bitdepth: 32f
    description: |
      A raw color space. Conversions to and from this space are no-ops.
    isdata: true
    allocation: uniform

  - !<ColorSpace>
    name: cs
    aliases: [colorspace]
    isdata: false
    allocation: uniform
    to_reference: !<RangeTransform> {max_in_value: 1, max_out_value: 1}

named_transforms:
  - !<NamedTransform>
    name: forward
<<<<<<< HEAD
    aliases: [nt1, ntf]
=======
    encoding: scene-linear
>>>>>>> 298d707a
    transform: !<MatrixTransform> {name: forward, offset: [0.1, 0.2, 0.3, 0.4]}

  - !<NamedTransform>
    name: inverse
    aliases: [nt2, nti]
    inverse_transform: !<MatrixTransform> {name: inverse, offset: [-0.2, -0.1, -0.1, 0]}

  - !<NamedTransform>
    name: both
    aliases: [nt3, ntb]
    transform: !<MatrixTransform> {name: forward, offset: [0.1, 0.2, 0.3, 0.4]}
    inverse_transform: !<MatrixTransform> {name: inverse, offset: [-0.2, -0.1, -0.1, 0]}
)" };

    std::istringstream iss;
    iss.str(Config);

    OCIO::ConstConfigRcPtr config;
    OCIO_CHECK_NO_THROW(config = OCIO::Config::CreateFromStream(iss));

    const std::string forward{ "forward" };
    static constexpr double offsetF[4]{ 0.1, 0.2, 0.3, 0.4 };
    const std::string inverse{ "inverse" };
    static constexpr double offsetI[4]{ -0.2, -0.1, -0.1, 0. };
    const std::string both{ "both" };
    const std::string dcsName{ "dcs" };
    const std::string csName{ "cs" };

    // Basic named transform access.
    {
        auto nt = config->getNamedTransform(forward.c_str());
        OCIO_REQUIRE_ASSERT(nt);
        OCIO_CHECK_EQUAL(std::string(nt->getEncoding()), "scene-linear");
        // Get the transform in the wanted direction and make sure it exists (else use the other
        // transform in the other direction).
        auto tf = nt->getTransform(OCIO::TRANSFORM_DIR_FORWARD);
        OCIO_REQUIRE_ASSERT(tf);

        OCIO::ConstProcessorRcPtr proc;
        OCIO_CHECK_NO_THROW(proc = config->getProcessor(tf));
        OCIO_REQUIRE_ASSERT(proc);
        OCIO::GroupTransformRcPtr group;
        OCIO_CHECK_NO_THROW(group = proc->createGroupTransform());
        OCIO_REQUIRE_ASSERT(group);
        OCIO_REQUIRE_EQUAL(group->getNumTransforms(), 1);
        OCIO::TransformRcPtr transform;
        OCIO_CHECK_NO_THROW(transform = group->getTransform(0));
        auto matrix = OCIO_DYNAMIC_POINTER_CAST<OCIO::MatrixTransform>(transform);
        OCIO_REQUIRE_ASSERT(matrix);
        OCIO_CHECK_EQUAL(forward, proc->getTransformFormatMetadata(0).getAttributeValue(0));
        double offset[]{ 0., 0., 0., 0. };
        matrix->getOffset(offset);
        OCIO_CHECK_EQUAL(offset[0], offsetF[0]);
        OCIO_CHECK_EQUAL(offset[1], offsetF[1]);
        OCIO_CHECK_EQUAL(offset[2], offsetF[2]);
    }

    // Basic named transform access using alias.
    {
        auto nt = config->getNamedTransform("nt1"); // Alias being used
        OCIO_REQUIRE_ASSERT(nt);
        // Get the transform in the wanted direction and make sure it exists (else use the other
        // transform in the other direction).
        auto tf = nt->getTransform(OCIO::TRANSFORM_DIR_FORWARD);
        OCIO_REQUIRE_ASSERT(tf);

        OCIO::ConstProcessorRcPtr proc;
        OCIO_CHECK_NO_THROW(proc = config->getProcessor(tf));
        OCIO_REQUIRE_ASSERT(proc);
        OCIO::GroupTransformRcPtr group;
        OCIO_CHECK_NO_THROW(group = proc->createGroupTransform());
        OCIO_REQUIRE_ASSERT(group);
        OCIO_REQUIRE_EQUAL(group->getNumTransforms(), 1);
        OCIO::TransformRcPtr transform;
        OCIO_CHECK_NO_THROW(transform = group->getTransform(0));
        auto matrix = OCIO_DYNAMIC_POINTER_CAST<OCIO::MatrixTransform>(transform);
        OCIO_REQUIRE_ASSERT(matrix);
        OCIO_CHECK_EQUAL(forward, proc->getTransformFormatMetadata(0).getAttributeValue(0));
        double offset[]{ 0., 0., 0., 0. };
        matrix->getOffset(offset);
        OCIO_CHECK_EQUAL(offset[0], offsetF[0]);
        OCIO_CHECK_EQUAL(offset[1], offsetF[1]);
        OCIO_CHECK_EQUAL(offset[2], offsetF[2]);
    }

    // Diplay color space to named transform.
    {
        OCIO::ConstProcessorRcPtr proc;
        OCIO_CHECK_NO_THROW(proc = config->getProcessor(dcsName.c_str(), forward.c_str()));
        OCIO_REQUIRE_ASSERT(proc);
        OCIO::GroupTransformRcPtr group;
        OCIO_CHECK_NO_THROW(group = proc->createGroupTransform());
        OCIO_REQUIRE_ASSERT(group);
        OCIO_REQUIRE_EQUAL(group->getNumTransforms(), 1);
        OCIO::TransformRcPtr transform;
        OCIO_CHECK_NO_THROW(transform = group->getTransform(0));
        auto matrix = OCIO_DYNAMIC_POINTER_CAST<OCIO::MatrixTransform>(transform);
        OCIO_REQUIRE_ASSERT(matrix);
        // Named transform inverse transform not available, use forward transform inverted.
        OCIO_CHECK_EQUAL(forward, proc->getTransformFormatMetadata(0).getAttributeValue(0));
        double offset[]{ 0., 0., 0., 0. };
        matrix->getOffset(offset);
        OCIO_CHECK_EQUAL(offset[0], -offsetF[0]);
        OCIO_CHECK_EQUAL(offset[1], -offsetF[1]);
        OCIO_CHECK_EQUAL(offset[2], -offsetF[2]);
    }

    // Diplay color space to named transform using aliases.
    {
        OCIO::ConstProcessorRcPtr proc;
        OCIO_CHECK_NO_THROW(proc = config->getProcessor("display color space",
                                                        "ntf")); // Aliases.
        OCIO_REQUIRE_ASSERT(proc);
        OCIO::GroupTransformRcPtr group;
        OCIO_CHECK_NO_THROW(group = proc->createGroupTransform());
        OCIO_REQUIRE_ASSERT(group);
        OCIO_REQUIRE_EQUAL(group->getNumTransforms(), 1);
        OCIO::TransformRcPtr transform;
        OCIO_CHECK_NO_THROW(transform = group->getTransform(0));
        auto matrix = OCIO_DYNAMIC_POINTER_CAST<OCIO::MatrixTransform>(transform);
        OCIO_REQUIRE_ASSERT(matrix);
        // Named transform inverse transform not available, use forward transform inverted.
        OCIO_CHECK_EQUAL(forward, proc->getTransformFormatMetadata(0).getAttributeValue(0));
        double offset[]{ 0., 0., 0., 0. };
        matrix->getOffset(offset);
        OCIO_CHECK_EQUAL(offset[0], -offsetF[0]);
        OCIO_CHECK_EQUAL(offset[1], -offsetF[1]);
        OCIO_CHECK_EQUAL(offset[2], -offsetF[2]);
    }

    // Color space to named transform.
    {
        OCIO::ConstProcessorRcPtr proc;
        OCIO_CHECK_NO_THROW(proc = config->getProcessor(csName.c_str(), inverse.c_str()));
        OCIO_REQUIRE_ASSERT(proc);
        OCIO::GroupTransformRcPtr group;
        OCIO_CHECK_NO_THROW(group = proc->createGroupTransform());
        OCIO_REQUIRE_ASSERT(group);
        OCIO_REQUIRE_EQUAL(group->getNumTransforms(), 1);
        OCIO::TransformRcPtr transform;
        OCIO_CHECK_NO_THROW(transform = group->getTransform(0));
        auto matrix = OCIO_DYNAMIC_POINTER_CAST<OCIO::MatrixTransform>(transform);
        OCIO_REQUIRE_ASSERT(matrix);
        // Named transform inverse transform.
        OCIO_CHECK_EQUAL(inverse, proc->getTransformFormatMetadata(0).getAttributeValue(0));
        double offset[]{ 0., 0., 0., 0. };
        matrix->getOffset(offset);
        OCIO_CHECK_EQUAL(offset[0], offsetI[0]);
        OCIO_CHECK_EQUAL(offset[1], offsetI[1]);
        OCIO_CHECK_EQUAL(offset[2], offsetI[2]);
    }

    // Color space to named transform using aliases.
    {
        OCIO::ConstProcessorRcPtr proc;
        OCIO_CHECK_NO_THROW(proc = config->getProcessor("colorspace", "nt2")); // Aliases
        OCIO_REQUIRE_ASSERT(proc);
        OCIO::GroupTransformRcPtr group;
        OCIO_CHECK_NO_THROW(group = proc->createGroupTransform());
        OCIO_REQUIRE_ASSERT(group);
        OCIO_REQUIRE_EQUAL(group->getNumTransforms(), 1);
        OCIO::TransformRcPtr transform;
        OCIO_CHECK_NO_THROW(transform = group->getTransform(0));
        auto matrix = OCIO_DYNAMIC_POINTER_CAST<OCIO::MatrixTransform>(transform);
        OCIO_REQUIRE_ASSERT(matrix);
        // Named transform inverse transform.
        OCIO_CHECK_EQUAL(inverse, proc->getTransformFormatMetadata(0).getAttributeValue(0));
        double offset[]{ 0., 0., 0., 0. };
        matrix->getOffset(offset);
        OCIO_CHECK_EQUAL(offset[0], offsetI[0]);
        OCIO_CHECK_EQUAL(offset[1], offsetI[1]);
        OCIO_CHECK_EQUAL(offset[2], offsetI[2]);
    }

    // Diplay color space to named transform (using ColorSpaceTransform).
    {
        OCIO::ConstProcessorRcPtr proc;
        auto csTransform = OCIO::ColorSpaceTransform::Create();
        csTransform->setSrc(dcsName.c_str());
        csTransform->setDst(both.c_str());
        OCIO_CHECK_NO_THROW(proc = config->getProcessor(csTransform));
        OCIO_REQUIRE_ASSERT(proc);
        OCIO::GroupTransformRcPtr group;
        OCIO_CHECK_NO_THROW(group = proc->createGroupTransform());
        OCIO_REQUIRE_ASSERT(group);
        OCIO_REQUIRE_EQUAL(group->getNumTransforms(), 1);
        OCIO::TransformRcPtr transform;
        OCIO_CHECK_NO_THROW(transform = group->getTransform(0));
        auto matrix = OCIO_DYNAMIC_POINTER_CAST<OCIO::MatrixTransform>(transform);
        OCIO_REQUIRE_ASSERT(matrix);
        // Named transform has both transforms, use inverse transform.
        OCIO_CHECK_EQUAL(inverse, proc->getTransformFormatMetadata(0).getAttributeValue(0));
        double offset[]{ 0., 0., 0., 0. };
        matrix->getOffset(offset);
        OCIO_CHECK_EQUAL(offset[0], offsetI[0]);
        OCIO_CHECK_EQUAL(offset[1], offsetI[1]);
        OCIO_CHECK_EQUAL(offset[2], offsetI[2]);
    }

    // Named transform to color space.
    {
        OCIO::ConstProcessorRcPtr proc;
        OCIO_CHECK_NO_THROW(proc = config->getProcessor(forward.c_str(), csName.c_str()));
        OCIO_REQUIRE_ASSERT(proc);
        OCIO::GroupTransformRcPtr group;
        OCIO_CHECK_NO_THROW(group = proc->createGroupTransform());
        OCIO_REQUIRE_ASSERT(group);
        OCIO_REQUIRE_EQUAL(group->getNumTransforms(), 1);
        OCIO::TransformRcPtr transform;
        OCIO_CHECK_NO_THROW(transform = group->getTransform(0));
        auto matrix = OCIO_DYNAMIC_POINTER_CAST<OCIO::MatrixTransform>(transform);
        OCIO_REQUIRE_ASSERT(matrix);
        // Named transform forward transform.
        OCIO_CHECK_EQUAL(forward, matrix->getFormatMetadata().getAttributeValue(0));
        double offset[]{ 0., 0., 0., 0. };
        matrix->getOffset(offset);
        OCIO_CHECK_EQUAL(offset[0], offsetF[0]);
        OCIO_CHECK_EQUAL(offset[1], offsetF[1]);
        OCIO_CHECK_EQUAL(offset[2], offsetF[2]);
    }

    // Named transform to color space using aliases.
    {
        OCIO::ConstProcessorRcPtr proc;
        OCIO_CHECK_NO_THROW(proc = config->getProcessor("ntf", "colorspace")); // Aliases
        OCIO_REQUIRE_ASSERT(proc);
        OCIO::GroupTransformRcPtr group;
        OCIO_CHECK_NO_THROW(group = proc->createGroupTransform());
        OCIO_REQUIRE_ASSERT(group);
        OCIO_REQUIRE_EQUAL(group->getNumTransforms(), 1);
        OCIO::TransformRcPtr transform;
        OCIO_CHECK_NO_THROW(transform = group->getTransform(0));
        auto matrix = OCIO_DYNAMIC_POINTER_CAST<OCIO::MatrixTransform>(transform);
        OCIO_REQUIRE_ASSERT(matrix);
        // Named transform forward transform.
        OCIO_CHECK_EQUAL(forward, matrix->getFormatMetadata().getAttributeValue(0));
        double offset[]{ 0., 0., 0., 0. };
        matrix->getOffset(offset);
        OCIO_CHECK_EQUAL(offset[0], offsetF[0]);
        OCIO_CHECK_EQUAL(offset[1], offsetF[1]);
        OCIO_CHECK_EQUAL(offset[2], offsetF[2]);
    }

    // Named transform to display color space.
    {
        OCIO::ConstProcessorRcPtr proc;
        OCIO_CHECK_NO_THROW(proc = config->getProcessor(inverse.c_str(), dcsName.c_str()));
        OCIO_REQUIRE_ASSERT(proc);
        OCIO::GroupTransformRcPtr group;
        OCIO_CHECK_NO_THROW(group = proc->createGroupTransform());
        OCIO_REQUIRE_ASSERT(group);
        OCIO_REQUIRE_EQUAL(group->getNumTransforms(), 1);
        OCIO::TransformRcPtr transform;
        OCIO_CHECK_NO_THROW(transform = group->getTransform(0));
        auto matrix = OCIO_DYNAMIC_POINTER_CAST<OCIO::MatrixTransform>(transform);
        OCIO_REQUIRE_ASSERT(matrix);
        // Named transform forward transform not available, use inverse transform inverted.
        OCIO_CHECK_EQUAL(inverse, matrix->getFormatMetadata().getAttributeValue(0));
        double offset[]{ 0., 0., 0., 0. };
        matrix->getOffset(offset);
        OCIO_CHECK_EQUAL(offset[0], -offsetI[0]);
        OCIO_CHECK_EQUAL(offset[1], -offsetI[1]);
        OCIO_CHECK_EQUAL(offset[2], -offsetI[2]);
    }

    // Named transform to color space.
    {
        OCIO::ConstProcessorRcPtr proc;
        OCIO_CHECK_NO_THROW(proc = config->getProcessor(both.c_str(), csName.c_str()));
        OCIO_REQUIRE_ASSERT(proc);
        OCIO::GroupTransformRcPtr group;
        OCIO_CHECK_NO_THROW(group = proc->createGroupTransform());
        OCIO_REQUIRE_ASSERT(group);
        OCIO_REQUIRE_EQUAL(group->getNumTransforms(), 1);
        OCIO::TransformRcPtr transform;
        OCIO_CHECK_NO_THROW(transform = group->getTransform(0));
        auto matrix = OCIO_DYNAMIC_POINTER_CAST<OCIO::MatrixTransform>(transform);
        OCIO_REQUIRE_ASSERT(matrix);
        // Named transform has both transforms, use forward transform.
        OCIO_CHECK_EQUAL(forward, matrix->getFormatMetadata().getAttributeValue(0));
        double offset[]{ 0., 0., 0., 0. };
        matrix->getOffset(offset);
        OCIO_CHECK_EQUAL(offset[0], offsetF[0]);
        OCIO_CHECK_EQUAL(offset[1], offsetF[1]);
        OCIO_CHECK_EQUAL(offset[2], offsetF[2]);
    }

    // Named transform to named transform.
    {
        OCIO::ConstProcessorRcPtr proc;
        OCIO_CHECK_NO_THROW(proc = config->getProcessor(both.c_str(), both.c_str()));
        OCIO_REQUIRE_ASSERT(proc);
        OCIO::GroupTransformRcPtr group;
        OCIO_CHECK_NO_THROW(group = proc->createGroupTransform());
        OCIO_REQUIRE_ASSERT(group);
        OCIO_REQUIRE_EQUAL(group->getNumTransforms(), 2);
        OCIO::TransformRcPtr transform;
        OCIO_CHECK_NO_THROW(transform = group->getTransform(0));
        auto matrix = OCIO_DYNAMIC_POINTER_CAST<OCIO::MatrixTransform>(transform);
        OCIO_REQUIRE_ASSERT(matrix);
        double offset[]{ 0., 0., 0., 0. };
        matrix->getOffset(offset);
        // Named transform forward transform.
        OCIO_CHECK_EQUAL(forward, proc->getTransformFormatMetadata(0).getAttributeValue(0));
        matrix->getOffset(offset);
        OCIO_CHECK_EQUAL(offset[0], offsetF[0]);
        OCIO_CHECK_EQUAL(offset[1], offsetF[1]);
        OCIO_CHECK_EQUAL(offset[2], offsetF[2]);

        OCIO_CHECK_NO_THROW(transform = group->getTransform(1));
        matrix = OCIO_DYNAMIC_POINTER_CAST<OCIO::MatrixTransform>(transform);
        OCIO_REQUIRE_ASSERT(matrix);
        // Named transform inverse transform.
        OCIO_CHECK_EQUAL(inverse, proc->getTransformFormatMetadata(1).getAttributeValue(0));
        matrix->getOffset(offset);
        OCIO_CHECK_EQUAL(offset[0], offsetI[0]);
        OCIO_CHECK_EQUAL(offset[1], offsetI[1]);
        OCIO_CHECK_EQUAL(offset[2], offsetI[2]);
    }

    // Named transform to named transform using aliases.
    {
        OCIO::ConstProcessorRcPtr proc;
        OCIO_CHECK_NO_THROW(proc = config->getProcessor("nt3", "ntb")); // Aliases
        OCIO_REQUIRE_ASSERT(proc);
        OCIO::GroupTransformRcPtr group;
        OCIO_CHECK_NO_THROW(group = proc->createGroupTransform());
        OCIO_REQUIRE_ASSERT(group);
        OCIO_REQUIRE_EQUAL(group->getNumTransforms(), 2);
        OCIO::TransformRcPtr transform;
        OCIO_CHECK_NO_THROW(transform = group->getTransform(0));
        auto matrix = OCIO_DYNAMIC_POINTER_CAST<OCIO::MatrixTransform>(transform);
        OCIO_REQUIRE_ASSERT(matrix);
        double offset[]{ 0., 0., 0., 0. };
        matrix->getOffset(offset);
        // Named transform forward transform.
        OCIO_CHECK_EQUAL(forward, proc->getTransformFormatMetadata(0).getAttributeValue(0));
        matrix->getOffset(offset);
        OCIO_CHECK_EQUAL(offset[0], offsetF[0]);
        OCIO_CHECK_EQUAL(offset[1], offsetF[1]);
        OCIO_CHECK_EQUAL(offset[2], offsetF[2]);

        OCIO_CHECK_NO_THROW(transform = group->getTransform(1));
        matrix = OCIO_DYNAMIC_POINTER_CAST<OCIO::MatrixTransform>(transform);
        OCIO_REQUIRE_ASSERT(matrix);
        // Named transform inverse transform.
        OCIO_CHECK_EQUAL(inverse, proc->getTransformFormatMetadata(1).getAttributeValue(0));
        matrix->getOffset(offset);
        OCIO_CHECK_EQUAL(offset[0], offsetI[0]);
        OCIO_CHECK_EQUAL(offset[1], offsetI[1]);
        OCIO_CHECK_EQUAL(offset[2], offsetI[2]);
    }

    {
        OCIO::ConstProcessorRcPtr proc;
        OCIO_CHECK_NO_THROW(proc = config->getProcessor("colorspace", "sRGB", "ntview",
                                                        OCIO::TRANSFORM_DIR_FORWARD));
        OCIO_REQUIRE_ASSERT(proc);
        OCIO::GroupTransformRcPtr group;
        OCIO_CHECK_NO_THROW(group = proc->createGroupTransform());
        OCIO_REQUIRE_ASSERT(group);
        OCIO_REQUIRE_EQUAL(group->getNumTransforms(), 1);
        OCIO::TransformRcPtr transform;
        OCIO_CHECK_NO_THROW(transform = group->getTransform(0));
        auto matrix = OCIO_DYNAMIC_POINTER_CAST<OCIO::MatrixTransform>(transform);
        OCIO_REQUIRE_ASSERT(matrix);
        // Named transform has both transforms, use forward transform.
        OCIO_CHECK_EQUAL(forward, matrix->getFormatMetadata().getAttributeValue(0));
        double offset[]{ 0., 0., 0., 0. };
        matrix->getOffset(offset);
        OCIO_CHECK_EQUAL(offset[0], offsetF[0]);
        OCIO_CHECK_EQUAL(offset[1], offsetF[1]);
        OCIO_CHECK_EQUAL(offset[2], offsetF[2]);
    }

    // See DisplayViewTransform_tests.cpp for additional named transform tests related to their
    // use in displays/views.
}

OCIO_ADD_TEST(Config, named_transform_validation)
{
    OCIO::ConfigRcPtr config = OCIO::Config::CreateRaw()->createEditableCopy();

    OCIO::NamedTransformRcPtr namedTransform = OCIO::NamedTransform::Create();
    const std::string name1{ "name" };
    namedTransform->setName(name1.c_str());
    auto mat = OCIO::MatrixTransform::Create();
    const double offset[4]{ 0.1, 0.2, 0.3, 0.4 };
    mat->setOffset(offset);
    namedTransform->setTransform(mat, OCIO::TRANSFORM_DIR_FORWARD);

    OCIO_CHECK_NO_THROW(config->addNamedTransform(namedTransform));
    OCIO_CHECK_EQUAL(config->getNumNamedTransforms(), 1);

    const std::string name2{ "other_name" };
    namedTransform->setName(name2.c_str());
    namedTransform->setTransform(mat, OCIO::TRANSFORM_DIR_INVERSE);
    OCIO_CHECK_NO_THROW(config->addNamedTransform(namedTransform));
    OCIO_CHECK_EQUAL(config->getNumNamedTransforms(), 2);

    OCIO_CHECK_NO_THROW(config->validate());

    OCIO_CHECK_EQUAL(name1, config->getNamedTransformNameByIndex(0));
    OCIO_CHECK_EQUAL(name2, config->getNamedTransformNameByIndex(1));
    OCIO_CHECK_EQUAL(std::string(), config->getNamedTransformNameByIndex(2));

    OCIO::ConstNamedTransformRcPtr nt = config->getNamedTransform(name1.c_str());
    OCIO_REQUIRE_ASSERT(nt);
    OCIO_CHECK_ASSERT(nt->getTransform(OCIO::TRANSFORM_DIR_FORWARD));
    OCIO_CHECK_ASSERT(!nt->getTransform(OCIO::TRANSFORM_DIR_INVERSE));

    nt = config->getNamedTransform(name2.c_str());
    OCIO_REQUIRE_ASSERT(nt);
    OCIO_CHECK_ASSERT(nt->getTransform(OCIO::TRANSFORM_DIR_FORWARD));
    OCIO_CHECK_ASSERT(nt->getTransform(OCIO::TRANSFORM_DIR_INVERSE));

    OCIO::ConstProcessorRcPtr proc;
    OCIO_CHECK_NO_THROW(proc = config->getProcessor("raw", name1.c_str()));
    OCIO_REQUIRE_ASSERT(proc);

    OCIO_CHECK_NO_THROW(proc = config->getProcessor(name1.c_str(), name1.c_str()));
    OCIO_REQUIRE_ASSERT(proc);

    OCIO_CHECK_THROW_WHAT(proc = config->getProcessor("raw", "missing"), OCIO::Exception,
                          "Color space 'missing' could not be found");

    // NamedTransform can't use a role name.
    OCIO_CHECK_THROW_WHAT(config->setRole(name1.c_str(), "raw"), OCIO::Exception,
                          "Cannot add 'name' role, there is already a named transform using this "
                          "as a name or an alias");
    config->setRole(name1.c_str(), nullptr);

    // NamedTransform can't use a color space name.
    OCIO::ColorSpaceRcPtr cs = OCIO::ColorSpace::Create();
    cs->setName(name1.c_str());
    OCIO_CHECK_THROW_WHAT(config->addColorSpace(cs), OCIO::Exception,
                          "Cannot add 'name' color space, there is already a named transform "
                          "using this name as a name or as an alias: 'name'");
    config->removeColorSpace(name1.c_str());

    // NamedTransform can't use a look name.
    OCIO::LookRcPtr look = OCIO::Look::Create();
    look->setName(name1.c_str());
    look->setProcessSpace("raw");

    config->addLook(look);
    OCIO_CHECK_THROW_WHAT(config->validate(), OCIO::Exception,
                          "This name is already used for a look");
    config->clearLooks();

    // NamedTransform can't use a view transform name.
    OCIO::ViewTransformRcPtr vt = OCIO::ViewTransform::Create(OCIO::REFERENCE_SPACE_SCENE);
    vt->setName(name1.c_str());
    vt->setTransform(OCIO::MatrixTransform::Create(), OCIO::VIEWTRANSFORM_DIR_TO_REFERENCE);

    config->addViewTransform(vt);
    OCIO_CHECK_THROW_WHAT(config->validate(), OCIO::Exception,
                          "This name is already used for a view transform");
    config->clearViewTransforms();

    config->setMajorVersion(1);
    config->setFileRules(OCIO::FileRules::Create());
    OCIO_CHECK_THROW_WHAT(config->validate(), OCIO::Exception,
                          "Only version 2 (or higher) can have NamedTransforms");
}

OCIO_ADD_TEST(Config, named_transform_io)
{
    // Validate Config::validate() on config file containing named transforms.

    constexpr const char * OCIO_CONFIG_START{ R"(ocio_profile_version: 2

environment:
  {}
search_path: ""
strictparsing: true
luma: [0.2126, 0.7152, 0.0722]

roles:
  default: raw

file_rules:
  - !<Rule> {name: Default, colorspace: default}

displays:
  Disp1:
    - !<View> {name: View1, colorspace: raw}

active_displays: []
active_views: []

colorspaces:
  - !<ColorSpace>
    name: raw
    family: ""
    equalitygroup: ""
    bitdepth: unknown
    isdata: false
    allocation: uniform

)" };

    // Test use of named transforms in a role (not allowed), look (not allowed), and file rules
    // (allowed).
    {
        constexpr const char * NT{ R"(named_transforms:
  - !<NamedTransform>
    name: namedTransform1
    aliases: [named1, named2]
    family: family
    categories: [input, basic]
    encoding: data
    transform: !<ColorSpaceTransform> {src: default, dst: raw}

  - !<NamedTransform>
    name: namedTransform2
    inverse_transform: !<ColorSpaceTransform> {src: default, dst: raw}
)" };

        const std::string configStr = std::string(OCIO_CONFIG_START) + std::string(NT);

        std::istringstream is;
        is.str(configStr);

        OCIO::ConstConfigRcPtr config;
        OCIO_CHECK_NO_THROW(config = OCIO::Config::CreateFromStream(is));
        OCIO_CHECK_NO_THROW(config->validate());

        OCIO_REQUIRE_EQUAL(config->getNumNamedTransforms(), 2);
        OCIO_CHECK_EQUAL(std::string(config->getNamedTransformNameByIndex(0)),
                         "namedTransform1");
        OCIO_CHECK_EQUAL(std::string(config->getNamedTransformNameByIndex(1)),
                         "namedTransform2");
        auto nt = config->getNamedTransform("namedTransform1");
        OCIO_REQUIRE_ASSERT(nt);
        OCIO_REQUIRE_EQUAL(nt->getNumAliases(), 2);
        OCIO_CHECK_EQUAL(std::string(nt->getAlias(0)), "named1");
        OCIO_CHECK_EQUAL(std::string(nt->getAlias(1)), "named2");
        OCIO_CHECK_EQUAL(std::string(nt->getFamily()), "family");
        OCIO_REQUIRE_EQUAL(nt->getNumCategories(), 2);
        OCIO_CHECK_EQUAL(std::string(nt->getCategory(0)), "input");
        OCIO_CHECK_EQUAL(std::string(nt->getCategory(1)), "basic");
        OCIO_CHECK_EQUAL(std::string(nt->getEncoding()), "data");
        std::ostringstream oss;
        OCIO_CHECK_NO_THROW(oss << *config.get());
        OCIO_CHECK_EQUAL(oss.str(), configStr);

        // Look can't use named transform.
        auto look = OCIO::Look::Create();
        look->setName("look");
        look->setProcessSpace("namedTransform1");
        auto configEdit = config->createEditableCopy();
        configEdit->addLook(look);
        OCIO_CHECK_THROW_WHAT(configEdit->validate(), OCIO::Exception,
                              "process color space, 'namedTransform1', which is not defined");
        configEdit->clearLooks();

        // Role can't use named transform.
        configEdit->setRole("newrole", "namedTransform1");
        OCIO_CHECK_THROW_WHAT(configEdit->validate(), OCIO::Exception,
                              "refers to a color space, 'namedTransform1', which is not defined");
        configEdit->setRole("newrole", nullptr);

        // File rule can use named transform.
        auto rules = configEdit->getFileRules()->createEditableCopy();
        rules->insertRule(0, "newrule", "namedTransform1", "*", "*");
        configEdit->setFileRules(rules);
        OCIO_CHECK_NO_THROW(configEdit->validate());
    }

    // Config can't be read: named transform must define a transform.
    {
        constexpr const char * NT{ R"(named_transforms:
  - !<NamedTransform>
    name: namedTransform1)" };

        const std::string configStr = std::string(OCIO_CONFIG_START) + std::string(NT);

        std::istringstream is;
        is.str(configStr);

        OCIO_CHECK_THROW_WHAT(OCIO::Config::CreateFromStream(is), OCIO::Exception,
                              "Named transform must define at least one transform.");
    }

    // Invalid config, named transform holds an invalid transform.
    {
        constexpr const char * NT{ R"(named_transforms:
  - !<NamedTransform>
    name: namedTransform1
    transform: !<ColorSpaceTransform> {src: default}
)" };

        const std::string configStr = std::string(OCIO_CONFIG_START) + std::string(NT);

        std::istringstream is;
        is.str(configStr);

        OCIO::ConstConfigRcPtr config;
        OCIO_CHECK_NO_THROW(config = OCIO::Config::CreateFromStream(is));
        OCIO_CHECK_THROW_WHAT(config->validate(), OCIO::Exception,
                              "ColorSpaceTransform: empty destination color space name");
    }
}


namespace
{

constexpr char InactiveNTConfigStart[] =
"ocio_profile_version: 2\n"
"\n"
"environment:\n"
"  {}\n"
"search_path: luts\n"
"strictparsing: true\n"
"luma: [0.2126, 0.7152, 0.0722]\n"
"\n"
"roles:\n"
"  default: raw\n"
"  scene_linear: lnh\n"
"\n"
"file_rules:\n"
"  - !<Rule> {name: Default, colorspace: default}\n"
"\n"
"displays:\n"
"  sRGB:\n"
"    - !<View> {name: Raw, colorspace: raw}\n"
"    - !<View> {name: Lnh, colorspace: lnh, looks: beauty}\n"
"\n"
"active_displays: []\n"
"active_views: []\n";

constexpr char InactiveNTConfigEnd[] =
"\n"
"looks:\n"
"  - !<Look>\n"
"    name: beauty\n"
"    process_space: lnh\n"
"    transform: !<CDLTransform> {slope: [1, 2, 1]}\n"
"\n"
"\n"
"colorspaces:\n"
"  - !<ColorSpace>\n"
"    name: raw\n"
"    family: \"\"\n"
"    equalitygroup: \"\"\n"
"    bitdepth: unknown\n"
"    isdata: false\n"
"    allocation: uniform\n"
"\n"
"  - !<ColorSpace>\n"
"    name: lnh\n"
"    family: \"\"\n"
"    equalitygroup: \"\"\n"
"    bitdepth: unknown\n"
"    isdata: false\n"
"    allocation: uniform\n"
"\n"
"named_transforms:\n"
"  - !<NamedTransform>\n"
"    name: nt1\n"
"    aliases: [alias1]\n"
"    categories: [cat1]\n"
"    transform: !<CDLTransform> {offset: [0.1, 0.1, 0.1]}\n"
"\n"
"  - !<NamedTransform>\n"
"    name: nt2\n"
"    categories: [cat2]\n"
"    transform: !<CDLTransform> {offset: [0.2, 0.2, 0.2]}\n"
"\n"
"  - !<NamedTransform>\n"
"    name: nt3\n"
"    categories: [cat3]\n"
"    transform: !<CDLTransform> {offset: [0.3, 0.3, 0.3]}\n";

class InactiveCSGuard
{
public:
    InactiveCSGuard()
    {
        OCIO::Platform::Setenv(OCIO::OCIO_INACTIVE_COLORSPACES_ENVVAR, "nt3, nt1, lnh");
    }
    ~InactiveCSGuard()
    {
        OCIO::Platform::Unsetenv(OCIO::OCIO_INACTIVE_COLORSPACES_ENVVAR);
    }
};

} // anon.

OCIO_ADD_TEST(Config, inactive_named_transforms)
{
    // The unit test validates the inactive named transforms behavior.
    // Tests (Config, inactive_color_space) and (Config, inactive_color_space_precedence) from
    // Config_tests.cpp are testing inactive color spaces without any named transforms.

    std::string configStr;
    configStr += InactiveNTConfigStart;
    configStr += InactiveNTConfigEnd;

    std::istringstream is;
    is.str(configStr);

    OCIO::ConfigRcPtr config;
    OCIO_CHECK_NO_THROW(config = OCIO::Config::CreateFromStream(is)->createEditableCopy());
    OCIO_REQUIRE_ASSERT(config);
    OCIO_CHECK_NO_THROW(config->validate());

    // Step 1 - No inactive named transforms.

    OCIO_REQUIRE_EQUAL(config->getNumNamedTransforms(OCIO::NAMEDTRANSFORM_INACTIVE), 0);
    OCIO_REQUIRE_EQUAL(config->getNumNamedTransforms(OCIO::NAMEDTRANSFORM_ACTIVE), 3);
    OCIO_REQUIRE_EQUAL(config->getNumNamedTransforms(OCIO::NAMEDTRANSFORM_ALL), 3);

    OCIO_CHECK_EQUAL(std::string("nt1"),
                     config->getNamedTransformNameByIndex(OCIO::NAMEDTRANSFORM_ALL, 0));
    OCIO_CHECK_EQUAL(std::string("nt2"),
                     config->getNamedTransformNameByIndex(OCIO::NAMEDTRANSFORM_ALL, 1));
    OCIO_CHECK_EQUAL(std::string("nt3"),
                     config->getNamedTransformNameByIndex(OCIO::NAMEDTRANSFORM_ALL, 2));
    // Check a faulty call.
    OCIO_CHECK_EQUAL(std::string(""),
                     config->getNamedTransformNameByIndex(OCIO::NAMEDTRANSFORM_ALL, 3));

    OCIO_REQUIRE_EQUAL(config->getNumNamedTransforms(), 3);
    OCIO_CHECK_EQUAL(std::string("nt1"), config->getNamedTransformNameByIndex(0));
    OCIO_CHECK_EQUAL(std::string("nt2"), config->getNamedTransformNameByIndex(1));
    OCIO_CHECK_EQUAL(std::string("nt3"), config->getNamedTransformNameByIndex(2));
    // Check a faulty call.
    OCIO_CHECK_EQUAL(std::string(""), config->getNamedTransformNameByIndex(3));

    // Step 2 - Some inactive color space and named transforms (aliases can be used).

    OCIO_CHECK_NO_THROW(config->setInactiveColorSpaces("lnh, alias1"));
    OCIO_CHECK_EQUAL(config->getInactiveColorSpaces(), std::string("lnh, alias1"));

    OCIO_REQUIRE_EQUAL(config->getNumColorSpaces(OCIO::SEARCH_REFERENCE_SPACE_ALL,
                                                 OCIO::COLORSPACE_INACTIVE), 1);
    OCIO_REQUIRE_EQUAL(config->getNumColorSpaces(OCIO::SEARCH_REFERENCE_SPACE_ALL,
                                                 OCIO::COLORSPACE_ACTIVE), 1);
    OCIO_REQUIRE_EQUAL(config->getNumColorSpaces(OCIO::SEARCH_REFERENCE_SPACE_ALL,
                                                 OCIO::COLORSPACE_ALL), 2);

    OCIO_REQUIRE_EQUAL(config->getNumNamedTransforms(OCIO::NAMEDTRANSFORM_INACTIVE), 1);
    OCIO_REQUIRE_EQUAL(config->getNumNamedTransforms(OCIO::NAMEDTRANSFORM_ACTIVE), 2);
    OCIO_REQUIRE_EQUAL(config->getNumNamedTransforms(OCIO::NAMEDTRANSFORM_ALL), 3);

    // Check methods working with activity flag.
    OCIO_CHECK_EQUAL(std::string("nt1"),
                     config->getNamedTransformNameByIndex(OCIO::NAMEDTRANSFORM_ALL, 0));
    OCIO_CHECK_EQUAL(std::string("nt2"),
                     config->getNamedTransformNameByIndex(OCIO::NAMEDTRANSFORM_ALL, 1));
    OCIO_CHECK_EQUAL(std::string("nt3"),
                     config->getNamedTransformNameByIndex(OCIO::NAMEDTRANSFORM_ALL, 2));
    OCIO_CHECK_EQUAL(std::string("nt2"),
                     config->getNamedTransformNameByIndex(OCIO::NAMEDTRANSFORM_ACTIVE, 0));
    OCIO_CHECK_EQUAL(std::string("nt3"),
                     config->getNamedTransformNameByIndex(OCIO::NAMEDTRANSFORM_ACTIVE, 1));
    OCIO_CHECK_EQUAL(std::string("nt1"),
                     config->getNamedTransformNameByIndex(OCIO::NAMEDTRANSFORM_INACTIVE, 0));

    // Check methods working on only active named transforms.
    OCIO_REQUIRE_EQUAL(config->getNumNamedTransforms(), 2);
    OCIO_CHECK_EQUAL(std::string("nt2"), config->getNamedTransformNameByIndex(0));
    OCIO_CHECK_EQUAL(std::string("nt3"), config->getNamedTransformNameByIndex(1));

    // Request an active named transform.
    OCIO::ConstNamedTransformRcPtr nt;
    OCIO_CHECK_NO_THROW(nt = config->getNamedTransform("nt2"));
    OCIO_CHECK_ASSERT(nt);
    OCIO_CHECK_EQUAL(std::string("nt2"), nt->getName());

    // Request an inactive named transform.
    OCIO_CHECK_NO_THROW(nt = config->getNamedTransform("nt1"));
    OCIO_CHECK_ASSERT(nt);
    OCIO_CHECK_EQUAL(std::string("nt1"), nt->getName());
    OCIO_CHECK_EQUAL(config->getIndexForNamedTransform(nt->getName()), -1);

    // Request an inactive named transform using alias.
    OCIO_CHECK_NO_THROW(nt = config->getNamedTransform("alias1"));
    OCIO_CHECK_ASSERT(nt);
    OCIO_CHECK_EQUAL(std::string("nt1"), nt->getName());
    OCIO_CHECK_EQUAL(config->getIndexForNamedTransform(nt->getName()), -1);

    // Create a processor with one or more inactive color spaces or named transforms.
    OCIO_CHECK_NO_THROW(config->getProcessor("lnh", "nt1"));
    OCIO_CHECK_NO_THROW(config->getProcessor("raw", "nt1"));
    OCIO_CHECK_NO_THROW(config->getProcessor("lnh", "nt2"));
    OCIO_CHECK_NO_THROW(config->getProcessor("nt2", "scene_linear"));

    // Step 3 - No inactive color spaces or named transforms.

    OCIO_CHECK_NO_THROW(config->setInactiveColorSpaces(""));
    OCIO_CHECK_EQUAL(config->getInactiveColorSpaces(), std::string(""));

    OCIO_CHECK_EQUAL(config->getNumColorSpaces(OCIO::SEARCH_REFERENCE_SPACE_ALL,
                                               OCIO::COLORSPACE_ALL), 2);
    OCIO_CHECK_EQUAL(config->getNumColorSpaces(), 2);
    OCIO_REQUIRE_EQUAL(config->getNumNamedTransforms(OCIO::NAMEDTRANSFORM_ALL), 3);
    OCIO_REQUIRE_EQUAL(config->getNumNamedTransforms(), 3);

    // Step 4 - No inactive color spaces or named transforms can also use nullptr.

    OCIO_CHECK_NO_THROW(config->setInactiveColorSpaces("lnh, nt1"));
    OCIO_CHECK_EQUAL(config->getInactiveColorSpaces(), std::string("lnh, nt1"));

    OCIO_CHECK_NO_THROW(config->setInactiveColorSpaces(nullptr));
    OCIO_CHECK_EQUAL(config->getInactiveColorSpaces(), std::string(""));

    OCIO_CHECK_EQUAL(config->getNumColorSpaces(OCIO::SEARCH_REFERENCE_SPACE_ALL,
                                               OCIO::COLORSPACE_ALL), 2);
    OCIO_CHECK_EQUAL(config->getNumColorSpaces(), 2);
    OCIO_REQUIRE_EQUAL(config->getNumNamedTransforms(OCIO::NAMEDTRANSFORM_ALL), 3);
    OCIO_REQUIRE_EQUAL(config->getNumNamedTransforms(), 3);
}

OCIO_ADD_TEST(Config, inactive_named_transform_precedence)
{
    // The test demonstrates that an API request supersedes the env. variable and the
    // config file contents.

    std::string configStr;
    configStr += InactiveNTConfigStart;
    configStr += "inactive_colorspaces: [nt2]\n";
    configStr += InactiveNTConfigEnd;

    std::istringstream is;
    is.str(configStr);

    OCIO::ConfigRcPtr config;
    OCIO_CHECK_NO_THROW(config = OCIO::Config::CreateFromStream(is)->createEditableCopy());
    OCIO_CHECK_NO_THROW(config->validate());

    OCIO_REQUIRE_EQUAL(config->getNumNamedTransforms(OCIO::NAMEDTRANSFORM_INACTIVE), 1);
    OCIO_REQUIRE_EQUAL(config->getNumNamedTransforms(OCIO::NAMEDTRANSFORM_ACTIVE), 2);
    OCIO_REQUIRE_EQUAL(config->getNumNamedTransforms(OCIO::NAMEDTRANSFORM_ALL), 3);
    OCIO_CHECK_EQUAL(config->getNumColorSpaces(OCIO::SEARCH_REFERENCE_SPACE_ALL,
                                               OCIO::COLORSPACE_ALL), 2);
    OCIO_CHECK_EQUAL(config->getNumColorSpaces(), 2);

    OCIO_CHECK_EQUAL(config->getNamedTransformNameByIndex(0), std::string("nt1"));
    OCIO_CHECK_EQUAL(config->getNamedTransformNameByIndex(1), std::string("nt3"));

    // Env. variable supersedes the config content.

    InactiveCSGuard guard;

    is.str(configStr);
    OCIO_CHECK_NO_THROW(config = OCIO::Config::CreateFromStream(is)->createEditableCopy());
    OCIO_CHECK_NO_THROW(config->validate());

    OCIO_REQUIRE_EQUAL(config->getNumNamedTransforms(OCIO::NAMEDTRANSFORM_INACTIVE), 2);
    OCIO_REQUIRE_EQUAL(config->getNumNamedTransforms(OCIO::NAMEDTRANSFORM_ACTIVE), 1);
    OCIO_REQUIRE_EQUAL(config->getNumNamedTransforms(OCIO::NAMEDTRANSFORM_ALL), 3);
    OCIO_CHECK_EQUAL(config->getNumColorSpaces(OCIO::SEARCH_REFERENCE_SPACE_ALL,
                                               OCIO::COLORSPACE_ALL), 2);
    OCIO_CHECK_EQUAL(config->getNumColorSpaces(), 1);

    OCIO_CHECK_EQUAL(config->getNamedTransformNameByIndex(0), std::string("nt2"));

    // An API request supersedes the lists from the env. variable and the config file.

    OCIO_CHECK_NO_THROW(config->setInactiveColorSpaces("nt1, lnh"));

    OCIO_REQUIRE_EQUAL(config->getNumNamedTransforms(OCIO::NAMEDTRANSFORM_INACTIVE), 1);
    OCIO_REQUIRE_EQUAL(config->getNumNamedTransforms(OCIO::NAMEDTRANSFORM_ACTIVE), 2);
    OCIO_REQUIRE_EQUAL(config->getNumNamedTransforms(OCIO::NAMEDTRANSFORM_ALL), 3);
    OCIO_CHECK_EQUAL(config->getNumColorSpaces(OCIO::SEARCH_REFERENCE_SPACE_ALL,
                                               OCIO::COLORSPACE_ALL), 2);
    OCIO_CHECK_EQUAL(config->getNumColorSpaces(), 1);

    OCIO_CHECK_EQUAL(config->getNamedTransformNameByIndex(0), std::string("nt2"));
    OCIO_CHECK_EQUAL(config->getNamedTransformNameByIndex(1), std::string("nt3"));
}<|MERGE_RESOLUTION|>--- conflicted
+++ resolved
@@ -249,11 +249,8 @@
 named_transforms:
   - !<NamedTransform>
     name: forward
-<<<<<<< HEAD
     aliases: [nt1, ntf]
-=======
     encoding: scene-linear
->>>>>>> 298d707a
     transform: !<MatrixTransform> {name: forward, offset: [0.1, 0.2, 0.3, 0.4]}
 
   - !<NamedTransform>
