--- conflicted
+++ resolved
@@ -11,8 +11,7 @@
 
 namespace OCIO = OCIO_NAMESPACE;
 
-<<<<<<< HEAD
-=======
+
 OCIO_ADD_TEST(FileTransform, basic)
 {
     auto ft = OCIO::FileTransform::Create();
@@ -38,7 +37,6 @@
     ft->setInterpolation(OCIO::INTERP_LINEAR);
     OCIO_CHECK_EQUAL(ft->getInterpolation(), OCIO::INTERP_LINEAR);
 }
->>>>>>> 8d95f3cf
 
 OCIO_ADD_TEST(FileTransform, load_file_ok)
 {
