--- conflicted
+++ resolved
@@ -1,14 +1,11 @@
 // SPDX-License-Identifier: BSD-3-Clause
 // Copyright Contributors to the OpenColorIO Project.
 
-<<<<<<< HEAD
+
+#include <cstdio>
+
 #include "ops/exponent/ExponentOp.h"
 #include "ops/matrix/MatrixOpData.h"
-=======
-
-#include <cstdio>
-
->>>>>>> 829680b8
 #include "transforms/CDLTransform.cpp"
 
 #include "UnitTest.h"
