// SPDX-License-Identifier: BSD-3-Clause
// Copyright Contributors to the OpenColorIO Project.


<<<<<<< HEAD
=======
#include <cstdio>

>>>>>>> ea03b514
#include "transforms/CDLTransform.cpp"

#include "testutils/UnitTest.h"
#include "UnitTestUtils.h"

#include "Platform.h"

namespace OCIO = OCIO_NAMESPACE;


OCIO_ADD_TEST(CDLTransform, equality)
{
    const OCIO::CDLTransformRcPtr cdl1 = OCIO::CDLTransform::Create();
    const OCIO::CDLTransformRcPtr cdl2 = OCIO::CDLTransform::Create();

    OCIO_CHECK_ASSERT(cdl1->equals(*cdl1));
    OCIO_CHECK_ASSERT(cdl1->equals(*cdl2));
    OCIO_CHECK_ASSERT(cdl2->equals(*cdl1));

    const OCIO::CDLTransformRcPtr cdl3 = OCIO::CDLTransform::Create();
    cdl3->setSat(cdl3->getSat()+0.002f);

    OCIO_CHECK_ASSERT(!cdl1->equals(*cdl3));
    OCIO_CHECK_ASSERT(!cdl2->equals(*cdl3));
    OCIO_CHECK_ASSERT(cdl3->equals(*cdl3));
}

OCIO_ADD_TEST(CDLTransform, create_from_cc_file)
{
    const std::string filePath(std::string(OCIO::getTestFilesDir()) + "/cdl_test1.cc");
    OCIO::CDLTransformRcPtr transform = OCIO::CDLTransform::CreateFromFile(filePath.c_str(), nullptr);

    {
        std::string idStr(transform->getID());
        OCIO_CHECK_EQUAL("foo", idStr);
        std::string descStr(transform->getDescription());
        OCIO_CHECK_EQUAL("this is a description", descStr);
        double slope[3] = {0., 0., 0.};
        OCIO_CHECK_NO_THROW(transform->getSlope(slope));
        OCIO_CHECK_EQUAL(1.1, slope[0]);
        OCIO_CHECK_EQUAL(1.2, slope[1]);
        OCIO_CHECK_EQUAL(1.3, slope[2]);
        double offset[3] = { 0., 0., 0. };
        OCIO_CHECK_NO_THROW(transform->getOffset(offset));
        OCIO_CHECK_EQUAL(2.1, offset[0]);
        OCIO_CHECK_EQUAL(2.2, offset[1]);
        OCIO_CHECK_EQUAL(2.3, offset[2]);
        double power[3] = { 0., 0., 0. };
        OCIO_CHECK_NO_THROW(transform->getPower(power));
        OCIO_CHECK_EQUAL(3.1, power[0]);
        OCIO_CHECK_EQUAL(3.2, power[1]);
        OCIO_CHECK_EQUAL(3.3, power[2]);
        OCIO_CHECK_EQUAL(0.7, transform->getSat());
    }

    const std::string expectedOutXML(
        "<ColorCorrection id=\"foo\">\n"
        "    <SOPNode>\n"
        "        <Description>this is a description</Description>\n"
        "        <Slope>1.1 1.2 1.3</Slope>\n"
        "        <Offset>2.1 2.2 2.3</Offset>\n"
        "        <Power>3.1 3.2 3.3</Power>\n"
        "    </SOPNode>\n"
        "    <SatNode>\n"
        "        <Saturation>0.7</Saturation>\n"
        "    </SatNode>\n"
        "</ColorCorrection>");
    std::string outXML(transform->getXML());
    OCIO_CHECK_EQUAL(expectedOutXML, outXML);

    // parse again using setXML
    OCIO::CDLTransformRcPtr transformCDL = OCIO::CDLTransform::Create();
    transformCDL->setXML(expectedOutXML.c_str());
    {
        std::string idStr(transformCDL->getID());
        OCIO_CHECK_EQUAL("foo", idStr);

        double slope[3] = { 0., 0., 0. };
        OCIO_CHECK_NO_THROW(transformCDL->getSlope(slope));
        OCIO_CHECK_EQUAL(1.1, slope[0]);
        OCIO_CHECK_EQUAL(1.2, slope[1]);
        OCIO_CHECK_EQUAL(1.3, slope[2]);
        double offset[3] = { 0., 0., 0. };
        OCIO_CHECK_NO_THROW(transformCDL->getOffset(offset));
        OCIO_CHECK_EQUAL(2.1, offset[0]);
        OCIO_CHECK_EQUAL(2.2, offset[1]);
        OCIO_CHECK_EQUAL(2.3, offset[2]);
        double power[3] = { 0., 0., 0. };
        OCIO_CHECK_NO_THROW(transformCDL->getPower(power));
        OCIO_CHECK_EQUAL(3.1, power[0]);
        OCIO_CHECK_EQUAL(3.2, power[1]);
        OCIO_CHECK_EQUAL(3.3, power[2]);
        OCIO_CHECK_EQUAL(0.7, transformCDL->getSat());
    }
}

OCIO_ADD_TEST(CDLTransform, create_from_ccc_file)
{
    const std::string filePath(std::string(OCIO::getTestFilesDir()) + "/cdl_test1.ccc");
    {
        // Using ID
        auto transform = OCIO::CDLTransform::CreateFromFile(filePath.c_str(), "cc0003");
        std::string idStr(transform->getID());
        OCIO_CHECK_EQUAL("cc0003", idStr);

        const auto & metadata = transform->getFormatMetadata();
        OCIO_REQUIRE_EQUAL(metadata.getNumChildrenElements(), 6);
        OCIO_CHECK_EQUAL(std::string(metadata.getChildElement(3).getName()), "SOPDescription");
        OCIO_CHECK_EQUAL(std::string(metadata.getChildElement(3).getValue()), "golden");

        double slope[3] = { 0., 0., 0. };
        OCIO_CHECK_NO_THROW(transform->getSlope(slope));
        OCIO_CHECK_EQUAL(1.2, slope[0]);
        OCIO_CHECK_EQUAL(1.1, slope[1]);
        OCIO_CHECK_EQUAL(1.0, slope[2]);
        double offset[3] = { 0., 0., 0. };
        OCIO_CHECK_NO_THROW(transform->getOffset(offset));
        OCIO_CHECK_EQUAL(0.0, offset[0]);
        OCIO_CHECK_EQUAL(0.0, offset[1]);
        OCIO_CHECK_EQUAL(0.0, offset[2]);
        double power[3] = { 0.f, 0.f, 0.f };
        OCIO_CHECK_NO_THROW(transform->getPower(power));
        OCIO_CHECK_EQUAL(0.9, power[0]);
        OCIO_CHECK_EQUAL(1.0, power[1]);
        OCIO_CHECK_EQUAL(1.2, power[2]);
        OCIO_CHECK_EQUAL(1.0, transform->getSat());
    }
    {
        // Using 0 based index
        auto transform = OCIO::CDLTransform::CreateFromFile(filePath.c_str(), "3");
        std::string idStr(transform->getID());
        OCIO_CHECK_EQUAL("", idStr);

        double slope[3] = { 0., 0., 0. };
        OCIO_CHECK_NO_THROW(transform->getSlope(slope));
        OCIO_CHECK_EQUAL(4.0, slope[0]);
        OCIO_CHECK_EQUAL(5.0, slope[1]);
        OCIO_CHECK_EQUAL(6.0, slope[2]);
        double offset[3] = { 0., 0., 0. };
        OCIO_CHECK_NO_THROW(transform->getOffset(offset));
        OCIO_CHECK_EQUAL(0.0, offset[0]);
        OCIO_CHECK_EQUAL(0.0, offset[1]);
        OCIO_CHECK_EQUAL(0.0, offset[2]);
        double power[3] = { 0., 0., 0. };
        OCIO_CHECK_NO_THROW(transform->getPower(power));
        OCIO_CHECK_EQUAL(0.9, power[0]);
        OCIO_CHECK_EQUAL(1.0, power[1]);
        OCIO_CHECK_EQUAL(1.2, power[2]);
        OCIO_CHECK_EQUAL(1.0f, transform->getSat());
    }
}

OCIO_ADD_TEST(CDLTransform, create_from_ccc_file_failure)
{
    const std::string filePath(std::string(OCIO::getTestFilesDir()) + "/cdl_test1.ccc");
    {
        // Using ID
        OCIO_CHECK_THROW_WHAT(
            OCIO::CDLTransform::CreateFromFile(filePath.c_str(), "NotFound"),
            OCIO::Exception, "could not be loaded from the src file");
    }
    {
        // Using index
        OCIO_CHECK_THROW_WHAT(
            OCIO::CDLTransform::CreateFromFile(filePath.c_str(), "42"),
            OCIO::Exception, "could not be loaded from the src file");
    }
}

OCIO_ADD_TEST(CDLTransform, escape_xml)
{
    const std::string inputXML(
        "<ColorCorrection id=\"Esc &lt; &amp; &quot; &apos; &gt;\">\n"
        "    <SOPNode>\n"
        "        <Description>These: &lt; &amp; &quot; &apos; &gt; are escape chars</Description>\n"
        "        <Slope>1.1 1.2 1.3</Slope>\n"
        "        <Offset>2.1 2.2 2.3</Offset>\n"
        "        <Power>3.1 3.2 3.3</Power>\n"
        "    </SOPNode>\n"
        "    <SatNode>\n"
        "        <Saturation>0.7</Saturation>\n"
        "    </SatNode>\n"
        "</ColorCorrection>");

    // Parse again using setXML.
    OCIO::CDLTransformRcPtr transformCDL = OCIO::CDLTransform::Create();
    transformCDL->setXML(inputXML.c_str());
    {
        std::string idStr(transformCDL->getID());
        OCIO_CHECK_EQUAL("Esc < & \" ' >", idStr);

        const auto & metadata = transformCDL->getFormatMetadata();
        OCIO_REQUIRE_EQUAL(metadata.getNumChildrenElements(), 1);

        std::string descStr(metadata.getChildElement(0).getValue());
        OCIO_CHECK_EQUAL("These: < & \" ' > are escape chars", descStr);
    }
}

namespace
{
static const std::string kContentsA = {
    "<ColorCorrectionCollection>\n"
    "    <ColorCorrection id=\"cc03343\">\n"
    "        <SOPNode>\n"
    "            <Slope>0.1 0.2 0.3 </Slope>\n"
    "            <Offset>0.8 0.1 0.3 </Offset>\n"
    "            <Power>0.5 0.5 0.5 </Power>\n"
    "        </SOPNode>\n"
    "        <SATNode>\n"
    "            <Saturation>1</Saturation>\n"
    "        </SATNode>\n"
    "    </ColorCorrection>\n"
    "    <ColorCorrection id=\"cc03344\">\n"
    "        <SOPNode>\n"
    "            <Slope>1.2 1.3 1.4 </Slope>\n"
    "            <Offset>0.3 0 0 </Offset>\n"
    "            <Power>0.75 0.75 0.75 </Power>\n"
    "        </SOPNode>\n"
    "        <SATNode>\n"
    "            <Saturation>1</Saturation>\n"
    "        </SATNode>\n"
    "    </ColorCorrection>\n"
    "</ColorCorrectionCollection>\n"
    };

static const std::string kContentsB = {
    "<ColorCorrectionCollection>\n"
    "    <ColorCorrection id=\"cc03343\">\n"
    "        <SOPNode>\n"
    "            <Slope>1.1 2.2 3.3 </Slope>\n"
    "            <Offset>0.8 0.1 0.3 </Offset>\n"
    "            <Power>0.5 0.5 0.5 </Power>\n"
    "        </SOPNode>\n"
    "        <SATNode>\n"
    "            <Saturation>1</Saturation>\n"
    "        </SATNode>\n"
    "    </ColorCorrection>\n"
    "    <ColorCorrection id=\"cc03344\">\n"
    "        <SOPNode>\n"
    "            <Slope>1.2 1.3 1.4 </Slope>\n"
    "            <Offset>0.3 0 0 </Offset>\n"
    "            <Power>0.75 0.75 0.75 </Power>\n"
    "        </SOPNode>\n"
    "        <SATNode>\n"
    "            <Saturation>1</Saturation>\n"
    "        </SATNode>\n"
    "    </ColorCorrection>\n"
    "</ColorCorrectionCollection>\n"
    };

}

namespace
{

struct FileGuard
{
    explicit FileGuard(unsigned lineNo)
    {
        OCIO_CHECK_NO_THROW_FROM(m_filename = OCIO::Platform::CreateTempFilename(""), lineNo);
    }
    ~FileGuard()
    {
        // Even if not strictly required on most OSes, perform the cleanup.
        std::remove(m_filename.c_str());
    }

    std::string m_filename;
};

} //anon.

OCIO_ADD_TEST(CDLTransform, clear_caches)
{
    FileGuard guard(__LINE__);

    std::fstream stream(guard.m_filename, std::ios_base::out|std::ios_base::trunc);
    OCIO_REQUIRE_ASSERT(stream.is_open());
    stream << kContentsA;
    stream.close();

    OCIO::CDLTransformRcPtr transform;
    OCIO_CHECK_NO_THROW(transform
        = OCIO::CDLTransform::CreateFromFile(guard.m_filename.c_str(), "cc03343"));

    double slope[3]{};

    OCIO_CHECK_NO_THROW(transform->getSlope(slope));
    OCIO_CHECK_EQUAL(slope[0], 0.1);
    OCIO_CHECK_EQUAL(slope[1], 0.2);
    OCIO_CHECK_EQUAL(slope[2], 0.3);

    stream.open(guard.m_filename, std::ios_base::out|std::ios_base::trunc);
    OCIO_REQUIRE_ASSERT(stream.is_open());
    stream << kContentsB;
    stream.close();

    OCIO_CHECK_NO_THROW(OCIO::ClearAllCaches());

    OCIO_CHECK_NO_THROW(transform
        = OCIO::CDLTransform::CreateFromFile(guard.m_filename.c_str(), "cc03343"));
    OCIO_CHECK_NO_THROW(transform->getSlope(slope));

    OCIO_CHECK_EQUAL(slope[0], 1.1);
    OCIO_CHECK_EQUAL(slope[1], 2.2);
    OCIO_CHECK_EQUAL(slope[2], 3.3);
}

OCIO_ADD_TEST(CDLTransform, faulty_file_content)
{
    FileGuard guard(__LINE__);

    {
        std::fstream stream(guard.m_filename, std::ios_base::out|std::ios_base::trunc);
        OCIO_REQUIRE_ASSERT(stream.is_open());
        stream << kContentsA << "Some Extra faulty information";
        stream.close();

        OCIO_CHECK_THROW_WHAT(OCIO::CDLTransform::CreateFromFile(guard.m_filename.c_str(), "cc03343"),
                              OCIO::Exception,
                              "Error parsing ColorCorrectionCollection (). Error is: XML parsing error");
    }

    {
        // Duplicated identifier.

        std::string faultyContent = kContentsA;
        const std::size_t found = faultyContent.find("cc03344");
        OCIO_CHECK_ASSERT(found!=std::string::npos);
        faultyContent.replace(found, strlen("cc03344"), "cc03343");


        std::fstream stream(guard.m_filename, std::ios_base::out|std::ios_base::trunc);
        OCIO_REQUIRE_ASSERT(stream.is_open());
        stream << faultyContent;
        stream.close();

        OCIO_CHECK_THROW_WHAT(OCIO::CDLTransform::CreateFromFile(guard.m_filename.c_str(), "cc03343"),
                              OCIO::Exception,
                              "Error loading ccc xml. Duplicate elements with 'cc03343'");
    }
}

OCIO_ADD_TEST(CDLTransform, buildops)
{
    auto cdl = OCIO::CDLTransform::Create();

    OCIO::ConfigRcPtr config = OCIO::Config::Create();
    // Testing v1 backwards compatibility.
    config->setMajorVersion(1);

    OCIO::OpRcPtrVec ops;
    OCIO::BuildCDLOp(ops, *config, *cdl, OCIO::TRANSFORM_DIR_FORWARD);
    OCIO_CHECK_EQUAL(ops.size(), 3);
    OCIO_CHECK_NO_THROW(OCIO::OptimizeOpVec(ops));
    OCIO_CHECK_EQUAL(ops.size(), 0);

    ops.clear();
    const double power[]{1.1, 1.0, 1.0};
    cdl->setPower(power);
    OCIO::BuildCDLOp(ops, *config, *cdl, OCIO::TRANSFORM_DIR_FORWARD);
    OCIO_REQUIRE_EQUAL(ops.size(), 3);
    OCIO_CHECK_NO_THROW(OCIO::OptimizeOpVec(ops));
    OCIO_CHECK_EQUAL(ops.size(), 1);

    ops.clear();
    cdl->setSat(1.5);
    OCIO::BuildCDLOp(ops, *config, *cdl, OCIO::TRANSFORM_DIR_FORWARD);
    OCIO_REQUIRE_EQUAL(ops.size(), 3);
    OCIO_CHECK_NO_THROW(OCIO::OptimizeOpVec(ops));
    OCIO_REQUIRE_EQUAL(ops.size(), 2);

    ops.clear();
    const double offset[]{ 0.0, 0.1, 0.0 };
    cdl->setOffset(offset);
    OCIO::BuildCDLOp(ops, *config, *cdl, OCIO::TRANSFORM_DIR_FORWARD);
    OCIO_REQUIRE_EQUAL(ops.size(), 3);
    OCIO_CHECK_NO_THROW(OCIO::OptimizeOpVec(ops));
    OCIO_REQUIRE_EQUAL(ops.size(), 3);

    // Testing v2 onward behavior.
    config->setMajorVersion(2);
    ops.clear();
    OCIO::BuildCDLOp(ops, *config, *cdl, OCIO::TRANSFORM_DIR_FORWARD);
    OCIO_REQUIRE_EQUAL(ops.size(), 1);
    OCIO::ConstOpRcPtr op = OCIO::DynamicPtrCast<const OCIO::Op>(ops[0]);
    auto cdldata = OCIO::DynamicPtrCast<const OCIO::CDLOpData>(op->data());
    OCIO_REQUIRE_ASSERT(cdldata);
}

OCIO_ADD_TEST(CDLTransform, description)
{
    auto cdl = OCIO::CDLTransform::Create();

    const std::string id("TestCDL");
    cdl->setID(id.c_str());

    const std::string initialDesc(cdl->getDescription());
    OCIO_CHECK_ASSERT(initialDesc.empty());

    auto & metadata = cdl->getFormatMetadata();
    metadata.addChildElement(OCIO::METADATA_DESCRIPTION, "Desc");
    metadata.addChildElement(OCIO::METADATA_INPUT_DESCRIPTION, "Input Desc");
    const std::string sopDesc("SOP Desc");
    metadata.addChildElement(OCIO::METADATA_SOP_DESCRIPTION, sopDesc.c_str());
    metadata.addChildElement(OCIO::METADATA_SAT_DESCRIPTION, "Sat Desc");

    OCIO_CHECK_EQUAL(sopDesc, cdl->getDescription());

    const std::string newSopDesc("SOP Desc New");
    cdl->setDescription(newSopDesc.c_str());

    OCIO_CHECK_EQUAL(newSopDesc, cdl->getDescription());
    // setDescription will replace all existing children.
    OCIO_CHECK_EQUAL(metadata.getNumChildrenElements(), 1);
    // Not the ID.
    OCIO_CHECK_EQUAL(id, cdl->getID());

    // Null description is removing all children.
    cdl->setDescription(nullptr);
    OCIO_CHECK_EQUAL(metadata.getNumChildrenElements(), 0);
}
<|MERGE_RESOLUTION|>--- conflicted
+++ resolved
@@ -2,11 +2,8 @@
 // Copyright Contributors to the OpenColorIO Project.
 
 
-<<<<<<< HEAD
-=======
 #include <cstdio>
 
->>>>>>> ea03b514
 #include "transforms/CDLTransform.cpp"
 
 #include "testutils/UnitTest.h"
