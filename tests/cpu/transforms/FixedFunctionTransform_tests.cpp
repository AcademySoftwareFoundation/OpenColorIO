// SPDX-License-Identifier: BSD-3-Clause
// Copyright Contributors to the OpenColorIO Project.


#include "transforms/FixedFunctionTransform.cpp"

#include "testutils/UnitTest.h"

namespace OCIO = OCIO_NAMESPACE;


OCIO_ADD_TEST(FixedFunctionTransform, basic)
{
    OCIO::FixedFunctionTransformRcPtr func =
        OCIO::FixedFunctionTransform::Create(OCIO::FIXED_FUNCTION_ACES_RED_MOD_03);
    OCIO_CHECK_EQUAL(func->getDirection(), OCIO::TRANSFORM_DIR_FORWARD);
    OCIO_CHECK_EQUAL(func->getStyle(), OCIO::FIXED_FUNCTION_ACES_RED_MOD_03);
    OCIO_CHECK_EQUAL(func->getNumParams(), 0);
    OCIO_CHECK_NO_THROW(func->validate());

    OCIO_CHECK_NO_THROW(func->setDirection(OCIO::TRANSFORM_DIR_INVERSE));
    OCIO_CHECK_EQUAL(func->getDirection(), OCIO::TRANSFORM_DIR_INVERSE);
    OCIO_CHECK_EQUAL(func->getStyle(), OCIO::FIXED_FUNCTION_ACES_RED_MOD_03);
    OCIO_CHECK_EQUAL(func->getNumParams(), 0);
    OCIO_CHECK_NO_THROW(func->validate());

    OCIO_CHECK_NO_THROW(func->setStyle(OCIO::FIXED_FUNCTION_ACES_RED_MOD_10));
    OCIO_CHECK_EQUAL(func->getStyle(), OCIO::FIXED_FUNCTION_ACES_RED_MOD_10);
    OCIO_CHECK_EQUAL(func->getDirection(), OCIO::TRANSFORM_DIR_INVERSE);
    OCIO_CHECK_EQUAL(func->getNumParams(), 0);
    OCIO_CHECK_NO_THROW(func->validate());

    OCIO_CHECK_NO_THROW(func->setStyle(OCIO::FIXED_FUNCTION_ACES_GAMUT_COMP_13));
    OCIO_CHECK_EQUAL(func->getStyle(), OCIO::FIXED_FUNCTION_ACES_GAMUT_COMP_13);
    OCIO_CHECK_EQUAL(func->getDirection(), OCIO::TRANSFORM_DIR_INVERSE);
    OCIO_CHECK_EQUAL(func->getNumParams(), 0);
    OCIO_CHECK_THROW_WHAT(func->validate(), OCIO::Exception,
                          "The style 'ACES_GamutComp13 (Inverse)' must have "
                          "seven parameters but 0 found.");
    OCIO::FixedFunctionOpData::Params values_7 = { 1.147, 1.264, 1.312, 0.815, 0.803, 0.880, 1.2 };
    OCIO_CHECK_NO_THROW(func->setParams(&values_7[0], 7));
    OCIO_CHECK_EQUAL(func->getNumParams(), 7);
    OCIO_CHECK_NO_THROW(func->validate());

    OCIO_CHECK_NO_THROW(func->setParams(nullptr, 0));
    OCIO_CHECK_NO_THROW(func->setStyle(OCIO::FIXED_FUNCTION_REC2100_SURROUND));
    OCIO_CHECK_THROW_WHAT(func->validate(), OCIO::Exception,
                          "The style 'REC2100_Surround (Inverse)' must have "
                          "one parameter but 0 found.");

    OCIO_CHECK_EQUAL(func->getNumParams(), 0);
    const double values_1[1] = { 1. };
    OCIO_CHECK_NO_THROW(func->setParams(&values_1[0], 1));
    OCIO_CHECK_EQUAL(func->getNumParams(), 1);
    double results[1] = { 0. };
    OCIO_CHECK_NO_THROW(func->getParams(&results[0]));
    OCIO_CHECK_EQUAL(results[0], values_1[0]);

    OCIO_CHECK_NO_THROW(func->validate());

    OCIO_CHECK_NO_THROW(func->setStyle(OCIO::FIXED_FUNCTION_ACES_DARK_TO_DIM_10));
    OCIO_CHECK_THROW_WHAT(func->validate(), OCIO::Exception,
                          "The style 'ACES_DarkToDim10 (Inverse)' must have "
                          "zero parameters but 1 found.");

    OCIO_CHECK_NO_THROW(func->setStyle(OCIO::FIXED_FUNCTION_RGB_TO_HSV));
    OCIO_CHECK_THROW_WHAT(func->validate(), OCIO::Exception,
                          "The style 'RGB_TO_HSV' must have "
                          "zero parameters but 1 found.");

    OCIO_CHECK_THROW_WHAT(func->setStyle(OCIO::FIXED_FUNCTION_ACES_GAMUTMAP_02), OCIO::Exception,
                          "Unimplemented fixed function types: "
                          "FIXED_FUNCTION_ACES_GAMUTMAP_02, "
                          "FIXED_FUNCTION_ACES_GAMUTMAP_07.");

    OCIO_CHECK_THROW_WHAT(
        OCIO::FixedFunctionTransform::Create(OCIO::FIXED_FUNCTION_ACES_GAMUTMAP_07),
        OCIO::Exception, "Unimplemented fixed function types: "
                         "FIXED_FUNCTION_ACES_GAMUTMAP_02, "
<<<<<<< HEAD
                         "FIXED_FUNCTION_ACES_GAMUTMAP_07.");
=======
                         "FIXED_FUNCTION_ACES_GAMUTMAP_07, and "
                         "FIXED_FUNCTION_ACES_GAMUTMAP_13.");
}

OCIO_ADD_TEST(FixedFunctionTransform, createEditableCopy)
{
    OCIO::FixedFunctionTransformRcPtr func;

    // Create an editable copy for fixed transforms without params.

    OCIO_CHECK_NO_THROW(func
        = OCIO::FixedFunctionTransform::Create(OCIO::FIXED_FUNCTION_ACES_RED_MOD_03));
    OCIO_CHECK_NO_THROW(func->createEditableCopy());

    // Create an editable copy for fixed transforms with params.

    constexpr double values[1] = { 1. };
    OCIO_CHECK_NO_THROW(func
        = OCIO::FixedFunctionTransform::Create(OCIO::FIXED_FUNCTION_REC2100_SURROUND, &values[0], 1));
    OCIO_CHECK_NO_THROW(func->createEditableCopy());
>>>>>>> c835f319
}<|MERGE_RESOLUTION|>--- conflicted
+++ resolved
@@ -77,11 +77,7 @@
         OCIO::FixedFunctionTransform::Create(OCIO::FIXED_FUNCTION_ACES_GAMUTMAP_07),
         OCIO::Exception, "Unimplemented fixed function types: "
                          "FIXED_FUNCTION_ACES_GAMUTMAP_02, "
-<<<<<<< HEAD
                          "FIXED_FUNCTION_ACES_GAMUTMAP_07.");
-=======
-                         "FIXED_FUNCTION_ACES_GAMUTMAP_07, and "
-                         "FIXED_FUNCTION_ACES_GAMUTMAP_13.");
 }
 
 OCIO_ADD_TEST(FixedFunctionTransform, createEditableCopy)
@@ -100,5 +96,4 @@
     OCIO_CHECK_NO_THROW(func
         = OCIO::FixedFunctionTransform::Create(OCIO::FIXED_FUNCTION_REC2100_SURROUND, &values[0], 1));
     OCIO_CHECK_NO_THROW(func->createEditableCopy());
->>>>>>> c835f319
 }