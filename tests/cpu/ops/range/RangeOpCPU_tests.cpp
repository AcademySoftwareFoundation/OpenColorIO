// SPDX-License-Identifier: BSD-3-Clause
// Copyright Contributors to the OpenColorIO Project.


#include <limits>

#include "ops/range/RangeOpCPU.cpp"
<<<<<<< HEAD

#include "pystring/pystring.h"
#include "testutils/UnitTest.h"
=======
#include "utils/StringUtils.h"

#include "UnitTest.h"
>>>>>>> ea03b514

namespace OCIO = OCIO_NAMESPACE;


namespace
{
static constexpr float g_error = 1e-7f;
}

OCIO_ADD_TEST(RangeOpCPU, identity)
{
    OCIO::RangeOpDataRcPtr range = std::make_shared<OCIO::RangeOpData>();
    range->setMinInValue(0.);
    range->setMinOutValue(0.);
    OCIO_CHECK_NO_THROW(range->validate());
    OCIO_CHECK_NO_THROW(range->finalize());
    OCIO_CHECK_ASSERT(range->isIdentity());
    OCIO_CHECK_ASSERT(!range->isNoOp());

    OCIO::ConstRangeOpDataRcPtr r = range;

    OCIO::ConstOpCPURcPtr op = OCIO::GetRangeRenderer(r);

    const OCIO::OpCPU & c = *op;
    const std::string typeName(typeid(c).name());
    OCIO_CHECK_NE(std::string::npos, StringUtils::Find(typeName, "RangeMinRenderer"));
}

OCIO_ADD_TEST(RangeOpCPU, scale_with_low_and_high_clippings)
{
    OCIO::RangeOpDataRcPtr range = std::make_shared<OCIO::RangeOpData>(0., 1., 0.5, 1.5);

    OCIO_CHECK_NO_THROW(range->validate());
    OCIO_CHECK_NO_THROW(range->finalize());

    OCIO::ConstRangeOpDataRcPtr r = range;
    OCIO::ConstOpCPURcPtr op = OCIO::GetRangeRenderer(r);

    const OCIO::OpCPU & c = *op;
    const std::string typeName(typeid(c).name());
    OCIO_CHECK_NE(std::string::npos, StringUtils::Find(typeName, "RangeScaleMinMaxRenderer"));

    const long numPixels = 9;
    const float qnan = std::numeric_limits<float>::quiet_NaN();
    const float inf = std::numeric_limits<float>::infinity();
    float image[4*numPixels] = { -0.50f, -0.25f, 0.50f, 0.0f,
                                  0.75f,  1.00f, 1.25f, 1.0f,
                                  1.25f,  1.50f, 1.75f, 0.0f,
                                   qnan,   qnan,  qnan, 0.0f,
                                   0.0f,   0.0f,  0.0f, qnan,
                                    inf,    inf,   inf, 0.0f,
                                   0.0f,   0.0f,  0.0f,  inf,
                                   -inf,   -inf,  -inf, 0.0f,
                                   0.0f,   0.0f,  0.0f, -inf };

    OCIO_CHECK_NO_THROW(op->apply(&image[0], &image[0], numPixels));

    OCIO_CHECK_CLOSE(image[0],  0.50f, g_error);
    OCIO_CHECK_CLOSE(image[1],  0.50f, g_error);
    OCIO_CHECK_CLOSE(image[2],  1.00f, g_error);
    OCIO_CHECK_CLOSE(image[3],  0.00f, g_error);

    OCIO_CHECK_CLOSE(image[4],  1.25f, g_error);
    OCIO_CHECK_CLOSE(image[5],  1.50f, g_error);
    OCIO_CHECK_CLOSE(image[6],  1.50f, g_error);
    OCIO_CHECK_CLOSE(image[7],  1.00f, g_error);

    OCIO_CHECK_CLOSE(image[8],  1.50f, g_error);
    OCIO_CHECK_CLOSE(image[9],  1.50f, g_error);
    OCIO_CHECK_CLOSE(image[10], 1.50f, g_error);
    OCIO_CHECK_CLOSE(image[11], 0.00f, g_error);

    OCIO_CHECK_EQUAL(image[12], 0.50f);
    OCIO_CHECK_EQUAL(image[13], 0.50f);
    OCIO_CHECK_EQUAL(image[14], 0.50f);
    OCIO_CHECK_EQUAL(image[15], 0.00f);

    OCIO_CHECK_EQUAL(image[16], 0.50f);
    OCIO_CHECK_EQUAL(image[17], 0.50f);
    OCIO_CHECK_EQUAL(image[18], 0.50f);
    OCIO_CHECK_ASSERT(OCIO::IsNan(image[19]));

    OCIO_CHECK_EQUAL(image[20], 1.50f);
    OCIO_CHECK_EQUAL(image[21], 1.50f);
    OCIO_CHECK_EQUAL(image[22], 1.50f);
    OCIO_CHECK_EQUAL(image[23], 0.0f);

    OCIO_CHECK_EQUAL(image[24], 0.50f);
    OCIO_CHECK_EQUAL(image[25], 0.50f);
    OCIO_CHECK_EQUAL(image[26], 0.50f);
    OCIO_CHECK_EQUAL(image[27], inf);

    OCIO_CHECK_EQUAL(image[28], 0.50f);
    OCIO_CHECK_EQUAL(image[29], 0.50f);
    OCIO_CHECK_EQUAL(image[30], 0.50f);
    OCIO_CHECK_EQUAL(image[31], 0.0f);

    OCIO_CHECK_EQUAL(image[32], 0.50f);
    OCIO_CHECK_EQUAL(image[33], 0.50f);
    OCIO_CHECK_EQUAL(image[34], 0.50f);
    OCIO_CHECK_EQUAL(image[35], -inf);
}

OCIO_ADD_TEST(RangeOpCPU, scale_with_low_and_high_clippings_2)
{
    OCIO::RangeOpDataRcPtr range = std::make_shared<OCIO::RangeOpData>(0., 1., 0., 1.5);

    OCIO_CHECK_NO_THROW(range->validate());
    OCIO_CHECK_NO_THROW(range->finalize());

    OCIO::ConstRangeOpDataRcPtr r = range;
    OCIO::ConstOpCPURcPtr op = OCIO::GetRangeRenderer(r);

    const OCIO::OpCPU & c = *op;
    const std::string typeName(typeid(c).name());
    OCIO_CHECK_NE(std::string::npos, StringUtils::Find(typeName, "RangeScaleMinMaxRenderer"));

    const long numPixels = 3;
    float image[4*numPixels] = { -0.50f, -0.25f, 0.50f, 0.0f,
                                  0.75f,  1.00f, 1.25f, 1.0f,
                                  1.25f,  1.50f, 1.75f, 0.0f };

    OCIO_CHECK_NO_THROW(op->apply(&image[0], &image[0], numPixels));

    OCIO_CHECK_CLOSE(image[0],  0.000f, g_error);
    OCIO_CHECK_CLOSE(image[1],  0.000f, g_error);
    OCIO_CHECK_CLOSE(image[2],  0.750f, g_error);
    OCIO_CHECK_CLOSE(image[3],  0.000f, g_error);

    OCIO_CHECK_CLOSE(image[4],  1.125f, g_error);
    OCIO_CHECK_CLOSE(image[5],  1.500f, g_error);
    OCIO_CHECK_CLOSE(image[6],  1.500f, g_error);
    OCIO_CHECK_CLOSE(image[7],  1.000f, g_error);

    OCIO_CHECK_CLOSE(image[8],  1.500f, g_error);
    OCIO_CHECK_CLOSE(image[9],  1.500f, g_error);
    OCIO_CHECK_CLOSE(image[10], 1.500f, g_error);
    OCIO_CHECK_CLOSE(image[11], 0.000f, g_error);
}

OCIO_ADD_TEST(RangeOpCPU, offset_with_low_and_high_clippings)
{
    OCIO::RangeOpDataRcPtr range = std::make_shared<OCIO::RangeOpData>(0., 1., 1., 2.);

    OCIO_CHECK_NO_THROW(range->validate());
    OCIO_CHECK_NO_THROW(range->finalize());

    OCIO::ConstRangeOpDataRcPtr r = range;
    OCIO::ConstOpCPURcPtr op = OCIO::GetRangeRenderer(r);

    const OCIO::OpCPU & c = *op;
    const std::string typeName(typeid(c).name());
    OCIO_CHECK_NE(std::string::npos, StringUtils::Find(typeName, "RangeScaleMinMaxRenderer"));

    const long numPixels = 3;
    float image[4*numPixels] = { -0.50f, -0.25f, 0.50f, 0.0f,
                                  0.75f,  1.00f, 1.25f, 1.0f,
                                  1.25f,  1.50f, 1.75f, 0.0f };

    OCIO_CHECK_NO_THROW(op->apply(&image[0], &image[0], numPixels));

    OCIO_CHECK_CLOSE(image[0],  1.00f, g_error);
    OCIO_CHECK_CLOSE(image[1],  1.00f, g_error);
    OCIO_CHECK_CLOSE(image[2],  1.50f, g_error);
    OCIO_CHECK_CLOSE(image[3],  0.00f, g_error);

    OCIO_CHECK_CLOSE(image[4],  1.75f, g_error);
    OCIO_CHECK_CLOSE(image[5],  2.00f, g_error);
    OCIO_CHECK_CLOSE(image[6],  2.00f, g_error);
    OCIO_CHECK_CLOSE(image[7],  1.00f, g_error);

    OCIO_CHECK_CLOSE(image[8],  2.00f, g_error);
    OCIO_CHECK_CLOSE(image[9],  2.00f, g_error);
    OCIO_CHECK_CLOSE(image[10], 2.00f, g_error);
    OCIO_CHECK_CLOSE(image[11], 0.00f, g_error);
}

OCIO_ADD_TEST(RangeOpCPU, low_and_high_clippings)
{
    OCIO::RangeOpDataRcPtr range = std::make_shared<OCIO::RangeOpData>(1., 2., 1., 2.);

    OCIO_CHECK_NO_THROW(range->validate());
    OCIO_CHECK_NO_THROW(range->finalize());

    OCIO::ConstRangeOpDataRcPtr r = range;
    OCIO::ConstOpCPURcPtr op = OCIO::GetRangeRenderer(r);

    const OCIO::OpCPU & c = *op;
    const std::string typeName(typeid(c).name());
    OCIO_CHECK_NE(std::string::npos, StringUtils::Find(typeName, "RangeMinMaxRenderer"));

    const long numPixels = 4;
    float image[4*numPixels] = { -0.50f, -0.25f, 0.50f, 0.0f,
                                  0.75f,  1.00f, 1.25f, 1.0f,
                                  1.25f,  1.50f, 1.75f, 0.0f,
                                  2.00f,  2.50f, 2.75f, 1.0f };

    OCIO_CHECK_NO_THROW(op->apply(&image[0], &image[0], numPixels));

    OCIO_CHECK_CLOSE(image[0],  1.00f, g_error);
    OCIO_CHECK_CLOSE(image[1],  1.00f, g_error);
    OCIO_CHECK_CLOSE(image[2],  1.00f, g_error);
    OCIO_CHECK_CLOSE(image[3],  0.00f, g_error);

    OCIO_CHECK_CLOSE(image[4],  1.00f, g_error);
    OCIO_CHECK_CLOSE(image[5],  1.00f, g_error);
    OCIO_CHECK_CLOSE(image[6],  1.25f, g_error);
    OCIO_CHECK_CLOSE(image[7],  1.00f, g_error);

    OCIO_CHECK_CLOSE(image[8],  1.25f, g_error);
    OCIO_CHECK_CLOSE(image[9],  1.50f, g_error);
    OCIO_CHECK_CLOSE(image[10], 1.75f, g_error);
    OCIO_CHECK_CLOSE(image[11], 0.00f, g_error);

    OCIO_CHECK_CLOSE(image[12], 2.00f, g_error);
    OCIO_CHECK_CLOSE(image[13], 2.00f, g_error);
    OCIO_CHECK_CLOSE(image[14], 2.00f, g_error);
    OCIO_CHECK_CLOSE(image[15], 1.00f, g_error);
}

OCIO_ADD_TEST(RangeOpCPU, low_clipping)
{
    OCIO::RangeOpDataRcPtr range
        = std::make_shared<OCIO::RangeOpData>(-0.1, OCIO::RangeOpData::EmptyValue(), 
                                              -0.1, OCIO::RangeOpData::EmptyValue());

    OCIO_CHECK_NO_THROW(range->validate());
    OCIO_CHECK_NO_THROW(range->finalize());

    OCIO::ConstRangeOpDataRcPtr r = range;
    OCIO::ConstOpCPURcPtr op = OCIO::GetRangeRenderer(r);

    const OCIO::OpCPU & c = *op;
    const std::string typeName(typeid(c).name());
    OCIO_CHECK_NE(std::string::npos, StringUtils::Find(typeName, "RangeMinRenderer"));

    const long numPixels = 3;
    float image[4*numPixels] = { -0.50f, -0.25f, 0.50f, 0.0f,
                                  0.75f,  1.00f, 1.25f, 1.0f,
                                  1.25f,  1.50f, 1.75f, 0.0f };

    OCIO_CHECK_NO_THROW(op->apply(&image[0], &image[0], numPixels));

    OCIO_CHECK_CLOSE(image[0], -0.10f, g_error);
    OCIO_CHECK_CLOSE(image[1], -0.10f, g_error);
    OCIO_CHECK_CLOSE(image[2],  0.50f, g_error);
    OCIO_CHECK_CLOSE(image[3],  0.00f, g_error);

    OCIO_CHECK_CLOSE(image[4],  0.75f, g_error);
    OCIO_CHECK_CLOSE(image[5],  1.00f, g_error);
    OCIO_CHECK_CLOSE(image[6],  1.25f, g_error);
    OCIO_CHECK_CLOSE(image[7],  1.00f, g_error);

    OCIO_CHECK_CLOSE(image[8],  1.25f, g_error);
    OCIO_CHECK_CLOSE(image[9],  1.50f, g_error);
    OCIO_CHECK_CLOSE(image[10], 1.75f, g_error);
    OCIO_CHECK_CLOSE(image[11], 0.00f, g_error);
}

OCIO_ADD_TEST(RangeOpCPU, high_clipping)
{
    OCIO::RangeOpDataRcPtr range 
        = std::make_shared<OCIO::RangeOpData>(OCIO::RangeOpData::EmptyValue(), 1.1, 
                                              OCIO::RangeOpData::EmptyValue(), 1.1);

    OCIO_CHECK_NO_THROW(range->validate());
    OCIO_CHECK_NO_THROW(range->finalize());

    OCIO::ConstRangeOpDataRcPtr r = range;
    OCIO::ConstOpCPURcPtr op = OCIO::GetRangeRenderer(r);

    const OCIO::OpCPU & c = *op;
    const std::string typeName(typeid(c).name());
    OCIO_CHECK_NE(std::string::npos, StringUtils::Find(typeName, "RangeMaxRenderer"));

    const long numPixels = 3;
    float image[4*numPixels] = { -0.50f, -0.25f, 0.50f, 0.0f,
                                  0.75f,  1.00f, 1.25f, 1.0f,
                                  1.25f,  1.50f, 1.75f, 0.0f };

    OCIO_CHECK_NO_THROW(op->apply(&image[0], &image[0], numPixels));

    OCIO_CHECK_CLOSE(image[0],  -0.50f, g_error);
    OCIO_CHECK_CLOSE(image[1],  -0.25f, g_error);
    OCIO_CHECK_CLOSE(image[2],   0.50f, g_error);
    OCIO_CHECK_CLOSE(image[3],   0.00f, g_error);

    OCIO_CHECK_CLOSE(image[4],   0.75f, g_error);
    OCIO_CHECK_CLOSE(image[5],   1.00f, g_error);
    OCIO_CHECK_CLOSE(image[6],   1.10f, g_error);
    OCIO_CHECK_CLOSE(image[7],   1.00f, g_error);

    OCIO_CHECK_CLOSE(image[8],   1.10f, g_error);
    OCIO_CHECK_CLOSE(image[9],   1.10f, g_error);
    OCIO_CHECK_CLOSE(image[10],  1.10f, g_error);
    OCIO_CHECK_CLOSE(image[11],  0.00f, g_error);
}
<|MERGE_RESOLUTION|>--- conflicted
+++ resolved
@@ -5,15 +5,8 @@
 #include <limits>
 
 #include "ops/range/RangeOpCPU.cpp"
-<<<<<<< HEAD
-
-#include "pystring/pystring.h"
-#include "testutils/UnitTest.h"
-=======
 #include "utils/StringUtils.h"
-
 #include "UnitTest.h"
->>>>>>> ea03b514
 
 namespace OCIO = OCIO_NAMESPACE;
 
