--- conflicted
+++ resolved
@@ -626,13 +626,8 @@
     int argc = 2;
     const char* argv[] = { "main", "-glDebug" };
     glutInit(&argc, const_cast<char**>(&argv[0]));
-<<<<<<< HEAD
-
-    glutInitDisplayMode(GLUT_RGB | GLUT_DOUBLE | GLUT_DEPTH);
-=======
     
     glutInitDisplayMode(GLUT_RGBA | GLUT_DOUBLE | GLUT_DEPTH);
->>>>>>> 642f2e42
     glutInitWindowSize(g_winWidth, g_winHeight);
     glutInitWindowPosition(0, 0);
 
