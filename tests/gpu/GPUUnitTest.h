--- conflicted
+++ resolved
@@ -120,18 +120,12 @@
         OCIO_NAMESPACE::ConstProcessorRcPtr m_processor;
         OCIO_NAMESPACE::GpuShaderDescRcPtr m_shaderDesc;
         float m_errorThreshold;
-<<<<<<< HEAD
-        bool m_performRelativeComparison;
-        float m_expectedMinimalValue;
-        bool m_verbose;
-        CustomValues m_values;
-=======
         float m_expectedMinimalValue = 1e-6f;
         bool m_useWideRange = true;
         bool m_performRelativeComparison = false;
         bool m_verbose = false;
         bool m_enabled = true;
->>>>>>> 41137fe7
+        CustomValues m_values;
 };
 
 typedef std::vector<OCIOGPUTest*> UnitTests;
@@ -154,4 +148,4 @@
     test.disable();             \
     if (!test.isEnabled()) return; // Test to avoid unreacheable code warning.
 
-#endif /* OPENCOLORIO_GPU_UNITTEST_H */
+#endif /* OPENCOLORIO_GPU_UNITTEST_H */