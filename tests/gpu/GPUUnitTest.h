<<<<<<< HEAD
/*
Copyright (c) 2003-2010 Sony Pictures Imageworks Inc., et al.
All Rights Reserved.

Redistribution and use in source and binary forms, with or without
modification, are permitted provided that the following conditions are
met:
* Redistributions of source code must retain the above copyright
  notice, this list of conditions and the following disclaimer.
* Redistributions in binary form must reproduce the above copyright
  notice, this list of conditions and the following disclaimer in the
  documentation and/or other materials provided with the distribution.
* Neither the name of Sony Pictures Imageworks nor the names of its
  contributors may be used to endorse or promote products derived from
  this software without specific prior written permission.
THIS SOFTWARE IS PROVIDED BY THE COPYRIGHT HOLDERS AND CONTRIBUTORS
"AS IS" AND ANY EXPRESS OR IMPLIED WARRANTIES, INCLUDING, BUT NOT
LIMITED TO, THE IMPLIED WARRANTIES OF MERCHANTABILITY AND FITNESS FOR
A PARTICULAR PURPOSE ARE DISCLAIMED. IN NO EVENT SHALL THE COPYRIGHT
OWNER OR CONTRIBUTORS BE LIABLE FOR ANY DIRECT, INDIRECT, INCIDENTAL,
SPECIAL, EXEMPLARY, OR CONSEQUENTIAL DAMAGES (INCLUDING, BUT NOT
LIMITED TO, PROCUREMENT OF SUBSTITUTE GOODS OR SERVICES; LOSS OF USE,
DATA, OR PROFITS; OR BUSINESS INTERRUPTION) HOWEVER CAUSED AND ON ANY
THEORY OF LIABILITY, WHETHER IN CONTRACT, STRICT LIABILITY, OR TORT
(INCLUDING NEGLIGENCE OR OTHERWISE) ARISING IN ANY WAY OUT OF THE USE
OF THIS SOFTWARE, EVEN IF ADVISED OF THE POSSIBILITY OF SUCH DAMAGE.
*/


#ifndef OPENCOLORIO_GPU_UNITTEST_H
#define OPENCOLORIO_GPU_UNITTEST_H

#include <vector>
#include <string>


class OCIOGPUTest;

typedef void (*OCIOTestFunc)(OCIOGPUTest & test);

// The class holds the information around a specific GPU unit test
class OCIOGPUTest
{
    public:
        OCIOGPUTest(const std::string& testgroup, const std::string& testname, OCIOTestFunc test);

        inline const std::string& group() const  { return m_group; }
        inline const std::string& name() const  { return m_name; }

        void setContext(OCIO_NAMESPACE::ConstConfigRcPtr config,
                        OCIO_NAMESPACE::TransformRcPtr transform, 
                        OCIO_NAMESPACE::GpuShaderDescRcPtr shaderDesc);

        void setContext(OCIO_NAMESPACE::TransformRcPtr transform, 
                        OCIO_NAMESPACE::GpuShaderDescRcPtr shaderDesc);

        void setContextProcessor(OCIO_NAMESPACE::ConstProcessorRcPtr processor, 
                                 OCIO_NAMESPACE::GpuShaderDescRcPtr shaderDesc);

        inline OCIO_NAMESPACE::ConstProcessorRcPtr & getProcessor() { return m_processor; }
        inline OCIO_NAMESPACE::GpuShaderDescRcPtr & getShaderDesc() { return m_shaderDesc; }

        // Set TestWideRange to true to use test values on [-1,2] rather than [0,1].
        inline bool getTestWideRange() const { return m_testWideRange; }
        inline void setTestWideRange(bool use) { m_testWideRange = use; }

        // Set TestNaN to true to include NaNs in each channel of the test values.
        inline bool getTestNaN() const { return m_testNaN; }
        inline void setTestNaN(bool use) { m_testNaN = use; }

        // Set TestInfinity to true to include positive and negative infinity
        // in each channel of the test values.
        inline bool getTestInfinity() const { return m_testInfinity; }
        inline void setTestInfinity(bool use) { m_testInfinity = use; }

        inline float getErrorThreshold() const { return m_errorThreshold; }
        inline void setErrorThreshold(float error) { m_errorThreshold = error; }

        inline bool getRelativeComparison() const { return m_performRelativeComparison; }
        inline void setRelativeComparison(bool relCompare) { m_performRelativeComparison = relCompare; }

        // This is the lower bound for the value that is divided into the absolute error 
        // to obtain the relative error.
        inline float getExpectedMinimalValue() const { return m_expectedMinimalValue; }
        inline void setExpectedMinimalValue(float minValue) { m_expectedMinimalValue = minValue; }

        // Dump or not the gpu shader program
        inline void setVerbose(bool verbose) { m_verbose = verbose; }
        inline bool isVerbose() const { return m_verbose; }

        inline void setup() { m_function(*this); }

        inline bool isValid() { return m_processor && m_shaderDesc; }

        inline void disable() { m_enabled = false; }
        inline bool isEnabled() const { return m_enabled; }

    private:
        const std::string m_group, m_name;
        OCIOTestFunc m_function;          
        OCIO_NAMESPACE::ConstProcessorRcPtr m_processor;
        OCIO_NAMESPACE::GpuShaderDescRcPtr m_shaderDesc;
        float m_errorThreshold;
        float m_expectedMinimalValue = 1e-6f;
        bool m_testWideRange = true;
        bool m_testNaN = true;
        bool m_testInfinity = true;
        bool m_performRelativeComparison = false;
        bool m_verbose = false;
        bool m_enabled = true;
};

typedef std::vector<OCIOGPUTest*> UnitTests;

UnitTests& GetUnitTests();

struct AddTest { AddTest(OCIOGPUTest* test); };


// Use this macro to declare a test and provide a setup function for the test.
#define OCIO_ADD_GPU_TEST(group, name)                                     \
    static void ocio_gputest_##group##_##name(OCIOGPUTest & test);         \
    AddTest ocio_##group##_##name(                                         \
        new OCIOGPUTest(#group, #name, ocio_gputest_##group##_##name));    \
    static void ocio_gputest_##group##_##name(OCIOGPUTest & test)

// Use this macro inside OCIO_ADD_GPU_TEST function to disable the test.
// The remaining of the function implementation will be skipped.
#define OCIO_DISABLE_GPU_TEST() \
    test.disable();             \
    if (!test.isEnabled()) return; // Test to avoid unreacheable code warning.

#endif /* OPENCOLORIO_GPU_UNITTEST_H */
=======
/*
Copyright (c) 2019 Autodesk Inc., et al.
All Rights Reserved.

Redistribution and use in source and binary forms, with or without
modification, are permitted provided that the following conditions are
met:
* Redistributions of source code must retain the above copyright
  notice, this list of conditions and the following disclaimer.
* Redistributions in binary form must reproduce the above copyright
  notice, this list of conditions and the following disclaimer in the
  documentation and/or other materials provided with the distribution.
* Neither the name of Sony Pictures Imageworks nor the names of its
  contributors may be used to endorse or promote products derived from
  this software without specific prior written permission.
THIS SOFTWARE IS PROVIDED BY THE COPYRIGHT HOLDERS AND CONTRIBUTORS
"AS IS" AND ANY EXPRESS OR IMPLIED WARRANTIES, INCLUDING, BUT NOT
LIMITED TO, THE IMPLIED WARRANTIES OF MERCHANTABILITY AND FITNESS FOR
A PARTICULAR PURPOSE ARE DISCLAIMED. IN NO EVENT SHALL THE COPYRIGHT
OWNER OR CONTRIBUTORS BE LIABLE FOR ANY DIRECT, INDIRECT, INCIDENTAL,
SPECIAL, EXEMPLARY, OR CONSEQUENTIAL DAMAGES (INCLUDING, BUT NOT
LIMITED TO, PROCUREMENT OF SUBSTITUTE GOODS OR SERVICES; LOSS OF USE,
DATA, OR PROFITS; OR BUSINESS INTERRUPTION) HOWEVER CAUSED AND ON ANY
THEORY OF LIABILITY, WHETHER IN CONTRACT, STRICT LIABILITY, OR TORT
(INCLUDING NEGLIGENCE OR OTHERWISE) ARISING IN ANY WAY OUT OF THE USE
OF THIS SOFTWARE, EVEN IF ADVISED OF THE POSSIBILITY OF SUCH DAMAGE.
*/


#ifndef OPENCOLORIO_GPU_UNITTEST_H
#define OPENCOLORIO_GPU_UNITTEST_H

#include <vector>
#include <string>


class OCIOGPUTest;

typedef void (*OCIOTestFunc)(OCIOGPUTest & test);

// Test harness for comparing GPU results to CPU results.
//
// By default, the framework compares the GPU results to the CPU results
// using an automatically generated neutral ramp for the standard range [0, 1].
// 
class OCIOGPUTest
{
    public:
        // The structure holds color values to check.
        struct CustomValues
        {
            typedef std::vector<float> Values;
            Values m_inputValues;

            // Keeping the original input value size allows 
            // to avoid manipulating padded values added to fit
            // the predefined GPU texture size.
            size_t m_originalInputValueSize;

            bool m_useWideRangeValues;

            CustomValues() 
                : m_originalInputValueSize(0)
                , m_useWideRangeValues(true) 
            {}
        };

    public:
        OCIOGPUTest(const std::string& testgroup, const std::string& testname, OCIOTestFunc test);

        inline const std::string& group() const  { return m_group; }
        inline const std::string& name() const  { return m_name; }

        void setContext(OCIO_NAMESPACE::ConstConfigRcPtr config,
                        OCIO_NAMESPACE::TransformRcPtr transform, 
                        OCIO_NAMESPACE::GpuShaderDescRcPtr shaderDesc);

        void setContext(OCIO_NAMESPACE::TransformRcPtr transform, 
                        OCIO_NAMESPACE::GpuShaderDescRcPtr shaderDesc);

        void setContextProcessor(OCIO_NAMESPACE::ConstProcessorRcPtr processor, 
                                 OCIO_NAMESPACE::GpuShaderDescRcPtr shaderDesc);

        inline OCIO_NAMESPACE::ConstProcessorRcPtr & getProcessor() { return m_processor; }
        inline OCIO_NAMESPACE::GpuShaderDescRcPtr & getShaderDesc() { return m_shaderDesc; }

        // WideRange tests a neutral ramp on [-1,2], standard range is [0,1].
        inline bool getWideRange() const { return m_values.m_useWideRangeValues; }
        inline void setWideRange(bool use) { m_values.m_useWideRangeValues = use; }

        // Provide a set of RGBA values to test (otherwise a neutral ramp will be used).
        inline void setCustomValues(CustomValues & values) { m_values = values; }
        inline CustomValues & getCustomValues() { return m_values; }

        inline float getErrorThreshold() const { return m_errorThreshold; }
        inline void setErrorThreshold(float error) { m_errorThreshold = error; }

        inline bool getRelativeComparison() const { return m_performRelativeComparison; }
        inline void setRelativeComparison(bool relCompare) { m_performRelativeComparison = relCompare; }

        // This is the lower bound for the value that is divided into the absolute error 
        // to obtain the relative error.
        inline float getExpectedMinimalValue() const { return m_expectedMinimalValue; }
        inline void setExpectedMinimalValue(float minValue) { m_expectedMinimalValue = minValue; }

        // Dump or not the gpu shader program
        inline void setVerbose(bool verbose) { m_verbose = verbose; }
        inline bool isVerbose() const { return m_verbose; }

        inline void setup() { m_function(*this); }

        inline bool isValid() { return m_processor && m_shaderDesc; }

        inline void disable() { m_enabled = false; }
        inline bool isEnabled() const { return m_enabled; }

    private:
        const std::string m_group, m_name;
        OCIOTestFunc m_function;          
        OCIO_NAMESPACE::ConstProcessorRcPtr m_processor;
        OCIO_NAMESPACE::GpuShaderDescRcPtr m_shaderDesc;
        float m_errorThreshold;
        float m_expectedMinimalValue = 1e-6f;
        bool m_useWideRange = true;
        bool m_performRelativeComparison = false;
        bool m_verbose = false;
        bool m_enabled = true;
        CustomValues m_values;
};

typedef std::vector<OCIOGPUTest*> UnitTests;

UnitTests& GetUnitTests();

struct AddTest { AddTest(OCIOGPUTest* test); };


// Use this macro to declare a test and provide a setup function for the test.
#define OCIO_ADD_GPU_TEST(group, name)                                     \
    static void ocio_gputest_##group##_##name(OCIOGPUTest & test);         \
    AddTest ocio_##group##_##name(                                         \
        new OCIOGPUTest(#group, #name, ocio_gputest_##group##_##name));    \
    static void ocio_gputest_##group##_##name(OCIOGPUTest & test)

// Use this macro inside OCIO_ADD_GPU_TEST function to disable the test.
// The remaining of the function implementation will be skipped.
#define OCIO_DISABLE_GPU_TEST() \
    test.disable();             \
    if (!test.isEnabled()) return; // Test to avoid unreacheable code warning.

#endif /* OPENCOLORIO_GPU_UNITTEST_H */
>>>>>>> 4b130745
<|MERGE_RESOLUTION|>--- conflicted
+++ resolved
@@ -1,138 +1,3 @@
-<<<<<<< HEAD
-/*
-Copyright (c) 2003-2010 Sony Pictures Imageworks Inc., et al.
-All Rights Reserved.
-
-Redistribution and use in source and binary forms, with or without
-modification, are permitted provided that the following conditions are
-met:
-* Redistributions of source code must retain the above copyright
-  notice, this list of conditions and the following disclaimer.
-* Redistributions in binary form must reproduce the above copyright
-  notice, this list of conditions and the following disclaimer in the
-  documentation and/or other materials provided with the distribution.
-* Neither the name of Sony Pictures Imageworks nor the names of its
-  contributors may be used to endorse or promote products derived from
-  this software without specific prior written permission.
-THIS SOFTWARE IS PROVIDED BY THE COPYRIGHT HOLDERS AND CONTRIBUTORS
-"AS IS" AND ANY EXPRESS OR IMPLIED WARRANTIES, INCLUDING, BUT NOT
-LIMITED TO, THE IMPLIED WARRANTIES OF MERCHANTABILITY AND FITNESS FOR
-A PARTICULAR PURPOSE ARE DISCLAIMED. IN NO EVENT SHALL THE COPYRIGHT
-OWNER OR CONTRIBUTORS BE LIABLE FOR ANY DIRECT, INDIRECT, INCIDENTAL,
-SPECIAL, EXEMPLARY, OR CONSEQUENTIAL DAMAGES (INCLUDING, BUT NOT
-LIMITED TO, PROCUREMENT OF SUBSTITUTE GOODS OR SERVICES; LOSS OF USE,
-DATA, OR PROFITS; OR BUSINESS INTERRUPTION) HOWEVER CAUSED AND ON ANY
-THEORY OF LIABILITY, WHETHER IN CONTRACT, STRICT LIABILITY, OR TORT
-(INCLUDING NEGLIGENCE OR OTHERWISE) ARISING IN ANY WAY OUT OF THE USE
-OF THIS SOFTWARE, EVEN IF ADVISED OF THE POSSIBILITY OF SUCH DAMAGE.
-*/
-
-
-#ifndef OPENCOLORIO_GPU_UNITTEST_H
-#define OPENCOLORIO_GPU_UNITTEST_H
-
-#include <vector>
-#include <string>
-
-
-class OCIOGPUTest;
-
-typedef void (*OCIOTestFunc)(OCIOGPUTest & test);
-
-// The class holds the information around a specific GPU unit test
-class OCIOGPUTest
-{
-    public:
-        OCIOGPUTest(const std::string& testgroup, const std::string& testname, OCIOTestFunc test);
-
-        inline const std::string& group() const  { return m_group; }
-        inline const std::string& name() const  { return m_name; }
-
-        void setContext(OCIO_NAMESPACE::ConstConfigRcPtr config,
-                        OCIO_NAMESPACE::TransformRcPtr transform, 
-                        OCIO_NAMESPACE::GpuShaderDescRcPtr shaderDesc);
-
-        void setContext(OCIO_NAMESPACE::TransformRcPtr transform, 
-                        OCIO_NAMESPACE::GpuShaderDescRcPtr shaderDesc);
-
-        void setContextProcessor(OCIO_NAMESPACE::ConstProcessorRcPtr processor, 
-                                 OCIO_NAMESPACE::GpuShaderDescRcPtr shaderDesc);
-
-        inline OCIO_NAMESPACE::ConstProcessorRcPtr & getProcessor() { return m_processor; }
-        inline OCIO_NAMESPACE::GpuShaderDescRcPtr & getShaderDesc() { return m_shaderDesc; }
-
-        // Set TestWideRange to true to use test values on [-1,2] rather than [0,1].
-        inline bool getTestWideRange() const { return m_testWideRange; }
-        inline void setTestWideRange(bool use) { m_testWideRange = use; }
-
-        // Set TestNaN to true to include NaNs in each channel of the test values.
-        inline bool getTestNaN() const { return m_testNaN; }
-        inline void setTestNaN(bool use) { m_testNaN = use; }
-
-        // Set TestInfinity to true to include positive and negative infinity
-        // in each channel of the test values.
-        inline bool getTestInfinity() const { return m_testInfinity; }
-        inline void setTestInfinity(bool use) { m_testInfinity = use; }
-
-        inline float getErrorThreshold() const { return m_errorThreshold; }
-        inline void setErrorThreshold(float error) { m_errorThreshold = error; }
-
-        inline bool getRelativeComparison() const { return m_performRelativeComparison; }
-        inline void setRelativeComparison(bool relCompare) { m_performRelativeComparison = relCompare; }
-
-        // This is the lower bound for the value that is divided into the absolute error 
-        // to obtain the relative error.
-        inline float getExpectedMinimalValue() const { return m_expectedMinimalValue; }
-        inline void setExpectedMinimalValue(float minValue) { m_expectedMinimalValue = minValue; }
-
-        // Dump or not the gpu shader program
-        inline void setVerbose(bool verbose) { m_verbose = verbose; }
-        inline bool isVerbose() const { return m_verbose; }
-
-        inline void setup() { m_function(*this); }
-
-        inline bool isValid() { return m_processor && m_shaderDesc; }
-
-        inline void disable() { m_enabled = false; }
-        inline bool isEnabled() const { return m_enabled; }
-
-    private:
-        const std::string m_group, m_name;
-        OCIOTestFunc m_function;          
-        OCIO_NAMESPACE::ConstProcessorRcPtr m_processor;
-        OCIO_NAMESPACE::GpuShaderDescRcPtr m_shaderDesc;
-        float m_errorThreshold;
-        float m_expectedMinimalValue = 1e-6f;
-        bool m_testWideRange = true;
-        bool m_testNaN = true;
-        bool m_testInfinity = true;
-        bool m_performRelativeComparison = false;
-        bool m_verbose = false;
-        bool m_enabled = true;
-};
-
-typedef std::vector<OCIOGPUTest*> UnitTests;
-
-UnitTests& GetUnitTests();
-
-struct AddTest { AddTest(OCIOGPUTest* test); };
-
-
-// Use this macro to declare a test and provide a setup function for the test.
-#define OCIO_ADD_GPU_TEST(group, name)                                     \
-    static void ocio_gputest_##group##_##name(OCIOGPUTest & test);         \
-    AddTest ocio_##group##_##name(                                         \
-        new OCIOGPUTest(#group, #name, ocio_gputest_##group##_##name));    \
-    static void ocio_gputest_##group##_##name(OCIOGPUTest & test)
-
-// Use this macro inside OCIO_ADD_GPU_TEST function to disable the test.
-// The remaining of the function implementation will be skipped.
-#define OCIO_DISABLE_GPU_TEST() \
-    test.disable();             \
-    if (!test.isEnabled()) return; // Test to avoid unreacheable code warning.
-
-#endif /* OPENCOLORIO_GPU_UNITTEST_H */
-=======
 /*
 Copyright (c) 2019 Autodesk Inc., et al.
 All Rights Reserved.
@@ -192,11 +57,8 @@
             // the predefined GPU texture size.
             size_t m_originalInputValueSize;
 
-            bool m_useWideRangeValues;
-
             CustomValues() 
                 : m_originalInputValueSize(0)
-                , m_useWideRangeValues(true) 
             {}
         };
 
@@ -219,11 +81,21 @@
         inline OCIO_NAMESPACE::ConstProcessorRcPtr & getProcessor() { return m_processor; }
         inline OCIO_NAMESPACE::GpuShaderDescRcPtr & getShaderDesc() { return m_shaderDesc; }
 
-        // WideRange tests a neutral ramp on [-1,2], standard range is [0,1].
-        inline bool getWideRange() const { return m_values.m_useWideRangeValues; }
-        inline void setWideRange(bool use) { m_values.m_useWideRangeValues = use; }
+        // Set TestWideRange to true to use test values on [-1,2] rather than [0,1].
+        inline bool getTestWideRange() const { return m_testWideRange; }
+        inline void setTestWideRange(bool use) { m_testWideRange = use; }
+
+        // Set TestNaN to true to include NaNs in each channel of the test values.
+        inline bool getTestNaN() const { return m_testNaN; }
+        inline void setTestNaN(bool use) { m_testNaN = use; }
+
+        // Set TestInfinity to true to include positive and negative infinity
+        // in each channel of the test values.
+        inline bool getTestInfinity() const { return m_testInfinity; }
+        inline void setTestInfinity(bool use) { m_testInfinity = use; }
 
         // Provide a set of RGBA values to test (otherwise a neutral ramp will be used).
+        // TestWideRange, TestNaN & TestInfinity are used when m_inputValues is empty. 
         inline void setCustomValues(CustomValues & values) { m_values = values; }
         inline CustomValues & getCustomValues() { return m_values; }
 
@@ -256,7 +128,9 @@
         OCIO_NAMESPACE::GpuShaderDescRcPtr m_shaderDesc;
         float m_errorThreshold;
         float m_expectedMinimalValue = 1e-6f;
-        bool m_useWideRange = true;
+        bool m_testWideRange = true;
+        bool m_testNaN = true;
+        bool m_testInfinity = true;
         bool m_performRelativeComparison = false;
         bool m_verbose = false;
         bool m_enabled = true;
@@ -283,5 +157,4 @@
     test.disable();             \
     if (!test.isEnabled()) return; // Test to avoid unreacheable code warning.
 
-#endif /* OPENCOLORIO_GPU_UNITTEST_H */
->>>>>>> 4b130745
+#endif /* OPENCOLORIO_GPU_UNITTEST_H */