find_package(OpenGL REQUIRED)
find_package(GLEW REQUIRED)
find_package(GLUT REQUIRED)

set(SOURCES
	CDLOps_test.cpp
	Config_test.cpp
	ExpOps_Test.cpp
	GammaOps_test.cpp
	GPUHelpers.cpp
	GPUUnitTest.cpp
	LogOps_Test.cpp
	Lut1DOp_test.cpp
	Lut3DOp_test.cpp
	MatrixOps_test.cpp
	RangeOps_test.cpp
)

add_executable(test_gpu_exec ${SOURCES})
target_include_directories(test_gpu_exec
	PRIVATE
		${OPENGL_INCLUDE_DIR}
		${GLEW_INCLUDE_DIRS}
		${GLUT_INCLUDE_DIR}
)

if(NOT BUILD_SHARED_LIBS)
	target_compile_definitions(test_gpu_exec
		PRIVATE
		OpenColorIO_SKIP_IMPORTS
	)
endif()

<<<<<<< HEAD
if(OCIO_USE_SSE)
	target_compile_definitions(test_gpu_exec
		PRIVATE
			USE_SSE
	)
endif(OCIO_USE_SSE)
=======
set_target_properties(test_gpu_exec PROPERTIES 
	COMPILE_FLAGS "${PLATFORM_COMPILE_FLAGS}")
>>>>>>> c12d9359

target_link_libraries(test_gpu_exec
	PRIVATE
		OpenColorIO
		openglbuilder
		unittest_data
		${GLEW_LIBRARIES}
		${GLUT_LIBRARIES}
)

add_test(test_gpu test_gpu_exec)<|MERGE_RESOLUTION|>--- conflicted
+++ resolved
@@ -31,17 +31,15 @@
 	)
 endif()
 
-<<<<<<< HEAD
 if(OCIO_USE_SSE)
 	target_compile_definitions(test_gpu_exec
 		PRIVATE
 			USE_SSE
 	)
 endif(OCIO_USE_SSE)
-=======
+
 set_target_properties(test_gpu_exec PROPERTIES 
 	COMPILE_FLAGS "${PLATFORM_COMPILE_FLAGS}")
->>>>>>> c12d9359
 
 target_link_libraries(test_gpu_exec
 	PRIVATE
