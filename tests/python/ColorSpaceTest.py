--- conflicted
+++ resolved
@@ -408,144 +408,6 @@
         aliases = cs.getAliases()
         self.assertEqual(len(aliases), 0)
 
-<<<<<<< HEAD
-    def test_processor_to_known_colorspace(self):
-        
-        CONFIG = """ocio_profile_version: 2
-
-roles:
-  default: raw
-  scene_linear: ref_cs
-
-colorspaces:
-  - !<ColorSpace>
-    name: raw
-    description: A data colorspace (should not be used).
-    isdata: true
-
-  - !<ColorSpace>
-    name: ref_cs
-    description: The reference colorspace.
-    isdata: false
-
-  - !<ColorSpace>
-    name: not sRGB
-    description: A color space that misleadingly has sRGB in the name, even though it's not.
-    isdata: false
-    to_scene_reference: !<BuiltinTransform> {style: ACEScct_to_ACES2065-1}
-
-  - !<ColorSpace>
-    name: ACES cg
-    description: An ACEScg space with an unusual spelling.
-    isdata: false
-    to_scene_reference: !<BuiltinTransform> {style: ACEScg_to_ACES2065-1}
-
-  - !<ColorSpace>
-    name: Linear ITU-R BT.709
-    description: A linear Rec.709 space with an unusual spelling.
-    isdata: false
-    from_scene_reference: !<GroupTransform>
-      name: AP0 to Linear Rec.709 (sRGB)
-      children:
-        - !<MatrixTransform> {matrix: [2.52168618674388, -1.13413098823972, -0.387555198504164, 0, -0.276479914229922, 1.37271908766826, -0.096239173438334, 0, -0.0153780649660342, -0.152975335867399, 1.16835340083343, 0, 0, 0, 0, 1]}
-
-  - !<ColorSpace>
-    name: Texture -- sRGB
-    description: An sRGB Texture space, spelled differently than in the built-in config.
-    isdata: false
-    from_scene_reference: !<GroupTransform>
-      name: AP0 to sRGB Rec.709
-      children:
-        - !<MatrixTransform> {matrix: [2.52168618674388, -1.13413098823972, -0.387555198504164, 0, -0.276479914229922, 1.37271908766826, -0.096239173438334, 0, -0.0153780649660342, -0.152975335867399, 1.16835340083343, 0, 0, 0, 0, 1]}
-        - !<ExponentWithLinearTransform> {gamma: 2.4, offset: 0.055, direction: inverse}
-
-  - !<ColorSpace>
-    name: sRGB Encoded AP1 - Texture
-    description: Another space with "sRGB" in the name that is not actually an sRGB texture space.
-    isdata: false
-    from_scene_reference: !<GroupTransform>
-      name: AP0 to sRGB Encoded AP1 - Texture
-      children:
-        - !<MatrixTransform> {matrix: [1.45143931614567, -0.23651074689374, -0.214928569251925, 0, -0.0765537733960206, 1.17622969983357, -0.0996759264375522, 0, 0.00831614842569772, -0.00603244979102102, 0.997716301365323, 0, 0, 0, 0, 1]}
-        - !<ExponentWithLinearTransform> {gamma: 2.4, offset: 0.055, direction: inverse}
-
-"""
-        def check_processor(self, p):
-            gt = p.createGroupTransform()
-            self.assertEqual(len(gt), 4)
-
-            self.assertAlmostEqual(gt[0].getLogSideSlopeValue()[0], 0.0570776, places=6)
-            self.assertEqual(gt[0].getDirection(), OCIO.TRANSFORM_DIR_INVERSE)
-
-            self.assertAlmostEqual(gt[1].getMatrix()[0], 0.6954522413574519, places=6)
-            self.assertEqual(gt[1].getDirection(), OCIO.TRANSFORM_DIR_FORWARD)
-
-            self.assertAlmostEqual(gt[2].getMatrix()[0], 1.45143931607166, places=6)
-            self.assertEqual(gt[2].getDirection(), OCIO.TRANSFORM_DIR_FORWARD)
-
-            self.assertAlmostEqual(gt[3].getValue()[0], 2.2, places=6)
-            self.assertEqual(gt[3].getDirection(), OCIO.TRANSFORM_DIR_INVERSE)
-
-        def check_processor_inv(self, p):
-            gt = p.createGroupTransform()
-            self.assertEqual(len(gt), 4)
-
-            self.assertAlmostEqual(gt[0].getValue()[0], 2.2, places=6)
-            self.assertEqual(gt[0].getDirection(), OCIO.TRANSFORM_DIR_FORWARD)
-
-            self.assertAlmostEqual(gt[1].getMatrix()[0], 0.6954522413574519, places=6)
-            self.assertEqual(gt[1].getDirection(), OCIO.TRANSFORM_DIR_FORWARD)
-
-            self.assertAlmostEqual(gt[2].getMatrix()[0], 1.45143931607166, places=6)
-            self.assertEqual(gt[2].getDirection(), OCIO.TRANSFORM_DIR_FORWARD)
-
-            self.assertAlmostEqual(gt[3].getLogSideSlopeValue()[0], 0.0570776, places=6)
-            self.assertEqual(gt[3].getDirection(), OCIO.TRANSFORM_DIR_FORWARD)
-            cfg = OCIO.Config.CreateFromStream(CONFIG)
-
-        cfg = OCIO.Config.CreateFromStream(CONFIG)
-
-        # Make all color spaces suitable for the heuristics inactive.
-        # The heuristics don't look at inactive color spaces.
-        cfg.setInactiveColorSpaces("ACES cg, Linear ITU-R BT.709, Texture -- sRGB")
-
-        src_csname = "not sRGB"
-        builtin_csname = "Utility - Gamma 2.2 - AP1 - Texture"
-
-        # Test throw if no suitable spaces are present.
-        with self.assertRaises(OCIO.Exception):
-            p = OCIO.Config.GetProcessorToBuiltinColorSpace(cfg, src_csname, builtin_csname)
-
-        # Test sRGB Texture space.
-        cfg.setInactiveColorSpaces("ACES cg, Linear ITU-R BT.709")
-        p = OCIO.Config.GetProcessorToBuiltinColorSpace(cfg, src_csname, builtin_csname)
-        check_processor(self, p)
-
-        # Test linear color space from_ref direction.
-        cfg.setInactiveColorSpaces("ACES cg, Texture -- sRGB")
-        p = OCIO.Config.GetProcessorToBuiltinColorSpace(cfg, src_csname, builtin_csname)
-        check_processor(self, p)
-
-        # Test linear color space to_ref direction.
-        cfg.setInactiveColorSpaces("Linear ITU-R BT.709, Texture -- sRGB")
-        p = OCIO.Config.GetProcessorToBuiltinColorSpace(cfg, src_csname, builtin_csname)
-        check_processor(self, p)
-
-        # Test sRGB Texture space.
-        cfg.setInactiveColorSpaces("ACES cg, Linear ITU-R BT.709")
-        p = OCIO.Config.GetProcessorFromBuiltinColorSpace(builtin_csname, cfg, src_csname)
-        check_processor_inv(self, p)
-
-        # Test linear color space from_ref direction.
-        cfg.setInactiveColorSpaces("ACES cg, Texture -- sRGB")
-        p = OCIO.Config.GetProcessorFromBuiltinColorSpace(builtin_csname, cfg, src_csname)
-        check_processor_inv(self, p)
-
-        # Test linear color space to_ref direction.
-        cfg.setInactiveColorSpaces("Linear ITU-R BT.709, Texture -- sRGB")
-        p = OCIO.Config.GetProcessorFromBuiltinColorSpace(builtin_csname, cfg, src_csname)
-        check_processor_inv(self, p)
-=======
     def test_is_colorspace_linear(self):
         """
         Test isColorSpaceLinear.
@@ -750,4 +612,140 @@
         test_display_referred(self, cfg, "scene_nonlin-trans", False)
         test_display_referred(self, cfg, "scene_linear-trans-alias", False)
         test_display_referred(self, cfg, "scene_ref", False)
->>>>>>> a347d807
+        
+    def test_processor_to_known_colorspace(self):
+        
+        CONFIG = """ocio_profile_version: 2
+
+roles:
+  default: raw
+  scene_linear: ref_cs
+
+colorspaces:
+  - !<ColorSpace>
+    name: raw
+    description: A data colorspace (should not be used).
+    isdata: true
+
+  - !<ColorSpace>
+    name: ref_cs
+    description: The reference colorspace.
+    isdata: false
+
+  - !<ColorSpace>
+    name: not sRGB
+    description: A color space that misleadingly has sRGB in the name, even though it's not.
+    isdata: false
+    to_scene_reference: !<BuiltinTransform> {style: ACEScct_to_ACES2065-1}
+
+  - !<ColorSpace>
+    name: ACES cg
+    description: An ACEScg space with an unusual spelling.
+    isdata: false
+    to_scene_reference: !<BuiltinTransform> {style: ACEScg_to_ACES2065-1}
+
+  - !<ColorSpace>
+    name: Linear ITU-R BT.709
+    description: A linear Rec.709 space with an unusual spelling.
+    isdata: false
+    from_scene_reference: !<GroupTransform>
+      name: AP0 to Linear Rec.709 (sRGB)
+      children:
+        - !<MatrixTransform> {matrix: [2.52168618674388, -1.13413098823972, -0.387555198504164, 0, -0.276479914229922, 1.37271908766826, -0.096239173438334, 0, -0.0153780649660342, -0.152975335867399, 1.16835340083343, 0, 0, 0, 0, 1]}
+
+  - !<ColorSpace>
+    name: Texture -- sRGB
+    description: An sRGB Texture space, spelled differently than in the built-in config.
+    isdata: false
+    from_scene_reference: !<GroupTransform>
+      name: AP0 to sRGB Rec.709
+      children:
+        - !<MatrixTransform> {matrix: [2.52168618674388, -1.13413098823972, -0.387555198504164, 0, -0.276479914229922, 1.37271908766826, -0.096239173438334, 0, -0.0153780649660342, -0.152975335867399, 1.16835340083343, 0, 0, 0, 0, 1]}
+        - !<ExponentWithLinearTransform> {gamma: 2.4, offset: 0.055, direction: inverse}
+
+  - !<ColorSpace>
+    name: sRGB Encoded AP1 - Texture
+    description: Another space with "sRGB" in the name that is not actually an sRGB texture space.
+    isdata: false
+    from_scene_reference: !<GroupTransform>
+      name: AP0 to sRGB Encoded AP1 - Texture
+      children:
+        - !<MatrixTransform> {matrix: [1.45143931614567, -0.23651074689374, -0.214928569251925, 0, -0.0765537733960206, 1.17622969983357, -0.0996759264375522, 0, 0.00831614842569772, -0.00603244979102102, 0.997716301365323, 0, 0, 0, 0, 1]}
+        - !<ExponentWithLinearTransform> {gamma: 2.4, offset: 0.055, direction: inverse}
+
+"""
+        def check_processor(self, p):
+            gt = p.createGroupTransform()
+            self.assertEqual(len(gt), 4)
+
+            self.assertAlmostEqual(gt[0].getLogSideSlopeValue()[0], 0.0570776, places=6)
+            self.assertEqual(gt[0].getDirection(), OCIO.TRANSFORM_DIR_INVERSE)
+
+            self.assertAlmostEqual(gt[1].getMatrix()[0], 0.6954522413574519, places=6)
+            self.assertEqual(gt[1].getDirection(), OCIO.TRANSFORM_DIR_FORWARD)
+
+            self.assertAlmostEqual(gt[2].getMatrix()[0], 1.45143931607166, places=6)
+            self.assertEqual(gt[2].getDirection(), OCIO.TRANSFORM_DIR_FORWARD)
+
+            self.assertAlmostEqual(gt[3].getValue()[0], 2.2, places=6)
+            self.assertEqual(gt[3].getDirection(), OCIO.TRANSFORM_DIR_INVERSE)
+
+        def check_processor_inv(self, p):
+            gt = p.createGroupTransform()
+            self.assertEqual(len(gt), 4)
+
+            self.assertAlmostEqual(gt[0].getValue()[0], 2.2, places=6)
+            self.assertEqual(gt[0].getDirection(), OCIO.TRANSFORM_DIR_FORWARD)
+
+            self.assertAlmostEqual(gt[1].getMatrix()[0], 0.6954522413574519, places=6)
+            self.assertEqual(gt[1].getDirection(), OCIO.TRANSFORM_DIR_FORWARD)
+
+            self.assertAlmostEqual(gt[2].getMatrix()[0], 1.45143931607166, places=6)
+            self.assertEqual(gt[2].getDirection(), OCIO.TRANSFORM_DIR_FORWARD)
+
+            self.assertAlmostEqual(gt[3].getLogSideSlopeValue()[0], 0.0570776, places=6)
+            self.assertEqual(gt[3].getDirection(), OCIO.TRANSFORM_DIR_FORWARD)
+            cfg = OCIO.Config.CreateFromStream(CONFIG)
+
+        cfg = OCIO.Config.CreateFromStream(CONFIG)
+
+        # Make all color spaces suitable for the heuristics inactive.
+        # The heuristics don't look at inactive color spaces.
+        cfg.setInactiveColorSpaces("ACES cg, Linear ITU-R BT.709, Texture -- sRGB")
+
+        src_csname = "not sRGB"
+        builtin_csname = "Utility - Gamma 2.2 - AP1 - Texture"
+
+        # Test throw if no suitable spaces are present.
+        with self.assertRaises(OCIO.Exception):
+            p = OCIO.Config.GetProcessorToBuiltinColorSpace(cfg, src_csname, builtin_csname)
+
+        # Test sRGB Texture space.
+        cfg.setInactiveColorSpaces("ACES cg, Linear ITU-R BT.709")
+        p = OCIO.Config.GetProcessorToBuiltinColorSpace(cfg, src_csname, builtin_csname)
+        check_processor(self, p)
+
+        # Test linear color space from_ref direction.
+        cfg.setInactiveColorSpaces("ACES cg, Texture -- sRGB")
+        p = OCIO.Config.GetProcessorToBuiltinColorSpace(cfg, src_csname, builtin_csname)
+        check_processor(self, p)
+
+        # Test linear color space to_ref direction.
+        cfg.setInactiveColorSpaces("Linear ITU-R BT.709, Texture -- sRGB")
+        p = OCIO.Config.GetProcessorToBuiltinColorSpace(cfg, src_csname, builtin_csname)
+        check_processor(self, p)
+
+        # Test sRGB Texture space.
+        cfg.setInactiveColorSpaces("ACES cg, Linear ITU-R BT.709")
+        p = OCIO.Config.GetProcessorFromBuiltinColorSpace(builtin_csname, cfg, src_csname)
+        check_processor_inv(self, p)
+
+        # Test linear color space from_ref direction.
+        cfg.setInactiveColorSpaces("ACES cg, Texture -- sRGB")
+        p = OCIO.Config.GetProcessorFromBuiltinColorSpace(builtin_csname, cfg, src_csname)
+        check_processor_inv(self, p)
+
+        # Test linear color space to_ref direction.
+        cfg.setInactiveColorSpaces("Linear ITU-R BT.709, Texture -- sRGB")
+        p = OCIO.Config.GetProcessorFromBuiltinColorSpace(builtin_csname, cfg, src_csname)
+        check_processor_inv(self, p)