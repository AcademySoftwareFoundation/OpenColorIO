# SPDX-License-Identifier: BSD-3-Clause
# Copyright Contributors to the OpenColorIO Project.

import logging
import unittest
import os
import sys
import argparse

logging.basicConfig(
    level=logging.INFO,
    format="[%(levelname)s] %(name)s: %(message)s",
)

# A single test suite may be run manually as follows (assuming you are in the typical build dir):
# python ../tests/python/OpenColorIOTestSuite.py $PWD --run_only ColorSpaceTest 

# We are called from CTest if called with arguments (build_tree, build_type)
if len(sys.argv) > 1:
    build_location = sys.argv[1]
    os.environ["TEST_DATAFILES_DIR"] = os.path.join(build_location, 'testdata')

    opencolorio_dir = os.path.join(build_location, 'src', 'OpenColorIO')
    pyopencolorio_dir = os.path.join(build_location, 'src', 'bindings', 'python')

    if os.name == 'nt':
        # On Windows we must append the build type to the build dirs and add the main library to PATH
        # Note: Only when compiling within Microsoft Visual Studio editor i.e. not on command line.
        if len(sys.argv) == 3:
            opencolorio_dir = os.path.join(opencolorio_dir, sys.argv[2])
        # PyOpenColorIO __init__.py file handle os.add_dll_directory()
        os.environ['PATH'] = '{0};{1}'.format(opencolorio_dir, os.getenv('PATH', ''))
        # But add it here unconditionally to allow test to work when OCIO_PYTHON_LOAD_DLLS_FROM_PATH
        # is disabled.
        if sys.version_info >= (3, 8):
            os.add_dll_directory(opencolorio_dir)
    elif sys.platform == 'darwin':
        # On OSX we must add the main library location to DYLD_LIBRARY_PATH
        os.environ['DYLD_LIBRARY_PATH'] = '{0}:{1}'.format(
            opencolorio_dir, os.getenv('DYLD_LIBRARY_PATH', ''))

    sys.path.insert(0, pyopencolorio_dir)
# Else it probably means direct invocation from cibuildwheel
else:
    here = os.path.dirname(__file__)
    os.environ["TEST_DATAFILES_DIR"] = os.path.join(os.path.dirname(here), 'data', 'files')
    sys.path.insert(0, here)

import PyOpenColorIO as OCIO

import AllocationTransformTest
import BakerTest
import BuiltinConfigRegistryTest
import BuiltinTransformRegistryTest
import BuiltinTransformTest
import CDLTransformTest
import ColorSpaceHelpersTest
import ColorSpaceTest
import ColorSpaceTransformTest
import ConfigTest
import ConstantsTest
import ContextTest
import CPUProcessorTest
import DisplayViewHelpersTest
import DisplayViewTransformTest
import ExponentTransformTest
import ExponentWithLinearTransformTest
import ExposureContrastTransformTest
import FileRulesTest
import FileTransformTest
import FixedFunctionTransformTest
import FormatMetadataTest
import GpuShaderDescTest
import GradingDataTest
import GradingPrimaryTransformTest
import GradingHueCurveTransformTest
import GradingRGBCurveTransformTest
import GradingToneTransformTest
import GroupTransformTest
import LegacyViewingPipelineTest
import LogCameraTransformTest
import LogTransformTest
import LookTest
import LookTransformTest
import Lut1DTransformTest
import Lut3DTransformTest
import MatrixTransformTest
import MergeConfigsTest
import MixingHelpersTest
import NamedTransformTest
import OCIOZArchiveTest
import OpenColorIOTest
import ProcessorCacheTest
import ProcessorTest
import RangeTransformTest
import TransformsTest
import ViewingRulesTest
import ViewTransformTest

def get_test_modules():
    return [
        ("AllocationTransformTest", AllocationTransformTest),
        ("BakerTest", BakerTest),
        ("BuiltinConfigRegistryTest", BuiltinConfigRegistryTest),
        ("BuiltinTransformRegistryTest", BuiltinTransformRegistryTest),
        ("BuiltinTransformTest", BuiltinTransformTest),
        ("CDLTransformTest", CDLTransformTest),
        ("ColorSpaceHelpersTest", ColorSpaceHelpersTest),
        ("ColorSpaceTest", ColorSpaceTest),
        ("ColorSpaceTransformTest", ColorSpaceTransformTest),
        ("ConfigTest", ConfigTest),
        ("ConstantsTest", ConstantsTest),
        ("ContextTest", ContextTest),
        ("CPUProcessorTest", CPUProcessorTest),
        ("DisplayViewHelpersTest", DisplayViewHelpersTest),
        ("DisplayViewTransformTest", DisplayViewTransformTest),
        ("ExponentTransformTest", ExponentTransformTest),
        ("ExponentWithLinearTransformTest", ExponentWithLinearTransformTest),
        ("ExposureContrastTransformTest", ExposureContrastTransformTest),
        ("FileTransformTest", FileTransformTest),
        ("FileRulesTest", FileRulesTest),
        ("FixedFunctionTransformTest", FixedFunctionTransformTest),
        ("FormatMetadataTest", FormatMetadataTest),
        ("GpuShaderDescTest", GpuShaderDescTest),
        ("GradingDataTest", GradingDataTest),
        ("GradingPrimaryTransformTest", GradingPrimaryTransformTest),
        ("GradingHueCurveTransformTest", GradingHueCurveTransformTest),
        ("GradingRGBCurveTransformTest", GradingRGBCurveTransformTest),
        ("GradingToneTransformTest", GradingToneTransformTest),
        ("GroupTransformTest", GroupTransformTest),
        ("LegacyViewingPipelineTest", LegacyViewingPipelineTest),
        ("LogCameraTransformTest", LogCameraTransformTest),
        ("LogTransformTest", LogTransformTest),
        ("LookTest", LookTest),
        ("LookTransformTest", LookTransformTest),
        ("Lut1DTransformTest", Lut1DTransformTest),
        ("Lut3DTransformTest", Lut3DTransformTest),
        ("MatrixTransformTest", MatrixTransformTest),
        ("MixingHelpersTest", MixingHelpersTest),
        ("NamedTransformTest", NamedTransformTest),
        ("OCIOZArchiveTest", OCIOZArchiveTest),
        ("OpenColorIOTest", OpenColorIOTest),
        ("ProcessorCacheTest", ProcessorCacheTest),
        ("ProcessorTest", ProcessorTest),
        ("RangeTransformTest", RangeTransformTest),
        ("TransformsTest", TransformsTest),
        ("ViewingRulesTest", ViewingRulesTest),
        ("ViewTransformTest", ViewTransformTest),
    ]

def suite(run_only=None):
    """Load unittest.TestCase objects from *Test.py files within ./tests/Python

    :param run_only: Optional name of a single test module to run.
    :return: unittest test suite of TestCase objects.
    :rtype: unittest.TestSuite
    """
    suite = unittest.TestSuite()
    loader = unittest.TestLoader()
<<<<<<< HEAD

    suite.addTest(loader.loadTestsFromModule(AllocationTransformTest))
    suite.addTest(loader.loadTestsFromModule(BakerTest))
    suite.addTest(loader.loadTestsFromModule(BuiltinConfigRegistryTest))
    suite.addTest(loader.loadTestsFromModule(BuiltinTransformRegistryTest))
    suite.addTest(loader.loadTestsFromModule(BuiltinTransformTest))
    suite.addTest(loader.loadTestsFromModule(CDLTransformTest))
    suite.addTest(loader.loadTestsFromModule(ColorSpaceHelpersTest))
    suite.addTest(loader.loadTestsFromModule(ColorSpaceTest))
    suite.addTest(loader.loadTestsFromModule(ColorSpaceTransformTest))
    suite.addTest(loader.loadTestsFromModule(ConfigTest))
    suite.addTest(loader.loadTestsFromModule(ConstantsTest))
    suite.addTest(loader.loadTestsFromModule(ContextTest))
    suite.addTest(loader.loadTestsFromModule(CPUProcessorTest))
    suite.addTest(loader.loadTestsFromModule(DisplayViewHelpersTest))
    suite.addTest(loader.loadTestsFromModule(DisplayViewTransformTest))
    suite.addTest(loader.loadTestsFromModule(ExponentTransformTest))
    suite.addTest(loader.loadTestsFromModule(ExponentWithLinearTransformTest))
    suite.addTest(loader.loadTestsFromModule(ExposureContrastTransformTest))
    suite.addTest(loader.loadTestsFromModule(FileTransformTest))
    suite.addTest(loader.loadTestsFromModule(FileRulesTest))
    suite.addTest(loader.loadTestsFromModule(FixedFunctionTransformTest))
    suite.addTest(loader.loadTestsFromModule(FormatMetadataTest))
    suite.addTest(loader.loadTestsFromModule(GpuShaderDescTest))
    suite.addTest(loader.loadTestsFromModule(GradingDataTest))
    suite.addTest(loader.loadTestsFromModule(GradingPrimaryTransformTest))
    suite.addTest(loader.loadTestsFromModule(GradingRGBCurveTransformTest))
    suite.addTest(loader.loadTestsFromModule(GradingToneTransformTest))
    suite.addTest(loader.loadTestsFromModule(GroupTransformTest))
    suite.addTest(loader.loadTestsFromModule(LegacyViewingPipelineTest))
    suite.addTest(loader.loadTestsFromModule(LogCameraTransformTest))
    suite.addTest(loader.loadTestsFromModule(LogTransformTest))
    suite.addTest(loader.loadTestsFromModule(LookTest))
    suite.addTest(loader.loadTestsFromModule(LookTransformTest))
    suite.addTest(loader.loadTestsFromModule(Lut1DTransformTest))
    suite.addTest(loader.loadTestsFromModule(Lut3DTransformTest))
    suite.addTest(loader.loadTestsFromModule(MatrixTransformTest))
    suite.addTest(loader.loadTestsFromModule(MergeConfigsTest))
    suite.addTest(loader.loadTestsFromModule(MixingHelpersTest))
    suite.addTest(loader.loadTestsFromModule(NamedTransformTest))
    suite.addTest(loader.loadTestsFromModule(OCIOZArchiveTest))
    suite.addTest(loader.loadTestsFromModule(OpenColorIOTest))
    suite.addTest(loader.loadTestsFromModule(ProcessorCacheTest))
    suite.addTest(loader.loadTestsFromModule(ProcessorTest))
    suite.addTest(loader.loadTestsFromModule(RangeTransformTest))
    suite.addTest(loader.loadTestsFromModule(TransformsTest))
    suite.addTest(loader.loadTestsFromModule(ViewingRulesTest))
    suite.addTest(loader.loadTestsFromModule(ViewTransformTest))

=======
    modules = get_test_modules()
    if run_only:
        modules = [m for m in modules if m[0] == run_only]
        if not modules:
            raise ValueError(f"No test module named '{run_only}' found.")
    for name, module in modules:
        suite.addTest(loader.loadTestsFromModule(module))
>>>>>>> 9ebb7706
    return suite

if __name__ == '__main__':
    parser = argparse.ArgumentParser(description="OpenColorIO Python Test Suite")
    parser.add_argument('--run_only', type=str, help="Only run the specified test module (e.g., ColorSpaceTest)")
    args, unknown = parser.parse_known_args()
    # Remove argparse args from sys.argv so unittest doesn't get confused
    sys.argv = [sys.argv[0]] + unknown

    try:
        test_suite = suite(run_only=args.run_only)
    except ValueError as e:
        print(e)
        sys.exit(1)

    runner = unittest.TextTestRunner(verbosity=2)
    result = runner.run(test_suite)
    if not result.wasSuccessful():
        sys.exit(1)
    sys.exit(0)<|MERGE_RESOLUTION|>--- conflicted
+++ resolved
@@ -136,6 +136,7 @@
         ("Lut1DTransformTest", Lut1DTransformTest),
         ("Lut3DTransformTest", Lut3DTransformTest),
         ("MatrixTransformTest", MatrixTransformTest),
+        ("MergeConfigsTest", MergeConfigsTest),
         ("MixingHelpersTest", MixingHelpersTest),
         ("NamedTransformTest", NamedTransformTest),
         ("OCIOZArchiveTest", OCIOZArchiveTest),
@@ -157,57 +158,6 @@
     """
     suite = unittest.TestSuite()
     loader = unittest.TestLoader()
-<<<<<<< HEAD
-
-    suite.addTest(loader.loadTestsFromModule(AllocationTransformTest))
-    suite.addTest(loader.loadTestsFromModule(BakerTest))
-    suite.addTest(loader.loadTestsFromModule(BuiltinConfigRegistryTest))
-    suite.addTest(loader.loadTestsFromModule(BuiltinTransformRegistryTest))
-    suite.addTest(loader.loadTestsFromModule(BuiltinTransformTest))
-    suite.addTest(loader.loadTestsFromModule(CDLTransformTest))
-    suite.addTest(loader.loadTestsFromModule(ColorSpaceHelpersTest))
-    suite.addTest(loader.loadTestsFromModule(ColorSpaceTest))
-    suite.addTest(loader.loadTestsFromModule(ColorSpaceTransformTest))
-    suite.addTest(loader.loadTestsFromModule(ConfigTest))
-    suite.addTest(loader.loadTestsFromModule(ConstantsTest))
-    suite.addTest(loader.loadTestsFromModule(ContextTest))
-    suite.addTest(loader.loadTestsFromModule(CPUProcessorTest))
-    suite.addTest(loader.loadTestsFromModule(DisplayViewHelpersTest))
-    suite.addTest(loader.loadTestsFromModule(DisplayViewTransformTest))
-    suite.addTest(loader.loadTestsFromModule(ExponentTransformTest))
-    suite.addTest(loader.loadTestsFromModule(ExponentWithLinearTransformTest))
-    suite.addTest(loader.loadTestsFromModule(ExposureContrastTransformTest))
-    suite.addTest(loader.loadTestsFromModule(FileTransformTest))
-    suite.addTest(loader.loadTestsFromModule(FileRulesTest))
-    suite.addTest(loader.loadTestsFromModule(FixedFunctionTransformTest))
-    suite.addTest(loader.loadTestsFromModule(FormatMetadataTest))
-    suite.addTest(loader.loadTestsFromModule(GpuShaderDescTest))
-    suite.addTest(loader.loadTestsFromModule(GradingDataTest))
-    suite.addTest(loader.loadTestsFromModule(GradingPrimaryTransformTest))
-    suite.addTest(loader.loadTestsFromModule(GradingRGBCurveTransformTest))
-    suite.addTest(loader.loadTestsFromModule(GradingToneTransformTest))
-    suite.addTest(loader.loadTestsFromModule(GroupTransformTest))
-    suite.addTest(loader.loadTestsFromModule(LegacyViewingPipelineTest))
-    suite.addTest(loader.loadTestsFromModule(LogCameraTransformTest))
-    suite.addTest(loader.loadTestsFromModule(LogTransformTest))
-    suite.addTest(loader.loadTestsFromModule(LookTest))
-    suite.addTest(loader.loadTestsFromModule(LookTransformTest))
-    suite.addTest(loader.loadTestsFromModule(Lut1DTransformTest))
-    suite.addTest(loader.loadTestsFromModule(Lut3DTransformTest))
-    suite.addTest(loader.loadTestsFromModule(MatrixTransformTest))
-    suite.addTest(loader.loadTestsFromModule(MergeConfigsTest))
-    suite.addTest(loader.loadTestsFromModule(MixingHelpersTest))
-    suite.addTest(loader.loadTestsFromModule(NamedTransformTest))
-    suite.addTest(loader.loadTestsFromModule(OCIOZArchiveTest))
-    suite.addTest(loader.loadTestsFromModule(OpenColorIOTest))
-    suite.addTest(loader.loadTestsFromModule(ProcessorCacheTest))
-    suite.addTest(loader.loadTestsFromModule(ProcessorTest))
-    suite.addTest(loader.loadTestsFromModule(RangeTransformTest))
-    suite.addTest(loader.loadTestsFromModule(TransformsTest))
-    suite.addTest(loader.loadTestsFromModule(ViewingRulesTest))
-    suite.addTest(loader.loadTestsFromModule(ViewTransformTest))
-
-=======
     modules = get_test_modules()
     if run_only:
         modules = [m for m in modules if m[0] == run_only]
@@ -215,7 +165,6 @@
             raise ValueError(f"No test module named '{run_only}' found.")
     for name, module in modules:
         suite.addTest(loader.loadTestsFromModule(module))
->>>>>>> 9ebb7706
     return suite
 
 if __name__ == '__main__':
