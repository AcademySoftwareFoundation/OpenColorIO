# SPDX-License-Identifier: BSD-3-Clause
# Copyright Contributors to the OpenColorIO Project.

import logging
import unittest
import os
import sys

logging.basicConfig(
    level=logging.INFO,
    format="[%(levelname)s] %(name)s: %(message)s",
)

build_location = sys.argv[1]
os.environ["BUILD_LOCATION"] = build_location

opencolorio_sse = sys.argv[2].lower() == 'true'

opencolorio_dir = os.path.join(build_location, 'src', 'OpenColorIO')
pyopencolorio_dir = os.path.join(build_location, 'src', 'bindings', 'python')

if os.name == 'nt':
    # On Windows we must append the build type to the build dirs and add the main library to PATH
    # Note: Only when compiling within Microsoft Visual Studio editor i.e. not on command line.
    if len(sys.argv) == 4:
        opencolorio_dir = os.path.join(opencolorio_dir, sys.argv[3])
        pyopencolorio_dir = os.path.join(pyopencolorio_dir, sys.argv[3])

    # Python 3.8+ does no longer look for DLLs in PATH environment variable
    if hasattr(os, 'add_dll_directory'):
        os.add_dll_directory(opencolorio_dir)
    else:
        os.environ['PATH'] = '{0};{1}'.format(
            opencolorio_dir, os.getenv('PATH', ''))
elif sys.platform == 'darwin':
    # On OSX we must add the main library location to DYLD_LIBRARY_PATH
    os.environ['DYLD_LIBRARY_PATH'] = '{0}:{1}'.format(
        opencolorio_dir, os.getenv('DYLD_LIBRARY_PATH', ''))

sys.path.insert(0, pyopencolorio_dir)
import PyOpenColorIO as OCIO

import AllocationTransformTest
import BakerTest
import BuiltinTransformRegistryTest
import BuiltinTransformTest
import CDLTransformTest
import ColorSpaceHelpersTest
import ColorSpaceTest
import ColorSpaceTransformTest
import ConfigTest
import ConstantsTest
import ContextTest
import CPUProcessorTest
import DisplayViewHelpersTest
import DisplayViewTransformTest
import ExponentTransformTest
import ExponentWithLinearTransformTest
import ExposureContrastTransformTest
import FileRulesTest
import FileTransformTest
import FixedFunctionTransformTest
import FormatMetadataTest
import GpuShaderDescTest
import GradingDataTest
import GradingPrimaryTransformTest
import GradingRGBCurveTransformTest
import GradingToneTransformTest
import GroupTransformTest
import LegacyViewingPipelineTest
import LogCameraTransformTest
import LogTransformTest
import LookTest
import LookTransformTest
import Lut1DTransformTest
import MatrixTransformTest
import MixingHelpersTest
import NamedTransformTest
import OpenColorIOTest
import ProcessorTest
<<<<<<< HEAD
import RangeTransformTest
import ViewingRulesTest
=======
import TransformsTest
import ViewingRulesTest
#from MainTest import *
#from ConstantsTest import *
#from ConfigTest import *
#from ContextTest import *
#from Baker import *
#from RangeTransformTest import *
>>>>>>> c324ba54

def suite():
    """Load unittest.TestCase objects from *Test.py files within ./tests/Python

    :return: unittest test suite of TestCase objects.
    :rtype: unittest.TestSuite
    """

    # top level directory cached on loader instance
    suite = unittest.TestSuite()
    loader = unittest.TestLoader()

    suite.addTest(loader.loadTestsFromModule(AllocationTransformTest))
    suite.addTest(loader.loadTestsFromModule(BakerTest))
    suite.addTest(loader.loadTestsFromModule(BuiltinTransformRegistryTest))
    suite.addTest(loader.loadTestsFromModule(BuiltinTransformTest))
    suite.addTest(loader.loadTestsFromModule(CDLTransformTest))
    suite.addTest(loader.loadTestsFromModule(ColorSpaceHelpersTest))
    suite.addTest(loader.loadTestsFromModule(ColorSpaceTest))
    suite.addTest(loader.loadTestsFromModule(ColorSpaceTransformTest))
    suite.addTest(loader.loadTestsFromModule(ConfigTest))
    suite.addTest(loader.loadTestsFromModule(ConstantsTest))
    suite.addTest(loader.loadTestsFromModule(ContextTest))
    suite.addTest(loader.loadTestsFromModule(CPUProcessorTest))
    suite.addTest(loader.loadTestsFromModule(DisplayViewHelpersTest))
    suite.addTest(loader.loadTestsFromModule(DisplayViewTransformTest))
    suite.addTest(loader.loadTestsFromModule(ExponentTransformTest))
    suite.addTest(loader.loadTestsFromModule(ExponentWithLinearTransformTest))
    suite.addTest(loader.loadTestsFromModule(ExposureContrastTransformTest))
    suite.addTest(loader.loadTestsFromModule(FileTransformTest))
    suite.addTest(loader.loadTestsFromModule(FileRulesTest))
    suite.addTest(loader.loadTestsFromModule(FixedFunctionTransformTest))
    suite.addTest(loader.loadTestsFromModule(FormatMetadataTest))
    suite.addTest(loader.loadTestsFromModule(GpuShaderDescTest))
    suite.addTest(loader.loadTestsFromModule(GradingDataTest))
    suite.addTest(loader.loadTestsFromModule(GradingPrimaryTransformTest))
    suite.addTest(loader.loadTestsFromModule(GradingRGBCurveTransformTest))
    suite.addTest(loader.loadTestsFromModule(GradingToneTransformTest))
    suite.addTest(loader.loadTestsFromModule(GroupTransformTest))
    suite.addTest(loader.loadTestsFromModule(LegacyViewingPipelineTest))
    suite.addTest(loader.loadTestsFromModule(LogCameraTransformTest))
    suite.addTest(loader.loadTestsFromModule(LogTransformTest))
    suite.addTest(loader.loadTestsFromModule(LookTest))
    suite.addTest(loader.loadTestsFromModule(LookTransformTest))
    suite.addTest(loader.loadTestsFromModule(Lut1DTransformTest))
    suite.addTest(loader.loadTestsFromModule(MatrixTransformTest))
    suite.addTest(loader.loadTestsFromModule(MixingHelpersTest))
    suite.addTest(loader.loadTestsFromModule(NamedTransformTest))
    suite.addTest(loader.loadTestsFromModule(OpenColorIOTest))
    suite.addTest(loader.loadTestsFromModule(ProcessorTest))
<<<<<<< HEAD
    suite.addTest(loader.loadTestsFromModule(RangeTransformTest))
    suite.addTest(loader.loadTestsFromModule(ViewingRulesTest))
=======
    suite.addTest(loader.loadTestsFromModule(TransformsTest))
    suite.addTest(loader.loadTestsFromModule(ViewingRulesTest))
    #suite.addTest(MainTest("test_interface"))
    #suite.addTest(ConstantsTest("test_interface"))
    #suite.addTest(ConfigTest("test_interface"))
    #suite.addTest(ConfigTest("test_is_editable"))
    #suite.addTest(ContextTest("test_interface"))
    #suite.addTest(RangeTransformTest("test_interface"))
    #suite.addTest(RangeTransformTest("test_equality"))
    #suite.addTest(RangeTransformTest("test_validation"))\

    # Processor
    # ProcessorMetadata
    #suite.addTest(BakerTest("test_interface", opencolorio_sse))
    # PackedImageDesc
    # PlanarImageDesc
>>>>>>> c324ba54

    return suite


if __name__ == '__main__':
    runner = unittest.TextTestRunner(verbosity=2)
    test_suite = suite()
    result = runner.run(test_suite)
    if result.wasSuccessful() == False:
        sys.exit(1)
    sys.exit(0)<|MERGE_RESOLUTION|>--- conflicted
+++ resolved
@@ -78,19 +78,9 @@
 import NamedTransformTest
 import OpenColorIOTest
 import ProcessorTest
-<<<<<<< HEAD
 import RangeTransformTest
-import ViewingRulesTest
-=======
 import TransformsTest
 import ViewingRulesTest
-#from MainTest import *
-#from ConstantsTest import *
-#from ConfigTest import *
-#from ContextTest import *
-#from Baker import *
-#from RangeTransformTest import *
->>>>>>> c324ba54
 
 def suite():
     """Load unittest.TestCase objects from *Test.py files within ./tests/Python
@@ -141,27 +131,9 @@
     suite.addTest(loader.loadTestsFromModule(NamedTransformTest))
     suite.addTest(loader.loadTestsFromModule(OpenColorIOTest))
     suite.addTest(loader.loadTestsFromModule(ProcessorTest))
-<<<<<<< HEAD
     suite.addTest(loader.loadTestsFromModule(RangeTransformTest))
-    suite.addTest(loader.loadTestsFromModule(ViewingRulesTest))
-=======
     suite.addTest(loader.loadTestsFromModule(TransformsTest))
     suite.addTest(loader.loadTestsFromModule(ViewingRulesTest))
-    #suite.addTest(MainTest("test_interface"))
-    #suite.addTest(ConstantsTest("test_interface"))
-    #suite.addTest(ConfigTest("test_interface"))
-    #suite.addTest(ConfigTest("test_is_editable"))
-    #suite.addTest(ContextTest("test_interface"))
-    #suite.addTest(RangeTransformTest("test_interface"))
-    #suite.addTest(RangeTransformTest("test_equality"))
-    #suite.addTest(RangeTransformTest("test_validation"))\
-
-    # Processor
-    # ProcessorMetadata
-    #suite.addTest(BakerTest("test_interface", opencolorio_sse))
-    # PackedImageDesc
-    # PlanarImageDesc
->>>>>>> c324ba54
 
     return suite
 
