--- conflicted
+++ resolved
@@ -1,11 +1,8 @@
-<<<<<<< HEAD
+# SPDX-License-Identifier: BSD-3-Clause
+# Copyright Contributors to the OpenColorIO Project.
+
 ###############################################################################
 ### Python ###
-=======
-# SPDX-License-Identifier: BSD-3-Clause
-# Copyright Contributors to the OpenColorIO Project.
->>>>>>> fad95e70
-
 find_package(PythonInterp 2.7 REQUIRED)
 if(NOT OCIO_BUILD_PYTHON)
     message(FATAL_ERROR "Doc generation requires that the python bindings be built")
