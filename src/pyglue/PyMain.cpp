--- conflicted
+++ resolved
@@ -31,7 +31,6 @@
 #include <OpenColorIO/OpenColorIO.h>
 namespace OCIO = OCIO_NAMESPACE;
 
-#include "PyConfig.h"
 #include "PyUtil.h"
 #include "PyDoc.h"
 
@@ -154,7 +153,6 @@
 extern "C"
 MOD_INIT(PyOpenColorIO)
 {
-
     PyObject * m;
     MOD_DEF(m, "PyOpenColorIO", OCIO::OPENCOLORIO__DOC__, PyOCIO_methods);
     
@@ -203,10 +201,6 @@
         OCIO::AddObjectToModule(OCIO::PyOCIO_LookTransformType, "LookTransform", m);
         OCIO::AddObjectToModule(OCIO::PyOCIO_MatrixTransformType, "MatrixTransform", m);
     }
-<<<<<<< HEAD
 
     return MOD_SUCCESS_VAL(m);
-=======
-    
->>>>>>> c32637c8
 }