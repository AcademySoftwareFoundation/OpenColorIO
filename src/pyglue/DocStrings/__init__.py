--- conflicted
+++ resolved
@@ -1,6 +1,5 @@
 from __future__ import absolute_import
 
-<<<<<<< HEAD
 from .Exception import Exception
 from .ExceptionMissingFile import ExceptionMissingFile
 from .OpenColorIO import OpenColorIO
@@ -11,22 +10,9 @@
 from .ProcessorMetadata import ProcessorMetadata
 from .Context import Context
 from .Look import Look
+from .GpuShaderDesc import GpuShaderDesc
+from .Baker import Baker
 from .Transform import Transform
-=======
-from Exception import *
-from ExceptionMissingFile import *
-from OpenColorIO import *
-from Constants import *
-from Config import *
-from ColorSpace import *
-from Processor import *
-from ProcessorMetadata import *
-from Context import *
-from Look import *
-from GpuShaderDesc import *
-from Baker import *
-from Transform import *
->>>>>>> c32637c8
 
 from .AllocationTransform import AllocationTransform
 from .CDLTransform import CDLTransform
