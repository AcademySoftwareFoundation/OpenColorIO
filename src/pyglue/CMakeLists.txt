# Set the default built type
if(NOT PYTHON_INCLUDE_LIB_PREFIX)
  set(PYTHON_INCLUDE_LIB_PREFIX NO CACHE BOOL
      "Specify whether the python library should be prefixed with 'lib'."
      FORCE)
endif(NOT PYTHON_INCLUDE_LIB_PREFIX)

if(CMAKE_FIRST_RUN)
    message(STATUS "Python library to include 'lib' prefix: ${PYTHON_INCLUDE_LIB_PREFIX}")
endif()

if(CMAKE_FIRST_RUN)
    message(STATUS "Python ${PYTHON_VERSION} okay (UCS: ${PYTHON_UCS}), will build the Python bindings against ${PYTHON_INCLUDE}")
    message(STATUS "Python variant path is ${PYTHON_VARIANT_PATH}")
endif()
    
if(CMAKE_COMPILER_IS_GNUCXX)
    # Python breaks strict-aliasing rules. Disable the warning here.
    set(CMAKE_CXX_FLAGS "${CMAKE_CXX_FLAGS} -Wno-strict-aliasing")
endif()

if(NOT WIN32)
    find_package(PythonLibs)
    if(NOT PYTHONLIBS_FOUND)
        message(FATAL "Python libraries were not found, exiting.")
    endif()
    SET(PYTHON_INCLUDES ${PYTHON_INCLUDE_DIRS})
endif()

add_custom_command(OUTPUT ${CMAKE_BINARY_DIR}/src/pyglue/PyDoc.h
                  COMMAND ${PYTHON} ${CMAKE_SOURCE_DIR}/src/pyglue/createPyDocH.py ${CMAKE_BINARY_DIR}/src/pyglue/PyDoc.h
                  COMMENT "Creating PyDoc.h")

file( GLOB pyglue_src_files "${CMAKE_SOURCE_DIR}/src/pyglue/*.cpp" )

add_library(PyOpenColorIO MODULE ${pyglue_src_files} ${CMAKE_BINARY_DIR}/src/pyglue/PyDoc.h)

if(OCIO_USE_BOOST_PTR)
    include_directories(
        ${PYTHON_INCLUDE}
        ${Boost_INCLUDE_DIR}
        ${CMAKE_SOURCE_DIR}/export/
        ${CMAKE_BINARY_DIR}/export/
        ${CMAKE_CURRENT_BINARY_DIR}
    )
else()
    include_directories(
        ${PYTHON_INCLUDE}
        ${CMAKE_SOURCE_DIR}/export/
        ${CMAKE_BINARY_DIR}/export/
        ${CMAKE_CURRENT_BINARY_DIR}
    )
endif()

# Exclude the 'lib' prefix from the name.
if(NOT PYTHON_INCLUDE_LIB_PREFIX)
    set_property(TARGET PyOpenColorIO
        PROPERTY PREFIX ""
    )
endif()

if(WIN32)
    if(OCIO_LINK_PYGLUE)
    target_link_libraries(PyOpenColorIO OpenColorIO
        debug ${PYTHON_LIB}/python26_d.lib
        optimized ${PYTHON_LIB}/python26.lib)
    else()
    target_link_libraries(PyOpenColorIO OpenColorIO)
    endif(OCIO_LINK_PYGLUE)
else()
    if(OCIO_LINK_PYGLUE)
        message(STATUS "Linking python bindings against: ${PYTHON_LIBRARY}")
        message(STATUS "Python library dirs: ${PYTHON_LIBRARY_DIRS}")
        link_directories(${PYTHON_LIBRARY})
        target_link_libraries(PyOpenColorIO OpenColorIO
            ${PYTHON_LIBRARIES})
    else()
        target_link_libraries(PyOpenColorIO OpenColorIO)
    endif(OCIO_LINK_PYGLUE)
endif()

# PyOpenColorIO so serves dual roles:
# - First, to provide the C API function necessary to act as a cpython module, 
#   (extern "C" PyMODINIT_FUNC initPyOpenColorIO(void)
# - Second, to act as a normal shared library, providing the C++ API functions 
#   to convert between C++ and python representation of the OCIO object.
#
# To fulfill this second role, as a shared libary, we must continue to define
# so version.
#
# TODO: This wont let the normal shared library symbols work on OSX.
# We should explore whether this should be built as a normal dylib, instead
# of as a bundle. See https://github.com/imageworks/OpenColorIO/pull/175

<<<<<<< HEAD
=======
if(OCIO_PYGLUE_SONAME)
    message(STATUS "Setting PyOCIO SOVERSION to: ${SOVERSION}")
    set_target_properties(PyOpenColorIO PROPERTIES
        VERSION ${OCIO_VERSION}
        SOVERSION ${SOVERSION}
    )
endif()

>>>>>>> 9a624b5e
if(APPLE)
    set(CMAKE_CXX_FLAGS "${CMAKE_CXX_FLAGS} -undefined dynamic_lookup")
endif()


message("PYTHON_VARIANT_PATH: ${PYTHON_VARIANT_PATH}")

install(TARGETS PyOpenColorIO DESTINATION ${CMAKE_INSTALL_EXEC_PREFIX}/${PYTHON_VARIANT_PATH})

install(FILES ${CMAKE_SOURCE_DIR}/export/PyOpenColorIO/PyOpenColorIO.h
    DESTINATION ${CMAKE_INSTALL_PREFIX}/include/PyOpenColorIO/)<|MERGE_RESOLUTION|>--- conflicted
+++ resolved
@@ -92,8 +92,6 @@
 # We should explore whether this should be built as a normal dylib, instead
 # of as a bundle. See https://github.com/imageworks/OpenColorIO/pull/175
 
-<<<<<<< HEAD
-=======
 if(OCIO_PYGLUE_SONAME)
     message(STATUS "Setting PyOCIO SOVERSION to: ${SOVERSION}")
     set_target_properties(PyOpenColorIO PROPERTIES
@@ -102,7 +100,6 @@
     )
 endif()
 
->>>>>>> 9a624b5e
 if(APPLE)
     set(CMAKE_CXX_FLAGS "${CMAKE_CXX_FLAGS} -undefined dynamic_lookup")
 endif()
