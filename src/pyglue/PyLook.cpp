/*
Copyright (c) 2003-2010 Sony Pictures Imageworks Inc., et al.
All Rights Reserved.

Redistribution and use in source and binary forms, with or without
modification, are permitted provided that the following conditions are
met:
* Redistributions of source code must retain the above copyright
  notice, this list of conditions and the following disclaimer.
* Redistributions in binary form must reproduce the above copyright
  notice, this list of conditions and the following disclaimer in the
  documentation and/or other materials provided with the distribution.
* Neither the name of Sony Pictures Imageworks nor the names of its
  contributors may be used to endorse or promote products derived from
  this software without specific prior written permission.
THIS SOFTWARE IS PROVIDED BY THE COPYRIGHT HOLDERS AND CONTRIBUTORS
"AS IS" AND ANY EXPRESS OR IMPLIED WARRANTIES, INCLUDING, BUT NOT
LIMITED TO, THE IMPLIED WARRANTIES OF MERCHANTABILITY AND FITNESS FOR
A PARTICULAR PURPOSE ARE DISCLAIMED. IN NO EVENT SHALL THE COPYRIGHT
OWNER OR CONTRIBUTORS BE LIABLE FOR ANY DIRECT, INDIRECT, INCIDENTAL,
SPECIAL, EXEMPLARY, OR CONSEQUENTIAL DAMAGES (INCLUDING, BUT NOT
LIMITED TO, PROCUREMENT OF SUBSTITUTE GOODS OR SERVICES; LOSS OF USE,
DATA, OR PROFITS; OR BUSINESS INTERRUPTION) HOWEVER CAUSED AND ON ANY
THEORY OF LIABILITY, WHETHER IN CONTRACT, STRICT LIABILITY, OR TORT
(INCLUDING NEGLIGENCE OR OTHERWISE) ARISING IN ANY WAY OUT OF THE USE
OF THIS SOFTWARE, EVEN IF ADVISED OF THE POSSIBILITY OF SUCH DAMAGE.
*/

#include <Python.h>
#include <OpenColorIO/OpenColorIO.h>

#include "PyUtil.h"
#include "PyDoc.h"

OCIO_NAMESPACE_ENTER
{
    
    PyObject * BuildConstPyLook(ConstLookRcPtr look)
    {
        return BuildConstPyOCIO<PyOCIO_Look, LookRcPtr,
            ConstLookRcPtr>(look, PyOCIO_LookType);
    }
    
    PyObject * BuildEditablePyLook(LookRcPtr look)
    {
        return BuildEditablePyOCIO<PyOCIO_Look, LookRcPtr,
            ConstLookRcPtr>(look, PyOCIO_LookType);
    }
    
    bool IsPyLook(PyObject * pyobject)
    {
        return IsPyOCIOType(pyobject, PyOCIO_LookType);
    }
    
    bool IsPyLookEditable(PyObject * pyobject)
    {
        return IsPyEditable<PyOCIO_Look>(pyobject, PyOCIO_LookType);
    }
    
    ConstLookRcPtr GetConstLook(PyObject * pyobject, bool allowCast)
    {
        return GetConstPyOCIO<PyOCIO_Look, ConstLookRcPtr>(pyobject,
            PyOCIO_LookType, allowCast);
    }
    
    LookRcPtr GetEditableLook(PyObject * pyobject)
    {
        return GetEditablePyOCIO<PyOCIO_Look, LookRcPtr>(pyobject,
            PyOCIO_LookType);
    }
    
    namespace
    {
        
        ///////////////////////////////////////////////////////////////////////
        ///
        
        int PyOCIO_Look_init(PyOCIO_Look * self, PyObject * args, PyObject * kwds);
        void PyOCIO_Look_delete(PyOCIO_Look * self, PyObject * args);
        PyObject * PyOCIO_Look_isEditable(PyObject * self);
        PyObject * PyOCIO_Look_createEditableCopy(PyObject * self);
        PyObject * PyOCIO_Look_getName(PyObject * self);
        PyObject * PyOCIO_Look_setName(PyObject * self, PyObject * args);
        PyObject * PyOCIO_Look_getProcessSpace(PyObject * self);
        PyObject * PyOCIO_Look_setProcessSpace(PyObject * self, PyObject * args);
        PyObject * PyOCIO_Look_getTransform(PyObject * self);
        PyObject * PyOCIO_Look_setTransform(PyObject * self, PyObject * args);
        PyObject * PyOCIO_Look_getInverseTransform(PyObject * self);
        PyObject * PyOCIO_Look_setInverseTransform(PyObject * self, PyObject * args);
        
        ///////////////////////////////////////////////////////////////////////
        ///
        
        PyMethodDef PyOCIO_Look_methods[] = {
            { "isEditable",
            (PyCFunction) PyOCIO_Look_isEditable, METH_NOARGS, LOOK_ISEDITABLE__DOC__ },
            { "createEditableCopy",
            (PyCFunction) PyOCIO_Look_createEditableCopy, METH_NOARGS, LOOK_CREATEEDITABLECOPY__DOC__ },
            { "getName",
            (PyCFunction) PyOCIO_Look_getName, METH_NOARGS, LOOK_GETNAME__DOC__ },
            { "setName",
            PyOCIO_Look_setName, METH_VARARGS, LOOK_SETNAME__DOC__ },
            { "getProcessSpace",
            (PyCFunction) PyOCIO_Look_getProcessSpace, METH_NOARGS, LOOK_GETPROCESSSPACE__DOC__ },
            { "setProcessSpace",
            PyOCIO_Look_setProcessSpace, METH_VARARGS, LOOK_SETPROCESSSPACE__DOC__ },
            { "getTransform",
            (PyCFunction) PyOCIO_Look_getTransform, METH_NOARGS, LOOK_GETTRANSFORM__DOC__ },
            { "setTransform",
            PyOCIO_Look_setTransform, METH_VARARGS, LOOK_SETTRANSFORM__DOC__ },
            { "getInverseTransform",
            (PyCFunction) PyOCIO_Look_getInverseTransform, METH_VARARGS, LOOK_GETINVERSETRANSFORM__DOC__ },
            { "setInverseTransform",
            PyOCIO_Look_setInverseTransform, METH_VARARGS, LOOK_SETINVERSETRANSFORM__DOC__ },
            { NULL, NULL, 0, NULL }
        };
        
    }
    
    ///////////////////////////////////////////////////////////////////////////
    ///
    
    PyTypeObject PyOCIO_LookType = {
<<<<<<< HEAD
        PyVarObject_HEAD_INIT(NULL, 0)
        "OCIO.Look",                           //tp_name
        sizeof(PyOCIO_Look),                   //tp_basicsize
=======
        PyObject_HEAD_INIT(NULL)
        0,                                          //ob_size
        "OCIO.Look",                                //tp_name
        sizeof(PyOCIO_Look),                        //tp_basicsize
>>>>>>> c32637c8
        0,                                          //tp_itemsize
        (destructor)PyOCIO_Look_delete,             //tp_dealloc
        0,                                          //tp_print
        0,                                          //tp_getattr
        0,                                          //tp_setattr
        0,                                          //tp_compare
        0,                                          //tp_repr
        0,                                          //tp_as_number
        0,                                          //tp_as_sequence
        0,                                          //tp_as_mapping
        0,                                          //tp_hash 
        0,                                          //tp_call
        0,                                          //tp_str
        0,                                          //tp_getattro
        0,                                          //tp_setattro
        0,                                          //tp_as_buffer
        Py_TPFLAGS_DEFAULT | Py_TPFLAGS_BASETYPE,   //tp_flags
        LOOK__DOC__,                                //tp_doc 
        0,                                          //tp_traverse 
        0,                                          //tp_clear 
        0,                                          //tp_richcompare 
        0,                                          //tp_weaklistoffset 
        0,                                          //tp_iter 
        0,                                          //tp_iternext 
        PyOCIO_Look_methods,                        //tp_methods 
        0,                                          //tp_members 
        0,                                          //tp_getset 
        0,                                          //tp_base 
        0,                                          //tp_dict 
        0,                                          //tp_descr_get 
        0,                                          //tp_descr_set 
        0,                                          //tp_dictoffset 
        (initproc) PyOCIO_Look_init,                //tp_init 
        0,                                          //tp_alloc 
        0,                                          //tp_new 
        0,                                          //tp_free
        0,                                          //tp_is_gc
    };
    
    namespace
    {
        
        ///////////////////////////////////////////////////////////////////////
        ///
        
        int PyOCIO_Look_init(PyOCIO_Look *self, PyObject * args, PyObject * kwds)
        {
            OCIO_PYTRY_ENTER()
            LookRcPtr ptr = Look::Create();
            int ret = BuildPyObject<PyOCIO_Look, ConstLookRcPtr, LookRcPtr>(self, ptr);
            char* name = NULL;
            char* processSpace = NULL;
            PyObject* pytransform = NULL;
            const char* kwlist[] = { "name", "processSpace", "transform", NULL };
            if(!PyArg_ParseTupleAndKeywords(args, kwds, "|ssO",
                const_cast<char **>(kwlist),
                &name, &processSpace, &pytransform)) return -1;
            if(name) ptr->setName(name);
            if(processSpace) ptr->setProcessSpace(processSpace);
            if(pytransform)
            {
                ConstTransformRcPtr transform = GetConstTransform(pytransform, true);
                ptr->setTransform(transform);
            }
            return 0;
            OCIO_PYTRY_EXIT(-1)
        }
        
        void PyOCIO_Look_delete(PyOCIO_Look *self, PyObject * /*args*/)
        {
<<<<<<< HEAD
            delete self->constcppobj;
            delete self->cppobj;
            
            Py_TYPE(self)->tp_free((PyObject*)self);
=======
            DeletePyObject<PyOCIO_Look>(self);
>>>>>>> c32637c8
        }
        
        PyObject * PyOCIO_Look_isEditable(PyObject * self)
        {
            return PyBool_FromLong(IsPyLookEditable(self));
        }
        
        PyObject * PyOCIO_Look_createEditableCopy(PyObject * self)
        {
            OCIO_PYTRY_ENTER()
            ConstLookRcPtr look = GetConstLook(self, true);
            LookRcPtr copy = look->createEditableCopy();
            return BuildEditablePyLook(copy);
            OCIO_PYTRY_EXIT(NULL)
        }
        
        PyObject * PyOCIO_Look_getName(PyObject * self)
        {
            OCIO_PYTRY_ENTER()
            ConstLookRcPtr look = GetConstLook(self, true);
            return PyString_FromString(look->getName());
            OCIO_PYTRY_EXIT(NULL)
        }
        
        PyObject * PyOCIO_Look_setName(PyObject * self, PyObject * args)
        {
            OCIO_PYTRY_ENTER()
            char* name = 0;
            if (!PyArg_ParseTuple(args, "s:setName",
                &name)) return NULL;
            LookRcPtr look = GetEditableLook(self);
            look->setName(name);
            Py_RETURN_NONE;
            OCIO_PYTRY_EXIT(NULL)
        }
        
        PyObject * PyOCIO_Look_getProcessSpace(PyObject * self)
        {
            OCIO_PYTRY_ENTER()
            ConstLookRcPtr look = GetConstLook(self, true);
            return PyString_FromString(look->getProcessSpace());
            OCIO_PYTRY_EXIT(NULL)
        }
        
        PyObject * PyOCIO_Look_setProcessSpace(PyObject * self, PyObject * args)
        {
            OCIO_PYTRY_ENTER()
            char* processSpace = 0;
            if (!PyArg_ParseTuple(args,"s:setProcessSpace",
                &processSpace)) return NULL;
            LookRcPtr look = GetEditableLook(self);
            look->setProcessSpace(processSpace);
            Py_RETURN_NONE;
            OCIO_PYTRY_EXIT(NULL)
        }
        
        PyObject * PyOCIO_Look_getTransform(PyObject * self)
        {
            OCIO_PYTRY_ENTER()
            ConstLookRcPtr look = GetConstLook(self, true);
            ConstTransformRcPtr transform = look->getTransform();
            return BuildConstPyTransform(transform);
            OCIO_PYTRY_EXIT(NULL)
        }
        
        PyObject * PyOCIO_Look_setTransform(PyObject * self, PyObject * args)
        {
            OCIO_PYTRY_ENTER()
            PyObject* pytransform = 0;
            if (!PyArg_ParseTuple(args, "O:setTransform",
                &pytransform))
                return NULL;
            ConstTransformRcPtr transform = GetConstTransform(pytransform, true);
            LookRcPtr look = GetEditableLook(self);
            look->setTransform(transform);
            Py_RETURN_NONE;
            OCIO_PYTRY_EXIT(NULL)
        }
        
        PyObject * PyOCIO_Look_getInverseTransform(PyObject * self)
        {
            OCIO_PYTRY_ENTER()
            ConstLookRcPtr look = GetConstLook(self, true);
            ConstTransformRcPtr transform = look->getInverseTransform();
            return BuildConstPyTransform(transform);
            OCIO_PYTRY_EXIT(NULL)
        }
        
        PyObject * PyOCIO_Look_setInverseTransform(PyObject * self, PyObject * args)
        {
            OCIO_PYTRY_ENTER()
            PyObject* pytransform = 0;
            if (!PyArg_ParseTuple(args, "O:setTransform",
                &pytransform))
                return NULL;
            ConstTransformRcPtr transform = GetConstTransform(pytransform, true);
            LookRcPtr look = GetEditableLook(self);
            look->setInverseTransform(transform);
            Py_RETURN_NONE;
            OCIO_PYTRY_EXIT(NULL)
        }
        
    }

}
OCIO_NAMESPACE_EXIT<|MERGE_RESOLUTION|>--- conflicted
+++ resolved
@@ -121,16 +121,9 @@
     ///
     
     PyTypeObject PyOCIO_LookType = {
-<<<<<<< HEAD
-        PyVarObject_HEAD_INIT(NULL, 0)
-        "OCIO.Look",                           //tp_name
-        sizeof(PyOCIO_Look),                   //tp_basicsize
-=======
-        PyObject_HEAD_INIT(NULL)
-        0,                                          //ob_size
+        PyVarObject_HEAD_INIT(NULL, 0)              //ob_size
         "OCIO.Look",                                //tp_name
         sizeof(PyOCIO_Look),                        //tp_basicsize
->>>>>>> c32637c8
         0,                                          //tp_itemsize
         (destructor)PyOCIO_Look_delete,             //tp_dealloc
         0,                                          //tp_print
@@ -201,14 +194,7 @@
         
         void PyOCIO_Look_delete(PyOCIO_Look *self, PyObject * /*args*/)
         {
-<<<<<<< HEAD
-            delete self->constcppobj;
-            delete self->cppobj;
-            
-            Py_TYPE(self)->tp_free((PyObject*)self);
-=======
             DeletePyObject<PyOCIO_Look>(self);
->>>>>>> c32637c8
         }
         
         PyObject * PyOCIO_Look_isEditable(PyObject * self)
