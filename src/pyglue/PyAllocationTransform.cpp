/*
Copyright (c) 2003-2010 Sony Pictures Imageworks Inc., et al.
All Rights Reserved.

Redistribution and use in source and binary forms, with or without
modification, are permitted provided that the following conditions are
met:
* Redistributions of source code must retain the above copyright
  notice, this list of conditions and the following disclaimer.
* Redistributions in binary form must reproduce the above copyright
  notice, this list of conditions and the following disclaimer in the
  documentation and/or other materials provided with the distribution.
* Neither the name of Sony Pictures Imageworks nor the names of its
  contributors may be used to endorse or promote products derived from
  this software without specific prior written permission.
THIS SOFTWARE IS PROVIDED BY THE COPYRIGHT HOLDERS AND CONTRIBUTORS
"AS IS" AND ANY EXPRESS OR IMPLIED WARRANTIES, INCLUDING, BUT NOT
LIMITED TO, THE IMPLIED WARRANTIES OF MERCHANTABILITY AND FITNESS FOR
A PARTICULAR PURPOSE ARE DISCLAIMED. IN NO EVENT SHALL THE COPYRIGHT
OWNER OR CONTRIBUTORS BE LIABLE FOR ANY DIRECT, INDIRECT, INCIDENTAL,
SPECIAL, EXEMPLARY, OR CONSEQUENTIAL DAMAGES (INCLUDING, BUT NOT
LIMITED TO, PROCUREMENT OF SUBSTITUTE GOODS OR SERVICES; LOSS OF USE,
DATA, OR PROFITS; OR BUSINESS INTERRUPTION) HOWEVER CAUSED AND ON ANY
THEORY OF LIABILITY, WHETHER IN CONTRACT, STRICT LIABILITY, OR TORT
(INCLUDING NEGLIGENCE OR OTHERWISE) ARISING IN ANY WAY OUT OF THE USE
OF THIS SOFTWARE, EVEN IF ADVISED OF THE POSSIBILITY OF SUCH DAMAGE.
*/

#include <Python.h>
#include <OpenColorIO/OpenColorIO.h>

#include "PyUtil.h"
#include "PyDoc.h"

// Rarely used. could use a log transform instead. This can sample by log when
// doing the offset to make best use of the data.

#define GetConstAllocationTransform(pyobject) GetConstPyOCIO<PyOCIO_Transform, \
    ConstAllocationTransformRcPtr, AllocationTransform>(pyobject, \
    PyOCIO_AllocationTransformType)

#define GetEditableAllocationTransform(pyobject) GetEditablePyOCIO<PyOCIO_Transform, \
    AllocationTransformRcPtr, AllocationTransform>(pyobject, \
    PyOCIO_AllocationTransformType)

OCIO_NAMESPACE_ENTER
{
    
    namespace
    {
        
        ///////////////////////////////////////////////////////////////////////
        ///
        
        int PyOCIO_AllocationTransform_init(PyOCIO_Transform * self, PyObject * args, PyObject * kwds);
        PyObject * PyOCIO_AllocationTransform_equals(PyObject * self,  PyObject * args);
        PyObject * PyOCIO_AllocationTransform_getAllocation(PyObject * self);
        PyObject * PyOCIO_AllocationTransform_setAllocation(PyObject * self,  PyObject * args);
        PyObject * PyOCIO_AllocationTransform_getNumVars(PyObject * self);
        PyObject * PyOCIO_AllocationTransform_getVars(PyObject * self);
        PyObject * PyOCIO_AllocationTransform_setVars(PyObject * self,  PyObject * args);
        
        ///////////////////////////////////////////////////////////////////////
        ///
        
        PyMethodDef PyOCIO_AllocationTransform_methods[] = {
            { "getAllocation",
            (PyCFunction) PyOCIO_AllocationTransform_getAllocation, METH_NOARGS, ALLOCATIONTRANSFORM_GETALLOCATION__DOC__ },
            { "setAllocation",
            PyOCIO_AllocationTransform_setAllocation, METH_VARARGS, ALLOCATIONTRANSFORM_SETALLOCATION__DOC__ },
            { "getNumVars",
            (PyCFunction) PyOCIO_AllocationTransform_getNumVars, METH_VARARGS, ALLOCATIONTRANSFORM_GETNUMVARS__DOC__ },
            { "getVars",
            (PyCFunction) PyOCIO_AllocationTransform_getVars, METH_NOARGS, ALLOCATIONTRANSFORM_GETVARS__DOC__ },
            { "setVars",
            PyOCIO_AllocationTransform_setVars, METH_VARARGS, ALLOCATIONTRANSFORM_SETVARS__DOC__ },
            { NULL, NULL, 0, NULL }
        };
        
    }
    
    ///////////////////////////////////////////////////////////////////////////
    ///
    
    PyTypeObject PyOCIO_AllocationTransformType = {
<<<<<<< HEAD
        PyVarObject_HEAD_INIT(NULL, 0)
        "OCIO.AllocationTransform",                        //tp_name
=======
        PyObject_HEAD_INIT(NULL)
        0,                                          //ob_size
        "OCIO.AllocationTransform",                 //tp_name
>>>>>>> c32637c8
        sizeof(PyOCIO_Transform),                   //tp_basicsize
        0,                                          //tp_itemsize
        0,                                          //tp_dealloc
        0,                                          //tp_print
        0,                                          //tp_getattr
        0,                                          //tp_setattr
        0,                                          //tp_compare
        0,                                          //tp_repr
        0,                                          //tp_as_number
        0,                                          //tp_as_sequence
        0,                                          //tp_as_mapping
        0,                                          //tp_hash 
        0,                                          //tp_call
        0,                                          //tp_str
        0,                                          //tp_getattro
        0,                                          //tp_setattro
        0,                                          //tp_as_buffer
        Py_TPFLAGS_DEFAULT | Py_TPFLAGS_BASETYPE,   //tp_flags
        ALLOCATIONTRANSFORM__DOC__,                 //tp_doc 
        0,                                          //tp_traverse 
        0,                                          //tp_clear 
        0,                                          //tp_richcompare 
        0,                                          //tp_weaklistoffset 
        0,                                          //tp_iter 
        0,                                          //tp_iternext 
        PyOCIO_AllocationTransform_methods,         //tp_methods 
        0,                                          //tp_members 
        0,                                          //tp_getset 
        &PyOCIO_TransformType,                      //tp_base 
        0,                                          //tp_dict 
        0,                                          //tp_descr_get 
        0,                                          //tp_descr_set 
        0,                                          //tp_dictoffset 
        (initproc) PyOCIO_AllocationTransform_init, //tp_init 
        0,                                          //tp_alloc 
        0,                                          //tp_new 
        0,                                          //tp_free
        0,                                          //tp_is_gc
    };
    
    namespace
    {
        
        ///////////////////////////////////////////////////////////////////////
        ///
        
        int PyOCIO_AllocationTransform_init(PyOCIO_Transform * self, PyObject * /*args*/, PyObject * /*kwds*/)
        {
            OCIO_PYTRY_ENTER()
            return BuildPyTransformObject<AllocationTransformRcPtr>(self, AllocationTransform::Create());
            OCIO_PYTRY_EXIT(-1)
        }
        
        PyObject * PyOCIO_AllocationTransform_getAllocation(PyObject * self)
        {
            OCIO_PYTRY_ENTER()
            ConstAllocationTransformRcPtr transform = GetConstAllocationTransform(self);
            return PyString_FromString( AllocationToString( transform->getAllocation()) );
            OCIO_PYTRY_EXIT(NULL)
        }
        
        PyObject * PyOCIO_AllocationTransform_setAllocation(PyObject * self, PyObject * args)
        {
            OCIO_PYTRY_ENTER()
            Allocation hwalloc;
            if (!PyArg_ParseTuple(args,"O&:setAllocation",
                ConvertPyObjectToAllocation, &hwalloc)) return NULL;
            AllocationTransformRcPtr transform = GetEditableAllocationTransform(self);
            transform->setAllocation(hwalloc);
            Py_RETURN_NONE;
            OCIO_PYTRY_EXIT(NULL)
        }
        
        PyObject * PyOCIO_AllocationTransform_getNumVars(PyObject * self)
        {
            OCIO_PYTRY_ENTER()
            ConstAllocationTransformRcPtr transform = GetConstAllocationTransform(self);
            return PyInt_FromLong(transform->getNumVars());
            OCIO_PYTRY_EXIT(NULL)
        }
        
        PyObject * PyOCIO_AllocationTransform_getVars(PyObject * self)
        {
            OCIO_PYTRY_ENTER()
            ConstAllocationTransformRcPtr transform = GetConstAllocationTransform(self);
            std::vector<float> vars(transform->getNumVars());
            if(!vars.empty()) transform->getVars(&vars[0]);
            return CreatePyListFromFloatVector(vars);
            OCIO_PYTRY_EXIT(NULL)
        }
        
        PyObject * PyOCIO_AllocationTransform_setVars(PyObject * self, PyObject * args)
        {
            OCIO_PYTRY_ENTER()
            PyObject * pyvars = 0;
            if (!PyArg_ParseTuple(args,"O:setVars", &pyvars)) return NULL;
            std::vector<float> vars;
            if(!FillFloatVectorFromPySequence(pyvars, vars))
            {
                PyErr_SetString(PyExc_TypeError, "First argument must be a float array.");
                return 0;
            }
            AllocationTransformRcPtr transform = GetEditableAllocationTransform(self);
            if(!vars.empty()) transform->setVars(static_cast<int>(vars.size()), &vars[0]);
            Py_RETURN_NONE;
            OCIO_PYTRY_EXIT(NULL)
        }
        
    }

}
OCIO_NAMESPACE_EXIT<|MERGE_RESOLUTION|>--- conflicted
+++ resolved
@@ -83,14 +83,8 @@
     ///
     
     PyTypeObject PyOCIO_AllocationTransformType = {
-<<<<<<< HEAD
-        PyVarObject_HEAD_INIT(NULL, 0)
-        "OCIO.AllocationTransform",                        //tp_name
-=======
-        PyObject_HEAD_INIT(NULL)
-        0,                                          //ob_size
+        PyVarObject_HEAD_INIT(NULL, 0)              //ob_size
         "OCIO.AllocationTransform",                 //tp_name
->>>>>>> c32637c8
         sizeof(PyOCIO_Transform),                   //tp_basicsize
         0,                                          //tp_itemsize
         0,                                          //tp_dealloc
