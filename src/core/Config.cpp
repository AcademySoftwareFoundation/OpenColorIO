--- conflicted
+++ resolved
@@ -1959,7 +1959,17 @@
     }
 }
 
-<<<<<<< HEAD
+
+OIIO_ADD_TEST(Config, RoleWithoutColorSpace)
+{
+    OCIO::ConfigRcPtr config = OCIO::Config::Create()->createEditableCopy();
+    config->setRole("reference", "UnknownColorSpace");
+
+    std::ostringstream os;
+    OIIO_CHECK_THOW(config->serialize(os), OCIO::Exception);
+}
+
+
 OIIO_ADD_TEST(Config, Env_colorspace_name)
 {
     const std::string MY_OCIO_CONFIG =
@@ -2063,15 +2073,6 @@
         ss << *config.get();
         OIIO_CHECK_EQUAL(ss.str(), MY_OCIO_CONFIG);
     }
-=======
-OIIO_ADD_TEST(Config, RoleWithoutColorSpace)
-{
-    OCIO::ConfigRcPtr config = OCIO::Config::Create()->createEditableCopy();
-    config->setRole("reference", "UnknownColorSpace");
-
-    std::ostringstream os;
-    OIIO_CHECK_THOW(config->serialize(os), OCIO::Exception);
->>>>>>> 03736295
 }
 
 #endif // OCIO_UNIT_TEST