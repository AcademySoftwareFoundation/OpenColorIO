//
// made by Autodesk Inc. under the terms of the OpenColorIO BSD 3 Clause License
//
//

#include <vector>

#include <OpenColorIO/OpenColorIO.h>

#include "Platform.h"


OCIO_NAMESPACE_ENTER
{

    namespace Platform
    {
        // Unlike the ::getenv(), the method does not use any static buffer 
        // for the Windows platform only. *nix platforms are still using
        // the ::getenv method, but reducing the static vairable usage.
        // 
        void getenv (const char* name, std::string& value)
        {
#ifdef _WIN32
            if(uint32_t size = GetEnvironmentVariable(name, nullptr, 0))
            {
                std::vector<char> buffer(size);
                GetEnvironmentVariable(name, buffer.data(), size);
                value = std::string(buffer.data());
            }
            else
            {
<<<<<<< HEAD
                value.clear();
=======
                // NB: len is the sizeof() of a string ( i.e. not its strlen() )
                value = val;
                value.resize(len-1);
                if(val) free(val);
>>>>>>> 1c624651
            }
#else
            const char* val = ::getenv(name);
            value = (val && *val) ? val : "";
#endif 
        }

    }//namespace platform

}
OCIO_NAMESPACE_EXIT

///////////////////////////////////////////////////////////////////////////////

#ifdef OCIO_UNIT_TEST

namespace OCIO = OCIO_NAMESPACE;
#include "UnitTest.h"

OIIO_ADD_TEST(Platform, getenv)
{
    {
        std::string env;
        OCIO::Platform::getenv("NotExistingEnvVariable", env);
        OIIO_CHECK_ASSERT(env.empty());
    }

    {
        std::string env;
        OCIO::Platform::getenv("PATH", env);
        OIIO_CHECK_ASSERT(!env.empty());
    }

    {
        std::string env;
        OCIO::Platform::getenv("PATH", env);
        OCIO::Platform::getenv("NotExistingEnvVariable", env);
        OIIO_CHECK_ASSERT(env.empty());
    }

    {
        std::string env;
        OCIO::Platform::getenv("NotExistingEnvVariable", env);
        OCIO::Platform::getenv("PATH", env);
        OIIO_CHECK_ASSERT(!env.empty());
    }
}

OIIO_ADD_TEST(Platform, putenv)
{
    {
        const std::string value("MY_DUMMY_ENV=SomeValue");
        ::putenv(const_cast<char*>(value.c_str()));
        std::string env;
        OCIO::Platform::getenv("MY_DUMMY_ENV", env);
        OIIO_CHECK_ASSERT(!env.empty());

        OIIO_CHECK_ASSERT(0==strcmp("SomeValue", env.c_str()));
        OIIO_CHECK_EQUAL(strlen("SomeValue"), env.size());
    }
    {
        const std::string value("MY_DUMMY_ENV= ");
        ::putenv(const_cast<char*>(value.c_str()));
        std::string env;
        OCIO::Platform::getenv("MY_DUMMY_ENV", env);
        OIIO_CHECK_ASSERT(!env.empty());

        OIIO_CHECK_ASSERT(0==strcmp(" ", env.c_str()));
        OIIO_CHECK_EQUAL(strlen(" "), env.size());
    }
    {
        const std::string value("MY_DUMMY_ENV=");
        ::putenv(const_cast<char*>(value.c_str()));
        std::string env;
        OCIO::Platform::getenv("MY_DUMMY_ENV", env);
        OIIO_CHECK_ASSERT(env.empty());
    }
	
#ifdef _WIN32
    {
        SetEnvironmentVariable("MY_WINDOWS_DUMMY_ENV", "1");
        std::string env;
        OCIO::Platform::getenv("MY_WINDOWS_DUMMY_ENV", env);
        OIIO_CHECK_EQUAL(env, std::string("1"));
    }
    {
        SetEnvironmentVariable("MY_WINDOWS_DUMMY_ENV", " ");
        std::string env;
        OCIO::Platform::getenv("MY_WINDOWS_DUMMY_ENV", env);
        OIIO_CHECK_EQUAL(env, std::string(" "));
    }
    {
        SetEnvironmentVariable("MY_WINDOWS_DUMMY_ENV", "");
        std::string env;
        OCIO::Platform::getenv("MY_WINDOWS_DUMMY_ENV", env);
        OIIO_CHECK_ASSERT(env.empty());
    }
#endif
}

#endif // OCIO_UNIT_TEST
<|MERGE_RESOLUTION|>--- conflicted
+++ resolved
@@ -30,14 +30,7 @@
             }
             else
             {
-<<<<<<< HEAD
                 value.clear();
-=======
-                // NB: len is the sizeof() of a string ( i.e. not its strlen() )
-                value = val;
-                value.resize(len-1);
-                if(val) free(val);
->>>>>>> 1c624651
             }
 #else
             const char* val = ::getenv(name);
@@ -138,4 +131,4 @@
 #endif
 }
 
-#endif // OCIO_UNIT_TEST
+#endif // OCIO_UNIT_TEST