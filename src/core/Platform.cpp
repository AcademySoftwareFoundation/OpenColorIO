--- conflicted
+++ resolved
@@ -1,4 +1,3 @@
-<<<<<<< HEAD
 //
 // made by Autodesk Inc. under the terms of the OpenColorIO BSD 3 Clause License
 //
@@ -39,151 +38,9 @@
 #endif 
         }
 
-    }//namespace platform
-
-}
-OCIO_NAMESPACE_EXIT
-
-///////////////////////////////////////////////////////////////////////////////
-
-#ifdef OCIO_UNIT_TEST
-
-namespace OCIO = OCIO_NAMESPACE;
-#include "UnitTest.h"
-
-OIIO_ADD_TEST(Platform, getenv)
-{
-    {
-        std::string env;
-        OCIO::Platform::getenv("NotExistingEnvVariable", env);
-        OIIO_CHECK_ASSERT(env.empty());
-    }
-
-    {
-        std::string env;
-        OCIO::Platform::getenv("PATH", env);
-        OIIO_CHECK_ASSERT(!env.empty());
-    }
-
-    {
-        std::string env;
-        OCIO::Platform::getenv("PATH", env);
-        OCIO::Platform::getenv("NotExistingEnvVariable", env);
-        OIIO_CHECK_ASSERT(env.empty());
-    }
-
-    {
-        std::string env;
-        OCIO::Platform::getenv("NotExistingEnvVariable", env);
-        OCIO::Platform::getenv("PATH", env);
-        OIIO_CHECK_ASSERT(!env.empty());
-    }
-}
-
-OIIO_ADD_TEST(Platform, putenv)
-{
-    {
-        const std::string value("MY_DUMMY_ENV=SomeValue");
-        ::putenv(const_cast<char*>(value.c_str()));
-        std::string env;
-        OCIO::Platform::getenv("MY_DUMMY_ENV", env);
-        OIIO_CHECK_ASSERT(!env.empty());
-
-        OIIO_CHECK_ASSERT(0==strcmp("SomeValue", env.c_str()));
-        OIIO_CHECK_EQUAL(strlen("SomeValue"), env.size());
-    }
-    {
-        const std::string value("MY_DUMMY_ENV= ");
-        ::putenv(const_cast<char*>(value.c_str()));
-        std::string env;
-        OCIO::Platform::getenv("MY_DUMMY_ENV", env);
-        OIIO_CHECK_ASSERT(!env.empty());
-
-        OIIO_CHECK_ASSERT(0==strcmp(" ", env.c_str()));
-        OIIO_CHECK_EQUAL(strlen(" "), env.size());
-    }
-    {
-        const std::string value("MY_DUMMY_ENV=");
-        ::putenv(const_cast<char*>(value.c_str()));
-        std::string env;
-        OCIO::Platform::getenv("MY_DUMMY_ENV", env);
-        OIIO_CHECK_ASSERT(env.empty());
-    }
-	
-#ifdef _WIN32
-    {
-        SetEnvironmentVariable("MY_WINDOWS_DUMMY_ENV", "1");
-        std::string env;
-        OCIO::Platform::getenv("MY_WINDOWS_DUMMY_ENV", env);
-        OIIO_CHECK_EQUAL(env, std::string("1"));
-    }
-    {
-        SetEnvironmentVariable("MY_WINDOWS_DUMMY_ENV", " ");
-        std::string env;
-        OCIO::Platform::getenv("MY_WINDOWS_DUMMY_ENV", env);
-        OIIO_CHECK_EQUAL(env, std::string(" "));
-    }
-    {
-        SetEnvironmentVariable("MY_WINDOWS_DUMMY_ENV", "");
-        std::string env;
-        OCIO::Platform::getenv("MY_WINDOWS_DUMMY_ENV", env);
-        OIIO_CHECK_ASSERT(env.empty());
-    }
-#endif
-}
-
-#endif // OCIO_UNIT_TEST
-=======
-//
-// made by Autodesk Inc. under the terms of the OpenColorIO BSD 3 Clause License
-//
-//
-
-#include <OpenColorIO/OpenColorIO.h>
-
-#include "Platform.h"
-
-OCIO_NAMESPACE_ENTER
-{
-
-    namespace Platform
-    {
-        // Unlike the ::getenv(), the method does not use any static buffer 
-        // for the Windows platform only. *nix platforms are still using
-        // the ::getenv method, but reducing the static vairable usage.
-        // 
-        void getenv (const char* name, std::string& value)
-        {
-#ifdef WINDOWS
-            // To remove the security compilation warning, the _dupenv_s method
-            // must be used (instead of the getenv). The improvement is that
-            // the buffer length is now under control to mitigate buffer overflow attacks.
-            //
-            char * val;
-            size_t len = 0;
-            // At least _dupenv_s validates the memory size by returning ENOMEM
-            //  in case of allocation size issue.
-            const errno_t err = ::_dupenv_s(&val, &len, name);
-            if(err!=0 || len==0 || !val || !*val)
-            {
-                if(val) free(val);
-                value.resize(0);
-            }
-            else
-            {
-                // NB: len is the sizeof() of a string ( i.e. not its strlen() )
-                value = val;
-                value.resize(len-1);
-                if(val) free(val);
-            }
-#else
-            const char* val = ::getenv(name);
-            value = (val && *val) ? val : "";
-#endif 
-        }
         void setenv (const char* name, const std::string& value)
         {
-#ifdef WINDOWS
+#ifdef _WIN32
             ::_putenv_s(name, value.c_str());
 #else
             ::setenv(name, value.c_str(), 1);
@@ -229,6 +86,26 @@
         OCIO::Platform::getenv("PATH", env);
         OIIO_CHECK_ASSERT(!env.empty());
     }
+#ifdef _WIN32
+    {
+        SetEnvironmentVariable("MY_WINDOWS_DUMMY_ENV", "1");
+        std::string env;
+        OCIO::Platform::getenv("MY_WINDOWS_DUMMY_ENV", env);
+        OIIO_CHECK_EQUAL(env, std::string("1"));
+    }
+    {
+        SetEnvironmentVariable("MY_WINDOWS_DUMMY_ENV", " ");
+        std::string env;
+        OCIO::Platform::getenv("MY_WINDOWS_DUMMY_ENV", env);
+        OIIO_CHECK_EQUAL(env, std::string(" "));
+    }
+    {
+        SetEnvironmentVariable("MY_WINDOWS_DUMMY_ENV", "");
+        std::string env;
+        OCIO::Platform::getenv("MY_WINDOWS_DUMMY_ENV", env);
+        OIIO_CHECK_ASSERT(env.empty());
+    }
+#endif  
 }
 
 OIIO_ADD_TEST(Platform, setenv)
@@ -259,5 +136,4 @@
     }
 }
 
-#endif // OCIO_UNIT_TEST
->>>>>>> 9b788517
+#endif // OCIO_UNIT_TEST