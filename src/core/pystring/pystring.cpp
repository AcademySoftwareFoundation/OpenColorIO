///////////////////////////////////////////////////////////////////////////////
// Copyright (c) 2008-2010, Sony Pictures Imageworks Inc
// All rights reserved.
//
// Redistribution and use in source and binary forms, with or without
// modification, are permitted provided that the following conditions are
// met:
//
// Redistributions of source code must retain the above copyright notice,
// this list of conditions and the following disclaimer.
// Redistributions in binary form must reproduce the above copyright
// notice, this list of conditions and the following disclaimer in the
// documentation and/or other materials provided with the distribution.
// Neither the name of the organization Sony Pictures Imageworks nor the
// names of its contributors
// may be used to endorse or promote products derived from this software
// without specific prior written permission.
// THIS SOFTWARE IS PROVIDED BY THE COPYRIGHT HOLDERS AND CONTRIBUTORS
// "AS
// IS" AND ANY EXPRESS OR IMPLIED WARRANTIES, INCLUDING, BUT NOT LIMITED
// TO, THE IMPLIED WARRANTIES OF MERCHANTABILITY AND FITNESS FOR A
// PARTICULAR PURPOSE ARE DISCLAIMED. IN NO EVENT SHALL THE COPYRIGHT
// OWNER
// OR CONTRIBUTORS BE LIABLE FOR ANY DIRECT, INDIRECT, INCIDENTAL,
// SPECIAL,
// EXEMPLARY, OR CONSEQUENTIAL DAMAGES (INCLUDING, BUT NOT LIMITED TO,
// PROCUREMENT OF SUBSTITUTE GOODS OR SERVICES; LOSS OF USE, DATA, OR
// PROFITS; OR BUSINESS INTERRUPTION) HOWEVER CAUSED AND ON ANY THEORY OF
// LIABILITY, WHETHER IN CONTRACT, STRICT LIABILITY, OR TORT (INCLUDING
// NEGLIGENCE OR OTHERWISE) ARISING IN ANY WAY OUT OF THE USE OF THIS
// SOFTWARE, EVEN IF ADVISED OF THE POSSIBILITY OF SUCH DAMAGE.
///////////////////////////////////////////////////////////////////////////////

#include <OpenColorIO/OpenColorIO.h>

#include "pystring.h"

#include <algorithm>
#include <cctype>
#include <cstring>
#include <iostream>
#include <sstream>

OCIO_NAMESPACE_ENTER
{

namespace pystring
{

#if defined(_WIN32) || defined(_WIN64) || defined(_WINDOWS) || defined(_MSC_VER)
#ifndef WINDOWS
#define WINDOWS
#endif
#endif

// This definition codes from configure.in in the python src.
// Strictly speaking this limits us to str sizes of 2**31.
// Should we wish to handle this limit, we could use an architecture
// specific #defines and read from ssize_t (unistd.h) if the header exists.
// But in the meantime, the use of int assures maximum arch compatibility.
// This must also equal the size used in the end = MAX_32BIT_INT default arg.

typedef int Py_ssize_t;

/* helper macro to fixup start/end slice values */
#define ADJUST_INDICES(start, end, len)         \
    if (end > len)                          \
        end = len;                          \
    else if (end < 0) {                     \
        end += len;                         \
        if (end < 0)                        \
        end = 0;                        \
    }                                       \
    if (start < 0) {                        \
        start += len;                       \
        if (start < 0)                      \
        start = 0;                      \
    }


	namespace {

		//////////////////////////////////////////////////////////////////////////////////////////////
		/// why doesn't the std::reverse work?
		///
		void reverse_strings( std::vector< std::string > & result)
		{
			for (std::vector< std::string >::size_type i = 0; i < result.size() / 2; i++ )
			{
				std::swap(result[i], result[result.size() - 1 - i]);
			}
		}

		//////////////////////////////////////////////////////////////////////////////////////////////
		///
		///
		void split_whitespace( const std::string & str, std::vector< std::string > & result, int maxsplit )
		{
			std::string::size_type i, j, len = str.size();
			for (i = j = 0; i < len; )
			{

				while ( i < len && ::isspace( str[i] ) ) i++;
				j = i;

				while ( i < len && ! ::isspace( str[i]) ) i++;



				if (j < i)
				{
					if ( maxsplit-- <= 0 ) break;

					result.push_back( str.substr( j, i - j ));

					while ( i < len && ::isspace( str[i])) i++;
					j = i;
				}
			}
			if (j < len)
			{
				result.push_back( str.substr( j, len - j ));
			}
		}


		//////////////////////////////////////////////////////////////////////////////////////////////
		///
		///
		void rsplit_whitespace( const std::string & str, std::vector< std::string > & result, int maxsplit )
		{
			std::string::size_type len = str.size();
			std::string::size_type i, j;
			for (i = j = len; i > 0; )
			{

				while ( i > 0 && ::isspace( str[i - 1] ) ) i--;
				j = i;

				while ( i > 0 && ! ::isspace( str[i - 1]) ) i--;



				if (j > i)
				{
					if ( maxsplit-- <= 0 ) break;

					result.push_back( str.substr( i, j - i ));

					while ( i > 0 && ::isspace( str[i - 1])) i--;
					j = i;
				}
			}
			if (j > 0)
			{
				result.push_back( str.substr( 0, j ));
			}
			//std::reverse( result, result.begin(), result.end() );
			reverse_strings( result );
		}

	} //anonymous namespace


    //////////////////////////////////////////////////////////////////////////////////////////////
    ///
    ///
    void split( const std::string & str, std::vector< std::string > & result, const std::string & sep, int maxsplit )
    {
        result.clear();

        if ( maxsplit < 0 ) maxsplit = MAX_32BIT_INT;//result.max_size();


        if ( sep.size() == 0 )
        {
            split_whitespace( str, result, maxsplit );
            return;
        }

        std::string::size_type i,j, len = str.size(), n = sep.size();

        i = j = 0;

        while ( i+n <= len )
        {
            if ( str[i] == sep[0] && str.substr( i, n ) == sep )
            {
                if ( maxsplit-- <= 0 ) break;

                result.push_back( str.substr( j, i - j ) );
                i = j = i + n;
            }
            else
            {
                i++;
            }
        }

        result.push_back( str.substr( j, len-j ) );
    }

    //////////////////////////////////////////////////////////////////////////////////////////////
    ///
    ///
    void rsplit( const std::string & str, std::vector< std::string > & result, const std::string & sep, int maxsplit )
    {
        if ( maxsplit < 0 )
        {
            split( str, result, sep, 0 );
            return;
        }

        result.clear();

        if ( sep.size() == 0 )
        {
            rsplit_whitespace( str, result, maxsplit );
            return;
        }

        std::string::size_type i,j, len = str.size(), n = sep.size();

        i = j = len;

        while ( i > n )
        {
            if ( str[i - 1] == sep[n - 1] && str.substr( i - n, n ) == sep )
            {
                if ( maxsplit-- <= 0 ) break;

                result.push_back( str.substr( i, j - i ) );
                i = j = i - n;
            }
            else
            {
                i--;
            }
        }

        result.push_back( str.substr( 0, j ) );
        reverse_strings( result );
    }

    //////////////////////////////////////////////////////////////////////////////////////////////
    ///
    ///
    #define LEFTSTRIP 0
    #define RIGHTSTRIP 1
    #define BOTHSTRIP 2

    //////////////////////////////////////////////////////////////////////////////////////////////
    ///
    ///
    std::string do_strip( const std::string & str, int striptype, const std::string & chars  )
    {
<<<<<<< HEAD
        std::string::size_type len = str.size(), i = 0, j = 0, charslen = chars.size();
=======
        ssize_t len = (ssize_t) str.size(), i, j, charslen = (ssize_t) chars.size();
>>>>>>> 2ffdbfeb

        if ( len > 0 )
        {
            if ( charslen == 0 )
            {
                if ( striptype != RIGHTSTRIP )
                {
                    while ( i < len && ::isspace( str[i] ) )
                    {
                        i++;
                    }
                }

                j = len;
                if ( striptype != LEFTSTRIP )
                {
                    do
                    {
                        j--;
                    }
                    while (j >= i && ::isspace(str[j]));

                    j++;
                }


            }
            else
            {
                const char * sep = chars.c_str();

                if ( striptype != RIGHTSTRIP )
                {
                    while ( i < len && memchr(sep, str[i], charslen) )
                    {
                        i++;
                    }
                }

                j = len;
                if (striptype != LEFTSTRIP)
                {
                    do
                    {
                        j--;
                    }
                    while (j >= i &&  memchr(sep, str[j], charslen)  );
                    j++;
                }

            }
        }

        if ( i == 0 && j == len )
        {
            return str;
        }
        else
        {
            return str.substr( i, j - i );
        }

    }

    //////////////////////////////////////////////////////////////////////////////////////////////
    ///
    ///
    void partition( const std::string & str, const std::string & sep, std::vector< std::string > & result )
    {
        result.resize(3);
        int index = find( str, sep );
        if ( index < 0 )
        {
            result[0] = str;
            result[1] = "";
            result[2] = "";
        }
        else
        {
            result[0] = str.substr( 0, index );
            result[1] = sep;
            result[2] = str.substr( index + sep.size(), str.size() );
        }
    }

    //////////////////////////////////////////////////////////////////////////////////////////////
    ///
    ///
    void rpartition( const std::string & str, const std::string & sep, std::vector< std::string > & result )
    {
        result.resize(3);
        int index = rfind( str, sep );
        if ( index < 0 )
        {
            result[0] = "";
            result[1] = "";
            result[2] = str;
        }
        else
        {
            result[0] = str.substr( 0, index );
            result[1] = sep;
            result[2] = str.substr( index + sep.size(), str.size() );
        }
    }

    //////////////////////////////////////////////////////////////////////////////////////////////
    ///
    ///
    std::string strip( const std::string & str, const std::string & chars )
    {
        return do_strip( str, BOTHSTRIP, chars );
    }

    //////////////////////////////////////////////////////////////////////////////////////////////
    ///
    ///
    std::string lstrip( const std::string & str, const std::string & chars )
    {
        return do_strip( str, LEFTSTRIP, chars );
    }

    //////////////////////////////////////////////////////////////////////////////////////////////
    ///
    ///
    std::string rstrip( const std::string & str, const std::string & chars )
    {
        return do_strip( str, RIGHTSTRIP, chars );
    }

    //////////////////////////////////////////////////////////////////////////////////////////////
    ///
    ///
    std::string join( const std::string & str, const std::vector< std::string > & seq )
    {
        std::vector< std::string >::size_type seqlen = seq.size(), i;

        if ( seqlen == 0 ) return "";
        if ( seqlen == 1 ) return seq[0];

        std::string result( seq[0] );

        for ( i = 1; i < seqlen; ++i )
        {
            result += str + seq[i];

        }


        return result;
    }


    //////////////////////////////////////////////////////////////////////////////////////////////
    ///
    ///
    
    namespace
    {
        /* Matches the end (direction >= 0) or start (direction < 0) of self
         * against substr, using the start and end arguments. Returns
         * -1 on error, 0 if not found and 1 if found.
         */
        
        int _string_tailmatch(const std::string & self, const std::string & substr,
                              Py_ssize_t start, Py_ssize_t end,
                              int direction)
        {
            Py_ssize_t len = (Py_ssize_t) self.size();
            Py_ssize_t slen = (Py_ssize_t) substr.size();
            
            const char* sub = substr.c_str();
            const char* str = self.c_str();
            
            ADJUST_INDICES(start, end, len);
            
            if (direction < 0) {
                // startswith
                if (start+slen > len)
                    return 0;
            } else {
                // endswith
                if (end-start < slen || start > len)
                    return 0;
                if (end-slen > start)
                    start = end - slen;
            }
            if (end-start >= slen)
                return (!std::memcmp(str+start, sub, slen));
            
            return 0;
        }
    }
    
    bool endswith( const std::string & str, const std::string & suffix, int start, int end )
    {
        int result = _string_tailmatch(str, suffix,
                                       (Py_ssize_t) start, (Py_ssize_t) end, +1);
        //if (result == -1) // TODO: Error condition
        
        return static_cast<bool>(result);
    }
    
    
    bool startswith( const std::string & str, const std::string & prefix, int start, int end )
    {
        int result = _string_tailmatch(str, prefix,
                                       (Py_ssize_t) start, (Py_ssize_t) end, -1);
        //if (result == -1) // TODO: Error condition
        
        return static_cast<bool>(result);
    }

    //////////////////////////////////////////////////////////////////////////////////////////////
    ///
    ///

    bool isalnum( const std::string & str )
    {
        std::string::size_type len = str.size(), i;
        if ( len == 0 ) return false;


        if( len == 1 )
        {
            return ::isalnum( str[0] );
        }

        for ( i = 0; i < len; ++i )
        {
            if ( !::isalnum( str[i] ) ) return false;
        }
        return true;
    }

    //////////////////////////////////////////////////////////////////////////////////////////////
    ///
    ///
    bool isalpha( const std::string & str )
    {
        std::string::size_type len = str.size(), i;
        if ( len == 0 ) return false;
        if( len == 1 ) return ::isalpha( (int) str[0] );

        for ( i = 0; i < len; ++i )
        {
           if ( !::isalpha( (int) str[i] ) ) return false;
        }
        return true;
    }

    //////////////////////////////////////////////////////////////////////////////////////////////
    ///
    ///
    bool isdigit( const std::string & str )
    {
        std::string::size_type len = str.size(), i;
        if ( len == 0 ) return false;
        if( len == 1 ) return ::isdigit( str[0] );

        for ( i = 0; i < len; ++i )
        {
           if ( ! ::isdigit( str[i] ) ) return false;
        }
        return true;
    }

    //////////////////////////////////////////////////////////////////////////////////////////////
    ///
    ///
    bool islower( const std::string & str )
    {
        std::string::size_type len = str.size(), i;
        if ( len == 0 ) return false;
        if( len == 1 ) return ::islower( str[0] );

        for ( i = 0; i < len; ++i )
        {
           if ( !::islower( str[i] ) ) return false;
        }
        return true;
    }

    //////////////////////////////////////////////////////////////////////////////////////////////
    ///
    ///
    bool isspace( const std::string & str )
    {
        std::string::size_type len = str.size(), i;
        if ( len == 0 ) return false;
        if( len == 1 ) return ::isspace( str[0] );

        for ( i = 0; i < len; ++i )
        {
           if ( !::isspace( str[i] ) ) return false;
        }
        return true;
    }

    //////////////////////////////////////////////////////////////////////////////////////////////
    ///
    ///
    bool istitle( const std::string & str )
    {
        std::string::size_type len = str.size(), i;

        if ( len == 0 ) return false;
        if ( len == 1 ) return ::isupper( str[0] );

        bool cased = false, previous_is_cased = false;

        for ( i = 0; i < len; ++i )
        {
            if ( ::isupper( str[i] ) )
            {
                if ( previous_is_cased )
                {
                    return false;
                }

                previous_is_cased = true;
                cased = true;
            }
            else if ( ::islower( str[i] ) )
            {
                if (!previous_is_cased)
                {
                    return false;
                }

                previous_is_cased = true;
                cased = true;

            }
            else
            {
                previous_is_cased = false;
            }
        }

        return cased;
    }

    //////////////////////////////////////////////////////////////////////////////////////////////
    ///
    ///
    bool isupper( const std::string & str )
    {
        std::string::size_type len = str.size(), i;
        if ( len == 0 ) return false;
        if( len == 1 ) return ::isupper( str[0] );

        for ( i = 0; i < len; ++i )
        {
           if ( !::isupper( str[i] ) ) return false;
        }
        return true;
    }

    //////////////////////////////////////////////////////////////////////////////////////////////
    ///
    ///
    std::string capitalize( const std::string & str )
    {
        std::string s( str );
        std::string::size_type len = s.size(), i;

        if ( len > 0)
        {
            if (::islower(s[0])) s[0] = (char) ::toupper( s[0] );
        }

        for ( i = 1; i < len; ++i )
        {
            if (::isupper(s[i])) s[i] = (char) ::tolower( s[i] );
        }

        return s;
    }

    //////////////////////////////////////////////////////////////////////////////////////////////
    ///
    ///
    std::string lower( const std::string & str )
    {
        std::string s( str );
        std::string::size_type len = s.size(), i;

        for ( i = 0; i < len; ++i )
        {
            if ( ::isupper( s[i] ) ) s[i] = (char) ::tolower( s[i] );
        }

        return s;
    }

    //////////////////////////////////////////////////////////////////////////////////////////////
    ///
    ///
    std::string upper( const std::string & str )
    {
        std::string s( str ) ;
        std::string::size_type len = s.size(), i;

        for ( i = 0; i < len; ++i )
        {
            if ( ::islower( s[i] ) ) s[i] = (char) ::toupper( s[i] );
        }

        return s;
    }

    //////////////////////////////////////////////////////////////////////////////////////////////
    ///
    ///
    std::string swapcase( const std::string & str )
    {
        std::string s( str );
        std::string::size_type len = s.size(), i;

        for ( i = 0; i < len; ++i )
        {
            if ( ::islower( s[i] ) ) s[i] = (char) ::toupper( s[i] );
            else if (::isupper( s[i] ) ) s[i] = (char) ::tolower( s[i] );
        }

        return s;
    }

    //////////////////////////////////////////////////////////////////////////////////////////////
    ///
    ///
    std::string title( const std::string & str )
    {
        std::string s( str );
        std::string::size_type len = s.size(), i;
        bool previous_is_cased = false;

        for ( i = 0; i < len; ++i )
        {
            int c = s[i];
            if ( ::islower(c) )
            {
                if ( !previous_is_cased )
                {
                    s[i] = (char) ::toupper(c);
                }
                previous_is_cased = true;
            }
            else if ( ::isupper(c) )
            {
                if ( previous_is_cased )
                {
                    s[i] = (char) ::tolower(c);
                }
                previous_is_cased = true;
            }
            else
            {
                previous_is_cased = false;
            }
        }

        return s;
    }

    //////////////////////////////////////////////////////////////////////////////////////////////
    ///
    ///
    std::string translate( const std::string & str, const std::string & table, const std::string & deletechars )
    {
        std::string s;
        std::string::size_type len = str.size(), dellen = deletechars.size();

        if ( table.size() != 256 )
        {
            // TODO : raise exception instead
            return str;
        }

        //if nothing is deleted, use faster code
        if ( dellen == 0 )
        {
            s = str;
            for ( std::string::size_type i = 0; i < len; ++i )
            {
                s[i] = table[ s[i] ];
            }
            return s;
        }


        int trans_table[256];
        for ( int i = 0; i < 256; i++)
        {
            trans_table[i] = table[i];
        }

        for ( std::string::size_type i = 0; i < dellen; i++)
        {
            trans_table[(int) deletechars[i] ] = -1;
        }

        for ( std::string::size_type i = 0; i < len; ++i )
        {
            if ( trans_table[ (int) str[i] ] != -1 )
            {
                s += table[ str[i] ];
            }
        }

        return s;

    }


    //////////////////////////////////////////////////////////////////////////////////////////////
    ///
    ///
    std::string zfill( const std::string & str, int width )
    {
        int len = (int)str.size();

        if ( len >= width )
        {
            return str;
        }

        std::string s( str );

        int fill = width - len;

        s = std::string( fill, '0' ) + s;


        if ( s[fill] == '+' || s[fill] == '-' )
        {
            s[0] = s[fill];
            s[fill] = '0';
        }

        return s;

    }

    //////////////////////////////////////////////////////////////////////////////////////////////
    ///
    ///
    std::string ljust( const std::string & str, int width )
    {
        std::string::size_type len = str.size();
        if ( (( int ) len ) >= width ) return str;
        return str + std::string( width - len, ' ' );
    }

    //////////////////////////////////////////////////////////////////////////////////////////////
    ///
    ///
    std::string rjust( const std::string & str, int width )
    {
        std::string::size_type len = str.size();
        if ( (( int ) len ) >= width ) return str;
        return std::string( width - len, ' ' ) + str;
    }

    //////////////////////////////////////////////////////////////////////////////////////////////
    ///
    ///
    std::string center( const std::string & str, int width )
    {
        int len = (int) str.size();
        int marg, left;

        if ( len >= width ) return str;

        marg = width - len;
        left = marg / 2 + (marg & width & 1);

        return std::string( left, ' ' ) + str + std::string( marg - left, ' ' );

    }

    //////////////////////////////////////////////////////////////////////////////////////////////
    ///
    ///
    std::string slice( const std::string & str, int start, int end )
    {
        ADJUST_INDICES(start, end, (int) str.size());
        if ( start >= end ) return "";
        return str.substr( start, end - start );
    }
    
    
    //////////////////////////////////////////////////////////////////////////////////////////////
    ///
    ///
    int find( const std::string & str, const std::string & sub, int start, int end  )
    {
        ADJUST_INDICES(start, end, (int) str.size());
        
        std::string::size_type result = str.find( sub, start );
        
        // If we cannot find the string, or if the end-point of our found substring is past
        // the allowed end limit, return that it can't be found.
        if( result == std::string::npos || 
           (result + sub.size() > (std::string::size_type)end) )
        {
            return -1;
        }
        
        return (int) result;
    }

    //////////////////////////////////////////////////////////////////////////////////////////////
    ///
    ///
    int index( const std::string & str, const std::string & sub, int start, int end  )
    {
        return find( str, sub, start, end );
    }

    //////////////////////////////////////////////////////////////////////////////////////////////
    ///
    ///
    int rfind( const std::string & str, const std::string & sub, int start, int end )
    {
        ADJUST_INDICES(start, end, (int) str.size());
        
        std::string::size_type result = str.rfind( sub, end );
        
        if( result == std::string::npos || 
            result < (std::string::size_type)start  || 
           (result + sub.size() > (std::string::size_type)end))
            return -1;
        
        return (int)result;
    }

    //////////////////////////////////////////////////////////////////////////////////////////////
    ///
    ///
    int rindex( const std::string & str, const std::string & sub, int start, int end )
    {
        return rfind( str, sub, start, end );
    }

    //////////////////////////////////////////////////////////////////////////////////////////////
    ///
    ///
    std::string expandtabs( const std::string & str, int tabsize )
    {
        std::string s( str );

        std::string::size_type len = str.size(), i = 0;
        int offset = 0;

        int j = 0;

        for ( i = 0; i < len; ++i )
        {
            if ( str[i] == '\t' )
            {

                if ( tabsize > 0 )
                {
                    int fillsize = tabsize - (j % tabsize);
                    j += fillsize;
                    s.replace( i + offset, 1, std::string( fillsize, ' ' ));
                    offset += fillsize - 1;
                }
                else
                {
                    s.replace( i + offset, 1, "" );
                    offset -= 1;
                }

            }
            else
            {
                j++;

                if (str[i] == '\n' || str[i] == '\r')
                {
                    j = 0;
                }
            }
        }

        return s;
    }

    //////////////////////////////////////////////////////////////////////////////////////////////
    ///
    ///
    int count( const std::string & str, const std::string & substr, int start, int end )
    {
        int nummatches = 0;
        int cursor = start;

        while ( 1 )
        {
            cursor = find( str, substr, cursor, end );

            if ( cursor < 0 ) break;

            cursor += (int) substr.size();
            nummatches += 1;
        }

        return nummatches;


    }

    //////////////////////////////////////////////////////////////////////////////////////////////
    ///
    ///
    std::string replace( const std::string & str, const std::string & oldstr, const std::string & newstr, int count )
    {
        int sofar = 0;
        int cursor = 0;
        std::string s( str );

        std::string::size_type oldlen = oldstr.size(), newlen = newstr.size();

        while ( ( cursor = find( s, oldstr, cursor ) ) != -1 )
        {
            if ( count > -1 && sofar >= count )
            {
                break;
            }

            s.replace( cursor, oldlen, newstr );

            cursor += (int) newlen;
            ++sofar;
        }

        return s;

    }

    //////////////////////////////////////////////////////////////////////////////////////////////
    ///
    ///
    void splitlines(  const std::string & str, std::vector< std::string > & result, bool keepends )
    {
        result.clear();
        std::string::size_type len = str.size(), i, j, eol;

         for (i = j = 0; i < len; )
         {
            while (i < len && str[i] != '\n' && str[i] != '\r') i++;

            eol = i;
            if (i < len)
            {
                if (str[i] == '\r' && i + 1 < len && str[i+1] == '\n')
                {
                    i += 2;
                }
                else
                {
                    i++;
                }
                if (keepends)
                eol = i;

            }

            result.push_back( str.substr( j, eol - j ) );
            j = i;

        }

        if (j < len)
        {
            result.push_back( str.substr( j, len - j ) );
        }

    }

    //////////////////////////////////////////////////////////////////////////////////////////////
    ///
    ///
    std::string mul( const std::string & str, int n )
    {
        // Early exits
        if (n <= 0) return "";
        if (n == 1) return str;
        
        std::ostringstream os;
        for(int i=0; i<n; ++i)
        {
            os << str;
        }
        return os.str();
    }



namespace os
{
namespace path
{
    
    //////////////////////////////////////////////////////////////////////////////////////////////
    ///
    ///
    /// These functions are C++ ports of the python2.6 versions of os.path,
    /// and come from genericpath.py, ntpath.py, posixpath.py

    /// Split a pathname into drive and path specifiers.
    /// Returns drivespec, pathspec. Either part may be empty.
    void splitdrive_nt(std::string & drivespec, std::string & pathspec,
                       const std::string & p)
    {
        if(pystring::slice(p, 1, 2) == ":")
        {
            std::string path = p; // In case drivespec == p
            drivespec = pystring::slice(path, 0, 2);
            pathspec = pystring::slice(path, 2);
        }
        else
        {
            drivespec = "";
            pathspec = p;
        }
    }

    // On Posix, drive is always empty
    void splitdrive_posix(std::string & drivespec, std::string & pathspec,
                          const std::string & path)
    {
        drivespec = "";
        pathspec = path;
    }

    void splitdrive(std::string & drivespec, std::string & pathspec,
                    const std::string & path)
    {
#ifdef WINDOWS
        return splitdrive_nt(drivespec, pathspec, path);
#else
        return splitdrive_posix(drivespec, pathspec, path);
#endif
    }

    //////////////////////////////////////////////////////////////////////////////////////////////
    ///
    ///

    // Test whether a path is absolute
    // In windows, if the character to the right of the colon
    // is a forward or backslash it's absolute.
    bool isabs_nt(const std::string & path)
    {
        std::string drivespec, pathspec;
        splitdrive_nt(drivespec, pathspec, path);
        if(pathspec.empty()) return false;
        return ((pathspec[0] == '/') || (pathspec[0] == '\\'));
    }

    bool isabs_posix(const std::string & s)
    {
        return pystring::startswith(s, "/");
    }

    bool isabs(const std::string & path)
    {
#ifdef WINDOWS
        return isabs_nt(path);
#else
        return isabs_posix(path);
#endif
    }


    //////////////////////////////////////////////////////////////////////////////////////////////
    ///
    ///
    
    std::string abspath_nt(const std::string & path, const std::string & cwd)
    {
        std::string p = path;
        if(!isabs_nt(p)) p = join_nt(cwd, p);
        return normpath_nt(p);
    }
    
    std::string abspath_posix(const std::string & path, const std::string & cwd)
    {
        std::string p = path;
        if(!isabs_posix(p)) p = join_posix(cwd, p);
        return normpath_posix(p);
    }
    
    std::string abspath(const std::string & path, const std::string & cwd)
    {
#ifdef WINDOWS
        return abspath_nt(path, cwd);
#else
        return abspath_posix(path, cwd);
#endif
    }
    

    //////////////////////////////////////////////////////////////////////////////////////////////
    ///
    ///

    std::string join_nt(const std::vector< std::string > & paths)
    {
        if(paths.empty()) return "";
        if(paths.size() == 1) return paths[0];
        
        std::string path = paths[0];
        
        for(unsigned int i=1; i<paths.size(); ++i)
        {
            std::string b = paths[i];
            
            bool b_nts = false;
            if(path.empty())
            {
                b_nts = true;
            }
            else if(isabs_nt(b))
            {
                // This probably wipes out path so far.  However, it's more
                // complicated if path begins with a drive letter:
                //     1. join('c:', '/a') == 'c:/a'
                //     2. join('c:/', '/a') == 'c:/a'
                // But
                //     3. join('c:/a', '/b') == '/b'
                //     4. join('c:', 'd:/') = 'd:/'
                //     5. join('c:/', 'd:/') = 'd:/'
                
                if( (pystring::slice(path, 1, 2) != ":") ||
                    (pystring::slice(b, 1, 2) == ":") )
                {
                    // Path doesnt start with a drive letter
                    b_nts = true;
                }
                // Else path has a drive letter, and b doesn't but is absolute.
                else if((path.size()>3) || 
                        ((path.size()==3) && !pystring::endswith(path, "/") && !pystring::endswith(path, "\\")))
                {
                    b_nts = true;
                }
            }
            
            if(b_nts)
            {
                path = b;
            }
            else
            {
                // Join, and ensure there's a separator.
                // assert len(path) > 0
                if( pystring::endswith(path, "/") || pystring::endswith(path, "\\"))
                {
                    if(pystring::startswith(b,"/") || pystring::startswith(b,"\\"))
                    {
                        path += pystring::slice(b, 1);
                    }
                    else
                    {
                        path += b;
                    }
                }
                else if(pystring::endswith(path, ":"))
                {
                    path += b;
                }
                else if(!b.empty())
                {
                    if(pystring::startswith(b,"/") || pystring::startswith(b,"\\"))
                    {
                        path += b;
                    }
                    else
                    {
                        path += "\\" + b;
                    }
                }
                else
                {
                    // path is not empty and does not end with a backslash,
                    // but b is empty; since, e.g., split('a/') produces
                    // ('a', ''), it's best if join() adds a backslash in
                    // this case.
                    path += "\\";
                }
            }
        }
        
        return path;
    }
    
    // Join two or more pathname components, inserting "\\" as needed.
    std::string join_nt(const std::string & a, const std::string & b)
    {
        std::vector< std::string > paths(2);
        paths[0] = a;
        paths[1] = b;
        return join_nt(paths);
    }

    // Join pathnames.
    // If any component is an absolute path, all previous path components
    // will be discarded.
    // Ignore the previous parts if a part is absolute.
    // Insert a '/' unless the first part is empty or already ends in '/'.

    std::string join_posix(const std::vector< std::string > & paths)
    {
        if(paths.empty()) return "";
        if(paths.size() == 1) return paths[0];
        
        std::string path = paths[0];
        
        for(unsigned int i=1; i<paths.size(); ++i)
        {
            std::string b = paths[i];
            if(pystring::startswith(b, "/"))
            {
                path = b;
            }
            else if(path.empty() || pystring::endswith(path, "/"))
            {
                path += b;
            }
            else
            {
                path += "/" + b;
            }
        }
        
        return path;
    }

    std::string join_posix(const std::string & a, const std::string & b)
    {
        std::vector< std::string > paths(2);
        paths[0] = a;
        paths[1] = b;
        return join_posix(paths);
    }
    
    std::string join(const std::string & path1, const std::string & path2)
    {
#ifdef WINDOWS
        return join_nt(path1, path2);
#else
        return join_posix(path1, path2);
#endif
    }


    std::string join(const std::vector< std::string > & paths)
    {
#ifdef WINDOWS
        return join_nt(paths);
#else
        return join_posix(paths);
#endif
    }
    
    //////////////////////////////////////////////////////////////////////////////////////////////
    ///
    ///

        
    // Split a pathname.
    // Return (head, tail) where tail is everything after the final slash.
    // Either part may be empty

    void split_nt(std::string & head, std::string & tail, const std::string & path)
    {
        std::string d, p;
        splitdrive_nt(d, p, path);
        
        // set i to index beyond p's last slash
        int i = (int)p.size();
        
        while(i>0 && (p[i-1] != '\\') && (p[i-1] != '/'))
        {
            i = i - 1;
        }

        head = pystring::slice(p,0,i);
        tail = pystring::slice(p,i); // now tail has no slashes
        
        // remove trailing slashes from head, unless it's all slashes
        std::string head2 = head;
        while(!head2.empty() && ((pystring::slice(head2,-1) == "/") ||
                                 (pystring::slice(head2,-1) == "\\")))
        {
            head2 = pystring::slice(head,0,-1);
        }
        
        if(!head2.empty()) head = head2;
        head = d + head;
    }


    // Split a path in head (everything up to the last '/') and tail (the
    // rest).  If the path ends in '/', tail will be empty.  If there is no
    // '/' in the path, head  will be empty.
    // Trailing '/'es are stripped from head unless it is the root.

    void split_posix(std::string & head, std::string & tail, const std::string & p)
    {
        int i = pystring::rfind(p, "/") + 1;
        
        head = pystring::slice(p,0,i);
        tail = pystring::slice(p,i);
        
        if(!head.empty() && (head != pystring::mul("/", (int) head.size())))
        {
            head = pystring::rstrip(head, "/");
        }
    }

    void split(std::string & head, std::string & tail, const std::string & path)
    {
#ifdef WINDOWS
        return split_nt(head, tail, path);
#else
        return split_posix(head, tail, path);
#endif
    }


    //////////////////////////////////////////////////////////////////////////////////////////////
    ///
    ///

    std::string basename_nt(const std::string & path)
    {
        std::string head, tail;
        split_nt(head, tail, path);
        return tail;
    }

    std::string basename_posix(const std::string & path)
    {
        std::string head, tail;
        split_posix(head, tail, path);
        return tail;
    }

    std::string basename(const std::string & path)
    {
#ifdef WINDOWS
        return basename_nt(path);
#else
        return basename_posix(path);
#endif
    }

    std::string dirname_nt(const std::string & path)
    {
        std::string head, tail;
        split_nt(head, tail, path);
        return head;
    }
    
    std::string dirname_posix(const std::string & path)
    {
        std::string head, tail;
        split_posix(head, tail, path);
        return head;
    }
    
    std::string dirname(const std::string & path)
    {
#ifdef WINDOWS
        return dirname_nt(path);
#else
        return dirname_posix(path);
#endif
    }


    //////////////////////////////////////////////////////////////////////////////////////////////
    ///
    ///

    // Normalize a path, e.g. A//B, A/./B and A/foo/../B all become A\B.
    std::string normpath_nt(const std::string & p)
    {
        std::string path = p;
        path = pystring::replace(path, "/","\\");
        
        std::string prefix;
        splitdrive_nt(prefix, path, path);
        
        // We need to be careful here. If the prefix is empty, and the path starts
        // with a backslash, it could either be an absolute path on the current
        // drive (\dir1\dir2\file) or a UNC filename (\\server\mount\dir1\file). It
        // is therefore imperative NOT to collapse multiple backslashes blindly in
        // that case.
        // The code below preserves multiple backslashes when there is no drive
        // letter. This means that the invalid filename \\\a\b is preserved
        // unchanged, where a\\\b is normalised to a\b. It's not clear that there
        // is any better behaviour for such edge cases.
        
        if(prefix.empty())
        {
            // No drive letter - preserve initial backslashes
            while(pystring::slice(path,0,1) == "\\")
            {
                prefix = prefix + "\\";
                path = pystring::slice(path,1);
            }
        }
        else
        {
            // We have a drive letter - collapse initial backslashes
            if(pystring::startswith(path, "\\"))
            {
                prefix = prefix + "\\";
                path = pystring::lstrip(path, "\\");
            }
        }
        
        std::vector<std::string> comps;
        pystring::split(path, comps, "\\");
        
        int i = 0;
        
        while(i<(int)comps.size())
        {
            if(comps[i].empty() || comps[i] == ".")
            {
                comps.erase(comps.begin()+i);
            }
            else if(comps[i] == "..")
            {
                if(i>0 && comps[i-1] != "..")
                {
                    comps.erase(comps.begin()+i-1, comps.begin()+i+1);
                    i -= 1;
                }
                else if(i == 0 && pystring::endswith(prefix, "\\"))
                {
                    comps.erase(comps.begin()+i);
                }
                else
                {
                    i += 1;
                }
            }
            else
            {
                i += 1;
            }
        }
        
        // If the path is now empty, substitute '.'
        if(prefix.empty() && comps.empty())
        {
            comps.push_back(".");
        }
        
        return prefix + pystring::join("\\", comps);
    }

    // Normalize a path, e.g. A//B, A/./B and A/foo/../B all become A/B.
    // It should be understood that this may change the meaning of the path
    // if it contains symbolic links!
    // Normalize path, eliminating double slashes, etc.

    std::string normpath_posix(const std::string & p)
    {
        if(p.empty()) return ".";
        
        std::string path = p;
        
        int initial_slashes = pystring::startswith(path,"/") ? 1 : 0;
        
        // POSIX allows one or two initial slashes, but treats three or more
        // as single slash.
        
        if (initial_slashes && pystring::startswith(path,"//")
            && !pystring::startswith(path,"///"))
            initial_slashes = 2;
        
        std::vector<std::string> comps, new_comps;
        pystring::split(path, comps, "/");
        
        for(unsigned int i=0; i<comps.size(); ++i)
        {
            std::string comp = comps[i];
            if(comp.empty() || comp == ".")
                continue;
            
            if( (comp != "..") || ((initial_slashes == 0) && new_comps.empty()) ||
                (!new_comps.empty() && new_comps[new_comps.size()-1] == ".."))
            {
                new_comps.push_back(comp);
            }
            else if (!new_comps.empty())
            {
                new_comps.pop_back();
            }
        }
        
        path = pystring::join("/", new_comps);
        
        if (initial_slashes > 0)
            path = pystring::mul("/",initial_slashes) + path;
        
        if(path.empty()) return ".";
        return path;
    }
    
    std::string normpath(const std::string & path)
    {
#ifdef WINDOWS
        return normpath_nt(path);
#else
        return normpath_posix(path);
#endif
    }

    //////////////////////////////////////////////////////////////////////////////////////////////
    ///
    ///

    // Split the extension from a pathname.
    // Extension is everything from the last dot to the end, ignoring
    // leading dots.  Returns "(root, ext)"; ext may be empty.
    // It is always true that root + ext == p

    void splitext_generic(std::string & root, std::string & ext,
                          const std::string & p,
                          const std::string & sep,
                          const std::string & altsep,
                          const std::string & extsep)
    {
        int sepIndex = pystring::rfind(p, sep);
        if(!altsep.empty())
        {
            int altsepIndex = pystring::rfind(p, altsep);
            sepIndex = std::max(sepIndex, altsepIndex);
        }

        int dotIndex = pystring::rfind(p, extsep);
        if(dotIndex > sepIndex)
        {
            // Skip all leading dots
            int filenameIndex = sepIndex + 1;

            while(filenameIndex < dotIndex)
            {
                if(pystring::slice(p,filenameIndex) != extsep)
                {
                    root = pystring::slice(p, 0, dotIndex);
                    ext = pystring::slice(p, dotIndex);
                    return;
                }

                filenameIndex += 1;
            }
        }

        root = p;
        ext = "";
    }

    void splitext_nt(std::string & root, std::string & ext, const std::string & path)
    {
        return splitext_generic(root, ext, path,
                                "\\", "/", ".");
    }

    void splitext_posix(std::string & root, std::string & ext, const std::string & path)
    {
        return splitext_generic(root, ext, path,
                                "/", "", ".");
    }

    void splitext(std::string & root, std::string & ext, const std::string & path)
    {
#ifdef WINDOWS
        return splitext_nt(root, ext, path);
#else
        return splitext_posix(root, ext, path);
#endif
    }

} // namespace path
} // namespace os


}//namespace pystring

}
OCIO_NAMESPACE_EXIT<|MERGE_RESOLUTION|>--- conflicted
+++ resolved
@@ -254,62 +254,58 @@
     ///
     std::string do_strip( const std::string & str, int striptype, const std::string & chars  )
     {
-<<<<<<< HEAD
-        std::string::size_type len = str.size(), i = 0, j = 0, charslen = chars.size();
-=======
         ssize_t len = (ssize_t) str.size(), i, j, charslen = (ssize_t) chars.size();
->>>>>>> 2ffdbfeb
-
-        if ( len > 0 )
-        {
-            if ( charslen == 0 )
-            {
-                if ( striptype != RIGHTSTRIP )
-                {
-                    while ( i < len && ::isspace( str[i] ) )
-                    {
-                        i++;
-                    }
-                }
-
-                j = len;
-                if ( striptype != LEFTSTRIP )
-                {
-                    do
-                    {
-                        j--;
-                    }
-                    while (j >= i && ::isspace(str[j]));
-
-                    j++;
-                }
-
-
-            }
-            else
-            {
-                const char * sep = chars.c_str();
-
-                if ( striptype != RIGHTSTRIP )
-                {
-                    while ( i < len && memchr(sep, str[i], charslen) )
-                    {
-                        i++;
-                    }
-                }
-
-                j = len;
-                if (striptype != LEFTSTRIP)
-                {
-                    do
-                    {
-                        j--;
-                    }
-                    while (j >= i &&  memchr(sep, str[j], charslen)  );
-                    j++;
-                }
-
-            }
+
+        if ( charslen == 0 )
+        {
+            i = 0;
+            if ( striptype != RIGHTSTRIP )
+            {
+                while ( i < len && ::isspace( str[i] ) )
+                {
+                    i++;
+                }
+            }
+
+            j = len;
+            if ( striptype != LEFTSTRIP )
+            {
+                do
+                {
+                    j--;
+                }
+                while (j >= i && ::isspace(str[j]));
+
+                j++;
+            }
+
+
+        }
+        else
+        {
+            const char * sep = chars.c_str();
+
+            i = 0;
+            if ( striptype != RIGHTSTRIP )
+            {
+                while ( i < len && memchr(sep, str[i], charslen) )
+                {
+                    i++;
+                }
+            }
+
+            j = len;
+            if (striptype != LEFTSTRIP)
+            {
+                do
+                {
+                    j--;
+                }
+                while (j >= i &&  memchr(sep, str[j], charslen)  );
+                j++;
+            }
+
+
         }
 
         if ( i == 0 && j == len )
