--- conflicted
+++ resolved
@@ -157,13 +157,10 @@
   namespace Platform
   {
     void getenv (const char* name, std::string& value);
-<<<<<<< HEAD
+    void setenv (const char* name, const std::string& value);
 	
     // Create a temporary filename where filenameExt could be empty.
     void createTempFilename(std::string & filename, const std::string & filenameExt);
-=======
-    void setenv (const char* name, const std::string& value);
->>>>>>> 9b788517
   }
 
 }
