/*
Copyright (c) 2003-2010 Sony Pictures Imageworks Inc., et al.
All Rights Reserved.

Redistribution and use in source and binary forms, with or without
modification, are permitted provided that the following conditions are
met:
* Redistributions of source code must retain the above copyright
  notice, this list of conditions and the following disclaimer.
* Redistributions in binary form must reproduce the above copyright
  notice, this list of conditions and the following disclaimer in the
  documentation and/or other materials provided with the distribution.
* Neither the name of Sony Pictures Imageworks nor the names of its
  contributors may be used to endorse or promote products derived from
  this software without specific prior written permission.
THIS SOFTWARE IS PROVIDED BY THE COPYRIGHT HOLDERS AND CONTRIBUTORS
"AS IS" AND ANY EXPRESS OR IMPLIED WARRANTIES, INCLUDING, BUT NOT
LIMITED TO, THE IMPLIED WARRANTIES OF MERCHANTABILITY AND FITNESS FOR
A PARTICULAR PURPOSE ARE DISCLAIMED. IN NO EVENT SHALL THE COPYRIGHT
OWNER OR CONTRIBUTORS BE LIABLE FOR ANY DIRECT, INDIRECT, INCIDENTAL,
SPECIAL, EXEMPLARY, OR CONSEQUENTIAL DAMAGES (INCLUDING, BUT NOT
LIMITED TO, PROCUREMENT OF SUBSTITUTE GOODS OR SERVICES; LOSS OF USE,
DATA, OR PROFITS; OR BUSINESS INTERRUPTION) HOWEVER CAUSED AND ON ANY
THEORY OF LIABILITY, WHETHER IN CONTRACT, STRICT LIABILITY, OR TORT
(INCLUDING NEGLIGENCE OR OTHERWISE) ARISING IN ANY WAY OUT OF THE USE
OF THIS SOFTWARE, EVEN IF ADVISED OF THE POSSIBILITY OF SUCH DAMAGE.
*/

#include <cassert>
#include <cmath>
#include <cstdio>
#include <cstdlib>
#include <cstring>
#include <iostream>
#include <iterator>
#include <sstream>
#include <algorithm>

#include <OpenColorIO/OpenColorIO.h>

#include "FileTransform.h"
#include "Lut1DOp.h"
#include "Lut3DOp.h"
#include "MathUtils.h"
#include "ParseUtils.h"
#include "pystring/pystring.h"

OCIO_NAMESPACE_ENTER
{
    namespace
    {
        const int NUM_PRELUT_SAMPLES = 65536; // 2**16 samples
        // Always use linear interpolation for preluts to get the
        // best precision
        const Interpolation PRELUT_INTERPOLATION = INTERP_LINEAR;
        
        typedef struct rsr_Interpolator1D_Raw_
        {
            float * stims;
            float * values;
            unsigned int length;
        } rsr_Interpolator1D_Raw;

        rsr_Interpolator1D_Raw * rsr_Interpolator1D_Raw_create( unsigned int prelutLength );
        void rsr_Interpolator1D_Raw_destroy( rsr_Interpolator1D_Raw * prelut );


        /* An opaque handle to the cineSpace 1D Interpolator object */
        typedef struct rsr_Interpolator1D_ rsr_Interpolator1D;

        rsr_Interpolator1D * rsr_Interpolator1D_createFromRaw( rsr_Interpolator1D_Raw * data );
        void rsr_Interpolator1D_destroy( rsr_Interpolator1D * rawdata );
        float rsr_Interpolator1D_interpolate( float x, rsr_Interpolator1D * data );


        /*
         * =========== INTERNAL HELPER FUNCTIONS ============
         */
        struct rsr_Interpolator1D_
        {
            int nSamplePoints;
            float * stims;

            /* 5 * (nSamplePoints-1) long, holding a sequence of
             * 1.0/delta, a, b, c, d
             * such that the curve in interval i is given by
             * z = (stims[i] - x)* (1.0/delta)
             * y = a + b*z + c*z^2 + d*z^3
             */
            float * parameters;

            float minValue;   /* = f( stims[0] )              */
            float maxValue;   /* = f(stims[nSamplePoints-1] ) */
        };

        static int rsr_internal_I1D_refineSegment( float x, float * data, int low, int high )
        {
            int midPoint;

            // TODO: Change assert to an exception?
            assert( x>= data[low] );
            assert( x<= data[high] );
            assert( (high-low) > 0);
            if( high-low==1 ) return low;

            midPoint = (low+high)/2;
            if( x<data[midPoint] ) return rsr_internal_I1D_refineSegment(x, data, low, midPoint );
            return rsr_internal_I1D_refineSegment(x, data, midPoint, high );
        }

        static int rsr_internal_I1D_findSegmentContaining( float x, float * data, int n )
        {
            return rsr_internal_I1D_refineSegment(x, data, 0, n-1);
        }

        /*
         * =========== USER FUNCTIONS ============
         */


        void rsr_Interpolator1D_destroy( rsr_Interpolator1D * data )
        {
            if(data==NULL) return;
            free(data->stims);
            free(data->parameters);
            free(data);
        }



        float rsr_Interpolator1D_interpolate( float x, rsr_Interpolator1D * data )
        {
            int segId;
            float * segdata;
            float invDelta;
            float a,b,c,d,z;

            assert(data!=NULL);

            /* Is x in range? */
            if( isnan(x) ) return x;

            if( x<data->stims[0] ) return data->minValue;
            if (x>data->stims[ data->nSamplePoints -1] ) return data->maxValue;

            /* Ok so its between the begining and end .. lets find out where... */
            segId = rsr_internal_I1D_findSegmentContaining( x, data->stims, data->nSamplePoints );

            assert(data->parameters !=NULL );

            segdata = data->parameters + 5 * segId;

            invDelta = segdata[0];
            a = segdata[1];
            b = segdata[2];
            c = segdata[3];
            d = segdata[4];

            z = ( x - data->stims[segId] ) * invDelta;

            return a + z * ( b + z * ( c  + d * z ) ) ;

        }

        rsr_Interpolator1D * rsr_Interpolator1D_createFromRaw( rsr_Interpolator1D_Raw * data )
        {
            rsr_Interpolator1D * retval = NULL;
            /* Check the sanity of the data */
            assert(data!=NULL);
            assert(data->length>=2);
            assert(data->stims!=NULL);
            assert(data->values!=NULL);

            /* Create the real data. */
            retval = (rsr_Interpolator1D*)malloc( sizeof(rsr_Interpolator1D) ); // OCIO change: explicit cast
            if(retval==NULL)
            {
                return NULL;
            }

            retval->stims = (float*)malloc( sizeof(float) * data->length ); // OCIO change: explicit cast
            if(retval->stims==NULL)
            {
                free(retval);
                return NULL;
            }
            memcpy( retval->stims, data->stims, sizeof(float) * data->length );

            retval->parameters = (float*)malloc( 5*sizeof(float) * ( data->length - 1 ) ); // OCIO change: explicit cast
            if(retval->parameters==NULL)
            {
                free(retval->stims);
                free(retval);
                return NULL;
            }
            retval->nSamplePoints = data->length;
            retval->minValue = data->values[0];
            retval->maxValue = data->values[ data->length -1];

            /* Now the fun part .. filling in the coeficients. */
            if(data->length==2)
            {
                retval->parameters[0] = 1.0f/(data->stims[1]-data->stims[0]);
                retval->parameters[1] = data->values[0];
                retval->parameters[2] = ( data->values[1] - data->values[0] );
                retval->parameters[3] = 0;
                retval->parameters[4] = 0;
            }
            else
            {
                unsigned int i;
                float * params = retval->parameters;
                for(i=0; i< data->length-1; ++i)
                {
                    float f0 = data->values[i+0];
                    float f1 = data->values[i+1];

                    params[0] = 1.0f/(retval->stims[i+1]-retval->stims[i+0]);

                    if(i==0)
                    {
                        float delta = data->stims[i+1] - data->stims[i];
                        float delta2 = (data->stims[i+2] - data->stims[i+1])/delta;
                        float f2 = data->values[i+2];

                        float dfdx1 = (f2-f0)/(1+delta2);
                        params[1] =  1.0f * f0 + 0.0f * f1 + 0.0f * dfdx1;
                        params[2] = -2.0f * f0 + 2.0f * f1 - 1.0f * dfdx1;
                        params[3] =  1.0f * f0 - 1.0f * f1 + 1.0f * dfdx1;
                        params[4] =  0.0;
                    }
                    else if (i==data->length-2)
                    {
                        float delta = data->stims[i+1] - data->stims[i];
                        float delta1 = (data->stims[i]-data->stims[i-1])/delta;
                        float fn1 = data->values[i-1];
                        float dfdx0 = (f1-fn1)/(1+delta1);
                        params[1] =  1.0f * f0 + 0.0f * f1 + 0.0f * dfdx0;
                        params[2] =  0.0f * f0 + 0.0f * f1 + 1.0f * dfdx0;
                        params[3] = -1.0f * f0 + 1.0f * f1 - 1.0f * dfdx0;
                        params[4] =  0.0;
                    }
                    else
                    {
                        float delta = data->stims[i+1] - data->stims[i];
                        float fn1=data->values[i-1];
                        float delta1 = (data->stims[i] - data->stims[i-1])/delta;

                        float f2=data->values[i+2];
                        float delta2 = (data->stims[i+2] - data->stims[i+1])/delta;

                        float dfdx0 = (f1-fn1)/(1.0f+delta1);
                        float dfdx1 = (f2-f0)/(1.0f+delta2);

                        params[1] = 1.0f * f0 + 0.0f * dfdx0 + 0.0f * f1 + 0.0f * dfdx1;
                        params[2] = 0.0f * f0 + 1.0f * dfdx0 + 0.0f * f1 + 0.0f * dfdx1;
                        params[3] =-3.0f * f0 - 2.0f * dfdx0 + 3.0f * f1 - 1.0f * dfdx1;
                        params[4] = 2.0f * f0 + 1.0f * dfdx0 - 2.0f * f1 + 1.0f * dfdx1;
                    }

                    params+=5;
                }
            }
            return retval;
        }

        rsr_Interpolator1D_Raw * rsr_Interpolator1D_Raw_create( unsigned int prelutLength)
        {
            unsigned int i;
            rsr_Interpolator1D_Raw * prelut = (rsr_Interpolator1D_Raw*)malloc( sizeof(rsr_Interpolator1D_Raw) ); // OCIO change: explicit cast
            if(prelut==NULL) return NULL;

            prelut->stims = (float*)malloc( sizeof(float) * prelutLength ); // OCIO change: explicit cast
            if(prelut->stims==NULL)
            {
                free(prelut);
                return NULL;
            }

            prelut->values = (float*)malloc( sizeof(float) * prelutLength ); // OCIO change: explicit cast
            if(prelut->values == NULL)
            {
                free(prelut->stims);
                free(prelut);
                return NULL;
            }

            prelut->length = prelutLength;

            for( i=0; i<prelutLength; ++i )
            {
                prelut->stims[i] = 0.0;
                prelut->values[i] = 0.0;
            }

            return prelut;
        }

        void rsr_Interpolator1D_Raw_destroy( rsr_Interpolator1D_Raw * prelut )
        {
            if(prelut==NULL) return;
            free( prelut->stims );
            free( prelut->values );
            free( prelut );
        }

    } // End unnamed namespace for Interpolators.c

    namespace
    {
        class CachedFileCSP : public CachedFile
        {
        public:
            CachedFileCSP () :
                hasprelut(false),
                csptype("unknown"),
                metadata("none")
            {
                prelut = Lut1D::Create();
                lut1D = Lut1D::Create();
                lut3D = Lut3D::Create();
            };
            ~CachedFileCSP() {};
            
            bool hasprelut;
            std::string csptype;
            std::string metadata;
            Lut1DRcPtr prelut;
            Lut1DRcPtr lut1D;
            Lut3DRcPtr lut3D;
        };
        typedef OCIO_SHARED_PTR<CachedFileCSP> CachedFileCSPRcPtr;
        
        inline bool
        startswithU(const std::string & str, const std::string & prefix)
        {
            return pystring::startswith(pystring::upper(pystring::strip(str)), prefix);
        }
        
        class LocalFileFormat : public FileFormat
        {
        public:
            
            ~LocalFileFormat() {};
            
            virtual void GetFormatInfo(FormatInfoVec & formatInfoVec) const;
            
            virtual CachedFileRcPtr Read(std::istream & istream) const;
            
            virtual void Write(const Baker & baker,
                               const std::string & formatName,
                               std::ostream & ostream) const;
            
            virtual void BuildFileOps(OpRcPtrVec & ops,
                                      const Config& config,
                                      const ConstContextRcPtr & context,
                                      CachedFileRcPtr untypedCachedFile,
                                      const FileTransform& fileTransform,
                                      TransformDirection dir) const;
        };


        // TODO: remove this when we don't need to debug
        /*
        template<class T>
        std::ostream& operator<< (std::ostream& os, const std::vector<T>& v)
        {
            copy(v.begin(), v.end(), std::ostream_iterator<T>(std::cout, " ")); 
            return os;
        }
        */
        
        void LocalFileFormat::GetFormatInfo(FormatInfoVec & formatInfoVec) const
        {
            FormatInfo info;
            info.name = "cinespace";
            info.extension = "csp";
            info.capabilities = (FORMAT_CAPABILITY_READ | FORMAT_CAPABILITY_WRITE);
            formatInfoVec.push_back(info);
        }
        
        CachedFileRcPtr
        LocalFileFormat::Read(std::istream & istream) const
        {

            // this shouldn't happen
            if (!istream)
            {
                throw Exception ("file stream empty when trying to read csp lut");
            }
            
            Lut1DRcPtr prelut_ptr = Lut1D::Create();
            Lut1DRcPtr lut1d_ptr = Lut1D::Create();
            Lut3DRcPtr lut3d_ptr = Lut3D::Create();

            // try and read the lut header
            std::string line;
            nextline (istream, line);
            if (!startswithU(line, "CSPLUTV100"))
            {
                std::ostringstream os;
                os << "Lut doesn't seem to be a csp file, expected 'CSPLUTV100'.";
                os << "First line: '" << line << "'.";
                throw Exception(os.str().c_str());
            }

            // next line tells us if we are reading a 1D or 3D lut
            nextline (istream, line);
            if (!startswithU(line, "1D") && !startswithU(line, "3D"))
            {
                std::ostringstream os;
                os << "Unsupported CSP lut type. Require 1D or 3D. ";
                os << "Found, '" << line << "'.";
                throw Exception(os.str().c_str());
            }
            std::string csptype = line;

            // read meta data block
            std::string metadata;
            bool lineUpdateNeeded = false;
            nextline (istream, line);
            if(startswithU(line, "BEGIN METADATA"))
            {
                while (!startswithU(line, "END METADATA") ||
                       !istream)
                {
                    nextline (istream, line);
                    if (!startswithU(line, "END METADATA"))
                        metadata += line + "\n";
                }
                lineUpdateNeeded = true;
            }// else line update not needed
            
            
            // Make 3 vectors of prelut inputs + output values
            std::vector<float> prelut_in[3];
            std::vector<float> prelut_out[3];
            bool useprelut[3] = { false, false, false };
            
            // Parse the prelut block
            for (int c = 0; c < 3; ++c)
            {
                // how many points do we have for this channel
                if (lineUpdateNeeded)
                    nextline (istream, line);

                int cpoints = 0;
                
                if(!StringToInt(&cpoints, line.c_str()) || cpoints<0)
                {
                    std::ostringstream os;
                    os << "Prelut does not specify valid dimension size on channel '";
                    os << c << ": " << line;
                    throw Exception(os.str().c_str());
                }
                
                if(cpoints>=2)
                {
                    std::vector<std::string> inputparts, outputparts;
                    
                    nextline (istream, line);
                    pystring::split(pystring::strip(line), inputparts);
                    
                    nextline (istream, line);
                    pystring::split(pystring::strip(line), outputparts);
                    
                    if(static_cast<int>(inputparts.size()) != cpoints ||
                       static_cast<int>(outputparts.size()) != cpoints)
                    {
                        std::ostringstream os;
                        os << "Prelut does not specify the expected number of data points. ";
                        os << "Expected: " << cpoints << ".";
                        os << "Found: " << inputparts.size() << ", " << outputparts.size() << ".";
                        throw Exception(os.str().c_str());
                    }
                    
                    if(!StringVecToFloatVec(prelut_in[c], inputparts) ||
                       !StringVecToFloatVec(prelut_out[c], outputparts))
                    {
                        std::ostringstream os;
                        os << "Prelut data is malformed, cannot to float array.";
                        throw Exception(os.str().c_str());
                    }
                    
                    
                    useprelut[c] = (!VecsEqualWithRelError(&(prelut_in[c][0]),  static_cast<int>(prelut_in[c].size()),
                                                           &(prelut_out[c][0]), static_cast<int>(prelut_out[c].size()),
                                                           1e-6f));
                }
                else
                {
                    // Even though it's probably not part of the spec, why not allow for a size 0
                    // in a channel to be specified?  It should be synonymous with identity,
                    // and allows the code lower down to assume all 3 channels exist
                    
                    prelut_in[c].push_back(0.0f);
                    prelut_in[c].push_back(1.0f);
                    prelut_out[c].push_back(0.0f);
                    prelut_out[c].push_back(1.0f);
                    useprelut[c] = false;
                }
                lineUpdateNeeded = true;
            }

            if (csptype == "1D")
            {

                // how many 1D lut points do we have
                nextline (istream, line);
                int points1D = atoi (line.c_str());

                //
                float from_min = 0.0;
                float from_max = 1.0;
                for(int i=0; i<3; ++i)
                {
                    lut1d_ptr->from_min[i] = from_min;
                    lut1d_ptr->from_max[i] = from_max;
                    lut1d_ptr->luts[i].clear();
                    lut1d_ptr->luts[i].reserve(points1D);
                }

                for(int i = 0; i < points1D; ++i)
                {

                    // scan for the three floats
                    float lp[3];
                    nextline (istream, line);
                    if (sscanf (line.c_str(), "%f %f %f",
                        &lp[0], &lp[1], &lp[2]) != 3) {
                        throw Exception ("malformed 1D csp lut");
                    }

                    // store each channel
                    lut1d_ptr->luts[0].push_back(lp[0]);
                    lut1d_ptr->luts[1].push_back(lp[1]);
                    lut1d_ptr->luts[2].push_back(lp[2]);

                }

            }
            else if (csptype == "3D")
            {
                // read the cube size
                nextline (istream, line);
                if (sscanf (line.c_str(), "%d %d %d",
                    &lut3d_ptr->size[0],
                    &lut3d_ptr->size[1],
                    &lut3d_ptr->size[2]) != 3 ) {
                    throw Exception("malformed 3D csp lut, couldn't read cube size");
                }
                
                
                // resize cube
                int num3dentries = lut3d_ptr->size[0] * lut3d_ptr->size[1] * lut3d_ptr->size[2];
                lut3d_ptr->lut.resize(num3dentries * 3);
                
                for(int i=0; i<num3dentries; ++i)
                {
                    // load the cube
                    nextline (istream, line);
                    
                    if(sscanf (line.c_str(), "%f %f %f",
                       &lut3d_ptr->lut[3*i+0],
                       &lut3d_ptr->lut[3*i+1],
                       &lut3d_ptr->lut[3*i+2]) != 3 )
                    {
                        std::ostringstream os;
                        os << "Malformed 3D csp lut, couldn't read cube row (";
                        os << i << "): " << line << " .";
                        throw Exception(os.str().c_str());
                    }
                }
            }
            
            CachedFileCSPRcPtr cachedFile = CachedFileCSPRcPtr (new CachedFileCSP ());
            cachedFile->csptype = csptype;
            cachedFile->metadata = metadata;
            
            if(useprelut[0] || useprelut[1] || useprelut[2])
            {
                cachedFile->hasprelut = true;
                
                for (int c = 0; c < 3; ++c)
                {
                    size_t prelut_numpts = prelut_in[c].size();
                    float from_min = prelut_in[c][0];
                    float from_max = prelut_in[c][prelut_numpts-1];
                    
                    // Allocate the interpolator
                    rsr_Interpolator1D_Raw * cprelut_raw = 
                        rsr_Interpolator1D_Raw_create(static_cast<unsigned int>(prelut_numpts));
                    
                    // Copy our prelut data into the interpolator
                    for(size_t i=0; i<prelut_numpts; ++i)
                    {
                        cprelut_raw->stims[i] = prelut_in[c][i];
                        cprelut_raw->values[i] = prelut_out[c][i];
                    }
                    
                    // Create interpolater, to resample to simple 1D lut
                    rsr_Interpolator1D * interpolater =
                        rsr_Interpolator1D_createFromRaw(cprelut_raw);
                    
                    // Resample into 1D lut
                    // TODO: Fancy spline analysis to determine required number of samples
                    prelut_ptr->from_min[c] = from_min;
                    prelut_ptr->from_max[c] = from_max;
                    prelut_ptr->luts[c].clear();
                    prelut_ptr->luts[c].reserve(NUM_PRELUT_SAMPLES);
                    
                    for (int i = 0; i < NUM_PRELUT_SAMPLES; ++i)
                    {
                        float interpo = float(i) / float(NUM_PRELUT_SAMPLES-1);
                        float srcval = lerpf(from_min, from_max, interpo);
                        float newval = rsr_Interpolator1D_interpolate(srcval, interpolater);
                        prelut_ptr->luts[c].push_back(newval);
                    }

                    rsr_Interpolator1D_Raw_destroy(cprelut_raw);
                    rsr_Interpolator1D_destroy(interpolater);
                }
                
                prelut_ptr->maxerror = 1e-6f;
                prelut_ptr->errortype = ERROR_RELATIVE;
                
                cachedFile->prelut = prelut_ptr;
            }
            
            if(csptype == "1D")
            {
                lut1d_ptr->maxerror = 0.0f;
                lut1d_ptr->errortype = ERROR_RELATIVE;
                cachedFile->lut1D = lut1d_ptr;
            }
            else if (csptype == "3D")
            {
                cachedFile->lut3D = lut3d_ptr;
            }
            
            return cachedFile;
        }
        
        
        void LocalFileFormat::Write(const Baker & baker,
                                    const std::string & /*formatName*/,
                                    std::ostream & ostream) const
        {
            const int DEFAULT_CUBE_SIZE = 32;
            const int DEFAULT_SHAPER_SIZE = 1024;
            
            ConstConfigRcPtr config = baker.getConfig();
            
            // TODO: Add 1d/3d lut writing switch, using hasChannelCrosstalk
            int cubeSize = baker.getCubeSize();
            if(cubeSize==-1) cubeSize = DEFAULT_CUBE_SIZE;
            cubeSize = std::max(2, cubeSize); // smallest cube is 2x2x2
            std::vector<float> cubeData;
            cubeData.resize(cubeSize*cubeSize*cubeSize*3);
            GenerateIdentityLut3D(&cubeData[0], cubeSize, 3, LUT3DORDER_FAST_RED);
            PackedImageDesc cubeImg(&cubeData[0], cubeSize*cubeSize*cubeSize, 1, 3);

            std::string looks = baker.getLooks();
            
            std::vector<float> shaperInData;
            std::vector<float> shaperOutData;
            
            // Use an explicitly shaper space
            // TODO: Use the optional allocation for the shaper space,
            //       instead of the implied 0-1 uniform allocation
            std::string shaperSpace = baker.getShaperSpace();
            if(!shaperSpace.empty())
            {
                int shaperSize = baker.getShaperSize();
                if(shaperSize<0) shaperSize = DEFAULT_SHAPER_SIZE;
                if(shaperSize<2)
                {
                    std::ostringstream os;
                    os << "When a shaper space has been specified, '";
                    os << baker.getShaperSpace() << "', a shaper size less than 2 is not allowed.";
                    throw Exception(os.str().c_str());
                }
                
                shaperOutData.resize(shaperSize*3);
                shaperInData.resize(shaperSize*3);
                GenerateIdentityLut1D(&shaperOutData[0], shaperSize, 3);
                GenerateIdentityLut1D(&shaperInData[0], shaperSize, 3);
                
                ConstProcessorRcPtr shaperToInput = config->getProcessor(baker.getShaperSpace(), baker.getInputSpace());
                if(shaperToInput->hasChannelCrosstalk())
                {
                    // TODO: Automatically turn shaper into non-crosstalked version?
                    std::ostringstream os;
                    os << "The specified shaperSpace, '";
                    os << baker.getShaperSpace() << "' has channel crosstalk, which is not appropriate for shapers. ";
                    os << "Please select an alternate shaper space or omit this option.";
                    throw Exception(os.str().c_str());
                }
                PackedImageDesc shaperInImg(&shaperInData[0], shaperSize, 1, 3);
                shaperToInput->apply(shaperInImg);

                ConstProcessorRcPtr shaperToTarget;
                if (!looks.empty())
                {
                    LookTransformRcPtr transform = LookTransform::Create();
                    transform->setLooks(looks.c_str());
                    transform->setSrc(baker.getShaperSpace());
                    transform->setDst(baker.getTargetSpace());
                    shaperToTarget = config->getProcessor(transform,
                        TRANSFORM_DIR_FORWARD);
                }
                else
                {
                  shaperToTarget = config->getProcessor(baker.getShaperSpace(),
                      baker.getTargetSpace());
                }
                shaperToTarget->apply(cubeImg);
            }
            else
            {
                // A shaper is not specified, let's fake one, using the input space allocation as
                // our guide
                
                ConstColorSpaceRcPtr inputColorSpace = config->getColorSpace(baker.getInputSpace());

                if(!inputColorSpace)
                {
                    std::ostringstream os;
                    os << "Could not find colorspace '" << baker.getInputSpace() << "'";
                    throw Exception(os.str().c_str());
                }

                // Let's make an allocation transform for this colorspace
                AllocationTransformRcPtr allocationTransform = AllocationTransform::Create();
                allocationTransform->setAllocation(inputColorSpace->getAllocation());
                
                // numVars may be '0'
                int numVars = inputColorSpace->getAllocationNumVars();
                if(numVars>0)
                {
                    std::vector<float> vars(numVars);
                    inputColorSpace->getAllocationVars(&vars[0]);
                    allocationTransform->setVars(numVars, &vars[0]);
                }
                else
                {
                    allocationTransform->setVars(0, NULL);
                }
                
                // What size shaper should we make?
                int shaperSize = baker.getShaperSize();
                if(shaperSize<0) shaperSize = DEFAULT_SHAPER_SIZE;
                shaperSize = std::max(2, shaperSize);
                if(inputColorSpace->getAllocation() == ALLOCATION_UNIFORM)
                {
                    // This is an awesome optimization.
                    // If we know it's a uniform scaling, only 2 points will suffice!
                    shaperSize = 2;
                }
                shaperOutData.resize(shaperSize*3);
                shaperInData.resize(shaperSize*3);
                GenerateIdentityLut1D(&shaperOutData[0], shaperSize, 3);
                GenerateIdentityLut1D(&shaperInData[0], shaperSize, 3);
                
                // Apply the forward to the allocation to the output shaper y axis, and the cube
                ConstProcessorRcPtr shaperToInput = config->getProcessor(allocationTransform, TRANSFORM_DIR_INVERSE);
                PackedImageDesc shaperInImg(&shaperInData[0], shaperSize, 1, 3);
                shaperToInput->apply(shaperInImg);
                shaperToInput->apply(cubeImg);
                
                // Apply the 3d lut to the remainder (from the input to the output)
                ConstProcessorRcPtr inputToTarget;
                if (!looks.empty())
                {
                    LookTransformRcPtr transform = LookTransform::Create();
                    transform->setLooks(looks.c_str());
                    transform->setSrc(baker.getInputSpace());
                    transform->setDst(baker.getTargetSpace());
                    inputToTarget = config->getProcessor(transform,
                        TRANSFORM_DIR_FORWARD);
                }
                else
                {
                    inputToTarget = config->getProcessor(baker.getInputSpace(), baker.getTargetSpace());
                }
                inputToTarget->apply(cubeImg);
            }
            
            // Write out the file
            ostream << "CSPLUTV100\n";
            ostream << "3D\n";
            ostream << "\n";
            ostream << "BEGIN METADATA\n";
            std::string metadata = baker.getMetadata();
            if(!metadata.empty())
            {
                ostream << metadata << "\n";
            }
            ostream << "END METADATA\n";
            ostream << "\n";
            
            // Write out the 1D Prelut
            ostream.setf(std::ios::fixed, std::ios::floatfield);
            ostream.precision(6);
            
            if(shaperInData.size()<2 || shaperOutData.size() != shaperInData.size())
            {
                throw Exception("Internal shaper size exception.");
            }
            
            if(!shaperInData.empty())
            {
                for(int c=0; c<3; ++c)
                {
                    ostream << shaperInData.size()/3 << "\n";
                    for(unsigned int i = 0; i<shaperInData.size()/3; ++i)
                    {
                        if(i != 0) ostream << " ";
                        ostream << shaperInData[3*i+c];
                    }
                    ostream << "\n";
                    
                    for(unsigned int i = 0; i<shaperInData.size()/3; ++i)
                    {
                        if(i != 0) ostream << " ";
                        ostream << shaperOutData[3*i+c];
                    }
                    ostream << "\n";
                }
            }
            ostream << "\n";
            
            // Write out the 3D Cube
            if(cubeSize < 2)
            {
                throw Exception("Internal cube size exception.");
            }
            ostream << cubeSize << " " << cubeSize << " " << cubeSize << "\n";
            for(int i=0; i<cubeSize*cubeSize*cubeSize; ++i)
            {
                ostream << cubeData[3*i+0] << " " << cubeData[3*i+1] << " " << cubeData[3*i+2] << "\n";
            }
            ostream << "\n";
        }
        
        void
        LocalFileFormat::BuildFileOps(OpRcPtrVec & ops,
                                    const Config& /*config*/,
                                    const ConstContextRcPtr & /*context*/,
                                    CachedFileRcPtr untypedCachedFile,
                                    const FileTransform& fileTransform,
                                    TransformDirection dir) const
        {

            CachedFileCSPRcPtr cachedFile = DynamicPtrCast<CachedFileCSP>(untypedCachedFile);

            // This should never happen.
            if(!cachedFile)
            {
                std::ostringstream os;
                os << "Cannot build CSP Op. Invalid cache type.";
                throw Exception(os.str().c_str());
            }

            TransformDirection newDir = CombineTransformDirections(dir,
                fileTransform.getDirection());

            if(newDir == TRANSFORM_DIR_FORWARD)
            {
                if(cachedFile->hasprelut)
                {
                    CreateLut1DOp(ops, cachedFile->prelut,
                                  PRELUT_INTERPOLATION, newDir);
                }
                if(cachedFile->csptype == "1D")
                    CreateLut1DOp(ops, cachedFile->lut1D,
                                  fileTransform.getInterpolation(), newDir);
                else if(cachedFile->csptype == "3D")
                    CreateLut3DOp(ops, cachedFile->lut3D,
                                  fileTransform.getInterpolation(), newDir);
            }
            else if(newDir == TRANSFORM_DIR_INVERSE)
            {
                if(cachedFile->csptype == "1D")
                    CreateLut1DOp(ops, cachedFile->lut1D,
                                  fileTransform.getInterpolation(), newDir);
                else if(cachedFile->csptype == "3D")
                    CreateLut3DOp(ops, cachedFile->lut3D,
                                  fileTransform.getInterpolation(), newDir);
                if(cachedFile->hasprelut)
                {
                    CreateLut1DOp(ops, cachedFile->prelut,
                                  PRELUT_INTERPOLATION, newDir);
                }
            }

            return;

        }
    }
    
    FileFormat * CreateFileFormatCSP()
    {
        return new LocalFileFormat();
    }
}
OCIO_NAMESPACE_EXIT


///////////////////////////////////////////////////////////////////////////////

#ifdef OCIO_UNIT_TEST

namespace OCIO = OCIO_NAMESPACE;
#include "UnitTest.h"

void compareFloats(const std::string& floats1, const std::string& floats2)
{
    // number comparison
    std::vector<std::string> strings1;
    OCIO::pystring::split(OCIO::pystring::strip(floats1), strings1);
    std::vector<float> numbers1;
    OCIO::StringVecToFloatVec(numbers1, strings1);

    std::vector<std::string> strings2;
    OCIO::pystring::split(OCIO::pystring::strip(floats2), strings2);
    std::vector<float> numbers2;
    OCIO::StringVecToFloatVec(numbers2, strings2);

    OIIO_CHECK_EQUAL(numbers1.size(), numbers2.size());
    for(unsigned int j=0; j<numbers1.size(); ++j)
    {
        OIIO_CHECK_CLOSE(numbers1[j], numbers2[j], 1e-5f);
    }
}

OIIO_ADD_TEST(FileFormatCSP, simple1D)
{
    std::ostringstream strebuf;
    strebuf << "CSPLUTV100"              << "\n";
    strebuf << "1D"                      << "\n";
    strebuf << ""                        << "\n";
    strebuf << "BEGIN METADATA"          << "\n";
    strebuf << "foobar"                  << "\n";
    strebuf << "END METADATA"            << "\n";
    strebuf << ""                        << "\n";
    strebuf << "2"                       << "\n";
    strebuf << "0.0 1.0"                 << "\n";
    strebuf << "0.0 2.0"                 << "\n";
    strebuf << "6"                       << "\n";
    strebuf << "0.0 0.2 0.4 0.6 0.8 1.0" << "\n";
    strebuf << "0.0 0.4 0.8 1.2 1.6 2.0" << "\n";
    strebuf << "3"                       << "\n";
    strebuf << "0.0 0.1 1.0"             << "\n";
    strebuf << "0.0 0.2 2.0"             << "\n";
    strebuf << ""                        << "\n";
    strebuf << "6"                       << "\n";
    strebuf << "0.0 0.0 0.0"             << "\n";
    strebuf << "0.2 0.3 0.1"             << "\n";
    strebuf << "0.4 0.5 0.2"             << "\n";
    strebuf << "0.5 0.6 0.3"             << "\n";
    strebuf << "0.6 0.8 0.4"             << "\n";
    strebuf << "1.0 0.9 0.5"             << "\n";
    
    float red[6]   = { 0.0f, 0.2f, 0.4f, 0.5f, 0.6f, 1.0f };
    float green[6] = { 0.0f, 0.3f, 0.5f, 0.6f, 0.8f, 0.9f };
    float blue[6]  = { 0.0f, 0.1f, 0.2f, 0.3f, 0.4f, 0.5f };
    
    std::istringstream simple1D;
    simple1D.str(strebuf.str());
    
    // Read file
    OCIO::LocalFileFormat tester;
    OCIO::CachedFileRcPtr cachedFile = tester.Read(simple1D);
    OCIO::CachedFileCSPRcPtr csplut = OCIO::DynamicPtrCast<OCIO::CachedFileCSP>(cachedFile);

    // check metadata
    OIIO_CHECK_EQUAL(csplut->metadata, std::string("foobar\n"));

    // check prelut data
    OIIO_CHECK_ASSERT(csplut->hasprelut);

    // check prelut data (note: the spline is resampled into a 1D LUT)
    for(int c=0; c<3; ++c)
    {
        for (unsigned int i = 0; i < csplut->prelut->luts[c].size(); i += 128)
        {
            float input = float(i) / float(csplut->prelut->luts[c].size()-1);
            float output = csplut->prelut->luts[c][i];
            OIIO_CHECK_CLOSE(input*2.0f, output, 1e-4);
        }
    }

    // check 1D data
    // red
    unsigned int i;
    for(i = 0; i < csplut->lut1D->luts[0].size(); ++i)
        OIIO_CHECK_EQUAL(red[i], csplut->lut1D->luts[0][i]);
    // green
    for(i = 0; i < csplut->lut1D->luts[1].size(); ++i)
        OIIO_CHECK_EQUAL(green[i], csplut->lut1D->luts[1][i]);
    // blue
    for(i = 0; i < csplut->lut1D->luts[2].size(); ++i)
        OIIO_CHECK_EQUAL(blue[i], csplut->lut1D->luts[2][i]);
    
    // check 3D data
    OIIO_CHECK_EQUAL(csplut->lut3D->lut.size(), 0);
}

OIIO_ADD_TEST(FileFormatCSP, simple3D)
{
    std::ostringstream strebuf;
    strebuf << "CSPLUTV100"                                  << "\n";
    strebuf << "3D"                                          << "\n";
    strebuf << ""                                            << "\n";
    strebuf << "BEGIN METADATA"                              << "\n";
    strebuf << "foobar"                                      << "\n";
    strebuf << "END METADATA"                                << "\n";
    strebuf << ""                                            << "\n";
    strebuf << "11"                                          << "\n";
    strebuf << "0.0 0.1 0.2 0.3 0.4 0.5 0.6 0.7 0.8 0.9 1.0" << "\n";
    strebuf << "0.0 0.1 0.2 0.3 0.4 0.5 0.6 0.7 0.8 0.9 1.0" << "\n";
    strebuf << "6"                                           << "\n";
    strebuf << "0.0 0.2       0.4 0.6 0.8 1.0"               << "\n";
    strebuf << "0.0 0.2000000 0.4 0.6 0.8 1.0"               << "\n";
    strebuf << "5"                                           << "\n";
    strebuf << "0.0 0.25       0.5 0.6 0.7"                  << "\n";
    strebuf << "0.0 0.25000001 0.5 0.6 0.7"                  << "\n";
    strebuf << ""                                            << "\n";
    strebuf << "1 2 3"                                       << "\n";
    strebuf << "0.0 0.0 0.0"                                 << "\n";
    strebuf << "1.0 0.0 0.0"                                 << "\n";
    strebuf << "0.0 0.5 0.0"                                 << "\n";
    strebuf << "1.0 0.5 0.0"                                 << "\n";
    strebuf << "0.0 1.0 0.0"                                 << "\n";
    strebuf << "1.0 1.0 0.0"                                 << "\n";
    
    float cube[1 * 2 * 3 * 3] = { 0.0, 0.0, 0.0,
                                  1.0, 0.0, 0.0,
                                  0.0, 0.5, 0.0,
                                  1.0, 0.5, 0.0,
                                  0.0, 1.0, 0.0,
                                  1.0, 1.0, 0.0 };
    
    std::istringstream simple3D;
    simple3D.str(strebuf.str());
    
    // Load file
    OCIO::LocalFileFormat tester;
    OCIO::CachedFileRcPtr cachedFile = tester.Read(simple3D);
    OCIO::CachedFileCSPRcPtr csplut = OCIO::DynamicPtrCast<OCIO::CachedFileCSP>(cachedFile);
    
    // check metadata
    OIIO_CHECK_EQUAL(csplut->metadata, std::string("foobar\n"));

    // check prelut data
    OIIO_CHECK_ASSERT(!csplut->hasprelut); // as in & out preLut values are the same
                                           // there is nothing to do.
    
    // check cube data
    for(unsigned int i = 0; i < csplut->lut3D->lut.size(); ++i) {
        OIIO_CHECK_EQUAL(cube[i], csplut->lut3D->lut[i]);
    }

    // check 1D data
    OIIO_CHECK_EQUAL(csplut->lut1D->luts[0].size(), 0);
    OIIO_CHECK_EQUAL(csplut->lut1D->luts[1].size(), 0);
    OIIO_CHECK_EQUAL(csplut->lut1D->luts[2].size(), 0);
}

OIIO_ADD_TEST(FileFormatCSP, complete3D)
{
    // check baker output
    OCIO::ConfigRcPtr config = OCIO::Config::Create();
    {
        OCIO::ColorSpaceRcPtr cs = OCIO::ColorSpace::Create();
        cs->setName("lnf");
        cs->setFamily("lnf");
        config->addColorSpace(cs);
        config->setRole(OCIO::ROLE_REFERENCE, cs->getName());
    }
    {
        OCIO::ColorSpaceRcPtr cs = OCIO::ColorSpace::Create();
        cs->setName("shaper");
        cs->setFamily("shaper");
        OCIO::ExponentTransformRcPtr transform1 = OCIO::ExponentTransform::Create();
        float test[4] = {2.6f, 2.6f, 2.6f, 1.0f};
        transform1->setValue(test);
        cs->setTransform(transform1, OCIO::COLORSPACE_DIR_TO_REFERENCE);
        config->addColorSpace(cs);
    }
    {
        OCIO::ColorSpaceRcPtr cs = OCIO::ColorSpace::Create();
        cs->setName("target");
        cs->setFamily("target");
        OCIO::CDLTransformRcPtr transform1 = OCIO::CDLTransform::Create();
        float rgb[3] = {0.1f, 0.1f, 0.1f};
        transform1->setOffset(rgb);
        cs->setTransform(transform1, OCIO::COLORSPACE_DIR_FROM_REFERENCE);
        config->addColorSpace(cs);
    }

    std::ostringstream bout;
    bout << "CSPLUTV100"                 << "\n";
    bout << "3D"                         << "\n";
    bout << ""                           << "\n";
    bout << "BEGIN METADATA"             << "\n";
    bout << "date: 2011:02:21 15:22:55"  << "\n";
    bout << "END METADATA"               << "\n";
    bout << ""                           << "\n";
    bout << "10"                         << "\n";
    bout << "0.000000 0.003303 0.020028 0.057476 0.121430 0.216916 0.348468 0.520265 0.736213 1.000000" << "\n";
    bout << "0.000000 0.111111 0.222222 0.333333 0.444444 0.555556 0.666667 0.777778 0.888889 1.000000" << "\n";
    bout << "10"                         << "\n";
    bout << "0.000000 0.003303 0.020028 0.057476 0.121430 0.216916 0.348468 0.520265 0.736213 1.000000" << "\n";
    bout << "0.000000 0.111111 0.222222 0.333333 0.444444 0.555556 0.666667 0.777778 0.888889 1.000000" << "\n";
    bout << "10"                         << "\n";
    bout << "0.000000 0.003303 0.020028 0.057476 0.121430 0.216916 0.348468 0.520265 0.736213 1.000000" << "\n";
    bout << "0.000000 0.111111 0.222222 0.333333 0.444444 0.555556 0.666667 0.777778 0.888889 1.000000" << "\n";
    bout << ""                           << "\n";
    bout << "2 2 2"                      << "\n";
    bout << "0.100000 0.100000 0.100000" << "\n";
    bout << "1.100000 0.100000 0.100000" << "\n";
    bout << "0.100000 1.100000 0.100000" << "\n";
    bout << "1.100000 1.100000 0.100000" << "\n";
    bout << "0.100000 0.100000 1.100000" << "\n";
    bout << "1.100000 0.100000 1.100000" << "\n";
    bout << "0.100000 1.100000 1.100000" << "\n";
    bout << "1.100000 1.100000 1.100000" << "\n";
    bout << ""                           << "\n";
    
    OCIO::BakerRcPtr baker = OCIO::Baker::Create();
    baker->setConfig(config);
    baker->setMetadata("date: 2011:02:21 15:22:55");
    baker->setFormat("cinespace");
    baker->setInputSpace("lnf");
    baker->setShaperSpace("shaper");
    baker->setTargetSpace("target");
    baker->setShaperSize(10);
    baker->setCubeSize(2);
    std::ostringstream output;
    baker->bake(output);
    
    //
    std::vector<std::string> osvec;
    OCIO::pystring::splitlines(output.str(), osvec);
    std::vector<std::string> resvec;
    OCIO::pystring::splitlines(bout.str(), resvec);
    OIIO_CHECK_EQUAL(osvec.size(), resvec.size());
    for(unsigned int i = 0; i < resvec.size(); ++i)
    {
        if(i>6)
        {
            // number comparison
            compareFloats(osvec[i], resvec[i]);
        }
        else
        {
            // text comparison
            OIIO_CHECK_EQUAL(osvec[i], resvec[i]);
        }
    }
}

OIIO_ADD_TEST(FileFormatCSP, shaper_hdr)
{
    // check baker output
    OCIO::ConfigRcPtr config = OCIO::Config::Create();
    {
        OCIO::ColorSpaceRcPtr cs = OCIO::ColorSpace::Create();
        cs->setName("lnf");
        cs->setFamily("lnf");
        config->addColorSpace(cs);
        config->setRole(OCIO::ROLE_REFERENCE, cs->getName());
    }
    {
        OCIO::ColorSpaceRcPtr cs = OCIO::ColorSpace::Create();
        cs->setName("lnf_tweak");
        cs->setFamily("lnf_tweak");
        OCIO::CDLTransformRcPtr transform1 = OCIO::CDLTransform::Create();
        float rgb[3] = {2.0f, -2.0f, 0.9f};
        transform1->setOffset(rgb);
        cs->setTransform(transform1, OCIO::COLORSPACE_DIR_FROM_REFERENCE);
        config->addColorSpace(cs);
    }
    {
        OCIO::ColorSpaceRcPtr cs = OCIO::ColorSpace::Create();
        cs->setName("target");
        cs->setFamily("target");
        OCIO::CDLTransformRcPtr transform1 = OCIO::CDLTransform::Create();
        float rgb[3] = {0.1f, 0.1f, 0.1f};
        transform1->setOffset(rgb);
        cs->setTransform(transform1, OCIO::COLORSPACE_DIR_FROM_REFERENCE);
        config->addColorSpace(cs);
    }

    std::ostringstream bout;
    bout << "CSPLUTV100"                 << "\n";
    bout << "3D"                         << "\n";
    bout << ""                           << "\n";
    bout << "BEGIN METADATA"             << "\n";
    bout << "date: 2011:02:21 15:22:55"  << "\n";
    bout << "END METADATA"               << "\n";
    bout << ""                           << "\n";
    bout << "10"                         << "\n";
    bout << "2.000000 2.111111 2.222222 2.333333 2.444444 2.555556 2.666667 2.777778 2.888889 3.000000" << "\n";
    bout << "0.000000 0.111111 0.222222 0.333333 0.444444 0.555556 0.666667 0.777778 0.888889 1.000000" << "\n";
    bout << "10"                         << "\n";
    bout << "-2.000000 -1.888889 -1.777778 -1.666667 -1.555556 -1.444444 -1.333333 -1.222222 -1.111111 -1.000000" << "\n";
    bout << "0.000000 0.111111 0.222222 0.333333 0.444444 0.555556 0.666667 0.777778 0.888889 1.000000" << "\n";
    bout << "10"                         << "\n";
    bout << "0.900000 1.011111 1.122222 1.233333 1.344444 1.455556 1.566667 1.677778 1.788889 1.900000" << "\n";
    bout << "0.000000 0.111111 0.222222 0.333333 0.444444 0.555556 0.666667 0.777778 0.888889 1.000000" << "\n";
    bout << ""                           << "\n";
    bout << "2 2 2"                      << "\n";
    bout << "0.100000 0.100000 0.100000" << "\n";
    bout << "1.100000 0.100000 0.100000" << "\n";
    bout << "0.100000 1.100000 0.100000" << "\n";
    bout << "1.100000 1.100000 0.100000" << "\n";
    bout << "0.100000 0.100000 1.100000" << "\n";
    bout << "1.100000 0.100000 1.100000" << "\n";
    bout << "0.100000 1.100000 1.100000" << "\n";
    bout << "1.100000 1.100000 1.100000" << "\n";
    bout << ""                           << "\n";

    OCIO::BakerRcPtr baker = OCIO::Baker::Create();
    baker->setConfig(config);
    baker->setMetadata("date: 2011:02:21 15:22:55");
    baker->setFormat("cinespace");
    baker->setInputSpace("lnf_tweak");
    baker->setShaperSpace("lnf");
    baker->setTargetSpace("target");
    baker->setShaperSize(10);
    baker->setCubeSize(2);
    std::ostringstream output;
    baker->bake(output);
    
    //
    std::vector<std::string> osvec;
    OCIO::pystring::splitlines(output.str(), osvec);
    std::vector<std::string> resvec;
    OCIO::pystring::splitlines(bout.str(), resvec);
    OIIO_CHECK_EQUAL(osvec.size(), resvec.size());
    for(unsigned int i = 0; i < resvec.size(); ++i)
    {
        if(i>6)
        {
            // number comparison
            compareFloats(osvec[i], resvec[i]);
        }
        else
        {
            // text comparison
            OIIO_CHECK_EQUAL(osvec[i], resvec[i]);
        }
    }
}

OIIO_ADD_TEST(FileFormatCSP, no_shaper)
{
    // check baker output
    OCIO::ConfigRcPtr config = OCIO::Config::Create();
    {
        OCIO::ColorSpaceRcPtr cs = OCIO::ColorSpace::Create();
        cs->setName("lnf");
        cs->setFamily("lnf");
        config->addColorSpace(cs);
        config->setRole(OCIO::ROLE_REFERENCE, cs->getName());
    }
    {
        OCIO::ColorSpaceRcPtr cs = OCIO::ColorSpace::Create();
        cs->setName("target");
        cs->setFamily("target");
        OCIO::CDLTransformRcPtr transform1 = OCIO::CDLTransform::Create();
        float rgb[3] = {0.1f, 0.1f, 0.1f};
        transform1->setOffset(rgb);
        cs->setTransform(transform1, OCIO::COLORSPACE_DIR_FROM_REFERENCE);
        config->addColorSpace(cs);
    }

    std::ostringstream bout;
    bout << "CSPLUTV100"                 << "\n";
    bout << "3D"                         << "\n";
    bout << ""                           << "\n";
    bout << "BEGIN METADATA"             << "\n";
    bout << "date: 2011:02:21 15:22:55"  << "\n";
    bout << "END METADATA"               << "\n";
    bout << ""                           << "\n";
    bout << "2"                          << "\n";
    bout << "0.000000 1.000000"          << "\n";
    bout << "0.000000 1.000000"          << "\n";
    bout << "2"                          << "\n";
    bout << "0.000000 1.000000"          << "\n";
    bout << "0.000000 1.000000"          << "\n";
    bout << "2"                          << "\n";
    bout << "0.000000 1.000000"          << "\n";
    bout << "0.000000 1.000000"          << "\n";
    bout << ""                           << "\n";
    bout << "2 2 2"                      << "\n";
    bout << "0.100000 0.100000 0.100000" << "\n";
    bout << "1.100000 0.100000 0.100000" << "\n";
    bout << "0.100000 1.100000 0.100000" << "\n";
    bout << "1.100000 1.100000 0.100000" << "\n";
    bout << "0.100000 0.100000 1.100000" << "\n";
    bout << "1.100000 0.100000 1.100000" << "\n";
    bout << "0.100000 1.100000 1.100000" << "\n";
    bout << "1.100000 1.100000 1.100000" << "\n";
    bout << ""                           << "\n";
    
    OCIO::BakerRcPtr baker = OCIO::Baker::Create();
    baker->setConfig(config);
    baker->setMetadata("date: 2011:02:21 15:22:55");
    baker->setFormat("cinespace");
    baker->setInputSpace("lnf");
    baker->setTargetSpace("target");
    baker->setShaperSize(10);
    baker->setCubeSize(2);
    std::ostringstream output;
    baker->bake(output);

    //
    std::vector<std::string> osvec;
    OCIO::pystring::splitlines(output.str(), osvec);
    std::vector<std::string> resvec;
    OCIO::pystring::splitlines(bout.str(), resvec);
    OIIO_CHECK_EQUAL(osvec.size(), resvec.size());
    for(unsigned int i = 0; i < resvec.size(); ++i)
    {
        OIIO_CHECK_EQUAL(osvec[i], resvec[i]);
    }
}

OIIO_ADD_TEST(FileFormatCSP, lessStrictParse)
{
    std::ostringstream strebuf;
    strebuf << " CspluTV100 malformed"                       << "\n";
    strebuf << "3D"                                          << "\n";
    strebuf << ""                                            << "\n";
    strebuf << " BegIN MEtadATA malformed malformed malfo"   << "\n";
    strebuf << "foobar"                                      << "\n";
    strebuf << "   end metadata malformed malformed m a l"   << "\n";
    strebuf << ""                                            << "\n";
    strebuf << "11"                                          << "\n";
    strebuf << "0.0 0.1 0.2 0.3 0.4 0.5 0.6 0.7 0.8 0.9 1.0" << "\n";
    strebuf << "0.0 0.1 0.2 0.3 0.4 0.5 0.6 0.7 0.8 0.9 1.0" << "\n";
    strebuf << "6"                                           << "\n";
    strebuf << "0.0 0.2       0.4 0.6 0.8 1.0"               << "\n";
    strebuf << "0.0 0.2000000 0.4 0.6 0.8 1.0"               << "\n";
    strebuf << "5"                                           << "\n";
    strebuf << "0.0 0.25       0.5 0.6 0.7"                  << "\n";
    strebuf << "0.0 0.25000001 0.5 0.6 0.7"                  << "\n";
    strebuf << ""                                            << "\n";
    strebuf << "1 2 3"                                       << "\n";
    strebuf << "0.0 0.0 0.0"                                 << "\n";
    strebuf << "1.0 0.0 0.0"                                 << "\n";
    strebuf << "0.0 0.5 0.0"                                 << "\n";
    strebuf << "1.0 0.5 0.0"                                 << "\n";
    strebuf << "0.0 1.0 0.0"                                 << "\n";
    strebuf << "1.0 1.0 0.0"                                 << "\n";
    
    std::istringstream simple3D;
    simple3D.str(strebuf.str());
    
    // Load file
    OCIO::LocalFileFormat tester;
<<<<<<< HEAD
    OCIO::CachedFileRcPtr cachedFile;
    OIIO_CHECK_NO_THOW(cachedFile = tester.Read(simple3D));
    OCIO::CachedFileCSPRcPtr csplut = OCIO::DynamicPtrCast<OCIO::CachedFileCSP>(cachedFile);   
=======
    OIIO_CHECK_NO_THROW(OCIO::CachedFileRcPtr cachedFile = tester.Read(simple3D));
>>>>>>> e6901b07
    
    // check metadata
    OIIO_CHECK_EQUAL(csplut->metadata, std::string("foobar\n"));

    // check prelut data
    OIIO_CHECK_ASSERT(!csplut->hasprelut); // as in & out from the preLut are the same,
                                           //  there is nothing to do.
}

// TODO: More strenuous tests of prelut resampling (non-noop preluts)

#endif // OCIO_UNIT_TEST<|MERGE_RESOLUTION|>--- conflicted
+++ resolved
@@ -1363,13 +1363,8 @@
     
     // Load file
     OCIO::LocalFileFormat tester;
-<<<<<<< HEAD
-    OCIO::CachedFileRcPtr cachedFile;
-    OIIO_CHECK_NO_THOW(cachedFile = tester.Read(simple3D));
+    OIIO_CHECK_NO_THROW(OCIO::CachedFileRcPtr cachedFile = tester.Read(simple3D));
     OCIO::CachedFileCSPRcPtr csplut = OCIO::DynamicPtrCast<OCIO::CachedFileCSP>(cachedFile);   
-=======
-    OIIO_CHECK_NO_THROW(OCIO::CachedFileRcPtr cachedFile = tester.Read(simple3D));
->>>>>>> e6901b07
     
     // check metadata
     OIIO_CHECK_EQUAL(csplut->metadata, std::string("foobar\n"));
