--- conflicted
+++ resolved
@@ -1363,13 +1363,8 @@
     
     // Load file
     OCIO::LocalFileFormat tester;
-<<<<<<< HEAD
     OIIO_CHECK_NO_THROW(OCIO::CachedFileRcPtr cachedFile = tester.Read(simple3D));
-=======
-    OCIO::CachedFileRcPtr cachedFile;
-    OIIO_CHECK_NO_THOW(cachedFile = tester.Read(simple3D));
     OCIO::CachedFileCSPRcPtr csplut = OCIO::DynamicPtrCast<OCIO::CachedFileCSP>(cachedFile);   
->>>>>>> c519691e
     
     // check metadata
     OIIO_CHECK_EQUAL(csplut->metadata, std::string("foobar\n"));
