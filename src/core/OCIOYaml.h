/*
Copyright (c) 2003-2010 Sony Pictures Imageworks Inc., et al.
All Rights Reserved.

Redistribution and use in source and binary forms, with or without
modification, are permitted provided that the following conditions are
met:
* Redistributions of source code must retain the above copyright
  notice, this list of conditions and the following disclaimer.
* Redistributions in binary form must reproduce the above copyright
  notice, this list of conditions and the following disclaimer in the
  documentation and/or other materials provided with the distribution.
* Neither the name of Sony Pictures Imageworks nor the names of its
  contributors may be used to endorse or promote products derived from
  this software without specific prior written permission.
THIS SOFTWARE IS PROVIDED BY THE COPYRIGHT HOLDERS AND CONTRIBUTORS
"AS IS" AND ANY EXPRESS OR IMPLIED WARRANTIES, INCLUDING, BUT NOT
LIMITED TO, THE IMPLIED WARRANTIES OF MERCHANTABILITY AND FITNESS FOR
A PARTICULAR PURPOSE ARE DISCLAIMED. IN NO EVENT SHALL THE COPYRIGHT
OWNER OR CONTRIBUTORS BE LIABLE FOR ANY DIRECT, INDIRECT, INCIDENTAL,
SPECIAL, EXEMPLARY, OR CONSEQUENTIAL DAMAGES (INCLUDING, BUT NOT
LIMITED TO, PROCUREMENT OF SUBSTITUTE GOODS OR SERVICES; LOSS OF USE,
DATA, OR PROFITS; OR BUSINESS INTERRUPTION) HOWEVER CAUSED AND ON ANY
THEORY OF LIABILITY, WHETHER IN CONTRACT, STRICT LIABILITY, OR TORT
(INCLUDING NEGLIGENCE OR OTHERWISE) ARISING IN ANY WAY OUT OF THE USE
OF THIS SOFTWARE, EVEN IF ADVISED OF THE POSSIBILITY OF SUCH DAMAGE.
*/

#include <OpenColorIO/OpenColorIO.h>

<<<<<<< HEAD
#include "Platform.h"

#ifndef WINDOWS

// fwd declare yaml-cpp visibility
#pragma GCC visibility push(hidden)
namespace YAML {
    class Exception;
    class BadDereference;
    class RepresentationException;
    class EmitterException;
    class ParserException;
    class InvalidScalar;
    class KeyNotFound;
    template <typename T> class TypedKeyNotFound;
    template <> class TypedKeyNotFound<OCIO_NAMESPACE::ColorSpace>;
    template <> class TypedKeyNotFound<OCIO_NAMESPACE::Config>;
    template <> class TypedKeyNotFound<OCIO_NAMESPACE::Exception>;
    template <> class TypedKeyNotFound<OCIO_NAMESPACE::GpuShaderDesc>;
    template <> class TypedKeyNotFound<OCIO_NAMESPACE::ImageDesc>;
    template <> class TypedKeyNotFound<OCIO_NAMESPACE::Look>;
    template <> class TypedKeyNotFound<OCIO_NAMESPACE::Processor>;
    
    template <> class TypedKeyNotFound<OCIO_NAMESPACE::Transform>;
    template <> class TypedKeyNotFound<OCIO_NAMESPACE::AllocationTransform>;
    template <> class TypedKeyNotFound<OCIO_NAMESPACE::CDLTransform>;
    template <> class TypedKeyNotFound<OCIO_NAMESPACE::ColorSpaceTransform>;
    template <> class TypedKeyNotFound<OCIO_NAMESPACE::DisplayTransform>;
    template <> class TypedKeyNotFound<OCIO_NAMESPACE::ExponentTransform>;
    template <> class TypedKeyNotFound<OCIO_NAMESPACE::ExpressionTransform>;
    template <> class TypedKeyNotFound<OCIO_NAMESPACE::FileTransform>;
    template <> class TypedKeyNotFound<OCIO_NAMESPACE::GroupTransform>;
    template <> class TypedKeyNotFound<OCIO_NAMESPACE::LogTransform>;
    template <> class TypedKeyNotFound<OCIO_NAMESPACE::LookTransform>;
    template <> class TypedKeyNotFound<OCIO_NAMESPACE::MatrixTransform>;
    template <> class TypedKeyNotFound<OCIO_NAMESPACE::TruelightTransform>;
}
#pragma GCC visibility pop

#endif 

#include <yaml-cpp/yaml.h>

=======
>>>>>>> 64adcad3
#ifndef INCLUDED_OCIO_YAML_H
#define INCLUDED_OCIO_YAML_H

OCIO_NAMESPACE_ENTER
{
    
<<<<<<< HEAD
    // Core
    OCIOHIDDEN void operator >> (const YAML::Node& node, ColorSpaceRcPtr& cs);
    OCIOHIDDEN YAML::Emitter& operator << (YAML::Emitter& out, ColorSpaceRcPtr cs);
    OCIOHIDDEN void operator >> (const YAML::Node& node, GroupTransformRcPtr& t);
    OCIOHIDDEN YAML::Emitter& operator << (YAML::Emitter& out, ConstGroupTransformRcPtr t);
    OCIOHIDDEN void operator >> (const YAML::Node& node, TransformRcPtr& t);
    OCIOHIDDEN YAML::Emitter& operator << (YAML::Emitter& out, ConstTransformRcPtr t);
    OCIOHIDDEN void operator >> (const YAML::Node& node, LookRcPtr& cs);
    OCIOHIDDEN YAML::Emitter& operator << (YAML::Emitter& out, LookRcPtr cs);
    
    // Transforms
    OCIOHIDDEN void operator >> (const YAML::Node& node, AllocationTransformRcPtr& t);
    OCIOHIDDEN YAML::Emitter& operator << (YAML::Emitter& out, ConstAllocationTransformRcPtr t);
    OCIOHIDDEN void operator >> (const YAML::Node& node, CDLTransformRcPtr& t);
    OCIOHIDDEN YAML::Emitter& operator << (YAML::Emitter& out, ConstCDLTransformRcPtr t);
    OCIOHIDDEN void operator >> (const YAML::Node& node, ColorSpaceTransformRcPtr& t);
    OCIOHIDDEN YAML::Emitter& operator << (YAML::Emitter& out, ConstColorSpaceTransformRcPtr t);
    OCIOHIDDEN void operator >> (const YAML::Node& node, ExponentTransformRcPtr& t);
    OCIOHIDDEN YAML::Emitter& operator << (YAML::Emitter& out, ConstExponentTransformRcPtr t);
    OCIOHIDDEN void operator >> (const YAML::Node& node, ExpressionTransformRcPtr& t);
    OCIOHIDDEN YAML::Emitter& operator << (YAML::Emitter& out, ConstExpressionTransformRcPtr t);
    OCIOHIDDEN void operator >> (const YAML::Node& node, FileTransformRcPtr& t);
    OCIOHIDDEN YAML::Emitter& operator << (YAML::Emitter& out, ConstFileTransformRcPtr t);
    OCIOHIDDEN void operator >> (const YAML::Node& node, LogTransformRcPtr& t);
    OCIOHIDDEN YAML::Emitter& operator << (YAML::Emitter& out, ConstLogTransformRcPtr t);
    OCIOHIDDEN void operator >> (const YAML::Node& node, LookTransformRcPtr& t);
    OCIOHIDDEN YAML::Emitter& operator << (YAML::Emitter& out, ConstLookTransformRcPtr t);
    OCIOHIDDEN void operator >> (const YAML::Node& node, MatrixTransformRcPtr& t);
    OCIOHIDDEN YAML::Emitter& operator << (YAML::Emitter& out, ConstMatrixTransformRcPtr t);
    OCIOHIDDEN void operator >> (const YAML::Node& node, TruelightTransformRcPtr& t);
    OCIOHIDDEN YAML::Emitter& operator << (YAML::Emitter& out, ConstTruelightTransformRcPtr t);
    
    // Enums
    OCIOHIDDEN YAML::Emitter& operator << (YAML::Emitter& out, BitDepth depth);
    OCIOHIDDEN void operator >> (const YAML::Node& node, BitDepth& depth);
    OCIOHIDDEN YAML::Emitter& operator << (YAML::Emitter& out, Allocation alloc);
    OCIOHIDDEN void operator >> (const YAML::Node& node, Allocation& alloc);
    OCIOHIDDEN YAML::Emitter& operator << (YAML::Emitter& out, ColorSpaceDirection dir);
    OCIOHIDDEN void operator >> (const YAML::Node& node, ColorSpaceDirection& dir);
    OCIOHIDDEN YAML::Emitter& operator << (YAML::Emitter& out, TransformDirection dir);
    OCIOHIDDEN void operator >> (const YAML::Node& node, TransformDirection& dir);
    OCIOHIDDEN YAML::Emitter& operator << (YAML::Emitter& out, Interpolation iterp);
    OCIOHIDDEN void operator >> (const YAML::Node& node, Interpolation& iterp);
=======
    class OCIOYaml
    {
    public:
        void open(std::istream& istream, ConfigRcPtr& c, const char* filename = NULL) const;
        void write(std::ostream& ostream, const Config* c) const;
    };
>>>>>>> 64adcad3
    
}
OCIO_NAMESPACE_EXIT

#endif // INCLUDED_OCIO_YAML_H<|MERGE_RESOLUTION|>--- conflicted
+++ resolved
@@ -28,110 +28,18 @@
 
 #include <OpenColorIO/OpenColorIO.h>
 
-<<<<<<< HEAD
-#include "Platform.h"
-
-#ifndef WINDOWS
-
-// fwd declare yaml-cpp visibility
-#pragma GCC visibility push(hidden)
-namespace YAML {
-    class Exception;
-    class BadDereference;
-    class RepresentationException;
-    class EmitterException;
-    class ParserException;
-    class InvalidScalar;
-    class KeyNotFound;
-    template <typename T> class TypedKeyNotFound;
-    template <> class TypedKeyNotFound<OCIO_NAMESPACE::ColorSpace>;
-    template <> class TypedKeyNotFound<OCIO_NAMESPACE::Config>;
-    template <> class TypedKeyNotFound<OCIO_NAMESPACE::Exception>;
-    template <> class TypedKeyNotFound<OCIO_NAMESPACE::GpuShaderDesc>;
-    template <> class TypedKeyNotFound<OCIO_NAMESPACE::ImageDesc>;
-    template <> class TypedKeyNotFound<OCIO_NAMESPACE::Look>;
-    template <> class TypedKeyNotFound<OCIO_NAMESPACE::Processor>;
-    
-    template <> class TypedKeyNotFound<OCIO_NAMESPACE::Transform>;
-    template <> class TypedKeyNotFound<OCIO_NAMESPACE::AllocationTransform>;
-    template <> class TypedKeyNotFound<OCIO_NAMESPACE::CDLTransform>;
-    template <> class TypedKeyNotFound<OCIO_NAMESPACE::ColorSpaceTransform>;
-    template <> class TypedKeyNotFound<OCIO_NAMESPACE::DisplayTransform>;
-    template <> class TypedKeyNotFound<OCIO_NAMESPACE::ExponentTransform>;
-    template <> class TypedKeyNotFound<OCIO_NAMESPACE::ExpressionTransform>;
-    template <> class TypedKeyNotFound<OCIO_NAMESPACE::FileTransform>;
-    template <> class TypedKeyNotFound<OCIO_NAMESPACE::GroupTransform>;
-    template <> class TypedKeyNotFound<OCIO_NAMESPACE::LogTransform>;
-    template <> class TypedKeyNotFound<OCIO_NAMESPACE::LookTransform>;
-    template <> class TypedKeyNotFound<OCIO_NAMESPACE::MatrixTransform>;
-    template <> class TypedKeyNotFound<OCIO_NAMESPACE::TruelightTransform>;
-}
-#pragma GCC visibility pop
-
-#endif 
-
-#include <yaml-cpp/yaml.h>
-
-=======
->>>>>>> 64adcad3
 #ifndef INCLUDED_OCIO_YAML_H
 #define INCLUDED_OCIO_YAML_H
 
 OCIO_NAMESPACE_ENTER
 {
     
-<<<<<<< HEAD
-    // Core
-    OCIOHIDDEN void operator >> (const YAML::Node& node, ColorSpaceRcPtr& cs);
-    OCIOHIDDEN YAML::Emitter& operator << (YAML::Emitter& out, ColorSpaceRcPtr cs);
-    OCIOHIDDEN void operator >> (const YAML::Node& node, GroupTransformRcPtr& t);
-    OCIOHIDDEN YAML::Emitter& operator << (YAML::Emitter& out, ConstGroupTransformRcPtr t);
-    OCIOHIDDEN void operator >> (const YAML::Node& node, TransformRcPtr& t);
-    OCIOHIDDEN YAML::Emitter& operator << (YAML::Emitter& out, ConstTransformRcPtr t);
-    OCIOHIDDEN void operator >> (const YAML::Node& node, LookRcPtr& cs);
-    OCIOHIDDEN YAML::Emitter& operator << (YAML::Emitter& out, LookRcPtr cs);
-    
-    // Transforms
-    OCIOHIDDEN void operator >> (const YAML::Node& node, AllocationTransformRcPtr& t);
-    OCIOHIDDEN YAML::Emitter& operator << (YAML::Emitter& out, ConstAllocationTransformRcPtr t);
-    OCIOHIDDEN void operator >> (const YAML::Node& node, CDLTransformRcPtr& t);
-    OCIOHIDDEN YAML::Emitter& operator << (YAML::Emitter& out, ConstCDLTransformRcPtr t);
-    OCIOHIDDEN void operator >> (const YAML::Node& node, ColorSpaceTransformRcPtr& t);
-    OCIOHIDDEN YAML::Emitter& operator << (YAML::Emitter& out, ConstColorSpaceTransformRcPtr t);
-    OCIOHIDDEN void operator >> (const YAML::Node& node, ExponentTransformRcPtr& t);
-    OCIOHIDDEN YAML::Emitter& operator << (YAML::Emitter& out, ConstExponentTransformRcPtr t);
-    OCIOHIDDEN void operator >> (const YAML::Node& node, ExpressionTransformRcPtr& t);
-    OCIOHIDDEN YAML::Emitter& operator << (YAML::Emitter& out, ConstExpressionTransformRcPtr t);
-    OCIOHIDDEN void operator >> (const YAML::Node& node, FileTransformRcPtr& t);
-    OCIOHIDDEN YAML::Emitter& operator << (YAML::Emitter& out, ConstFileTransformRcPtr t);
-    OCIOHIDDEN void operator >> (const YAML::Node& node, LogTransformRcPtr& t);
-    OCIOHIDDEN YAML::Emitter& operator << (YAML::Emitter& out, ConstLogTransformRcPtr t);
-    OCIOHIDDEN void operator >> (const YAML::Node& node, LookTransformRcPtr& t);
-    OCIOHIDDEN YAML::Emitter& operator << (YAML::Emitter& out, ConstLookTransformRcPtr t);
-    OCIOHIDDEN void operator >> (const YAML::Node& node, MatrixTransformRcPtr& t);
-    OCIOHIDDEN YAML::Emitter& operator << (YAML::Emitter& out, ConstMatrixTransformRcPtr t);
-    OCIOHIDDEN void operator >> (const YAML::Node& node, TruelightTransformRcPtr& t);
-    OCIOHIDDEN YAML::Emitter& operator << (YAML::Emitter& out, ConstTruelightTransformRcPtr t);
-    
-    // Enums
-    OCIOHIDDEN YAML::Emitter& operator << (YAML::Emitter& out, BitDepth depth);
-    OCIOHIDDEN void operator >> (const YAML::Node& node, BitDepth& depth);
-    OCIOHIDDEN YAML::Emitter& operator << (YAML::Emitter& out, Allocation alloc);
-    OCIOHIDDEN void operator >> (const YAML::Node& node, Allocation& alloc);
-    OCIOHIDDEN YAML::Emitter& operator << (YAML::Emitter& out, ColorSpaceDirection dir);
-    OCIOHIDDEN void operator >> (const YAML::Node& node, ColorSpaceDirection& dir);
-    OCIOHIDDEN YAML::Emitter& operator << (YAML::Emitter& out, TransformDirection dir);
-    OCIOHIDDEN void operator >> (const YAML::Node& node, TransformDirection& dir);
-    OCIOHIDDEN YAML::Emitter& operator << (YAML::Emitter& out, Interpolation iterp);
-    OCIOHIDDEN void operator >> (const YAML::Node& node, Interpolation& iterp);
-=======
     class OCIOYaml
     {
     public:
         void open(std::istream& istream, ConfigRcPtr& c, const char* filename = NULL) const;
         void write(std::ostream& ostream, const Config* c) const;
     };
->>>>>>> 64adcad3
     
 }
 OCIO_NAMESPACE_EXIT
