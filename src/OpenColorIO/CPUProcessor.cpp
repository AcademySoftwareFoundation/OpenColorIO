/*
Copyright (c) 2019 Autodesk Inc., et al.
All Rights Reserved.

Redistribution and use in source and binary forms, with or without
modification, are permitted provided that the following conditions are
met:
* Redistributions of source code must retain the above copyright
  notice, this list of conditions and the following disclaimer.
* Redistributions in binary form must reproduce the above copyright
  notice, this list of conditions and the following disclaimer in the
  documentation and/or other materials provided with the distribution.
* Neither the name of Sony Pictures Imageworks nor the names of its
  contributors may be used to endorse or promote products derived from
  this software without specific prior written permission.
THIS SOFTWARE IS PROVIDED BY THE COPYRIGHT HOLDERS AND CONTRIBUTORS
"AS IS" AND ANY EXPRESS OR IMPLIED WARRANTIES, INCLUDING, BUT NOT
LIMITED TO, THE IMPLIED WARRANTIES OF MERCHANTABILITY AND FITNESS FOR
A PARTICULAR PURPOSE ARE DISCLAIMED. IN NO EVENT SHALL THE COPYRIGHT
OWNER OR CONTRIBUTORS BE LIABLE FOR ANY DIRECT, INDIRECT, INCIDENTAL,
SPECIAL, EXEMPLARY, OR CONSEQUENTIAL DAMAGES (INCLUDING, BUT NOT
LIMITED TO, PROCUREMENT OF SUBSTITUTE GOODS OR SERVICES; LOSS OF USE,
DATA, OR PROFITS; OR BUSINESS INTERRUPTION) HOWEVER CAUSED AND ON ANY
THEORY OF LIABILITY, WHETHER IN CONTRACT, STRICT LIABILITY, OR TORT
(INCLUDING NEGLIGENCE OR OTHERWISE) ARISING IN ANY WAY OUT OF THE USE
OF THIS SOFTWARE, EVEN IF ADVISED OF THE POSSIBILITY OF SUCH DAMAGE.
*/

#include <string.h>

#include <OpenColorIO/OpenColorIO.h>

#include "BitDepthUtils.h"
#include "CPUProcessor.h"
#include "ops/Lut1D/Lut1DOpCPU.h"
#include "ops/Lut3D/Lut3DOpCPU.h"
#include "ops/Matrix/MatrixOps.h"
#include "ops/Range/RangeOpCPU.h"
#include "ScanlineHelper.h"


OCIO_NAMESPACE_ENTER
{

template<BitDepth inBD, BitDepth outBD>
class BitDepthCast : public OpCPU
{
public:
    BitDepthCast() : OpCPU(), m_scale(1.0f) 
    {
        m_scale = float(BitDepthInfo<outBD>::maxValue) 
                    / float(BitDepthInfo<inBD>::maxValue);
    }

    void apply(const void * inImg, void * outImg, long numPixels) const override
    {
        typedef typename BitDepthInfo<inBD>::Type InType;
        typedef typename BitDepthInfo<outBD>::Type OutType;

        const InType * in = (const InType *)inImg;
        OutType * out = (OutType *)outImg;

        for(long pxl=0; pxl<numPixels; ++pxl)
        {
            out[0] = Converter<outBD>::CastValue(in[0] * m_scale);
            out[1] = Converter<outBD>::CastValue(in[1] * m_scale);
            out[2] = Converter<outBD>::CastValue(in[2] * m_scale);
            out[3] = Converter<outBD>::CastValue(in[3] * m_scale);

            in  += 4;
            out += 4;
        }
    }

protected:
    float m_scale;
};

template<>
class BitDepthCast<BIT_DEPTH_F32, BIT_DEPTH_F32> : public OpCPU
{
public:
    BitDepthCast() : OpCPU(), m_scale(1.0f) 
    {
    }

    void apply(const void * inImg, void * outImg, long numPixels) const override
    {
        if(inImg!=outImg)
        {
            memcpy(outImg, inImg, 4*numPixels*sizeof(float));
        }
    }

protected:
    float m_scale;
};

ConstOpCPURcPtr CreateGenericBitDepthHelper(BitDepth in, BitDepth out)
{

#define ADD_OUT_BIT_DEPTH(in, out)                    \
case out:                                             \
{                                                     \
    return std::make_shared<BitDepthCast<in, out>>(); \
    break;                                            \
}

#define ADD_IN_BIT_DEPTH(in)                          \
case in:                                              \
{                                                     \
    switch(out)                                       \
    {                                                 \
        ADD_OUT_BIT_DEPTH(in, BIT_DEPTH_UINT8)        \
        ADD_OUT_BIT_DEPTH(in, BIT_DEPTH_UINT10)       \
        ADD_OUT_BIT_DEPTH(in, BIT_DEPTH_UINT12)       \
        ADD_OUT_BIT_DEPTH(in, BIT_DEPTH_UINT16)       \
        ADD_OUT_BIT_DEPTH(in, BIT_DEPTH_F16)          \
        ADD_OUT_BIT_DEPTH(in, BIT_DEPTH_F32)          \
        case BIT_DEPTH_UINT14:                        \
        case BIT_DEPTH_UINT32:                        \
        case BIT_DEPTH_UNKNOWN:                       \
        default:                                      \
            throw Exception("Unsupported bit-depth"); \
            break;                                    \
                                                      \
    }                                                 \
    break;                                            \
}


    switch(in)
    {
        ADD_IN_BIT_DEPTH(BIT_DEPTH_UINT8)
        ADD_IN_BIT_DEPTH(BIT_DEPTH_UINT10)
        ADD_IN_BIT_DEPTH(BIT_DEPTH_UINT12)
        ADD_IN_BIT_DEPTH(BIT_DEPTH_UINT16)
        ADD_IN_BIT_DEPTH(BIT_DEPTH_F16)
        ADD_IN_BIT_DEPTH(BIT_DEPTH_F32)
        case BIT_DEPTH_UINT14:
        case BIT_DEPTH_UINT32:
        case BIT_DEPTH_UNKNOWN:
        default:
            throw Exception("Unsupported bit-depth");
            break;
    }

#undef ADD_OUT_BIT_DEPTH
#undef ADD_IN_BIT_DEPTH

    throw Exception("Unsupported bit-depths");
}

// 1D LUT is the only op natively supporting bit-depths.
ConstOpCPURcPtr CreateLut1DHelper(ConstLut1DOpDataRcPtr & lut, BitDepth in, BitDepth out)
{
    if(in==out && in==BIT_DEPTH_F32)
    {
        if(lut->getInputBitDepth()!=BIT_DEPTH_F32
            || lut->getOutputBitDepth()!=BIT_DEPTH_F32)
        {
            throw Exception("Unsupported 1D LUT bit-depths.");
        }

        return GetLut1DRenderer(lut, in, out);
    }

    Lut1DOpDataRcPtr l = lut->clone();
    l->setInputBitDepth(in);
    l->setOutputBitDepth(out);
    ConstLut1DOpDataRcPtr tmp = l;
    return GetLut1DRenderer(tmp, in, out);
}

void CreateCPUEngine(const OpRcPtrVec & ops, 
                     BitDepth in, 
                     BitDepth out,
                     // The bit-depth 'cast' or the first CPU Op.
                     ConstOpCPURcPtr & inBitDepthOp, 
                     // The remaining CPU Ops.
                     ConstOpCPURcPtrVec & cpuOps, 
                     // The bit-depth 'cast' or the last CPU Op.
                     ConstOpCPURcPtr & outBitDepthOp)
{
    const size_t maxOps = ops.size();
    for(size_t idx=0; idx<maxOps; ++idx)
    {
        ConstOpRcPtr op = ops[idx];
        ConstOpDataRcPtr opData = op->data();

        if(idx==0)
        {
            if(opData->getType()==OpData::Lut1DType)
            {
                ConstLut1DOpDataRcPtr lut = DynamicPtrCast<const Lut1DOpData>(opData);
                inBitDepthOp = CreateLut1DHelper(lut, in, BIT_DEPTH_F32);
            }
            else if(in==BIT_DEPTH_F32)
            {
                inBitDepthOp = op->getCPUOp();
            }
            else
            {
                inBitDepthOp = CreateGenericBitDepthHelper(in, BIT_DEPTH_F32);
                cpuOps.push_back(op->getCPUOp());
            }

            if(idx==(maxOps-1))
            {
                outBitDepthOp = CreateGenericBitDepthHelper(BIT_DEPTH_F32, out);
            }
        }
        else if(idx==(maxOps-1))
        {
            if(opData->getType()==OpData::Lut1DType)
            {
                ConstLut1DOpDataRcPtr lut = DynamicPtrCast<const Lut1DOpData>(opData);
                outBitDepthOp = CreateLut1DHelper(lut, BIT_DEPTH_F32, out);
            }
            else if(out==BIT_DEPTH_F32)
            {
                outBitDepthOp = op->getCPUOp();
            }
            else
            {
                outBitDepthOp = CreateGenericBitDepthHelper(BIT_DEPTH_F32, out);
                cpuOps.push_back(op->getCPUOp());
            }
        }
        else
        {
            cpuOps.push_back(op->getCPUOp());
        }
    }
}


ScanlineHelper * CreateScanlineHelper(BitDepth in, ConstOpCPURcPtr & inBitDepthOp,
                                      BitDepth out, ConstOpCPURcPtr & outBitDepthOp)
{

#define ADD_OUT_BIT_DEPTH(in, out)                    \
case out:                                             \
{                                                     \
    return new GenericScanlineHelper<BitDepthInfo<in>::Type,                      \
                                     BitDepthInfo<out>::Type>(in, inBitDepthOp,   \
                                                              out, outBitDepthOp);\
    break;                                            \
}

#define ADD_IN_BIT_DEPTH(in)                          \
case in:                                              \
{                                                     \
    switch(out)                                       \
    {                                                 \
        ADD_OUT_BIT_DEPTH(in, BIT_DEPTH_UINT8)        \
        ADD_OUT_BIT_DEPTH(in, BIT_DEPTH_UINT10)       \
        ADD_OUT_BIT_DEPTH(in, BIT_DEPTH_UINT12)       \
        ADD_OUT_BIT_DEPTH(in, BIT_DEPTH_UINT16)       \
        ADD_OUT_BIT_DEPTH(in, BIT_DEPTH_F16)          \
        ADD_OUT_BIT_DEPTH(in, BIT_DEPTH_F32)          \
        case BIT_DEPTH_UINT14:                        \
        case BIT_DEPTH_UINT32:                        \
        case BIT_DEPTH_UNKNOWN:                       \
        default:                                      \
            throw Exception("Unsupported bit-depth"); \
            break;                                    \
                                                      \
    }                                                 \
    break;                                            \
}

    switch(in)
    {
        ADD_IN_BIT_DEPTH(BIT_DEPTH_UINT8)
        ADD_IN_BIT_DEPTH(BIT_DEPTH_UINT10)
        ADD_IN_BIT_DEPTH(BIT_DEPTH_UINT12)
        ADD_IN_BIT_DEPTH(BIT_DEPTH_UINT16)
        ADD_IN_BIT_DEPTH(BIT_DEPTH_F16)
        ADD_IN_BIT_DEPTH(BIT_DEPTH_F32)
        case BIT_DEPTH_UINT14:
        case BIT_DEPTH_UINT32:
        case BIT_DEPTH_UNKNOWN:
        default:
            throw Exception("Unsupported bit-depth");
            break;
    }

#undef ADD_OUT_BIT_DEPTH
#undef ADD_IN_BIT_DEPTH

    throw Exception("Unsupported bit-depths");
}

DynamicPropertyRcPtr CPUProcessor::Impl::getDynamicProperty(DynamicPropertyType type) const
{
    if(m_inBitDepthOp->hasDynamicProperty(type))
    {
        return m_inBitDepthOp->getDynamicProperty(type);
    }

    for(const auto & op : m_cpuOps)
    {
        if(op->hasDynamicProperty(type))
        {
            return op->getDynamicProperty(type);
        }
    }

    if(m_outBitDepthOp->hasDynamicProperty(type))
    {
        return m_outBitDepthOp->getDynamicProperty(type);
    }

    throw Exception("Cannot find dynamic property; not used by CPU processor.");
}

void CPUProcessor::Impl::finalize(const OpRcPtrVec & rawOps,
                                  BitDepth in, BitDepth out,
                                  OptimizationFlags oFlags, FinalizationFlags fFlags)
{
    AutoMutex lock(m_mutex);

    OpRcPtrVec ops = rawOps.clone();

    if(!ops.empty())
    {
        // Adjust the op list to the input and output bit-depths
        // to enable the separable optimization.

        ops.front()->setInputBitDepth(in);
        ops.back()->setOutputBitDepth(out);

        // Optimize the ops.

        OptimizeOpVec(ops, oFlags);
    }

    if(ops.empty())
    {
        // Support an empty list.

        const float scale = GetBitDepthMaxValue(out) / GetBitDepthMaxValue(in);

        if(scale==1.0f)
        {
            // Needs at least one op (even an identity one) as the input 
            // and output buffers could be different. 
            CreateIdentityMatrixOp(ops);
        }
        else
        {
            // Note: CreateScaleOp will not add an op if scale == 1.
            const float scale4[4] = {scale, scale, scale, scale};
            CreateScaleOp(ops, scale4, TRANSFORM_DIR_FORWARD);
        }
    }

    // Finalize the ops.

    FinalizeOpVec(ops, fFlags);
    UnifyDynamicProperties(ops);

    m_inBitDepth  = in;
    m_outBitDepth = out;

    // Does the color processing introduce crosstalk between the pixel channels?

    m_hasChannelCrosstalk = false;
    for(const auto & op : ops)
    {
        if(op->hasChannelCrosstalk())
        {
            m_hasChannelCrosstalk = true;
            break;
        }
    }

    // Get the CPU Ops while taking care of the input and output bit-depths.

    m_cpuOps.clear();
    m_inBitDepthOp = nullptr;
    m_outBitDepthOp = nullptr;
    CreateCPUEngine(ops, in, out, m_inBitDepthOp, m_cpuOps, m_outBitDepthOp);

    // Get the right ScanlineHelper.
    m_scanlineBuilder.reset(CreateScanlineHelper(m_inBitDepth, m_inBitDepthOp,
                                                 m_outBitDepth, m_outBitDepthOp));

    // Compute the cache id.

    std::stringstream ss;
    ss << "CPU Processor: from " << BitDepthToString(in)
       << " to "  << BitDepthToString(out)
       << " oFlags " << oFlags
       << " fFlags " << fFlags
       << " ops :";
    for(const auto & op : ops)
    {
        ss << " " << op->getCacheID();
    }

    m_cacheID = ss.str();
}

void CPUProcessor::Impl::apply(ImageDesc & imgDesc) const
{
    m_scanlineBuilder->init(imgDesc);

    float * rgbaBuffer = nullptr;
    long numPixels = 0;

    while(true)
    {
        m_scanlineBuilder->prepRGBAScanline(&rgbaBuffer, numPixels);
        if(numPixels == 0) break;
        if(!rgbaBuffer)
            throw Exception("Cannot apply transform; null image.");

        for(const auto & op : m_cpuOps)
        {
            op->apply(rgbaBuffer, rgbaBuffer, numPixels);
        }
        
        m_scanlineBuilder->finishRGBAScanline();
    }
}

void CPUProcessor::Impl::apply(const ImageDesc & srcImgDesc, ImageDesc & dstImgDesc) const
{
    m_scanlineBuilder->init(srcImgDesc, dstImgDesc);

    float * rgbaBuffer = nullptr;
    long numPixels = 0;

    while(true)
    {
        m_scanlineBuilder->prepRGBAScanline(&rgbaBuffer, numPixels);
        if(numPixels == 0) break;
        if(!rgbaBuffer)
            throw Exception("Cannot apply transform; null image.");

        for(const auto & op : m_cpuOps)
        {
            op->apply(rgbaBuffer, rgbaBuffer, numPixels);
        }
        
        m_scanlineBuilder->finishRGBAScanline();
    }
}

void CPUProcessor::Impl::applyRGB(void * pixel) const
{
    switch(m_inBitDepth)
    {
        case BIT_DEPTH_UINT8:
        {
            uint8_t * p = reinterpret_cast<uint8_t *>(pixel);
            uint8_t v[8]{p[0], p[1], p[2], 0};
            applyRGBA(v);
            p[0] = v[0];
            p[1] = v[1];
            p[2] = v[2];
            break;
        }
        case BIT_DEPTH_UINT16:
        {
            uint16_t * p = reinterpret_cast<uint16_t *>(pixel);
            uint16_t v[8]{p[0], p[1], p[2], 0};
            applyRGBA(v);
            p[0] = v[0];
            p[1] = v[1];
            p[2] = v[2];
            break;
        }
        case BIT_DEPTH_F16:
        {
            half * p = reinterpret_cast<half *>(pixel);
            half v[8]{p[0], p[1], p[2], 0};
            applyRGBA(v);
            p[0] = v[0];
            p[1] = v[1];
            p[2] = v[2];
            break;
        }
        case BIT_DEPTH_F32:
        {
            float * p = reinterpret_cast<float *>(pixel);
            float v[8]{p[0], p[1], p[2], 0.0f};
            applyRGBA(v);
            p[0] = v[0];
            p[1] = v[1];
            p[2] = v[2];
            break;
        }
        case BIT_DEPTH_UINT10:
        case BIT_DEPTH_UINT12:
        case BIT_DEPTH_UINT14:
        case BIT_DEPTH_UINT32:
        case BIT_DEPTH_UNKNOWN:
            throw Exception("Cannot apply transform; Unsupported bit-depths.");
            break;
    }
}

void CPUProcessor::Impl::applyRGBA(void * pixel) const
{
    if(m_inBitDepth!=m_outBitDepth)
    {
        throw Exception("Cannot apply transform; bit-depths are different.");
    }

    float v[4];
    m_inBitDepthOp->apply(pixel, v, 1);

    for(const auto & op : m_cpuOps)
    {
        op->apply(v, v, 1);
    }

    m_outBitDepthOp->apply(v, pixel, 1);
}
    




//////////////////////////////////////////////////////////////////////////


void CPUProcessor::deleter(CPUProcessor * c)
{
    delete c;
}

CPUProcessor::CPUProcessor()
    :   m_impl(new Impl)
{
}

CPUProcessor::~CPUProcessor()
{
    delete m_impl;
    m_impl = nullptr;
}

bool CPUProcessor::hasChannelCrosstalk() const
{
    return getImpl()->hasChannelCrosstalk();
}

const char * CPUProcessor::getCacheID() const
{
    return getImpl()->getCacheID();
}

BitDepth CPUProcessor::getInputBitDepth() const
{
    return getImpl()->getInputBitDepth();
}

BitDepth CPUProcessor::getOutputBitDepth() const
{
    return getImpl()->getOutputBitDepth();
}

DynamicPropertyRcPtr CPUProcessor::getDynamicProperty(DynamicPropertyType type) const
{
    return getImpl()->getDynamicProperty(type);
}

void CPUProcessor::apply(ImageDesc & imgDesc) const
{
    getImpl()->apply(imgDesc);
}

void CPUProcessor::apply(const ImageDesc & srcImgDesc, ImageDesc & dstImgDesc) const
{
    getImpl()->apply(srcImgDesc, dstImgDesc);
}

void CPUProcessor::applyRGB(void * pixel) const
{
    getImpl()->applyRGB(pixel);
}

void CPUProcessor::applyRGBA(void * pixel) const
{
    getImpl()->applyRGBA(pixel);
}

}
OCIO_NAMESPACE_EXIT



///////////////////////////////////////////////////////////////////////////////

#ifdef OCIO_UNIT_TEST

namespace OCIO = OCIO_NAMESPACE;

#include "ops/Lut1D/Lut1DOp.h"
#include "ops/Lut1D/Lut1DOpData.h"
#include "UnitTest.h"
#include "UnitTestUtils.h"


OIIO_ADD_TEST(CPUProcessor, flag_composition)
{
    // The test validates the build of a custom optimization flag.

    OCIO::OptimizationFlags customFlags = OCIO::OPTIMIZATION_LOSSLESS;

    OIIO_CHECK_EQUAL((customFlags & OCIO::OPTIMIZATION_COMP_LUT1D), 
                     OCIO::OPTIMIZATION_NONE);

    customFlags
        = OCIO::OptimizationFlags(customFlags | OCIO::OPTIMIZATION_COMP_LUT1D);

    OIIO_CHECK_EQUAL((customFlags & OCIO::OPTIMIZATION_COMP_LUT1D), 
                     OCIO::OPTIMIZATION_COMP_LUT1D);
}


// TODO: CPUProcessor being part of the OCIO public API limits the ability 
//       to inspect the CPUProcessor instance content i.e. the list of CPUOps. 
//       Even a successful apply could hide a major performance hit because of
//       a missing/partial optimization. 


template<OCIO::BitDepth inBD, OCIO::BitDepth outBD, unsigned line>
OCIO::ConstCPUProcessorRcPtr ComputeValues(OCIO::ConstProcessorRcPtr processor, 
                                           const void * inImg,
                                           OCIO::ChannelOrdering inChans, 
                                           const void * resImg, 
                                           OCIO::ChannelOrdering outChans, 
                                           long numPixels,
                                           // Default value to nan to break any float comparisons
                                           // as a valid error threshold is mandatory in that case.
                                           float absErrorThreshold
                                                = std::numeric_limits<float>::quiet_NaN())
{
    typedef typename OCIO::BitDepthInfo<inBD>::Type inType;
    typedef typename OCIO::BitDepthInfo<outBD>::Type outType;

    OCIO::ConstCPUProcessorRcPtr cpuProcessor;
<<<<<<< HEAD
    OIIO_CHECK_NO_THROW(cpuProcessor 
        = processor->getOptimizedCPUProcessor(inBD, outBD, 
                                              OCIO::OPTIMIZATION_DEFAULT,
                                              OCIO::FINALIZATION_DEFAULT));

    size_t numChannels = 4;
    if(outChans==OCIO::CHANNEL_ORDERING_RGB || outChans==OCIO::CHANNEL_ORDERING_BGR)
    {
        numChannels = 3;
    }
    const size_t numValues = size_t(numPixels * numChannels);
=======
    OCIO_CHECK_NO_THROW(cpuProcessor = processor->getCPUProcessor(inPF, outPF));
>>>>>>> 91585da1

    const OCIO::PackedImageDesc srcImgDesc((void *)inImg, numPixels, 1,
                                           inChans,
                                           sizeof(inType),
                                           OCIO::AutoStride,
                                           OCIO::AutoStride);

    std::vector<outType> out(numValues);
<<<<<<< HEAD
    OCIO::PackedImageDesc dstImgDesc(&out[0], numPixels, 1,
                                     outChans,
                                     sizeof(outType),
                                     OCIO::AutoStride,
                                     OCIO::AutoStride);
=======
    OCIO_CHECK_NO_THROW(cpuProcessor->apply(inImg, &out[0], numPixels));
>>>>>>> 91585da1

    OIIO_CHECK_NO_THROW(cpuProcessor->apply(srcImgDesc, dstImgDesc));

    const outType * res = reinterpret_cast<const outType*>(resImg);

    for(size_t idx=0; idx<numValues; ++idx)
    {
        if(OCIO::BitDepthInfo<outBD>::isFloat)
        {
            OCIO_CHECK_CLOSE_FROM(out[idx], res[idx], absErrorThreshold, line);
        }
        else
        {
            OCIO_CHECK_EQUAL_FROM(out[idx], res[idx], line);
        }
    }

    return cpuProcessor;
}

OCIO_ADD_TEST(CPUProcessor, with_one_matrix)
{
    // The unit test validates that pixel formats are correctly 
    // processed when the op list contains only one arbitrary Op
    // (except a 1D LUT one which has dedicated optimizations).

    OCIO::ConfigRcPtr config = OCIO::Config::Create();

    OCIO::MatrixTransformRcPtr transform = OCIO::MatrixTransform::Create();
    const float offset4[4] = { 1.4002f, 0.4005f, 0.8007f, 0.5f };
    transform->setOffset( offset4 );

    OCIO::ConstProcessorRcPtr processor; 
    OCIO_CHECK_NO_THROW(processor = config->getProcessor(transform));

    const unsigned NB_PIXELS = 3;

    const std::vector<float> f_inImg =
        {  -1.0000f, -0.8000f, -0.1000f,  0.0f,
            0.1023f,  0.5045f,  1.5089f,  1.0f,
            1.0000f,  1.2500f,  1.9900f,  0.0f  };

    {
        const std::vector<float> resImg
            = { 0.4002f, -0.3995f,  0.7007f,  0.5000f,
                1.5025f,  0.9050f,  2.3096f,  1.5000f,
                2.4002f,  1.6505f,  2.7907f,  0.5000f };

        ComputeValues<OCIO::BIT_DEPTH_F32, 
                      OCIO::BIT_DEPTH_F32, __LINE__>(processor, 
                                                     &f_inImg[0], OCIO::CHANNEL_ORDERING_RGBA, 
                                                     &resImg[0],  OCIO::CHANNEL_ORDERING_RGBA, 
                                                     NB_PIXELS, 
                                                     1e-5f);
    }

    {
        const std::vector<float> resImg
            = { -0.1993f, -0.3995f,  1.3002f,  0.5000f,
                 0.9030f,  0.9050f,  2.9091f,  1.5000f,
                 1.8007f,  1.6505f,  3.3902f,  0.5000f };

        ComputeValues<OCIO::BIT_DEPTH_F32, 
                      OCIO::BIT_DEPTH_F32, __LINE__>(processor, 
                                                     &f_inImg[0], OCIO::CHANNEL_ORDERING_BGRA, 
                                                     &resImg[0],  OCIO::CHANNEL_ORDERING_BGRA, 
                                                     NB_PIXELS, 
                                                     1e-5f);
    }

<<<<<<< HEAD
    {
        const std::vector<float> resImg
            = {  -0.500000f,  0.000700f, 0.300500f, 1.400200f,
                  0.602300f,  1.305199f, 1.909399f, 2.400200f,
                  1.500000f,  2.050699f, 2.390500f, 1.400200f  };

        ComputeValues<OCIO::BIT_DEPTH_F32, 
                      OCIO::BIT_DEPTH_F32, __LINE__>(processor, 
                                                     &f_inImg[0], OCIO::CHANNEL_ORDERING_ABGR, 
                                                     &resImg[0],  OCIO::CHANNEL_ORDERING_ABGR, 
                                                     NB_PIXELS, 
                                                     1e-5f);
    }
=======
        OCIO_CHECK_EQUAL(cpuProcessor->getInputPixelFormat(), OCIO::PIXEL_FORMAT_RGBA_F32);
        OCIO_CHECK_EQUAL(cpuProcessor->getOutputPixelFormat(), OCIO::PIXEL_FORMAT_RGBA_F32);
>>>>>>> 91585da1

    {
        const std::vector<float> resImg
            = { 0.7007f, -0.3995f,  0.4002f,  0.5000f,
                2.3096f,  0.9050f,  1.5025f,  1.5000f,
                2.7907f,  1.6505f,  2.4002f,  0.5000f };

        ComputeValues<OCIO::BIT_DEPTH_F32, 
                      OCIO::BIT_DEPTH_F32, __LINE__>(processor, 
                                                     &f_inImg[0], OCIO::CHANNEL_ORDERING_RGBA, 
                                                     &resImg[0],  OCIO::CHANNEL_ORDERING_BGRA, 
                                                     NB_PIXELS, 
                                                     1e-5f);
    }

    {
        const std::vector<float> resImg
            = { 0.5000f, 0.7007f, -0.3995f, 0.4002f,
                1.5000f, 2.3096f,  0.9050f, 1.5025f,
                0.5000f, 2.7907f,  1.6505f, 2.4002f  };

        ComputeValues<OCIO::BIT_DEPTH_F32, 
                      OCIO::BIT_DEPTH_F32, __LINE__>(processor, 
                                                     &f_inImg[0], OCIO::CHANNEL_ORDERING_RGBA, 
                                                     &resImg[0],  OCIO::CHANNEL_ORDERING_ABGR, 
                                                     NB_PIXELS, 
                                                     1e-5f);
    }

<<<<<<< HEAD
    {
        const std::vector<float> inImg =
            {  -1.0000f, -0.8000f, -0.1000f,
                0.1023f,  0.5045f,  1.5089f,
                1.0000f,  1.2500f,  1.9900f  };

        const std::vector<float> resImg
            = { 0.4002f, -0.3995f,  0.7007f,
                1.5025f,  0.9050f,  2.3096f,
                2.4002f,  1.6505f,  2.7907f };

        ComputeValues<OCIO::BIT_DEPTH_F32, 
                      OCIO::BIT_DEPTH_F32, __LINE__>(processor, 
                                                     &inImg[0],  OCIO::CHANNEL_ORDERING_RGB, 
                                                     &resImg[0], OCIO::CHANNEL_ORDERING_RGB, 
                                                     NB_PIXELS, 
                                                     1e-5f);
=======
        OCIO::PackedImageDesc desc(&f_outImg2[0], NB_PIXELS, 1, 4);
        OCIO_CHECK_NO_THROW(processor->apply(desc));

        for(unsigned idx=0; idx<(NB_PIXELS*4); ++idx)
        {
            OCIO_CHECK_CLOSE(f_outImg2[idx], resImg[idx],  1e-7f);
        }
>>>>>>> 91585da1
    }

    {
        const std::vector<float> inImg =
            {  -1.0000f, -0.8000f, -0.1000f,
                0.1023f,  0.5045f,  1.5089f,
                1.0000f,  1.2500f,  1.9900f  };

        const std::vector<float> resImg
            = { -0.199299f, -0.399500f, 1.300199f,
                 0.902999f,  0.905000f, 2.909100f,
                 1.800699f,  1.650500f, 3.390200f };

        ComputeValues<OCIO::BIT_DEPTH_F32, 
                      OCIO::BIT_DEPTH_F32, __LINE__>(processor, 
                                                     &inImg[0],  OCIO::CHANNEL_ORDERING_BGR, 
                                                     &resImg[0], OCIO::CHANNEL_ORDERING_BGR, 
                                                     NB_PIXELS, 
                                                     1e-5f);
    }

    {
        const std::vector<float> inImg =
            {  -1.0000f, -0.8000f, -0.1000f,
                0.1023f,  0.5045f,  1.5089f,
                1.0000f,  1.2500f,  1.9900f  };

        const std::vector<float> resImg
            = { 0.7007f, -0.3995f,  0.4002f,
                2.3096f,  0.9050f,  1.5025f,
                2.7907f,  1.6505f,  2.4002f };

        ComputeValues<OCIO::BIT_DEPTH_F32, 
                      OCIO::BIT_DEPTH_F32, __LINE__>(processor, 
                                                     &inImg[0],  OCIO::CHANNEL_ORDERING_RGB, 
                                                     &resImg[0], OCIO::CHANNEL_ORDERING_BGR, 
                                                     NB_PIXELS, 
                                                     1e-5f);
    }

    {
        const std::vector<float> inImg =
            {  -1.0000f, -0.8000f, -0.1000f,
                0.1023f,  0.5045f,  1.5089f,
                1.0000f,  1.2500f,  1.9900f  };

        const std::vector<float> resImg
            = { 0.7007f, -0.3995f,  0.4002f, 0.5f,
                2.3096f,  0.9050f,  1.5025f, 0.5f,
                2.7907f,  1.6505f,  2.4002f, 0.5f   };

        ComputeValues<OCIO::BIT_DEPTH_F32, 
                      OCIO::BIT_DEPTH_F32, __LINE__>(processor, 
                                                     &inImg[0],  OCIO::CHANNEL_ORDERING_RGB, 
                                                     &resImg[0], OCIO::CHANNEL_ORDERING_BGRA, 
                                                     NB_PIXELS, 
                                                     1e-5f);
    }

    {
        const std::vector<float> inImg =
            {  -1.0000f, -0.8000f, -0.1000f,  0.0f,
                0.1023f,  0.5045f,  1.5089f,  1.0f,
                1.0000f,  1.2500f,  1.9900f,  0.0f  };

        const std::vector<float> resImg
            = { 0.7007f, -0.3995f,  0.4002f,
                2.3096f,  0.9050f,  1.5025f,
                2.7907f,  1.6505f,  2.4002f   };

        ComputeValues<OCIO::BIT_DEPTH_F32, 
                      OCIO::BIT_DEPTH_F32, __LINE__>(processor, 
                                                     &inImg[0],  OCIO::CHANNEL_ORDERING_RGBA, 
                                                     &resImg[0], OCIO::CHANNEL_ORDERING_BGR, 
                                                     NB_PIXELS, 
                                                     1e-5f);
    }

    const std::vector<uint16_t> i_inImg =
        {    0,      8,    32,  0,
            64,    128,   256,  0,
          5120,  20140, 65535,  0  };

    {
        const std::vector<float> resImg 
            = { 1.40020000f,  0.40062206f,  0.80118829f,  0.5f,
                1.40117657f,  0.40245315f,  0.80460631f,  0.5f,
                1.47832620f,  0.70781672f,  1.80070000f,  0.5f };

        ComputeValues<OCIO::BIT_DEPTH_UINT16, 
                      OCIO::BIT_DEPTH_F32, __LINE__>(processor, 
                                                     &i_inImg[0], OCIO::CHANNEL_ORDERING_RGBA, 
                                                     &resImg[0],  OCIO::CHANNEL_ORDERING_RGBA, 
                                                     NB_PIXELS, 
                                                     1e-5f);
    }

    {
        const std::vector<uint16_t> resImg
            = { 65535, 26255, 52506, 32768,
                65535, 26375, 52730, 32768,
                65535, 46387, 65535, 32768 };

        ComputeValues<OCIO::BIT_DEPTH_UINT16, 
                      OCIO::BIT_DEPTH_UINT16, __LINE__>(processor, 
                                                        &i_inImg[0], OCIO::CHANNEL_ORDERING_RGBA, 
                                                        &resImg[0],  OCIO::CHANNEL_ORDERING_RGBA, 
                                                        NB_PIXELS);
    }

    {
        const std::vector<uint16_t> resImg
            = { 52506, 26255, 65535, 32768,
                52730, 26375, 65535, 32768,
                65535, 46387, 65535, 32768 };

        ComputeValues<OCIO::BIT_DEPTH_UINT16,
                      OCIO::BIT_DEPTH_UINT16, __LINE__>(processor, 
                                                        &i_inImg[0], OCIO::CHANNEL_ORDERING_RGBA, 
                                                        &resImg[0],  OCIO::CHANNEL_ORDERING_BGRA, 
                                                        NB_PIXELS);
    }

    {
        const std::vector<uint16_t> resImg
            = { 52506, 26255, 65535,
                52730, 26375, 65535,
                65535, 46387, 65535 };

        ComputeValues<OCIO::BIT_DEPTH_UINT16,
                      OCIO::BIT_DEPTH_UINT16, __LINE__>(processor, 
                                                        &i_inImg[0], OCIO::CHANNEL_ORDERING_RGBA, 
                                                        &resImg[0],  OCIO::CHANNEL_ORDERING_BGR, 
                                                        NB_PIXELS);
    }

    {
        const std::vector<uint8_t> resImg
            = { 255, 102, 204, 128,
                255, 103, 205, 128,
                255, 180, 255, 128 };

        ComputeValues<OCIO::BIT_DEPTH_UINT16,
                      OCIO::BIT_DEPTH_UINT8, __LINE__>(processor, 
                                                       &i_inImg[0], OCIO::CHANNEL_ORDERING_RGBA, 
                                                       &resImg[0],  OCIO::CHANNEL_ORDERING_RGBA, 
                                                       NB_PIXELS);
    }

    {
        const std::vector<uint8_t> resImg
            = { 204, 102, 255,
                205, 103, 255,
                255, 180, 255 };

        ComputeValues<OCIO::BIT_DEPTH_UINT16,
                      OCIO::BIT_DEPTH_UINT8, __LINE__>(processor, 
                                                       &i_inImg[0], OCIO::CHANNEL_ORDERING_RGBA, 
                                                       &resImg[0],  OCIO::CHANNEL_ORDERING_BGR, 
                                                       NB_PIXELS);
    }

    {
        const std::vector<uint8_t> resImg
            = { 128, 204, 102, 255,
                128, 205, 103, 255,
                128, 255, 180, 255 };

        ComputeValues<OCIO::BIT_DEPTH_UINT16,
                      OCIO::BIT_DEPTH_UINT8, __LINE__>(processor, 
                                                       &i_inImg[0], OCIO::CHANNEL_ORDERING_RGBA, 
                                                       &resImg[0],  OCIO::CHANNEL_ORDERING_ABGR, 
                                                       NB_PIXELS);
    }
}

OCIO_ADD_TEST(CPUProcessor, with_one_1d_lut)
{
    // The unit test validates that pixel formats are correctly 
    // processed when the op list only contains one 1D LUT because it 
    // has a dedicated optimization when the input bit-depth is an integer type.

    const std::string filePath
        = std::string(OCIO::getTestFilesDir()) + "/lut1d_5.spi1d";

    OCIO::FileTransformRcPtr transform = OCIO::FileTransform::Create();
    transform->setDirection(OCIO::TRANSFORM_DIR_FORWARD);
    transform->setSrc(filePath.c_str());
    transform->setInterpolation(OCIO::INTERP_LINEAR);

    OCIO::ConfigRcPtr config = OCIO::Config::Create();

    OCIO::ConstProcessorRcPtr processor; 
    OCIO_CHECK_NO_THROW(processor = config->getProcessor(transform));

    const unsigned NB_PIXELS = 4;

    const std::vector<float> f_inImg =
        {  -1.0000f, -0.8000f, -0.1000f,  0.0f,
            0.1002f,  0.2509f,  0.5009f,  1.0f,
            0.5505f,  0.7090f,  0.9099f,  1.0f,
            1.0000f,  1.2500f,  1.9900f,  0.0f  };

    {
        const std::vector<float> resImg
            = {  0,            0,            0,            0,
                 0.03728949f,  0.10394855f,  0.24695572f,  1,
                 0.29089212f,  0.50935059f,  1.91091322f,  1,
                64,           64,           64,            0 };

<<<<<<< HEAD
        ComputeValues<OCIO::BIT_DEPTH_F32,
                      OCIO::BIT_DEPTH_F32, __LINE__>(processor, 
                                                     &f_inImg[0], OCIO::CHANNEL_ORDERING_RGBA, 
                                                     &resImg[0],  OCIO::CHANNEL_ORDERING_RGBA, 
                                                     NB_PIXELS, 
                                                     1e-7f);
=======
        cpuProcessor
            = ComputeValues<OCIO::PIXEL_FORMAT_RGBA_F32,
                            OCIO::PIXEL_FORMAT_RGBA_F32,
                            __LINE__>(processor, &f_inImg[0], &resImg[0], NB_PIXELS, 1e-7f);

        OCIO_CHECK_EQUAL(cpuProcessor->getInputPixelFormat(), OCIO::PIXEL_FORMAT_RGBA_F32);
        OCIO_CHECK_EQUAL(cpuProcessor->getOutputPixelFormat(), OCIO::PIXEL_FORMAT_RGBA_F32);

        // Validate that the two apply paths produce identical results.

        std::vector<float> f_outImg2(NB_PIXELS * 4);
        f_outImg2 = f_inImg;

        OCIO::PackedImageDesc desc(&f_outImg2[0], NB_PIXELS, 1, 4);
        OCIO_CHECK_NO_THROW(processor->apply(desc));

        for(unsigned idx=0; idx<(NB_PIXELS*4); ++idx)
        {
            OCIO_CHECK_CLOSE(f_outImg2[idx], resImg[idx],  1e-7f);
        }
>>>>>>> 91585da1
    }

    {
        const std::vector<uint16_t> resImg
            = {     0,     0,     0,     0,
                 2444,  6812, 16184, 65535,
                19064, 33380, 65535, 65535,
                65535, 65535, 65535,     0 };

        ComputeValues<OCIO::BIT_DEPTH_F32,
                      OCIO::BIT_DEPTH_UINT16, __LINE__>(processor, 
                                                        &f_inImg[0], OCIO::CHANNEL_ORDERING_RGBA, 
                                                        &resImg[0],  OCIO::CHANNEL_ORDERING_RGBA, 
                                                        NB_PIXELS);
    }

    const std::vector<uint16_t> i_inImg =
        {    0,      8,    32,     0,
            64,    128,   256,    32,
           512,   1024,  2048,    64,
          5120,  20480, 65535,   512 };

    {
        const std::vector<float> resImg
            = {  0,           0.00036166f, 0.00144666f, 0,
                 0.00187417f, 0.00271759f, 0.00408672f, 0.00048828f,
                 0.00601041f, 0.00912247f, 0.01456576f, 0.00097657f,
                 0.03030112f, 0.13105739f, 64,          0.00781261f };

        ComputeValues<OCIO::BIT_DEPTH_UINT16,
                      OCIO::BIT_DEPTH_F32, __LINE__>(processor, 
                                                     &i_inImg[0], OCIO::CHANNEL_ORDERING_RGBA, 
                                                     &resImg[0],  OCIO::CHANNEL_ORDERING_RGBA, 
                                                     NB_PIXELS, 1e-7f);
    }

    {
        const std::vector<uint16_t> resImg
            = {     0,    24,    95,     0,
                  123,   178,   268,    32,
                  394,   598,   955,    64,
                 1986,  8589, 65535,   512 };

        ComputeValues<OCIO::BIT_DEPTH_UINT16,
                      OCIO::BIT_DEPTH_UINT16, __LINE__>(processor, 
                                                        &i_inImg[0], OCIO::CHANNEL_ORDERING_RGBA, 
                                                        &resImg[0],  OCIO::CHANNEL_ORDERING_RGBA, 
                                                        NB_PIXELS);
    }

    {
        const std::vector<uint16_t> resImg
            = {    95,    24,     0,     0,
                  268,   178,   123,    32,
                  955,   598,   394,    64,
                65535,  8589,  1986,   512 };

        ComputeValues<OCIO::BIT_DEPTH_UINT16,
                      OCIO::BIT_DEPTH_UINT16, __LINE__>(processor, 
                                                        &i_inImg[0], OCIO::CHANNEL_ORDERING_BGRA, 
                                                        &resImg[0],  OCIO::CHANNEL_ORDERING_RGBA, 
                                                        NB_PIXELS);
    }

    {
        const std::vector<uint16_t> resImg
            = {    95,    24,     0,     0,
                  268,   178,   123,    32,
                  955,   598,   394,    64,
                65535,  8589,  1986,   512 };

        ComputeValues<OCIO::BIT_DEPTH_UINT16,
                      OCIO::BIT_DEPTH_UINT16, __LINE__>(processor, 
                                                        &i_inImg[0], OCIO::CHANNEL_ORDERING_RGBA, 
                                                        &resImg[0],  OCIO::CHANNEL_ORDERING_BGRA, 
                                                        NB_PIXELS);
    }

    {
        const std::vector<uint16_t> resImg
            = {    95,    24,     0,
                  268,   178,   123,
                  955,   598,   394,
                65535,  8589,  1986 };

        ComputeValues<OCIO::BIT_DEPTH_UINT16,
                      OCIO::BIT_DEPTH_UINT16, __LINE__>(processor, 
                                                        &i_inImg[0], OCIO::CHANNEL_ORDERING_RGBA, 
                                                        &resImg[0],  OCIO::CHANNEL_ORDERING_BGR, 
                                                        NB_PIXELS);
    }

    {
        const std::vector<uint16_t> resImg
            = {     0,    24,    95,     0,
                  123,   178,   268,    32,
                  394,   598,   955,    64,
                 1986,  8589, 65535,    512 };

        ComputeValues<OCIO::BIT_DEPTH_UINT16,
                      OCIO::BIT_DEPTH_UINT16, __LINE__>(processor, 
                                                        &i_inImg[0], OCIO::CHANNEL_ORDERING_BGRA, 
                                                        &resImg[0],  OCIO::CHANNEL_ORDERING_BGRA, 
                                                        NB_PIXELS);
    }

    {
        const std::vector<uint16_t> my_i_inImg =
            {    0,      8,    32,
                64,    128,   256,
               512,   1024,  2048,
              5120,  20480, 65535  };

        const std::vector<uint16_t> resImg
            = {    95,    24,     0,     0,
                  268,   178,   123,     0,
                  955,   598,   394,     0,
                65535,  8589,  1986,     0 };

        ComputeValues<OCIO::BIT_DEPTH_UINT16,
                      OCIO::BIT_DEPTH_UINT16, __LINE__>(processor, 
                                                        &my_i_inImg[0], OCIO::CHANNEL_ORDERING_RGB, 
                                                        &resImg[0],  OCIO::CHANNEL_ORDERING_BGRA, 
                                                        NB_PIXELS);
    }
}

OCIO_ADD_TEST(CPUProcessor, with_several_ops)
{
    // The unit test validates that pixel formats are correctly 
    // processed when the op list starts or ends with a 1D LUT because it 
    // has a dedicated optimization when the input bit-depth is an integer type.

    const std::string SIMPLE_PROFILE =
        "ocio_profile_version: 2\n"
        "\n"
        "search_path: " + std::string(OCIO::getTestFilesDir()) + "\n"
        "strictparsing: true\n"
        "luma: [0.2126, 0.7152, 0.0722]\n"
        "\n"
        "roles:\n"
        "  default: cs1\n"
        "  scene_linear: cs2\n"
        "\n"
        "displays:\n"
        "  sRGB:\n"
        "    - !<View> {name: Raw, colorspace: cs1}\n"
        "\n"
        "colorspaces:\n"
        "  - !<ColorSpace>\n"
        "    name: cs1\n"
        "    allocation: uniform\n"
        "\n"
        "  - !<ColorSpace>\n"
        "    name: cs2\n"
        "    allocation: uniform\n";

    // Step 1: The 1D LUT is the last Op.

    {
        const std::string strEnd =
            "    from_reference: !<GroupTransform>\n"
            "      children:\n"
            "        - !<MatrixTransform> { offset: [-0.19, 0.19, -0.00019, 0] }\n"
            "        - !<FileTransform>   { src: lut1d_5.spi1d, interpolation: linear }\n";

        const std::string str = SIMPLE_PROFILE + strEnd;

        std::istringstream is;
        is.str(str);

        OCIO::ConstConfigRcPtr config;
        OCIO_CHECK_NO_THROW(config = OCIO::Config::CreateFromStream(is));
        OCIO_CHECK_NO_THROW(config->sanityCheck());

        OCIO::ConstProcessorRcPtr processor; 
        OCIO_CHECK_NO_THROW(processor = config->getProcessor("cs1", "cs2"));

        const unsigned NB_PIXELS = 4;

        const std::vector<float> f_inImg =
            {  -1.0000f, -0.8000f, -0.1000f,  0.0f,
                0.1002f,  0.2509f,  0.5009f,  1.0f,
                0.5505f,  0.7090f,  0.9099f,  1.0f,
                1.0000f,  1.2500f,  1.9900f,  0.0f  };

        {
            const std::vector<float> resImg
                = {  0.0f,         0.0f,         0.0f,         0.0f,
                     0.0f,         0.20273837f,  0.24680146f,  1.0f,
                     0.15488569f,  1.69210147f,  1.90666747f,  1.0f,
                     0.81575858f, 64.0f,        64.0f,         0.0f };

<<<<<<< HEAD
            ComputeValues<OCIO::BIT_DEPTH_F32, 
                          OCIO::BIT_DEPTH_F32, __LINE__>(processor, 
                                                         &f_inImg[0], OCIO::CHANNEL_ORDERING_RGBA, 
                                                         &resImg[0],  OCIO::CHANNEL_ORDERING_RGBA, 
                                                         NB_PIXELS, 1e-7f);
=======
            cpuProcessor 
                = ComputeValues<OCIO::PIXEL_FORMAT_RGBA_F32,
                                OCIO::PIXEL_FORMAT_RGBA_F32,
                                __LINE__>(processor, &f_inImg[0], &resImg[0], NB_PIXELS, 1e-7f);    

            OCIO_CHECK_EQUAL(cpuProcessor->getInputPixelFormat(), OCIO::PIXEL_FORMAT_RGBA_F32);
            OCIO_CHECK_EQUAL(cpuProcessor->getOutputPixelFormat(), OCIO::PIXEL_FORMAT_RGBA_F32);

            // Validate that the two apply paths produce identical results.

            std::vector<float> f_outImg2(NB_PIXELS * 4);
            f_outImg2 = f_inImg;

            OCIO::PackedImageDesc desc(&f_outImg2[0], NB_PIXELS, 1, 4);
            OCIO_CHECK_NO_THROW(processor->apply(desc));

            for(unsigned idx=0; idx<(NB_PIXELS*4); ++idx)
            {
                OCIO_CHECK_CLOSE(f_outImg2[idx], resImg[idx],  1e-7f);
            }
>>>>>>> 91585da1
        }

        {
            const std::vector<uint16_t> resImg
                = {     0,     0,     0,     0,
                        0, 13286, 16174, 65535,
                    10150, 65535, 65535, 65535,
                    53461, 65535, 65535,     0 };

            ComputeValues<OCIO::BIT_DEPTH_F32, 
                          OCIO::BIT_DEPTH_UINT16, __LINE__>(processor, 
                                                            &f_inImg[0], OCIO::CHANNEL_ORDERING_RGBA, 
                                                            &resImg[0],  OCIO::CHANNEL_ORDERING_RGBA, 
                                                            NB_PIXELS);
        }

        const std::vector<uint16_t> i_inImg =
            {    0,      8,    32,  0,
                64,    128,   256,  65535,
               512,   1024,  2048,  0,
              5120,  20480, 65535,  65535  };

        {
            const std::vector<float> resImg
                = {  0.0f,  0.07789713f,  0.00088374f,  0.0f,
                     0.0f,  0.07871927f,  0.00396248f,  1.0f,
                     0.0f,  0.08474064f,  0.01450117f,  0.0f,
                     0.0f,  0.24826171f, 56.39490891f,  1.0f };

            ComputeValues<OCIO::BIT_DEPTH_UINT16, 
                          OCIO::BIT_DEPTH_F32, __LINE__>(processor, 
                                                         &i_inImg[0], OCIO::CHANNEL_ORDERING_RGBA, 
                                                         &resImg[0],  OCIO::CHANNEL_ORDERING_RGBA, 
                                                         NB_PIXELS, 1e-7f);
        }

        {
            const std::vector<uint16_t> resImg
                = {     0,  5105,    58,     0,
                        0,  5159,   260,     65535,
                        0,  5553,   950,     0,
                        0, 16270, 65535,     65535 };

            ComputeValues<OCIO::BIT_DEPTH_UINT16, 
                          OCIO::BIT_DEPTH_UINT16, __LINE__>(processor, 
                                                            &i_inImg[0], OCIO::CHANNEL_ORDERING_RGBA, 
                                                            &resImg[0],  OCIO::CHANNEL_ORDERING_RGBA, 
                                                            NB_PIXELS);
        }

        {
            const std::vector<uint16_t> resImg
                = {     0,  5105,     0,     0,
                        0,  5159,   112,     65535,
                        0,  5553,   388,     0,
                    53461, 16270,  1982,     65535 };

            ComputeValues<OCIO::BIT_DEPTH_UINT16, 
                          OCIO::BIT_DEPTH_UINT16, __LINE__>(processor, 
                                                            &i_inImg[0], OCIO::CHANNEL_ORDERING_BGRA, 
                                                            &resImg[0],  OCIO::CHANNEL_ORDERING_RGBA, 
                                                            NB_PIXELS);
        }

        {
            const std::vector<uint16_t> resImg
                = {    58,  5105,     0,     0,
                      260,  5159,     0,     65535,
                      950,  5553,     0,     0,
                    65535, 16270,     0,     65535 };

            ComputeValues<OCIO::BIT_DEPTH_UINT16, 
                          OCIO::BIT_DEPTH_UINT16, __LINE__>(processor, 
                                                            &i_inImg[0], OCIO::CHANNEL_ORDERING_RGBA, 
                                                            &resImg[0],  OCIO::CHANNEL_ORDERING_BGRA, 
                                                            NB_PIXELS);
        }

        {
            const std::vector<uint16_t> resImg
                = {     0,  5105,     0,     0,
                      112,  5159,     0,     65535,
                      388,  5553,     0,     0,
                     1982, 16270, 53461,     65535 };

            ComputeValues<OCIO::BIT_DEPTH_UINT16, 
                          OCIO::BIT_DEPTH_UINT16, __LINE__>(processor, 
                                                            &i_inImg[0], OCIO::CHANNEL_ORDERING_BGRA, 
                                                            &resImg[0],  OCIO::CHANNEL_ORDERING_BGRA, 
                                                            NB_PIXELS);
        }
    }

    // Step 2: The 1D LUT is the first Op.

    {
        const std::string strEnd =
            "    from_reference: !<GroupTransform>\n"
            "      children:\n"
            "        - !<FileTransform>   { src: lut1d_5.spi1d, interpolation: linear }\n"
            "        - !<MatrixTransform> { offset: [-0.19, 0.19, -0.00019, 0] }\n";

        const std::string str = SIMPLE_PROFILE + strEnd;

        std::istringstream is;
        is.str(str);

        OCIO::ConstConfigRcPtr config;
        OCIO_CHECK_NO_THROW(config = OCIO::Config::CreateFromStream(is));
        OCIO_CHECK_NO_THROW(config->sanityCheck());

        OCIO::ConstProcessorRcPtr processor; 
        OCIO_CHECK_NO_THROW(processor = config->getProcessor("cs1", "cs2"));

        const unsigned NB_PIXELS = 4;

        const std::vector<float> f_inImg =
            {  -1.0000f, -0.8000f, -0.1000f,  0.0f,
                0.1002f,  0.2509f,  0.5009f,  1.0f,
                0.5505f,  0.7090f,  0.9099f,  1.0f,
                1.0000f,  1.2500f,  1.9900f,  0.0f  };

        {
            const std::vector<float> resImg
                = { -0.18999999f,  0.18999999f, -0.00019000f,  0.0f,
                    -0.15271049f,  0.29394856f,  0.24676571f,  1.0f,
                     0.10089212f,  0.69935059f,  1.91072320f,  1.0f,
                    63.81000137f, 64.19000244f, 63.99980927f,  0.0f };

<<<<<<< HEAD
            ComputeValues<OCIO::BIT_DEPTH_F32, 
                          OCIO::BIT_DEPTH_F32, __LINE__>(processor, 
                                                         &f_inImg[0], OCIO::CHANNEL_ORDERING_RGBA, 
                                                         &resImg[0],  OCIO::CHANNEL_ORDERING_RGBA, 
                                                         NB_PIXELS, 1e-7f);
=======
            cpuProcessor
                = ComputeValues<OCIO::PIXEL_FORMAT_RGBA_F32,
                                OCIO::PIXEL_FORMAT_RGBA_F32,
                                __LINE__>(processor, &f_inImg[0], &resImg[0], NB_PIXELS, 1e-7f);    

            OCIO_CHECK_EQUAL(cpuProcessor->getInputPixelFormat(), OCIO::PIXEL_FORMAT_RGBA_F32);
            OCIO_CHECK_EQUAL(cpuProcessor->getOutputPixelFormat(), OCIO::PIXEL_FORMAT_RGBA_F32);

            // Validate that the two apply paths produce identical results.

            std::vector<float> f_outImg2(NB_PIXELS * 4);
            f_outImg2 = f_inImg;

            OCIO::PackedImageDesc desc(&f_outImg2[0], NB_PIXELS, 1, 4);
            OCIO_CHECK_NO_THROW(processor->apply(desc));

            for(unsigned idx=0; idx<(NB_PIXELS*4); ++idx)
            {
                OCIO_CHECK_CLOSE(f_outImg2[idx], resImg[idx],  1e-7f);
            }
>>>>>>> 91585da1
        }

        {
            const std::vector<uint16_t> resImg
                = {     0, 12452,     0,     0,
                        0, 19264, 16172, 65535,
                     6612, 45832, 65535, 65535,
                    65535, 65535, 65535,     0 };

            ComputeValues<OCIO::BIT_DEPTH_F32, 
                          OCIO::BIT_DEPTH_UINT16, __LINE__>(processor, 
                                                            &f_inImg[0], OCIO::CHANNEL_ORDERING_RGBA, 
                                                            &resImg[0],  OCIO::CHANNEL_ORDERING_RGBA, 
                                                            NB_PIXELS);
        }

        const std::vector<uint16_t> i_inImg =
            {    0,      8,    32,  0,
                64,    128,   256,  0,
               512,   1024,  2048,  0,
              5120,  20480, 65535,  0  };
        {
            const std::vector<float> resImg
                = { -0.18999999f, 0.19036166f,  0.00125666f,  0.0f,
                    -0.18812581f, 0.19271758f,  0.00389672f,  0.0f,
                    -0.18398958f, 0.19912247f,  0.01437576f,  0.0f,
                    -0.15969887f, 0.32105737f, 63.99980927f,  0.0f };

            ComputeValues<OCIO::BIT_DEPTH_UINT16, 
                          OCIO::BIT_DEPTH_F32, __LINE__>(processor, 
                                                         &i_inImg[0], OCIO::CHANNEL_ORDERING_RGBA, 
                                                         &resImg[0],  OCIO::CHANNEL_ORDERING_RGBA, 
                                                         NB_PIXELS, 1e-7f);
        }

        {
            const std::vector<uint16_t> resImg
                = {     0, 12475,     0,     0,
                      110, 12630,     0,     0,
                      381, 13049,     0,     0,
                     1973, 21040, 65535,     0 };

            ComputeValues<OCIO::BIT_DEPTH_UINT16, 
                          OCIO::BIT_DEPTH_UINT16, __LINE__>(processor, 
                                                            &i_inImg[0], OCIO::CHANNEL_ORDERING_BGRA, 
                                                            &resImg[0],  OCIO::CHANNEL_ORDERING_BGRA, 
                                                            NB_PIXELS);
        }
    }

    // Step 3: The 1D LUT is the first and the last Op.

    {

        const std::string strEnd =
            "    from_reference: !<GroupTransform>\n"
            "      children:\n"
            "        - !<FileTransform>   { src: lut1d_5.spi1d, interpolation: linear }\n"
            "        - !<MatrixTransform> { offset: [-0.19, 0.19, -0.00019, 0] }\n"
            "        - !<FileTransform>   { src: lut1d_4.spi1d, interpolation: linear }\n";

        const std::string str = SIMPLE_PROFILE + strEnd;

        std::istringstream is;
        is.str(str);

        OCIO::ConstConfigRcPtr config;
        OCIO_CHECK_NO_THROW(config = OCIO::Config::CreateFromStream(is));
        OCIO_CHECK_NO_THROW(config->sanityCheck());

        OCIO::ConstProcessorRcPtr processor; 
        OCIO_CHECK_NO_THROW(processor = config->getProcessor("cs1", "cs2"));

        const unsigned NB_PIXELS = 4;

        const std::vector<float> f_inImg =
            {  -1.0000f, -0.8000f, -0.1000f,  0.0f,
                0.1002f,  0.2509f,  0.5009f,  1.0f,
                0.5505f,  0.7090f,  0.9099f,  1.0f,
                1.0000f,  1.2500f,  1.9900f,  0.0f  };

        {
            const std::vector<float> resImg
                = { -0.79690927f, -0.06224250f, -0.42994320f,  0.0f,
                    -0.72481626f,  0.13872468f,  0.04750441f,  1.0f,
                    -0.23451784f,  0.92250210f,  3.26448941f,  1.0f,
                     3.43709063f,  3.43709063f,  3.43709063f,  0.0f };

<<<<<<< HEAD
            ComputeValues<OCIO::BIT_DEPTH_F32, 
                          OCIO::BIT_DEPTH_F32, __LINE__>(processor, 
                                                         &f_inImg[0], OCIO::CHANNEL_ORDERING_RGBA, 
                                                         &resImg[0],  OCIO::CHANNEL_ORDERING_RGBA, 
                                                         NB_PIXELS, 1e-7f);
=======
            cpuProcessor
                = ComputeValues<OCIO::PIXEL_FORMAT_RGBA_F32,
                                OCIO::PIXEL_FORMAT_RGBA_F32,
                                __LINE__>(processor, &f_inImg[0], &resImg[0], NB_PIXELS, 1e-7f);    

            OCIO_CHECK_EQUAL(cpuProcessor->getInputPixelFormat(), OCIO::PIXEL_FORMAT_RGBA_F32);
            OCIO_CHECK_EQUAL(cpuProcessor->getOutputPixelFormat(), OCIO::PIXEL_FORMAT_RGBA_F32);

            // Validate that the two apply paths produce identical results.

            std::vector<float> f_outImg2(NB_PIXELS * 4);
            f_outImg2 = f_inImg;

            OCIO::PackedImageDesc desc(&f_outImg2[0], NB_PIXELS, 1, 4);
            OCIO_CHECK_NO_THROW(processor->apply(desc));

            for(unsigned idx=0; idx<(NB_PIXELS*4); ++idx)
            {
                OCIO_CHECK_CLOSE(f_outImg2[idx], resImg[idx],  1e-7f);
            }
>>>>>>> 91585da1
        }

        const std::vector<uint16_t> i_inImg =
            {    0,      8,    32,  0,
                64,    128,   256,  0,
               512,   1024,  2048,  0,
              5120,  20480, 65535,  0  };

        {
            const std::vector<uint16_t> resImg
                = {     0,     0,     0,     0,
                        0,     0,     0,     0,
                        0,     0,     0,     0,
                        0, 12526, 65535,     0 };

            ComputeValues<OCIO::BIT_DEPTH_UINT16, 
                          OCIO::BIT_DEPTH_UINT16, __LINE__>(processor, 
                                                            &i_inImg[0], OCIO::CHANNEL_ORDERING_BGRA, 
                                                            &resImg[0],  OCIO::CHANNEL_ORDERING_BGRA, 
                                                            NB_PIXELS);
        }
    }
}

OIIO_ADD_TEST(CPUProcessor, image_desc)
{
    // The tests validate the image description types when using the same buffer image.

    const std::string SIMPLE_PROFILE =
        "ocio_profile_version: 2\n"
        "\n"
        "search_path: " + std::string(OCIO::getTestFilesDir()) + "\n"
        "strictparsing: true\n"
        "luma: [0.2126, 0.7152, 0.0722]\n"
        "\n"
        "roles:\n"
        "  default: cs1\n"
        "  scene_linear: cs2\n"
        "\n"
        "displays:\n"
        "  sRGB:\n"
        "    - !<View> {name: Raw, colorspace: cs1}\n"
        "\n"
        "colorspaces:\n"
        "  - !<ColorSpace>\n"
        "    name: cs1\n"
        "    allocation: uniform\n"
        "\n"
        "  - !<ColorSpace>\n"
        "    name: cs2\n"
        "    allocation: uniform\n";

    const std::string strEnd =
        "    from_reference: !<GroupTransform>\n"
        "      children:\n"
        "        - !<MatrixTransform> { offset: [-0.19, 0.19, -0.00019, 0.5] }\n"
        "        - !<FileTransform>   { src: lut1d_5.spi1d, interpolation: linear }\n";

    const std::string str = SIMPLE_PROFILE + strEnd;

    std::istringstream is;
    is.str(str);

    OCIO::ConstConfigRcPtr config;
    OIIO_CHECK_NO_THROW(config = OCIO::Config::CreateFromStream(is));
    OIIO_CHECK_NO_THROW(config->sanityCheck());

    OCIO::ConstProcessorRcPtr processor; 
    OIIO_CHECK_NO_THROW(processor = config->getProcessor("cs1", "cs2"));

    const std::vector<float> f_rInImg =
        {  -1.0000f,
            0.1002f,
            0.5505f,
            1.0000f,  };

    const std::vector<float> f_gInImg =
        {            -0.8000f,
                      0.2509f,
                      0.7090f,
                      1.2500f  };

    const std::vector<float> f_bInImg =
        {                       -0.1000f,
                                 0.5009f,
                                 0.9099f,
                                 1.9900f  };

    const std::vector<float> f_aInImg =
        {                                   0.0f,
                                            1.0f,
                                            0.5f,
                                            0.0f  };

    const std::vector<float> f_rOutImg
        = {  0.0f,
             0.0f,
             0.15488569f,
             0.81575858f };

    const std::vector<float> f_gOutImg
        = {                0.0f,
                           0.20273837f,
                           1.69210147f,
                          64.0f };

    const std::vector<float> f_bOutImg
        = {                              0.0f,
                                         0.24680146f,
                                         1.90666747f,
                                        64.0f };

    const std::vector<float> f_aOutImg
        = {                                            0.5f,
                                                       1.5f,
                                                       1.0f,
                                                       0.5f };

    {
        // Packed Image Description with RGBA image.

        std::vector<float> img =
            {  f_rInImg[0], f_gInImg[0], f_bInImg[0], f_aInImg[0],
               f_rInImg[1], f_gInImg[1], f_bInImg[1], f_aInImg[1],
               f_rInImg[2], f_gInImg[2], f_bInImg[2], f_aInImg[2],
               f_rInImg[3], f_gInImg[3], f_bInImg[3], f_aInImg[3] };

        const std::vector<float> res
            {  f_rOutImg[0], f_gOutImg[0], f_bOutImg[0], f_aOutImg[0],
               f_rOutImg[1], f_gOutImg[1], f_bOutImg[1], f_aOutImg[1],
               f_rOutImg[2], f_gOutImg[2], f_bOutImg[2], f_aOutImg[2],
               f_rOutImg[3], f_gOutImg[3], f_bOutImg[3], f_aOutImg[3] };

        OCIO::ConstCPUProcessorRcPtr cpu; 
        OIIO_CHECK_NO_THROW(cpu = processor->getDefaultCPUProcessor());

        OCIO::PackedImageDesc desc(&img[0], 2, 2, 4);
        OIIO_CHECK_NO_THROW(cpu->apply(desc));

        for(size_t idx=0; idx<img.size(); ++idx)
        {
            OIIO_CHECK_CLOSE(img[idx], res[idx], 1e-7f);
        }
    }

    {
        // Packed Image Description with RGB image.

        std::vector<float> img =
            {  f_rInImg[0], f_gInImg[0], f_bInImg[0],
               f_rInImg[1], f_gInImg[1], f_bInImg[1],
               f_rInImg[2], f_gInImg[2], f_bInImg[2],
               f_rInImg[3], f_gInImg[3], f_bInImg[3] };

        const std::vector<float> res
            {  f_rOutImg[0], f_gOutImg[0], f_bOutImg[0],
               f_rOutImg[1], f_gOutImg[1], f_bOutImg[1],
               f_rOutImg[2], f_gOutImg[2], f_bOutImg[2],
               f_rOutImg[3], f_gOutImg[3], f_bOutImg[3] };

        OCIO::ConstCPUProcessorRcPtr cpu; 
        OIIO_CHECK_NO_THROW(cpu = processor->getDefaultCPUProcessor());

        OCIO::PackedImageDesc desc(&img[0], 4, 1, 3);
        OIIO_CHECK_NO_THROW(cpu->apply(desc));

        for(size_t idx=0; idx<img.size(); ++idx)
        {
            OIIO_CHECK_CLOSE(img[idx], res[idx], 1e-7f);
        }
    }

    {
        // Planar Image Description with R/G/B/A.

        std::vector<float> imgRed   = f_rInImg;
        std::vector<float> imgGreen = f_gInImg;
        std::vector<float> imgBlue  = f_bInImg;
        std::vector<float> imgAlpha = f_aInImg;

        OCIO::ConstCPUProcessorRcPtr cpu; 
        OIIO_CHECK_NO_THROW(cpu = processor->getDefaultCPUProcessor());

        OCIO::PlanarImageDesc desc(&imgRed[0], &imgGreen[0], &imgBlue[0], &imgAlpha[0], 2, 2);
        OIIO_CHECK_NO_THROW(cpu->apply(desc));

        for(size_t idx=0; idx<imgRed.size(); ++idx)
        {
            OIIO_CHECK_CLOSE(imgRed[idx],   f_rOutImg[idx], 1e-7f);
            OIIO_CHECK_CLOSE(imgGreen[idx], f_gOutImg[idx], 1e-7f);
            OIIO_CHECK_CLOSE(imgBlue[idx],  f_bOutImg[idx], 1e-7f);
            OIIO_CHECK_CLOSE(imgAlpha[idx], f_aOutImg[idx], 1e-7f);
        }
    }

    {
        // Planar Image Description with R/G/B.

        std::vector<float> imgRed   = f_rInImg;
        std::vector<float> imgGreen = f_gInImg;
        std::vector<float> imgBlue  = f_bInImg;

        OCIO::ConstCPUProcessorRcPtr cpu; 
        OIIO_CHECK_NO_THROW(cpu = processor->getDefaultCPUProcessor());

        OCIO::PlanarImageDesc desc(&imgRed[0], &imgGreen[0], &imgBlue[0], nullptr, 1, 4);
        OIIO_CHECK_NO_THROW(cpu->apply(desc));

        for(size_t idx=0; idx<imgRed.size(); ++idx)
        {
            OIIO_CHECK_CLOSE(imgRed[idx],   f_rOutImg[idx], 1e-7f);
            OIIO_CHECK_CLOSE(imgGreen[idx], f_gOutImg[idx], 1e-7f);
            OIIO_CHECK_CLOSE(imgBlue[idx],  f_bOutImg[idx], 1e-7f);
        }
    }
}

namespace
{

const unsigned NB_PIXELS = 6;

std::vector<float> inImgR =
    {  -1.000012f,
       -0.500012f,
        0.100012f,
        0.600012f,
        1.102312f,
        1.700012f  };

std::vector<float> inImgG =
    {              -0.800012f,
                   -0.300012f,
                    0.250012f,
                    0.800012f,
                    1.204512f,
                    1.800012f };

std::vector<float> inImgB =
    {                          -0.600012f,
                               -0.100012f,
                                0.450012f,
                                0.900012f,
                                1.508912f,
                                1.990012f };

std::vector<float> inImgA =
    {                                       0.005005f,
                                            0.405005f,
                                            0.905005f,
                                            0.005005f,
                                            1.005005f,
                                            0.095005f  };

std::vector<float> inImg =
    { inImgR[0], inImgG[0], inImgB[0], inImgA[0],
      inImgR[1], inImgG[1], inImgB[1], inImgA[1],
      inImgR[2], inImgG[2], inImgB[2], inImgA[2],
      inImgR[3], inImgG[3], inImgB[3], inImgA[3],
      inImgR[4], inImgG[4], inImgB[4], inImgA[4],
      inImgR[5], inImgG[5], inImgB[5], inImgA[5] };

const std::vector<float> resImgR = 
    {  0.4001879692f,
       0.9001880288f,
       1.500211954f,
       2.000211954f,
       2.502511978f,
       3.100212097f };

const std::vector<float> resImgG = 
    {                 -0.3995119929f,
                       0.1004880071f,
                       0.6505119801f,
                       1.200511932f,
                       1.60501194f,
                       2.200511932f };

const std::vector<float> resImgB = 
    {                                 0.2006880045f,
                                      0.7006880045f,
                                      1.250712037f,
                                      1.700711966f,
                                      2.309612036f,
                                      2.790712118f };

const std::vector<float> resImgA = 
    {                                                0.5057050f,
                                                     0.9057050f,
                                                     1.4057050f,
                                                     0.5057050f,
                                                     1.5057050f,
                                                     0.5957050f  };

const std::vector<float> resImg =
    { resImgR[0], resImgG[0], resImgB[0], resImgA[0],
      resImgR[1], resImgG[1], resImgB[1], resImgA[1],
      resImgR[2], resImgG[2], resImgB[2], resImgA[2],
      resImgR[3], resImgG[3], resImgB[3], resImgA[3],
      resImgR[4], resImgG[4], resImgB[4], resImgA[4],
      resImgR[5], resImgG[5], resImgB[5], resImgA[5] };


OCIO::ConstCPUProcessorRcPtr BuildCPUProcessor(OCIO::TransformDirection dir)
{
    OCIO::ConfigRcPtr config = OCIO::Config::Create();

    OCIO::MatrixTransformRcPtr transform = OCIO::MatrixTransform::Create();
    const float offset4[4] = { 1.4002f, 0.4005f, 0.8007f, 0.5007f };
    transform->setOffset(offset4);
    transform->setDirection(dir);

    OCIO::ConstProcessorRcPtr processor = config->getProcessor(transform);
    return processor->getDefaultCPUProcessor();
}

void Process(const OCIO::ConstCPUProcessorRcPtr & cpuProcessor,
             const OCIO::PackedImageDesc & srcImgDesc,
             OCIO::PackedImageDesc & dstImgDesc,
             unsigned lineNo)
{
    OIIO_CHECK_NO_THROW(cpuProcessor->apply(srcImgDesc, dstImgDesc));

    const float * outImg = reinterpret_cast<float*>(dstImgDesc.getData());
    for(size_t pxl=0; pxl<NB_PIXELS; ++pxl)
    {
        OIIO_CHECK_CLOSE_FROM(outImg[4*pxl+0], resImg[4*pxl+0], 1e-7f, lineNo);
        OIIO_CHECK_CLOSE_FROM(outImg[4*pxl+1], resImg[4*pxl+1], 1e-7f, lineNo);
        OIIO_CHECK_CLOSE_FROM(outImg[4*pxl+2], resImg[4*pxl+2], 1e-7f, lineNo);
        OIIO_CHECK_CLOSE_FROM(outImg[4*pxl+3], resImg[4*pxl+3], 1e-7f, lineNo);
    }
}

void Process(const OCIO::ConstCPUProcessorRcPtr & cpuProcessor,
             const OCIO::PlanarImageDesc & srcImgDesc,
             OCIO::PlanarImageDesc & dstImgDesc,
             unsigned lineNo)
{
    OIIO_CHECK_NO_THROW(cpuProcessor->apply(srcImgDesc, dstImgDesc));

    const float * outImgR = reinterpret_cast<float*>(dstImgDesc.getRData());
    const float * outImgG = reinterpret_cast<float*>(dstImgDesc.getGData());
    const float * outImgB = reinterpret_cast<float*>(dstImgDesc.getBData());
    const float * outImgA = reinterpret_cast<float*>(dstImgDesc.getAData());

    for(size_t pxl=0; pxl<NB_PIXELS; ++pxl)
    {
        OIIO_CHECK_CLOSE_FROM(outImgR[pxl], resImg[4*pxl+0], 1e-7f, lineNo);
        OIIO_CHECK_CLOSE_FROM(outImgG[pxl], resImg[4*pxl+1], 1e-7f, lineNo);
        OIIO_CHECK_CLOSE_FROM(outImgB[pxl], resImg[4*pxl+2], 1e-7f, lineNo);
        if(outImgA)
        {
            OIIO_CHECK_CLOSE_FROM(outImgA[pxl], resImg[4*pxl+3], 1e-7f, lineNo);
        }
    }
}

} // anon


OIIO_ADD_TEST(CPUProcessor, planar_vs_packed)
{
    // The unit test validates different types for input and output imageDesc.

    OCIO::ConstCPUProcessorRcPtr cpuProcessor;
    OIIO_CHECK_NO_THROW(cpuProcessor = BuildCPUProcessor(OCIO::TRANSFORM_DIR_FORWARD));

    // 1. Process from Packed to Planar Image Desc using the forward transform.

    OCIO::PackedImageDesc srcImgDesc((void*)&inImg[0], NB_PIXELS, 1, 4);

    std::vector<float> outR(NB_PIXELS), outG(NB_PIXELS), outB(NB_PIXELS), outA(NB_PIXELS);
    OCIO::PlanarImageDesc dstImgDesc((void*)&outR[0], (void*)&outG[0], 
                                     (void*)&outB[0], (void*)&outA[0], 
                                     NB_PIXELS, 1);

    OIIO_CHECK_NO_THROW(cpuProcessor->apply(srcImgDesc, dstImgDesc));

    for(size_t idx=0; idx<NB_PIXELS; ++idx)
    {
        OIIO_CHECK_CLOSE(outR[idx], resImg[4*idx+0], 1e-7f);
        OIIO_CHECK_CLOSE(outG[idx], resImg[4*idx+1], 1e-7f);
        OIIO_CHECK_CLOSE(outB[idx], resImg[4*idx+2], 1e-7f);
        OIIO_CHECK_CLOSE(outA[idx], resImg[4*idx+3], 1e-7f);
    }


    // 2. Process from Planar to Packed Image Desc using the inverse transform.

    OIIO_CHECK_NO_THROW(cpuProcessor = BuildCPUProcessor(OCIO::TRANSFORM_DIR_INVERSE));

    std::vector<float> outImg(NB_PIXELS*4, -1.0f);
    OCIO::PackedImageDesc dstImgDesc2((void*)&outImg[0], NB_PIXELS, 1, 4);

    OIIO_CHECK_NO_THROW(cpuProcessor->apply(dstImgDesc, dstImgDesc2));

    for(size_t idx=0; idx<(NB_PIXELS*4); ++idx)
    {
        OIIO_CHECK_CLOSE(outImg[idx], inImg[idx], 1e-6f);
    }
}

OIIO_ADD_TEST(CPUProcessor, scanline_helper_packed)
{
    // Test the packed image description.

    OCIO::ConstCPUProcessorRcPtr cpuProcessor;
    OIIO_CHECK_NO_THROW(cpuProcessor = BuildCPUProcessor(OCIO::TRANSFORM_DIR_FORWARD));

    std::vector<float> outImg(NB_PIXELS*4);

    {
        OCIO::PackedImageDesc srcImgDesc(&inImg[0], NB_PIXELS, 1, 4);
        OCIO::PackedImageDesc dstImgDesc(&outImg[0], NB_PIXELS, 1, 4);

        Process(cpuProcessor, srcImgDesc, dstImgDesc, __LINE__);
    }

    {
        OCIO::PackedImageDesc srcImgDesc(&inImg[0], 1, NB_PIXELS, 4);
        OCIO::PackedImageDesc dstImgDesc(&outImg[0], 1, NB_PIXELS, 4);

        Process(cpuProcessor, srcImgDesc, dstImgDesc, __LINE__);
    }

    {
        OCIO::PackedImageDesc srcImgDesc(&inImg[0], 2, 3, 4);
        OCIO::PackedImageDesc dstImgDesc(&outImg[0], 2, 3, 4);

        Process(cpuProcessor, srcImgDesc, dstImgDesc, __LINE__);
    }

    {
        OCIO::PackedImageDesc srcImgDesc(&inImg[0], 3, 2, 4);
        OCIO::PackedImageDesc dstImgDesc(&outImg[0], 3, 2, 4);

        Process(cpuProcessor, srcImgDesc, dstImgDesc, __LINE__);
    }

    {
        OCIO::PackedImageDesc srcImgDesc(&inImg[0], 1, NB_PIXELS, 4);
        OCIO::PackedImageDesc dstImgDesc(&outImg[0], 3, 2, 4);

        Process(cpuProcessor, srcImgDesc, dstImgDesc, __LINE__);
    }

    {
        OCIO::PackedImageDesc srcImgDesc(&inImg[0], NB_PIXELS, 1, 4);
        OCIO::PackedImageDesc dstImgDesc(&outImg[0], 3, 2, 4);

        Process(cpuProcessor, srcImgDesc, dstImgDesc, __LINE__);
    }

    {
        OCIO::PackedImageDesc srcImgDesc(&inImg[0], NB_PIXELS, 1, 4);
        OCIO::PackedImageDesc dstImgDesc(&outImg[0], 1, NB_PIXELS, 4);

        Process(cpuProcessor, srcImgDesc, dstImgDesc, __LINE__);
    }

    {
        OCIO::PackedImageDesc srcImgDesc(&inImg[0], 2, 3, 4);
        OCIO::PackedImageDesc dstImgDesc(&outImg[0], 1, NB_PIXELS, 4);

        Process(cpuProcessor, srcImgDesc, dstImgDesc, __LINE__);
    }

    {
        OCIO::PackedImageDesc srcImgDesc(&inImg[0], 2, 3, 4);

        OCIO::PackedImageDesc dstImgDesc(&outImg[0], 1, NB_PIXELS, 
                                         OCIO::CHANNEL_ORDERING_RGBA);

        Process(cpuProcessor, srcImgDesc, dstImgDesc, __LINE__);
    }

    {
        OCIO::PackedImageDesc srcImgDesc(&inImg[0], 2, 3, 4);
        OCIO::PackedImageDesc dstImgDesc(&outImg[0], 1, NB_PIXELS,
                                         OCIO::CHANNEL_ORDERING_RGBA,
                                         sizeof(float),
                                         OCIO::AutoStride,
                                         OCIO::AutoStride);

        Process(cpuProcessor, srcImgDesc, dstImgDesc, __LINE__);
    }

    {
        OCIO::PackedImageDesc srcImgDesc(&inImg[0], 2, 3, 4);
        OCIO::PackedImageDesc dstImgDesc(&outImg[0], 1, NB_PIXELS,
                                         OCIO::CHANNEL_ORDERING_RGBA,
                                         sizeof(float),
                                         4*sizeof(float),
                                         OCIO::AutoStride);

        Process(cpuProcessor, srcImgDesc, dstImgDesc, __LINE__);
    }

    {
        OCIO::PackedImageDesc srcImgDesc(&inImg[0], 2, 3, 4);
        OCIO::PackedImageDesc dstImgDesc(&outImg[0], 1, NB_PIXELS,
                                         4, // Number of channels
                                         sizeof(float),
                                         4*sizeof(float),
                                         OCIO::AutoStride);

        Process(cpuProcessor, srcImgDesc, dstImgDesc, __LINE__);
    }

    {
        OCIO::PackedImageDesc srcImgDesc(&inImg[0], 2, 3, 4);
        OCIO::PackedImageDesc dstImgDesc(&outImg[0], 1, NB_PIXELS,
                                         4, // Number of channels
                                         OCIO::AutoStride,
                                         4*sizeof(float),
                                         OCIO::AutoStride);

        Process(cpuProcessor, srcImgDesc, dstImgDesc, __LINE__);
    }

    {
        OCIO::PackedImageDesc srcImgDesc(&inImg[0], 2, 3, 4);
        OCIO::PackedImageDesc dstImgDesc(&outImg[0], 1, NB_PIXELS,
                                         4, // Number of channels
                                         OCIO::AutoStride,
                                         4*sizeof(float),
                                         4*sizeof(float));

        Process(cpuProcessor, srcImgDesc, dstImgDesc, __LINE__);
    }

    {
        OCIO::PackedImageDesc srcImgDesc(&inImg[0], 2, 3, 4);
        OCIO::PackedImageDesc dstImgDesc(&outImg[0], 3, 2,
                                         4, // Number of channels
                                         OCIO::AutoStride,
                                         OCIO::AutoStride,
                                         3*4*sizeof(float));

        Process(cpuProcessor, srcImgDesc, dstImgDesc, __LINE__);
    }
}

OIIO_ADD_TEST(CPUProcessor, scanline_helper_planar)
{
    // Test the planar image description.

    OCIO::ConstCPUProcessorRcPtr cpuProcessor;
    OIIO_CHECK_NO_THROW(cpuProcessor = BuildCPUProcessor(OCIO::TRANSFORM_DIR_FORWARD));

    std::vector<float> outImgR(NB_PIXELS);
    std::vector<float> outImgG(NB_PIXELS);
    std::vector<float> outImgB(NB_PIXELS);
    std::vector<float> outImgA(NB_PIXELS);

    {
        OCIO::PlanarImageDesc srcImgDesc(&inImgR[0], &inImgG[0], &inImgB[0], &inImgA[0], NB_PIXELS, 1);
        OCIO::PlanarImageDesc dstImgDesc(&outImgR[0], &outImgG[0], &outImgB[0], &outImgA[0], NB_PIXELS, 1);

        Process(cpuProcessor, srcImgDesc, dstImgDesc, __LINE__);
    }

    {
        OCIO::PlanarImageDesc srcImgDesc(&inImgR[0], &inImgG[0], &inImgB[0], &inImgA[0], NB_PIXELS, 1);
        OCIO::PlanarImageDesc dstImgDesc(&outImgR[0], &outImgG[0], &outImgB[0], &outImgA[0], 1, NB_PIXELS);

        Process(cpuProcessor, srcImgDesc, dstImgDesc, __LINE__);
    }

    {
        OCIO::PlanarImageDesc srcImgDesc(&inImgR[0], &inImgG[0], &inImgB[0], &inImgA[0], 2, 3);
        OCIO::PlanarImageDesc dstImgDesc(&outImgR[0], &outImgG[0], &outImgB[0], &outImgA[0], NB_PIXELS, 1);

        Process(cpuProcessor, srcImgDesc, dstImgDesc, __LINE__);
    }

    {
        OCIO::PlanarImageDesc srcImgDesc(&inImgR[0], &inImgG[0], &inImgB[0], &inImgA[0], 2, 3);
        OCIO::PlanarImageDesc dstImgDesc(&outImgR[0], &outImgG[0], &outImgB[0], &outImgA[0], 3, 2);

        Process(cpuProcessor, srcImgDesc, dstImgDesc, __LINE__);
    }

    {
        OCIO::PlanarImageDesc srcImgDesc(&inImgR[0], &inImgG[0], &inImgB[0], &inImgA[0], 2, 3);
        OCIO::PlanarImageDesc dstImgDesc(&outImgR[0], &outImgG[0], &outImgB[0], &outImgA[0], 
                                         3, 2,
                                         sizeof(float),
                                         OCIO::AutoStride);

        Process(cpuProcessor, srcImgDesc, dstImgDesc, __LINE__);
    }

    {
        OCIO::PlanarImageDesc srcImgDesc(&inImgR[0], &inImgG[0], &inImgB[0], &inImgA[0], 2, 3);
        OCIO::PlanarImageDesc dstImgDesc(&outImgR[0], &outImgG[0], &outImgB[0], &outImgA[0], 
                                         3, 2,
                                         sizeof(float),
                                         3*sizeof(float));

        Process(cpuProcessor, srcImgDesc, dstImgDesc, __LINE__);
    }

    {
        OCIO::PlanarImageDesc srcImgDesc(&inImgR[0], &inImgG[0], &inImgB[0], &inImgA[0], 2, 3);
        OCIO::PlanarImageDesc dstImgDesc(&outImgR[0], &outImgG[0], &outImgB[0], &outImgA[0], 
                                         3, 2,
                                         OCIO::AutoStride,
                                         3*sizeof(float));

        Process(cpuProcessor, srcImgDesc, dstImgDesc, __LINE__);
    }

    {
        OCIO::PlanarImageDesc srcImgDesc(&inImgR[0], &inImgG[0], &inImgB[0], &inImgA[0], 
                                         2, 3,
                                         OCIO::AutoStride,
                                         2*sizeof(float));

        OCIO::PlanarImageDesc dstImgDesc(&outImgR[0], &outImgG[0], &outImgB[0], &outImgA[0], 
                                         3, 2,
                                         OCIO::AutoStride,
                                         3*sizeof(float));

        Process(cpuProcessor, srcImgDesc, dstImgDesc, __LINE__);
    }

    {
        OCIO::PlanarImageDesc srcImgDesc(&inImgR[0], &inImgG[0], &inImgB[0], &inImgA[0], 
                                         2, 3,
                                         sizeof(float),
                                         2*sizeof(float));

        OCIO::PlanarImageDesc dstImgDesc(&outImgR[0], &outImgG[0], &outImgB[0], &outImgA[0], 
                                         3, 2,
                                         OCIO::AutoStride,
                                         3*sizeof(float));

        Process(cpuProcessor, srcImgDesc, dstImgDesc, __LINE__);
    }

    {
        OCIO::PlanarImageDesc srcImgDesc(&inImgR[0], &inImgG[0], &inImgB[0], &inImgA[0], 
                                         2, 3,
                                         sizeof(float),
                                         2*sizeof(float));

        OCIO::PlanarImageDesc dstImgDesc(&outImgR[0], &outImgG[0], &outImgB[0], nullptr, 
                                         3, 2,
                                         OCIO::AutoStride,
                                         3*sizeof(float));

        Process(cpuProcessor, srcImgDesc, dstImgDesc, __LINE__);
    }

    {
        OCIO::PlanarImageDesc srcImgDesc(&inImgR[0], &inImgG[0], &inImgB[0], nullptr, 
                                         2, 3,
                                         sizeof(float),
                                         2*sizeof(float));

        OCIO::PlanarImageDesc dstImgDesc(&outImgR[0], &outImgG[0], &outImgB[0], nullptr, 
                                         3, 2,
                                         OCIO::AutoStride,
                                         3*sizeof(float));

        Process(cpuProcessor, srcImgDesc, dstImgDesc, __LINE__);
    }
}

OIIO_ADD_TEST(CPUProcessor, scanline_helper_tile)
{
    // Process tiles.

    OCIO::ConstCPUProcessorRcPtr cpuProcessor;
    OIIO_CHECK_NO_THROW(cpuProcessor = BuildCPUProcessor(OCIO::TRANSFORM_DIR_FORWARD));

    std::vector<float> outImg(NB_PIXELS*4);

    {
        // Pixels are { 1, 2, 3, 
        //              4, 5, 6  }

        // Copy the 1st pixel which should be untouched.
        outImg[(0 * 4) + 0] = resImg[(0 * 4) + 0];
        outImg[(0 * 4) + 1] = resImg[(0 * 4) + 1];
        outImg[(0 * 4) + 2] = resImg[(0 * 4) + 2];
        outImg[(0 * 4) + 3] = resImg[(0 * 4) + 3];
        // Copy the 4th pixel which should be untouched.
        outImg[(3 * 4) + 0] = resImg[(3 * 4) + 0];
        outImg[(3 * 4) + 1] = resImg[(3 * 4) + 1];
        outImg[(3 * 4) + 2] = resImg[(3 * 4) + 2];
        outImg[(3 * 4) + 3] = resImg[(3 * 4) + 3];

        // Only process the pixels = { 2, 3, 
        //                             5, 6  }

        OCIO::PackedImageDesc srcImgDesc(&inImg[4], 
                                         2, 2, 4,   // width=2, height=2, and nchannels=4
                                         sizeof(float), 
                                         4*sizeof(float),
                                         3*4*sizeof(float));

        OCIO::PackedImageDesc dstImgDesc(&outImg[4], 
                                         2, 2, 4,   // width=2, height=2, and nchannels=4
                                         sizeof(float), 
                                         4*sizeof(float),
                                         3*4*sizeof(float));

        OIIO_CHECK_NO_THROW(cpuProcessor->apply(srcImgDesc, dstImgDesc));

        for(size_t pxl=0; pxl<NB_PIXELS; ++pxl)
        {
            OIIO_CHECK_CLOSE(outImg[4*pxl+0], resImg[4*pxl+0], 1e-7f);
            OIIO_CHECK_CLOSE(outImg[4*pxl+1], resImg[4*pxl+1], 1e-7f);
            OIIO_CHECK_CLOSE(outImg[4*pxl+2], resImg[4*pxl+2], 1e-7f);
            OIIO_CHECK_CLOSE(outImg[4*pxl+3], resImg[4*pxl+3], 1e-7f);
        }
    }

    {
        // Pixels are { 1, 2, 3, 
        //              4, 5, 6  }

        // Copy the 3rd pixel which should be untouched.
        outImg[(2 * 4) + 0] = resImg[(2 * 4) + 0];
        outImg[(2 * 4) + 1] = resImg[(2 * 4) + 1];
        outImg[(2 * 4) + 2] = resImg[(2 * 4) + 2];
        outImg[(2 * 4) + 3] = resImg[(2 * 4) + 3];
        // Copy the 6th pixel which should be untouched.
        outImg[(5 * 4) + 0] = resImg[(5 * 4) + 0];
        outImg[(5 * 4) + 1] = resImg[(5 * 4) + 1];
        outImg[(5 * 4) + 2] = resImg[(5 * 4) + 2];
        outImg[(5 * 4) + 3] = resImg[(5 * 4) + 3];

        // Only process the pixels = { 1, 2, 
        //                             4, 5 }

        OCIO::PackedImageDesc srcImgDesc(&inImg[0], 
                                         2, 2, 4,   // width=2, height=2, and nchannels=4
                                         sizeof(float), 
                                         4*sizeof(float),
                                         3*4*sizeof(float));

        OCIO::PackedImageDesc dstImgDesc(&outImg[0], 
                                         2, 2, 4,   // width=2, height=2, and nchannels=4
                                         sizeof(float), 
                                         4*sizeof(float),
                                         3*4*sizeof(float));

        Process(cpuProcessor, srcImgDesc, dstImgDesc, __LINE__);
    }

    {
        // Pixels are { 1, 2, 3, 
        //              4, 5, 6  }

        outImg = inImg; // Use an in-place image buffer.

        // Copy the 3rd pixel which should be untouched.
        outImg[(2 * 4) + 0] = resImg[(2 * 4) + 0];
        outImg[(2 * 4) + 1] = resImg[(2 * 4) + 1];
        outImg[(2 * 4) + 2] = resImg[(2 * 4) + 2];
        outImg[(2 * 4) + 3] = resImg[(2 * 4) + 3];
        // Copy the 6th pixel which should be untouched.
        outImg[(5 * 4) + 0] = resImg[(5 * 4) + 0];
        outImg[(5 * 4) + 1] = resImg[(5 * 4) + 1];
        outImg[(5 * 4) + 2] = resImg[(5 * 4) + 2];
        outImg[(5 * 4) + 3] = resImg[(5 * 4) + 3];

        // Only process the pixels = { 1, 2, 
        //                             4, 5 }

        OCIO::PackedImageDesc dstImgDesc(&outImg[0], 
                                         2, 2, 4,   // width=2, height=2, and nchannels=4
                                         sizeof(float), 
                                         4*sizeof(float),
                                         3*4*sizeof(float));

        Process(cpuProcessor, dstImgDesc, dstImgDesc, __LINE__);
    }

}


OIIO_ADD_TEST(CPUProcessor, custom_scanlines)
{
    // Cases testing custom xStrideBytes and yStrideBytes values.

    const float magicNumber = 12345.6789f;

    OCIO::ConstCPUProcessorRcPtr cpuProcessor;
    OIIO_CHECK_NO_THROW(cpuProcessor = BuildCPUProcessor(OCIO::TRANSFORM_DIR_FORWARD));

    {
        // Pixels are { RGBA, RGBA, RGBA, x,
        //              RGBA, RGBA, RGBA, x  } where x is not a color channel.

        std::vector<float> img
            = { inImg[ 0], inImg[ 1], inImg[ 2], inImg[ 3],
                inImg[ 4], inImg[ 5], inImg[ 6], inImg[ 7],
                inImg[ 8], inImg[ 9], inImg[10], inImg[11],
                magicNumber,
                inImg[12], inImg[13], inImg[14], inImg[15],
                inImg[16], inImg[17], inImg[18], inImg[19],
                inImg[20], inImg[21], inImg[22], inImg[23],
                magicNumber };

        OCIO::PackedImageDesc srcImgDesc(&img[0], 
                                         3, 2, 4,
                                         OCIO::AutoStride,
                                         OCIO::AutoStride,
                                         // Bytes to the next line.
                                         3*4*sizeof(float)+sizeof(float));

        std::vector<float> outImg(NB_PIXELS*4);
        OCIO::PackedImageDesc dstImgDesc(&outImg[0], 
                                         NB_PIXELS, 1, 4);

        OIIO_CHECK_NO_THROW(cpuProcessor->apply(srcImgDesc, dstImgDesc));

        for(size_t pxl=0; pxl<NB_PIXELS; ++pxl)
        {
            OIIO_CHECK_CLOSE(outImg[4*pxl+0], resImg[4*pxl+0], 1e-7f);
            OIIO_CHECK_CLOSE(outImg[4*pxl+1], resImg[4*pxl+1], 1e-7f);
            OIIO_CHECK_CLOSE(outImg[4*pxl+2], resImg[4*pxl+2], 1e-7f);
            OIIO_CHECK_CLOSE(outImg[4*pxl+3], resImg[4*pxl+3], 1e-7f);
        }
    }

    {
        // Pixels are { RxGxBxAx, RxGxBxAx, RxGxBxAx,
        //              RxGxBxAx, RxGxBxAx, RxGxBxAx  } where x is not a color channel.

        std::vector<float> img
            = { inImg[ 0], magicNumber, inImg[ 1], magicNumber, inImg[ 2], magicNumber, inImg[ 3], magicNumber,
                inImg[ 4], magicNumber, inImg[ 5], magicNumber, inImg[ 6], magicNumber, inImg[ 7], magicNumber,
                inImg[ 8], magicNumber, inImg[ 9], magicNumber, inImg[10], magicNumber, inImg[11], magicNumber,
                inImg[12], magicNumber, inImg[13], magicNumber, inImg[14], magicNumber, inImg[15], magicNumber,
                inImg[16], magicNumber, inImg[17], magicNumber, inImg[18], magicNumber, inImg[19], magicNumber,
                inImg[20], magicNumber, inImg[21], magicNumber, inImg[22], magicNumber, inImg[23], magicNumber };

        OCIO::PackedImageDesc srcImgDesc(&img[0], 
                                         3, 2, 4,
                                         // Bytes to the next channel.
                                         sizeof(float)+sizeof(float), 
                                         OCIO::AutoStride, 
                                         OCIO::AutoStride);

        std::vector<float> outImg(NB_PIXELS*3);
        OCIO::PackedImageDesc dstImgDesc(&outImg[0], 
                                         1, NB_PIXELS, 3);

        OIIO_CHECK_NO_THROW(cpuProcessor->apply(srcImgDesc, dstImgDesc));

        for(size_t pxl=0; pxl<NB_PIXELS; ++pxl)
        {
            OIIO_CHECK_CLOSE(outImg[3*pxl+0], resImg[4*pxl+0], 1e-7f);
            OIIO_CHECK_CLOSE(outImg[3*pxl+1], resImg[4*pxl+1], 1e-7f);
            OIIO_CHECK_CLOSE(outImg[3*pxl+2], resImg[4*pxl+2], 1e-7f);
        }
    }

    {
        // Pixels are { RGBAx, RGBAx, RGBAx,
        //              RGBAx, RGBAx, RGBAx  } where x is not a color channel.

        std::vector<float> img
            = { inImg[ 0], inImg[ 1], inImg[ 2], inImg[ 3], magicNumber,
                inImg[ 4], inImg[ 5], inImg[ 6], inImg[ 7], magicNumber,
                inImg[ 8], inImg[ 9], inImg[10], inImg[11], magicNumber,
                inImg[12], inImg[13], inImg[14], inImg[15], magicNumber,
                inImg[16], inImg[17], inImg[18], inImg[19], magicNumber,
                inImg[20], inImg[21], inImg[22], inImg[23], magicNumber };

        OCIO::PackedImageDesc srcImgDesc(&img[0], 
                                         3, 2, 4,
                                         OCIO::AutoStride, 
                                         // Bytes to the next pixel.
                                         4*sizeof(float)+sizeof(float), 
                                         OCIO::AutoStride);

        std::vector<float> outImg(NB_PIXELS*3);
        OCIO::PackedImageDesc dstImgDesc(&outImg[0], 
                                         1, NB_PIXELS, 3);

        OIIO_CHECK_NO_THROW(cpuProcessor->apply(srcImgDesc, dstImgDesc));

        for(size_t pxl=0; pxl<NB_PIXELS; ++pxl)
        {
            OIIO_CHECK_CLOSE(outImg[3*pxl+0], resImg[4*pxl+0], 1e-7f);
            OIIO_CHECK_CLOSE(outImg[3*pxl+1], resImg[4*pxl+1], 1e-7f);
            OIIO_CHECK_CLOSE(outImg[3*pxl+2], resImg[4*pxl+2], 1e-7f);
        }
    }

    {
        // Pixels are { RGBAx, RGBAx, RGBAx, x
        //              RGBAx, RGBAx, RGBAx, x  } where x is not a color channel.

        std::vector<float> img
            = { inImg[ 0], inImg[ 1], inImg[ 2], inImg[ 3], magicNumber,
                inImg[ 4], inImg[ 5], inImg[ 6], inImg[ 7], magicNumber,
                inImg[ 8], inImg[ 9], inImg[10], inImg[11], magicNumber,
                magicNumber,
                inImg[12], inImg[13], inImg[14], inImg[15], magicNumber,
                inImg[16], inImg[17], inImg[18], inImg[19], magicNumber,
                inImg[20], inImg[21], inImg[22], inImg[23], magicNumber,
                magicNumber };

        OCIO::PackedImageDesc srcImgDesc(&img[0], 
                                         3, 2, 4,
                                         OCIO::AutoStride, 
                                         // Bytes to the next pixel.
                                         4*sizeof(float)+sizeof(float), 
                                         // Bytes to the next line.
                                         3*(4*sizeof(float)+sizeof(float))+sizeof(float));

        std::vector<float> outImg(NB_PIXELS*3);
        OCIO::PackedImageDesc dstImgDesc(&outImg[0], 
                                         1, NB_PIXELS, 3);

        OIIO_CHECK_NO_THROW(cpuProcessor->apply(srcImgDesc, dstImgDesc));

        for(size_t pxl=0; pxl<NB_PIXELS; ++pxl)
        {
            OIIO_CHECK_CLOSE(outImg[3*pxl+0], resImg[4*pxl+0], 1e-7f);
            OIIO_CHECK_CLOSE(outImg[3*pxl+1], resImg[4*pxl+1], 1e-7f);
            OIIO_CHECK_CLOSE(outImg[3*pxl+2], resImg[4*pxl+2], 1e-7f);
        }
    }

}

OIIO_ADD_TEST(CPUProcessor, one_pixel)
{
    OCIO::ConstCPUProcessorRcPtr cpuProcessor;
    OIIO_CHECK_NO_THROW(cpuProcessor = BuildCPUProcessor(OCIO::TRANSFORM_DIR_FORWARD));

    // The CPU Processor only includes a Matrix with offset:
    //   const float offset4[4] = { 1.4002f, 0.4005f, 0.8007f, 0.5007f };

    {
        float pixel[4]{ 0.1f, 0.3f, 0.9f, 1.0f };

        OIIO_CHECK_NO_THROW(cpuProcessor->applyRGBA(pixel));

        OIIO_CHECK_EQUAL(pixel[0], 0.1f + 1.4002f);
        OIIO_CHECK_EQUAL(pixel[1], 0.3f + 0.4005f);
        OIIO_CHECK_EQUAL(pixel[2], 0.9f + 0.8007f);
        OIIO_CHECK_EQUAL(pixel[3], 1.0f + 0.5007f);
    }

    {
        float pixel[3]{ 0.1f, 0.3f, 0.9f };

        OIIO_CHECK_NO_THROW(cpuProcessor->applyRGB(pixel));

        OIIO_CHECK_EQUAL(pixel[0], 0.1f + 1.4002f);
        OIIO_CHECK_EQUAL(pixel[1], 0.3f + 0.4005f);
        OIIO_CHECK_EQUAL(pixel[2], 0.9f + 0.8007f);
    }
}


#endif // OCIO_UNIT_TEST
<|MERGE_RESOLUTION|>--- conflicted
+++ resolved
@@ -645,8 +645,8 @@
     typedef typename OCIO::BitDepthInfo<outBD>::Type outType;
 
     OCIO::ConstCPUProcessorRcPtr cpuProcessor;
-<<<<<<< HEAD
-    OIIO_CHECK_NO_THROW(cpuProcessor 
+
+    OCIO_CHECK_NO_THROW(cpuProcessor 
         = processor->getOptimizedCPUProcessor(inBD, outBD, 
                                               OCIO::OPTIMIZATION_DEFAULT,
                                               OCIO::FINALIZATION_DEFAULT));
@@ -657,9 +657,6 @@
         numChannels = 3;
     }
     const size_t numValues = size_t(numPixels * numChannels);
-=======
-    OCIO_CHECK_NO_THROW(cpuProcessor = processor->getCPUProcessor(inPF, outPF));
->>>>>>> 91585da1
 
     const OCIO::PackedImageDesc srcImgDesc((void *)inImg, numPixels, 1,
                                            inChans,
@@ -668,15 +665,11 @@
                                            OCIO::AutoStride);
 
     std::vector<outType> out(numValues);
-<<<<<<< HEAD
     OCIO::PackedImageDesc dstImgDesc(&out[0], numPixels, 1,
                                      outChans,
                                      sizeof(outType),
                                      OCIO::AutoStride,
                                      OCIO::AutoStride);
-=======
-    OCIO_CHECK_NO_THROW(cpuProcessor->apply(inImg, &out[0], numPixels));
->>>>>>> 91585da1
 
     OIIO_CHECK_NO_THROW(cpuProcessor->apply(srcImgDesc, dstImgDesc));
 
@@ -747,7 +740,6 @@
                                                      1e-5f);
     }
 
-<<<<<<< HEAD
     {
         const std::vector<float> resImg
             = {  -0.500000f,  0.000700f, 0.300500f, 1.400200f,
@@ -761,10 +753,6 @@
                                                      NB_PIXELS, 
                                                      1e-5f);
     }
-=======
-        OCIO_CHECK_EQUAL(cpuProcessor->getInputPixelFormat(), OCIO::PIXEL_FORMAT_RGBA_F32);
-        OCIO_CHECK_EQUAL(cpuProcessor->getOutputPixelFormat(), OCIO::PIXEL_FORMAT_RGBA_F32);
->>>>>>> 91585da1
 
     {
         const std::vector<float> resImg
@@ -794,7 +782,6 @@
                                                      1e-5f);
     }
 
-<<<<<<< HEAD
     {
         const std::vector<float> inImg =
             {  -1.0000f, -0.8000f, -0.1000f,
@@ -812,15 +799,6 @@
                                                      &resImg[0], OCIO::CHANNEL_ORDERING_RGB, 
                                                      NB_PIXELS, 
                                                      1e-5f);
-=======
-        OCIO::PackedImageDesc desc(&f_outImg2[0], NB_PIXELS, 1, 4);
-        OCIO_CHECK_NO_THROW(processor->apply(desc));
-
-        for(unsigned idx=0; idx<(NB_PIXELS*4); ++idx)
-        {
-            OCIO_CHECK_CLOSE(f_outImg2[idx], resImg[idx],  1e-7f);
-        }
->>>>>>> 91585da1
     }
 
     {
@@ -1031,35 +1009,12 @@
                  0.29089212f,  0.50935059f,  1.91091322f,  1,
                 64,           64,           64,            0 };
 
-<<<<<<< HEAD
         ComputeValues<OCIO::BIT_DEPTH_F32,
                       OCIO::BIT_DEPTH_F32, __LINE__>(processor, 
                                                      &f_inImg[0], OCIO::CHANNEL_ORDERING_RGBA, 
                                                      &resImg[0],  OCIO::CHANNEL_ORDERING_RGBA, 
                                                      NB_PIXELS, 
                                                      1e-7f);
-=======
-        cpuProcessor
-            = ComputeValues<OCIO::PIXEL_FORMAT_RGBA_F32,
-                            OCIO::PIXEL_FORMAT_RGBA_F32,
-                            __LINE__>(processor, &f_inImg[0], &resImg[0], NB_PIXELS, 1e-7f);
-
-        OCIO_CHECK_EQUAL(cpuProcessor->getInputPixelFormat(), OCIO::PIXEL_FORMAT_RGBA_F32);
-        OCIO_CHECK_EQUAL(cpuProcessor->getOutputPixelFormat(), OCIO::PIXEL_FORMAT_RGBA_F32);
-
-        // Validate that the two apply paths produce identical results.
-
-        std::vector<float> f_outImg2(NB_PIXELS * 4);
-        f_outImg2 = f_inImg;
-
-        OCIO::PackedImageDesc desc(&f_outImg2[0], NB_PIXELS, 1, 4);
-        OCIO_CHECK_NO_THROW(processor->apply(desc));
-
-        for(unsigned idx=0; idx<(NB_PIXELS*4); ++idx)
-        {
-            OCIO_CHECK_CLOSE(f_outImg2[idx], resImg[idx],  1e-7f);
-        }
->>>>>>> 91585da1
     }
 
     {
@@ -1253,34 +1208,11 @@
                      0.15488569f,  1.69210147f,  1.90666747f,  1.0f,
                      0.81575858f, 64.0f,        64.0f,         0.0f };
 
-<<<<<<< HEAD
             ComputeValues<OCIO::BIT_DEPTH_F32, 
                           OCIO::BIT_DEPTH_F32, __LINE__>(processor, 
                                                          &f_inImg[0], OCIO::CHANNEL_ORDERING_RGBA, 
                                                          &resImg[0],  OCIO::CHANNEL_ORDERING_RGBA, 
                                                          NB_PIXELS, 1e-7f);
-=======
-            cpuProcessor 
-                = ComputeValues<OCIO::PIXEL_FORMAT_RGBA_F32,
-                                OCIO::PIXEL_FORMAT_RGBA_F32,
-                                __LINE__>(processor, &f_inImg[0], &resImg[0], NB_PIXELS, 1e-7f);    
-
-            OCIO_CHECK_EQUAL(cpuProcessor->getInputPixelFormat(), OCIO::PIXEL_FORMAT_RGBA_F32);
-            OCIO_CHECK_EQUAL(cpuProcessor->getOutputPixelFormat(), OCIO::PIXEL_FORMAT_RGBA_F32);
-
-            // Validate that the two apply paths produce identical results.
-
-            std::vector<float> f_outImg2(NB_PIXELS * 4);
-            f_outImg2 = f_inImg;
-
-            OCIO::PackedImageDesc desc(&f_outImg2[0], NB_PIXELS, 1, 4);
-            OCIO_CHECK_NO_THROW(processor->apply(desc));
-
-            for(unsigned idx=0; idx<(NB_PIXELS*4); ++idx)
-            {
-                OCIO_CHECK_CLOSE(f_outImg2[idx], resImg[idx],  1e-7f);
-            }
->>>>>>> 91585da1
         }
 
         {
@@ -1410,34 +1342,11 @@
                      0.10089212f,  0.69935059f,  1.91072320f,  1.0f,
                     63.81000137f, 64.19000244f, 63.99980927f,  0.0f };
 
-<<<<<<< HEAD
             ComputeValues<OCIO::BIT_DEPTH_F32, 
                           OCIO::BIT_DEPTH_F32, __LINE__>(processor, 
                                                          &f_inImg[0], OCIO::CHANNEL_ORDERING_RGBA, 
                                                          &resImg[0],  OCIO::CHANNEL_ORDERING_RGBA, 
                                                          NB_PIXELS, 1e-7f);
-=======
-            cpuProcessor
-                = ComputeValues<OCIO::PIXEL_FORMAT_RGBA_F32,
-                                OCIO::PIXEL_FORMAT_RGBA_F32,
-                                __LINE__>(processor, &f_inImg[0], &resImg[0], NB_PIXELS, 1e-7f);    
-
-            OCIO_CHECK_EQUAL(cpuProcessor->getInputPixelFormat(), OCIO::PIXEL_FORMAT_RGBA_F32);
-            OCIO_CHECK_EQUAL(cpuProcessor->getOutputPixelFormat(), OCIO::PIXEL_FORMAT_RGBA_F32);
-
-            // Validate that the two apply paths produce identical results.
-
-            std::vector<float> f_outImg2(NB_PIXELS * 4);
-            f_outImg2 = f_inImg;
-
-            OCIO::PackedImageDesc desc(&f_outImg2[0], NB_PIXELS, 1, 4);
-            OCIO_CHECK_NO_THROW(processor->apply(desc));
-
-            for(unsigned idx=0; idx<(NB_PIXELS*4); ++idx)
-            {
-                OCIO_CHECK_CLOSE(f_outImg2[idx], resImg[idx],  1e-7f);
-            }
->>>>>>> 91585da1
         }
 
         {
@@ -1526,34 +1435,11 @@
                     -0.23451784f,  0.92250210f,  3.26448941f,  1.0f,
                      3.43709063f,  3.43709063f,  3.43709063f,  0.0f };
 
-<<<<<<< HEAD
             ComputeValues<OCIO::BIT_DEPTH_F32, 
                           OCIO::BIT_DEPTH_F32, __LINE__>(processor, 
                                                          &f_inImg[0], OCIO::CHANNEL_ORDERING_RGBA, 
                                                          &resImg[0],  OCIO::CHANNEL_ORDERING_RGBA, 
                                                          NB_PIXELS, 1e-7f);
-=======
-            cpuProcessor
-                = ComputeValues<OCIO::PIXEL_FORMAT_RGBA_F32,
-                                OCIO::PIXEL_FORMAT_RGBA_F32,
-                                __LINE__>(processor, &f_inImg[0], &resImg[0], NB_PIXELS, 1e-7f);    
-
-            OCIO_CHECK_EQUAL(cpuProcessor->getInputPixelFormat(), OCIO::PIXEL_FORMAT_RGBA_F32);
-            OCIO_CHECK_EQUAL(cpuProcessor->getOutputPixelFormat(), OCIO::PIXEL_FORMAT_RGBA_F32);
-
-            // Validate that the two apply paths produce identical results.
-
-            std::vector<float> f_outImg2(NB_PIXELS * 4);
-            f_outImg2 = f_inImg;
-
-            OCIO::PackedImageDesc desc(&f_outImg2[0], NB_PIXELS, 1, 4);
-            OCIO_CHECK_NO_THROW(processor->apply(desc));
-
-            for(unsigned idx=0; idx<(NB_PIXELS*4); ++idx)
-            {
-                OCIO_CHECK_CLOSE(f_outImg2[idx], resImg[idx],  1e-7f);
-            }
->>>>>>> 91585da1
         }
 
         const std::vector<uint16_t> i_inImg =
@@ -2519,4 +2405,4 @@
 }
 
 
-#endif // OCIO_UNIT_TEST
+#endif // OCIO_UNIT_TEST