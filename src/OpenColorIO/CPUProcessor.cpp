<<<<<<< HEAD
/*
Copyright (c) 2019 Autodesk Inc., et al.
All Rights Reserved.

Redistribution and use in source and binary forms, with or without
modification, are permitted provided that the following conditions are
met:
* Redistributions of source code must retain the above copyright
  notice, this list of conditions and the following disclaimer.
* Redistributions in binary form must reproduce the above copyright
  notice, this list of conditions and the following disclaimer in the
  documentation and/or other materials provided with the distribution.
* Neither the name of Sony Pictures Imageworks nor the names of its
  contributors may be used to endorse or promote products derived from
  this software without specific prior written permission.
THIS SOFTWARE IS PROVIDED BY THE COPYRIGHT HOLDERS AND CONTRIBUTORS
"AS IS" AND ANY EXPRESS OR IMPLIED WARRANTIES, INCLUDING, BUT NOT
LIMITED TO, THE IMPLIED WARRANTIES OF MERCHANTABILITY AND FITNESS FOR
A PARTICULAR PURPOSE ARE DISCLAIMED. IN NO EVENT SHALL THE COPYRIGHT
OWNER OR CONTRIBUTORS BE LIABLE FOR ANY DIRECT, INDIRECT, INCIDENTAL,
SPECIAL, EXEMPLARY, OR CONSEQUENTIAL DAMAGES (INCLUDING, BUT NOT
LIMITED TO, PROCUREMENT OF SUBSTITUTE GOODS OR SERVICES; LOSS OF USE,
DATA, OR PROFITS; OR BUSINESS INTERRUPTION) HOWEVER CAUSED AND ON ANY
THEORY OF LIABILITY, WHETHER IN CONTRACT, STRICT LIABILITY, OR TORT
(INCLUDING NEGLIGENCE OR OTHERWISE) ARISING IN ANY WAY OUT OF THE USE
OF THIS SOFTWARE, EVEN IF ADVISED OF THE POSSIBILITY OF SUCH DAMAGE.
*/

#include <OpenColorIO/OpenColorIO.h>

#include "BitDepthUtils.h"
#include "CPUProcessor.h"
#include "ops/Lut1D/Lut1DOpCPU.h"


OCIO_NAMESPACE_ENTER
{

// Create the CPUOp instance for any bit depths.
ConstOpCPURcPtr CreateCPUOp(const OpRcPtr & op, BitDepth inBD, BitDepth outBD)
{
    ConstOpRcPtr o = op;

    if(inBD==BIT_DEPTH_F32 && outBD==BIT_DEPTH_F32)
    {
        // The ops were already finalized in RGBA F32 so the existing
        // CPUOp instances can be reused as-is.
        return o->getCPUOp();
    }
    else if (o->data()->getType()==OpData::Lut1DType)
    {
        // Note: Only case where a clone is mandatory.
        Lut1DOpDataRcPtr lut = DynamicPtrCast<const Lut1DOpData>(o->data())->clone();
        lut->setInputBitDepth(inBD);
        lut->setOutputBitDepth(outBD);
        lut->finalize();

        ConstLut1DOpDataRcPtr l = lut;
        return GetLut1DRenderer(l, inBD, outBD);
    }

    throw Exception("Only the 1D LUT Op supports other bit depths than F32");
}

std::string PixelFormatToString(PixelFormat pxlFormat)
{
    std::string val;

    switch(ExtractChannelOrder(pxlFormat))
    {
        case CHANNEL_ORDERING_RGBA:
            val += "rgba";
            break;
        case CHANNEL_ORDERING_BGRA:
            val += "bgra";
            break;
        default:
            throw Exception("Unsupported channel ordering");
    }

    val += "_";

    switch(ExtractBitDepth(pxlFormat))
    {
        case BIT_DEPTH_UINT8:
            val += "uint8";
            break;
        case BIT_DEPTH_UINT10:
            val += "uint10";
            break;
        case BIT_DEPTH_UINT12:
            val += "uint12";
            break;
        case BIT_DEPTH_UINT14:
            val += "uint14";
            break;
        case BIT_DEPTH_F16:
            val += "half";
            break;
        case BIT_DEPTH_F32:
            val += "float";
            break;
        default:
            throw Exception("Unsupported bit depth");
    }

    return val;    
}

OpCPURcPtr CreateChannelOrderOp(ChannelOrdering inChannelOrder,
                                ChannelOrdering outChannelOrder, 
                                BitDepth bitdepth)
{
    OpCPURcPtr cpu;

    // TODO: Create the CPUOp instance dedicated to channel order conversions.

    return cpu;
}

// Create the Op to handle pixel format conversions.
OpCPURcPtr CreatePixelFormatOp(PixelFormat in, PixelFormat out)
{
    OpCPURcPtr cpu;

    // TODO: Create the CPUOp instance dedicated to pixel format 
    //       and/or bit depth conversions.

    return cpu;
}

const char * CPUProcessor::Impl::getCacheID() const
{
    return m_cacheID.c_str();
}

void CPUProcessor::Impl::finalize(const OpRcPtrVec & ops, PixelFormat in, PixelFormat out)
{
    // Whatever are the requested input and output pixel formats, the internal 
    // computations are only performed in RGBA F32 i.e. only the first and the last Ops
    // handle different pixel formats. To simplify the Op implementations 
    // a custom internal Op handles any possible pixel formats. Only the 1D LUT Op 
    // natively supports bit depths i.e. to benefit from its lookup implementation 
    // for interger bit depths.
    // 
    // The finalization of the CPUProcessor instance starting from a finalized Processor 
    // instance, it could then reuse as-is the existing CPUOp instances without 
    // any performance or memory costs.
    // 
    // The sequence is:
    // 1. ConstProcessorRcPtr Config::getProcessor() (refer to Config.cpp)
    // 1.1. Create an empty processor
    // 1.2. Add the transformation
    // 1.3. processor finalization (refer to Processor.cpp)
    // 1.3.1. FinalizeOpVec
    // 1.3.1.1 OptimizeOpVec
    // 1.3.1.2 Op finalize
    // 2. From the processor instance, access to a CPUProcessor instance
    // 2.1. Create an empty CPU processor
    // 2.2. CPU processor finalization

    // Note:
    // Avoid changing/cloning the op and op data instances as the list of ops was 
    // already finalized in RGBA F32 pixel format by the processor instance, 
    // and all ops (except 1D LUT) are only used in that context.

    // Note: 
    // Only the 1D LUT CPUOp can natively support the bit depth conversions
    // (and benefit from it) so the algorithm tries to optimize the 1D LUT CPUOp usage 
    // from the list of ops. However, the op does only support the RGBA channel ordering.

    m_ops.clear();

    m_inPixelFormat  = in;
    m_outPixelFormat = out;

    // Does the color processing introduce crosstalk between the pixel channels?

    m_hasChannelCrosstalk = false;
    for(auto & op : ops)
    {
        if(op->hasChannelCrosstalk())
        {
            m_hasChannelCrosstalk = true;
            break;
        }
    }

    const size_t numOps = ops.size();

    // Adjust the op list to only process RGBA F32 pixel formats except for 1D LUT ops
    // which benefit from integer bit depths.

    if(numOps==1)
    {
        if(DynamicPtrCast<const Op>(ops[0])->data()->getType()==OpData::Lut1DType)
        {
            if(ExtractChannelOrder(in)!=CHANNEL_ORDERING_RGBA)
            {
                m_ops.push_back( CreateChannelOrderOp(ExtractChannelOrder(in),
                                                      CHANNEL_ORDERING_RGBA, 
                                                      ExtractBitDepth(in)) );
            }

            // Benefit from the 1D LUT look-up for integer bit depths.
            m_ops.push_back( CreateCPUOp(ops[0], ExtractBitDepth(in), ExtractBitDepth(out)) );

            if(ExtractChannelOrder(out)!=CHANNEL_ORDERING_RGBA)
            {
                m_ops.push_back( CreateChannelOrderOp(CHANNEL_ORDERING_RGBA,
                                                      ExtractChannelOrder(out), 
                                                      ExtractBitDepth(out)) );
            }
        }
        else
        {
            if(in!=PIXEL_FORMAT_RGBA_F32)
            {
                m_ops.push_back( CreatePixelFormatOp(in, PIXEL_FORMAT_RGBA_F32) );
            }

            m_ops.push_back( CreateCPUOp(ops[0], BIT_DEPTH_F32, BIT_DEPTH_F32) );

            if(out!=PIXEL_FORMAT_RGBA_F32)
            {
                m_ops.push_back( CreatePixelFormatOp(PIXEL_FORMAT_RGBA_F32, out) );
            }
        }
    }
    else if(numOps>1)
    {
        // Step 1: Process the head of the list.

        if(DynamicPtrCast<const Op>(ops[0])->data()->getType()==OpData::Lut1DType)
        {
            // Benefit from the 1D LUT look-up for integer bit depths.

            if(ExtractChannelOrder(in)!=CHANNEL_ORDERING_RGBA)
            {
                m_ops.push_back( CreateChannelOrderOp(ExtractChannelOrder(in),
                                                      CHANNEL_ORDERING_RGBA, 
                                                      ExtractBitDepth(in)) );
            }

            m_ops.push_back( CreateCPUOp(ops[0], ExtractBitDepth(in), BIT_DEPTH_F32) );
        }
        else
        {
            if(in!=PIXEL_FORMAT_RGBA_F32)
            {
                m_ops.push_back( CreatePixelFormatOp(in, PIXEL_FORMAT_RGBA_F32) );
            }

            m_ops.push_back( CreateCPUOp(ops[0], BIT_DEPTH_F32, BIT_DEPTH_F32) );
        }

        // Step 2: Process the body of the list (i.e. all ops except the first and the last ones).

        for(size_t idx=1; idx<(numOps-1); ++idx)
        {
            m_ops.push_back(ops[idx]->getCPUOp());
        }

        // Step 3: Process the tail of the list.

        if(DynamicPtrCast<const Op>(ops[numOps-1])->data()->getType()==OpData::Lut1DType)
        {
            // Benefit from the 1D LUT native bit depth support.

            m_ops.push_back( CreateCPUOp(ops[numOps-1], BIT_DEPTH_F32, ExtractBitDepth(out)) );

            if(ExtractChannelOrder(out)!=CHANNEL_ORDERING_RGBA)
            {
                m_ops.push_back( CreateChannelOrderOp(CHANNEL_ORDERING_RGBA,
                                                      ExtractChannelOrder(out), 
                                                      ExtractBitDepth(out)) );
            }
        }
        else
        {
            m_ops.push_back( CreateCPUOp(ops[numOps-1], BIT_DEPTH_F32, BIT_DEPTH_F32) );

            if(out!=PIXEL_FORMAT_RGBA_F32)
            {
                // Convert from RGBA F32 to the output pixel format.
                m_ops.push_back( CreatePixelFormatOp(PIXEL_FORMAT_RGBA_F32, out) );
            }
        }
    }

    // The optimization may result in an empty op list (e.g. a Processor is created 
    // with the same src & dst colour space).

    else if (in!=PIXEL_FORMAT_RGBA_F32 || out!=PIXEL_FORMAT_RGBA_F32)
    {
        // There is some conversion needed between the in and out pixel formats.

        if(in!=PIXEL_FORMAT_RGBA_F32)
        {
            m_ops.push_back( CreatePixelFormatOp(in, PIXEL_FORMAT_RGBA_F32) );
        }

        if(out!=PIXEL_FORMAT_RGBA_F32)
        {
            m_ops.push_back( CreatePixelFormatOp(PIXEL_FORMAT_RGBA_F32, out) );
        }
    }
    else
    {
        // There is some minimal processing needed to support different buffer images.

        m_ops.push_back( CreatePixelFormatOp(PIXEL_FORMAT_RGBA_F32, PIXEL_FORMAT_RGBA_F32) );
    }

    // Compute the cache id.

    std::stringstream ss;
    ss << "from " << PixelFormatToString(in)
       << " to "  << PixelFormatToString(out)
       << " ops :";
    for(auto & op : ops)
    {
        ss << " " << op->getCacheID();
    }

    m_cacheID = ss.str();

    m_numOps         = m_ops.size();

    // A float output buffer could be used by intermediate Op processings
    // which are in BIT_DEPTH_F32 by default.
    // TODO: Validate that the pixel format has 4 color channels; 
    //       otherwise, an intermediate buffer is still needed.
    m_reuseOutBuffer = ExtractBitDepth(getOutputPixelFormat())==BIT_DEPTH_F32;
}

void CPUProcessor::Impl::apply(const void * inImg, void * outImg, long numPixels) const
{
    // TODO: Investigate a template method to remove the if's which could impact
    //       the one pixel processing.

    if(m_numOps==1)
    {
        m_ops[0]->apply(inImg, outImg, numPixels);
    }
    else if(m_reuseOutBuffer)
    {
        // Use the output buffer as intermediate buffer.
        float * out = (float *)outImg;

        m_ops[0]->apply(inImg, out, numPixels);

        for(size_t idx=1; idx<=m_numOps-2; ++idx)
        {
            m_ops[idx]->apply(out, out, numPixels);
        }

        m_ops[m_numOps-1]->apply(out, out, numPixels);
    }
    else
    {
        std::vector<float> buffer(numPixels*4);

        m_ops[0]->apply(inImg, &buffer[0], numPixels);

        for(size_t idx=1; idx<=m_numOps-2; ++idx)
        {
            m_ops[idx]->apply(&buffer[0], &buffer[0], numPixels);
        }

        m_ops[m_numOps-1]->apply(&buffer[0], outImg, numPixels);
    }
}




//////////////////////////////////////////////////////////////////////////


void CPUProcessor::deleter(CPUProcessor * c)
{
    delete c;
}

CPUProcessor::CPUProcessor()
    :   m_impl(new Impl)
{
}

CPUProcessor::~CPUProcessor()
{
    delete m_impl;
    m_impl = nullptr;
}

bool CPUProcessor::isNoOp() const
{
    return getImpl()->isNoOp();
}

bool CPUProcessor::hasChannelCrosstalk() const
{
    return getImpl()->hasChannelCrosstalk();
}

const char * CPUProcessor::getCacheID() const
{
    return getImpl()->getCacheID();
}

PixelFormat CPUProcessor::getInputPixelFormat() const
{
    return getImpl()->getInputPixelFormat();
}

PixelFormat CPUProcessor::getOutputPixelFormat() const
{
    return getImpl()->getOutputPixelFormat();
}

void CPUProcessor::apply(const void * inImg, void * outImg, long numPixels) const
{
    getImpl()->apply(inImg, outImg, numPixels);
}


}
OCIO_NAMESPACE_EXIT



///////////////////////////////////////////////////////////////////////////////

#ifdef OCIO_UNIT_TEST

namespace OCIO = OCIO_NAMESPACE;

#include "ops/Lut1D/Lut1DOp.h"
#include "ops/Lut1D/Lut1DOpData.h"
#include "UnitTest.h"
#include "UnitTestUtils.h"


// TODO: CPUProcessor being part of the OCIO public API limits the ability 
//       to inspect the CPUProcessor instance content i.e. the list of CPUOps. 
//       Even a successful apply could hide a major performance hit because of
//       an 'useless' CPUOp in the list. 


template<OCIO::PixelFormat pf>
struct ExtractBitDepthInfo
{
    static const OCIO::BitDepth bd = OCIO::BitDepth(0x00FF&pf);
};

template<OCIO::PixelFormat inPF, OCIO::PixelFormat outPF, unsigned line>
OCIO::ConstCPUProcessorRcPtr ComputeValues(OCIO::ConstProcessorRcPtr processor, 
                                           const void * inImg, 
                                           const void * resImg, 
                                           long numPixels,
                                           // Default value to nan to break any float comparisons
                                           // as a valid error threshold is mandatory in that case.
                                           float absErrorThreshold = std::numeric_limits<float>::quiet_NaN())
{
    typedef typename OCIO::BitDepthInfo< ExtractBitDepthInfo<outPF>::bd >::Type outType;

    OCIO::ConstCPUProcessorRcPtr cpuProcessor;
    OCIO_CHECK_NO_THROW(cpuProcessor = processor->getCPUProcessor(inPF, outPF));

    const size_t numValues = size_t(numPixels * 4);

    std::vector<outType> out(numValues);
    OCIO_CHECK_NO_THROW(cpuProcessor->apply(inImg, &out[0], numPixels));

    const outType * res = (const outType *)resImg;

    for(size_t idx=0; idx<numValues; ++idx)
    {
        if(OCIO::BitDepthInfo< ExtractBitDepthInfo<outPF>::bd >::isFloat)
        {
            OCIO_CHECK_CLOSE_FROM(out[idx], res[idx], absErrorThreshold, line);
        }
        else
        {
            OCIO_CHECK_EQUAL_FROM(out[idx], res[idx], line);
        }
    }

    return cpuProcessor;
}

OCIO_ADD_TEST(CPUProcessor, with_one_matrix)
{
    // The unit test validates that pixel formats are correctly 
    // processed when the op list contains only one arbitrary Op
    // (except the 1D LUT one).

    OCIO::ConfigRcPtr config = OCIO::Config::Create();

    OCIO::MatrixTransformRcPtr transform = OCIO::MatrixTransform::Create();
    const float offset4[4] = { 1.4002f, 0.4005f, 0.8007f, 0.0f };
    transform->setOffset( offset4 );

    OCIO::ConstProcessorRcPtr processor; 
    OCIO_CHECK_NO_THROW(processor = config->getProcessor(transform));

    const unsigned NB_PIXELS = 3;

    const std::vector<float> f_inImg =
        {  -1.0000f, -0.8000f, -0.1000f,  0.0f,
            0.1023f,  0.5045f,  1.5089f,  1.0f,
            1.0000f,  1.2500f,  1.9900f,  0.0f  };

    OCIO::ConstCPUProcessorRcPtr cpuProcessor; 

    {
        const std::vector<float> resImg
            = { 0.4002f, -0.3995f,  0.7007f,  0.0000f,
                1.5025f,  0.9050f,  2.3096f,  1.0000f,
                2.4002f,  1.6505f,  2.7907f,  0.0000f };

        cpuProcessor 
            = ComputeValues<OCIO::PIXEL_FORMAT_RGBA_F32,
                            OCIO::PIXEL_FORMAT_RGBA_F32,
                            __LINE__>(processor, &f_inImg[0], &resImg[0], NB_PIXELS, 1e-7f);

        OCIO_CHECK_EQUAL(cpuProcessor->getInputPixelFormat(), OCIO::PIXEL_FORMAT_RGBA_F32);
        OCIO_CHECK_EQUAL(cpuProcessor->getOutputPixelFormat(), OCIO::PIXEL_FORMAT_RGBA_F32);

        // Validate that the two apply paths produce identical results.

        std::vector<float> f_outImg2(NB_PIXELS * 4);
        f_outImg2 = f_inImg;

        OCIO::PackedImageDesc desc(&f_outImg2[0], NB_PIXELS, 1, 4);
        OCIO_CHECK_NO_THROW(processor->apply(desc));

        for(unsigned idx=0; idx<(NB_PIXELS*4); ++idx)
        {
            OCIO_CHECK_CLOSE(f_outImg2[idx], resImg[idx],  1e-7f);
        }
    }

    // TODO: Will uncomment after implementation is complete.
/*
    {
        const std::vector<float> resImg
            = { 0.7007f, -0.3995f,  0.4002f,  0.0000f,
                2.3096f,  0.9050f,  1.5025f,  1.0000f,
                2.7907f,  1.6505f,  2.4002f,  0.0000f };

        ComputeValues<OCIO::PIXEL_FORMAT_RGBA_F32,
                      OCIO::PIXEL_FORMAT_BGRA_F32,
                      __LINE__>(processor, &f_inImg[0], &resImg[0], NB_PIXELS, 1e-7f);
    }

    {
        const std::vector<float> resImg 
            = { 1.3002f, -0.3995f, -0.1993f, 0.0000f,
                2.9091f,  0.9050f,  0.9030f, 1.0000f,
                3.3902f,  1.6505f,  1.8007f, 0.0000f };

        ComputeValues<OCIO::PIXEL_FORMAT_BGRA_F32,
                      OCIO::PIXEL_FORMAT_RGBA_F32,
                      __LINE__>(processor, &f_inImg[0], &resImg[0], NB_PIXELS, 1e-6f);
    }

    {
        const std::vector<uint16_t> resImg
            = { 26227,     0, 45920,     0,
                65535, 59309, 65535, 65535,
                65535, 65535, 65535,     0 };

        ComputeValues<OCIO::PIXEL_FORMAT_RGBA_F32,
                      OCIO::PIXEL_FORMAT_RGBA_UINT16,
                      __LINE__>(processor, &f_inImg[0], &resImg[0], NB_PIXELS);
    }

    const std::vector<uint16_t> i_inImg =
        {    0,      8,    32,  0,
            64,    128,   256,  0,
          5120,  20140, 65535,  0  };

    {
        const std::vector<float> resImg 
            = { 1.40020000f,  0.40062206f,  0.80118829f,  0.0f,
                1.40117657f,  0.40245315f,  0.80460631f,  0.0f,
                1.47832620f,  0.70781672f,  1.80070000f,  0.0f };

        ComputeValues<OCIO::PIXEL_FORMAT_RGBA_UINT16,
                      OCIO::PIXEL_FORMAT_RGBA_F32,
                      __LINE__>(processor, &i_inImg[0], &resImg[0], NB_PIXELS, 1e-7f);
    }

    {
        const std::vector<uint16_t> resImg
            = { 65535, 26255, 52506, 0,
                65535, 26375, 52730, 0,
                65535, 46387, 65535, 0 };

        ComputeValues<OCIO::PIXEL_FORMAT_RGBA_UINT16,
                      OCIO::PIXEL_FORMAT_RGBA_UINT16,
                      __LINE__>(processor, &i_inImg[0], &resImg[0], NB_PIXELS);
    }

    {
        const std::vector<uint16_t> resImg
            = { 52506, 26255, 65535, 0,
                52730, 26375, 65535, 0,
                65535, 46387, 65535, 0 };

        ComputeValues<OCIO::PIXEL_FORMAT_RGBA_UINT16,
                      OCIO::PIXEL_FORMAT_BGRA_UINT16,
                      __LINE__>(processor, &i_inImg[0], &resImg[0], NB_PIXELS);
    }
*/
}

OCIO_ADD_TEST(CPUProcessor, with_one_1d_lut)
{
    // The unit test validates that pixel formats are correctly 
    // processed when the op list contains only one 1D LUT.

    const std::string filePath
        = std::string(OCIO::getTestFilesDir()) + "/lut1d_5.spi1d";

    OCIO::FileTransformRcPtr transform = OCIO::FileTransform::Create();
    transform->setDirection(OCIO::TRANSFORM_DIR_FORWARD);
    transform->setSrc(filePath.c_str());
    transform->setInterpolation(OCIO::INTERP_LINEAR);

    OCIO::ConfigRcPtr config = OCIO::Config::Create();

    OCIO::ConstProcessorRcPtr processor; 
    OCIO_CHECK_NO_THROW(processor = config->getProcessor(transform));

    const unsigned NB_PIXELS = 4;

    const std::vector<float> f_inImg =
        {  -1.0000f, -0.8000f, -0.1000f,  0.0f,
            0.1002f,  0.2509f,  0.5009f,  1.0f,
            0.5505f,  0.7090f,  0.9099f,  1.0f,
            1.0000f,  1.2500f,  1.9900f,  0.0f  };

    OCIO::ConstCPUProcessorRcPtr cpuProcessor; 

    {
        const std::vector<float> resImg
            = {  0,            0,            0,            0,
                 0.03728949f,  0.10394855f,  0.24695572f,  1,
                 0.29089212f,  0.50935059f,  1.91091322f,  1,
                64,           64,           64,            0 };

        cpuProcessor
            = ComputeValues<OCIO::PIXEL_FORMAT_RGBA_F32,
                            OCIO::PIXEL_FORMAT_RGBA_F32,
                            __LINE__>(processor, &f_inImg[0], &resImg[0], NB_PIXELS, 1e-7f);

        OCIO_CHECK_EQUAL(cpuProcessor->getInputPixelFormat(), OCIO::PIXEL_FORMAT_RGBA_F32);
        OCIO_CHECK_EQUAL(cpuProcessor->getOutputPixelFormat(), OCIO::PIXEL_FORMAT_RGBA_F32);

        // Validate that the two apply paths produce identical results.

        std::vector<float> f_outImg2(NB_PIXELS * 4);
        f_outImg2 = f_inImg;

        OCIO::PackedImageDesc desc(&f_outImg2[0], NB_PIXELS, 1, 4);
        OCIO_CHECK_NO_THROW(processor->apply(desc));

        for(unsigned idx=0; idx<(NB_PIXELS*4); ++idx)
        {
            OCIO_CHECK_CLOSE(f_outImg2[idx], resImg[idx],  1e-7f);
        }
    }

    // TODO: Will uncomment after implementation is complete.
/*
    {
        const std::vector<uint16_t> resImg
            = {     0,     0,     0,     0,
                 2444,  6812, 16184, 65535,
                19064, 33381, 65535, 65535,
                65535, 65535, 65535,     0 };

        ComputeValues<OCIO::PIXEL_FORMAT_RGBA_F32,
                      OCIO::PIXEL_FORMAT_RGBA_UINT16,
                      __LINE__>(processor, &f_inImg[0], &resImg[0], NB_PIXELS);    
    }

    const std::vector<uint16_t> i_inImg =
        {    0,      8,    32,  0,
            64,    128,   256,  0,
           512,   1024,  2048,  0,
          5120,  20480, 65535,  0  };

    {
        const std::vector<float> resImg
            = {  0,           0.00036166f, 0.00144666f, 0,
                 0.00187417f, 0.00271759f, 0.00408672f, 0,
                 0.00601041f, 0.00912247f, 0.01456576f, 0,
                 0.03030112f, 0.13105739f, 64, 0 };

        ComputeValues<OCIO::PIXEL_FORMAT_RGBA_UINT16,
                      OCIO::PIXEL_FORMAT_RGBA_F32,
                      __LINE__>(processor, &i_inImg[0], &resImg[0], NB_PIXELS, 1e-7f);    
    }

    {
        const std::vector<uint16_t> resImg
            = {     0,    24,    95,     0,
                  123,   178,   268,     0,
                  394,   598,   955,     0,
                 1986,  8589, 65535,     0 };

        ComputeValues<OCIO::PIXEL_FORMAT_RGBA_UINT16,
                      OCIO::PIXEL_FORMAT_RGBA_UINT16,
                      __LINE__>(processor, &i_inImg[0], &resImg[0], NB_PIXELS);    
    }

    {
        const std::vector<uint16_t> resImg
            = {    95,    24,     0,     0,
                  268,   178,   123,     0,
                  955,   598,   394,     0,
                65535,  8588,  1986,     0 };

        ComputeValues<OCIO::PIXEL_FORMAT_BGRA_UINT16,
                      OCIO::PIXEL_FORMAT_RGBA_UINT16,
                      __LINE__>(processor, &i_inImg[0], &resImg[0], NB_PIXELS);    
    }

    {
        const std::vector<uint16_t> resImg
            = {    95,    24,     0,     0,
                  268,   178,   123,     0,
                  955,   598,   394,     0,
                65535,  8589,  1986,     0 };

        ComputeValues<OCIO::PIXEL_FORMAT_RGBA_UINT16,
                      OCIO::PIXEL_FORMAT_BGRA_UINT16,
                      __LINE__>(processor, &i_inImg[0], &resImg[0], NB_PIXELS);    
    }

    {
        const std::vector<uint16_t> resImg
            = {     0,    24,    95,     0,
                  123,   178,   268,     0,
                  394,   598,   955,     0,
                 1986,  8589, 65535,     0 };

        ComputeValues<OCIO::PIXEL_FORMAT_BGRA_UINT16,
                      OCIO::PIXEL_FORMAT_BGRA_UINT16,
                      __LINE__>(processor, &i_inImg[0], &resImg[0], NB_PIXELS);    
    }
*/
}

OCIO_ADD_TEST(CPUProcessor, with_several_ops)
{
    // The unit test validates that pixel formats are correctly 
    // processed when the op list starts or ends with a 1D LUT.

    static const std::string SIMPLE_PROFILE =
        "ocio_profile_version: 2\n"
        "\n"
        "search_path: " + std::string(OCIO::getTestFilesDir()) + "\n"
        "strictparsing: true\n"
        "luma: [0.2126, 0.7152, 0.0722]\n"
        "\n"
        "roles:\n"
        "  default: cs1\n"
        "  scene_linear: cs2\n"
        "\n"
        "displays:\n"
        "  sRGB:\n"
        "    - !<View> {name: Raw, colorspace: cs1}\n"
        "\n"
        "colorspaces:\n"
        "  - !<ColorSpace>\n"
        "    name: cs1\n"
        "    allocation: uniform\n"
        "\n"
        "  - !<ColorSpace>\n"
        "    name: cs2\n"
        "    allocation: uniform\n";

    // Step 1: The 1D LUT is the last Op.

    {
        const std::string strEnd =
            "    from_reference: !<GroupTransform>\n"
            "      children:\n"
            "        - !<MatrixTransform> { offset: [-0.19, 0.19, -0.00019, 0] }\n"
            "        - !<FileTransform>   { src: lut1d_5.spi1d, interpolation: linear }\n";

        const std::string str = SIMPLE_PROFILE + strEnd;

        std::istringstream is;
        is.str(str);

        OCIO::ConstConfigRcPtr config;
        OCIO_CHECK_NO_THROW(config = OCIO::Config::CreateFromStream(is));
        OCIO_CHECK_NO_THROW(config->sanityCheck());

        OCIO::ConstProcessorRcPtr processor; 
        OCIO_CHECK_NO_THROW(processor = config->getProcessor("cs1", "cs2"));

        const unsigned NB_PIXELS = 4;

        const std::vector<float> f_inImg =
            {  -1.0000f, -0.8000f, -0.1000f,  0.0f,
                0.1002f,  0.2509f,  0.5009f,  1.0f,
                0.5505f,  0.7090f,  0.9099f,  1.0f,
                1.0000f,  1.2500f,  1.9900f,  0.0f  };

        OCIO::ConstCPUProcessorRcPtr cpuProcessor; 

        {
            const std::vector<float> resImg
                = {  0.0f,         0.0f,         0.0f,         0.0f,
                     0.0f,         0.20273837f,  0.24680146f,  1.0f,
                     0.15488569f,  1.69210147f,  1.90666747f,  1.0f,
                     0.81575858f, 64.0f,        64.0f,         0.0f };

            cpuProcessor 
                = ComputeValues<OCIO::PIXEL_FORMAT_RGBA_F32,
                                OCIO::PIXEL_FORMAT_RGBA_F32,
                                __LINE__>(processor, &f_inImg[0], &resImg[0], NB_PIXELS, 1e-7f);    

            OCIO_CHECK_EQUAL(cpuProcessor->getInputPixelFormat(), OCIO::PIXEL_FORMAT_RGBA_F32);
            OCIO_CHECK_EQUAL(cpuProcessor->getOutputPixelFormat(), OCIO::PIXEL_FORMAT_RGBA_F32);

            // Validate that the two apply paths produce identical results.

            std::vector<float> f_outImg2(NB_PIXELS * 4);
            f_outImg2 = f_inImg;

            OCIO::PackedImageDesc desc(&f_outImg2[0], NB_PIXELS, 1, 4);
            OCIO_CHECK_NO_THROW(processor->apply(desc));

            for(unsigned idx=0; idx<(NB_PIXELS*4); ++idx)
            {
                OCIO_CHECK_CLOSE(f_outImg2[idx], resImg[idx],  1e-7f);
            }
        }

    // TODO: Will uncomment after implementation is complete.
/*
        std::vector<uint16_t> i_outImg(NB_PIXELS * 4, 1);
        {
            const std::vector<uint16_t> resImg
                = {     0,     0,     0,     0,
                        0, 13286, 16174, 65535,
                    10150, 65535, 65535, 65535,
                    53460, 65535, 65535,     0 };

            ComputeValues<OCIO::PIXEL_FORMAT_RGBA_F32,
                          OCIO::PIXEL_FORMAT_RGBA_UINT16,
                          __LINE__>(processor, &f_inImg[0], &resImg[0], NB_PIXELS);    
        }

        const std::vector<uint16_t> i_inImg =
            {    0,      8,    32,  0,
                64,    128,   256,  0,
               512,   1024,  2048,  0,
              5120,  20480, 65535,  0  };

        {
            const std::vector<float> resImg
                = {  0.0f,  0.07789713f,  0.00088374f,  0.0f,
                     0.0f,  0.07871927f,  0.00396248f,  0.0f,
                     0.0f,  0.08474064f,  0.01450117f,  0.0f,
                     0.0f,  0.24826171f, 56.39490891f,  0.0f };

            ComputeValues<OCIO::PIXEL_FORMAT_RGBA_UINT16,
                          OCIO::PIXEL_FORMAT_RGBA_F32,
                          __LINE__>(processor, &i_inImg[0], &resImg[0], NB_PIXELS, 1e-7f);    
        }

        {
            const std::vector<uint16_t> resImg
                = {     0,  5105,    58,     0,
                        0,  5159,   260,     0,
                        0,  5554,   950,     0,
                        0, 16270, 65535,     0 };

            ComputeValues<OCIO::PIXEL_FORMAT_RGBA_UINT16,
                          OCIO::PIXEL_FORMAT_RGBA_UINT16,
                          __LINE__>(processor, &i_inImg[0], &resImg[0], NB_PIXELS);    
        }

        {
            const std::vector<uint16_t> resImg
                = {     0,  5105,     0,     0,
                        0,  5159,   112,     0,
                        0,  5554,   388,     0,
                    53460, 16270,  1982,     0 };

            ComputeValues<OCIO::PIXEL_FORMAT_BGRA_UINT16,
                          OCIO::PIXEL_FORMAT_RGBA_UINT16,
                          __LINE__>(processor, &i_inImg[0], &resImg[0], NB_PIXELS);    
        }

        {
            const std::vector<uint16_t> resImg
                = {    58,  5105,     0,     0,
                      260,  5159,     0,     0,
                      950,  5553,     0,     0,
                    65535, 16270,     0,     0 };

            ComputeValues<OCIO::PIXEL_FORMAT_RGBA_UINT16,
                          OCIO::PIXEL_FORMAT_BGRA_UINT16,
                          __LINE__>(processor, &i_inImg[0], &resImg[0], NB_PIXELS);    
        }

        {
            const std::vector<uint16_t> resImg
                = {     0,  5105,     0,     0,
                      112,  5159,     0,     0,
                      388,  5553,     0,     0,
                     1982, 16270, 53461,     0 };

            ComputeValues<OCIO::PIXEL_FORMAT_BGRA_UINT16,
                          OCIO::PIXEL_FORMAT_BGRA_UINT16,
                          __LINE__>(processor, &i_inImg[0], &resImg[0], NB_PIXELS);    
        }
*/
    }

    // Step 2: The 1D LUT is the first Op.

    {
        const std::string strEnd =
            "    from_reference: !<GroupTransform>\n"
            "      children:\n"
            "        - !<FileTransform>   { src: lut1d_5.spi1d, interpolation: linear }\n"
            "        - !<MatrixTransform> { offset: [-0.19, 0.19, -0.00019, 0] }\n";

        const std::string str = SIMPLE_PROFILE + strEnd;

        std::istringstream is;
        is.str(str);

        OCIO::ConstConfigRcPtr config;
        OCIO_CHECK_NO_THROW(config = OCIO::Config::CreateFromStream(is));
        OCIO_CHECK_NO_THROW(config->sanityCheck());

        OCIO::ConstProcessorRcPtr processor; 
        OCIO_CHECK_NO_THROW(processor = config->getProcessor("cs1", "cs2"));

        const unsigned NB_PIXELS = 4;

        const std::vector<float> f_inImg =
            {  -1.0000f, -0.8000f, -0.1000f,  0.0f,
                0.1002f,  0.2509f,  0.5009f,  1.0f,
                0.5505f,  0.7090f,  0.9099f,  1.0f,
                1.0000f,  1.2500f,  1.9900f,  0.0f  };

        OCIO::ConstCPUProcessorRcPtr cpuProcessor; 

        {
            const std::vector<float> resImg
                = { -0.18999999f,  0.18999999f, -0.00019000f,  0.0f,
                    -0.15271049f,  0.29394856f,  0.24676571f,  1.0f,
                     0.10089212f,  0.69935059f,  1.91072320f,  1.0f,
                    63.81000137f, 64.19000244f, 63.99980927f,  0.0f };

            cpuProcessor
                = ComputeValues<OCIO::PIXEL_FORMAT_RGBA_F32,
                                OCIO::PIXEL_FORMAT_RGBA_F32,
                                __LINE__>(processor, &f_inImg[0], &resImg[0], NB_PIXELS, 1e-7f);    

            OCIO_CHECK_EQUAL(cpuProcessor->getInputPixelFormat(), OCIO::PIXEL_FORMAT_RGBA_F32);
            OCIO_CHECK_EQUAL(cpuProcessor->getOutputPixelFormat(), OCIO::PIXEL_FORMAT_RGBA_F32);

            // Validate that the two apply paths produce identical results.

            std::vector<float> f_outImg2(NB_PIXELS * 4);
            f_outImg2 = f_inImg;

            OCIO::PackedImageDesc desc(&f_outImg2[0], NB_PIXELS, 1, 4);
            OCIO_CHECK_NO_THROW(processor->apply(desc));

            for(unsigned idx=0; idx<(NB_PIXELS*4); ++idx)
            {
                OCIO_CHECK_CLOSE(f_outImg2[idx], resImg[idx],  1e-7f);
            }
        }
/*
        {
            const std::vector<uint16_t> resImg
                = {     0, 12452,     0,     0,
                        0, 19264, 16172, 65535,
                     6612, 45832, 65535, 65535,
                    65535, 65535, 65535,     0 };

            ComputeValues<OCIO::PIXEL_FORMAT_RGBA_F32,
                          OCIO::PIXEL_FORMAT_RGBA_UINT16,
                          __LINE__>(processor, &f_inImg[0], &resImg[0], NB_PIXELS);    
        }

        const std::vector<uint16_t> i_inImg =
            {    0,      8,    32,  0,
                64,    128,   256,  0,
               512,   1024,  2048,  0,
              5120,  20480, 65535,  0  };
        {
            const std::vector<float> resImg
                = { -0.18999999f, 0.19036166f,  0.00125666f,  0.0f,
                    -0.18812581f, 0.19271758f,  0.00389672f,  0.0f,
                    -0.18398958f, 0.19912247f,  0.01437576f,  0.0f,
                    -0.15969887f, 0.32105737f, 63.99980927f,  0.0f };

            ComputeValues<OCIO::PIXEL_FORMAT_RGBA_UINT16,
                          OCIO::PIXEL_FORMAT_RGBA_F32,
                          __LINE__>(processor, &i_inImg[0], &resImg[0], NB_PIXELS, 1e-7f);    
        }

        {
            const std::vector<uint16_t> resImg
                = {     0, 12475,     0,     0,
                      110, 12630,     0,     0,
                      381, 13049,     0,     0,
                     1973, 21040, 65535,     0 };

            ComputeValues<OCIO::PIXEL_FORMAT_BGRA_UINT16,
                          OCIO::PIXEL_FORMAT_BGRA_UINT16,
                          __LINE__>(processor, &i_inImg[0], &resImg[0], NB_PIXELS);    
        }
*/
    }

    // Step 3: The 1D LUT is the first and the last Op.

    {

        const std::string strEnd =
            "    from_reference: !<GroupTransform>\n"
            "      children:\n"
            "        - !<FileTransform>   { src: lut1d_5.spi1d, interpolation: linear }\n"
            "        - !<MatrixTransform> { offset: [-0.19, 0.19, -0.00019, 0] }\n"
            "        - !<FileTransform>   { src: lut1d_4.spi1d, interpolation: linear }\n";

        const std::string str = SIMPLE_PROFILE + strEnd;

        std::istringstream is;
        is.str(str);

        OCIO::ConstConfigRcPtr config;
        OCIO_CHECK_NO_THROW(config = OCIO::Config::CreateFromStream(is));
        OCIO_CHECK_NO_THROW(config->sanityCheck());

        OCIO::ConstProcessorRcPtr processor; 
        OCIO_CHECK_NO_THROW(processor = config->getProcessor("cs1", "cs2"));

        const unsigned NB_PIXELS = 4;

        const std::vector<float> f_inImg =
            {  -1.0000f, -0.8000f, -0.1000f,  0.0f,
                0.1002f,  0.2509f,  0.5009f,  1.0f,
                0.5505f,  0.7090f,  0.9099f,  1.0f,
                1.0000f,  1.2500f,  1.9900f,  0.0f  };

        OCIO::ConstCPUProcessorRcPtr cpuProcessor; 

        {
            const std::vector<float> resImg
                = { -0.79690927f, -0.06224250f, -0.42994320f,  0.0f,
                    -0.72481626f,  0.13872468f,  0.04750441f,  1.0f,
                    -0.23451784f,  0.92250210f,  3.26448941f,  1.0f,
                     3.43709063f,  3.43709063f,  3.43709063f,  0.0f };

            cpuProcessor
                = ComputeValues<OCIO::PIXEL_FORMAT_RGBA_F32,
                                OCIO::PIXEL_FORMAT_RGBA_F32,
                                __LINE__>(processor, &f_inImg[0], &resImg[0], NB_PIXELS, 1e-7f);    

            OCIO_CHECK_EQUAL(cpuProcessor->getInputPixelFormat(), OCIO::PIXEL_FORMAT_RGBA_F32);
            OCIO_CHECK_EQUAL(cpuProcessor->getOutputPixelFormat(), OCIO::PIXEL_FORMAT_RGBA_F32);

            // Validate that the two apply paths produce identical results.

            std::vector<float> f_outImg2(NB_PIXELS * 4);
            f_outImg2 = f_inImg;

            OCIO::PackedImageDesc desc(&f_outImg2[0], NB_PIXELS, 1, 4);
            OCIO_CHECK_NO_THROW(processor->apply(desc));

            for(unsigned idx=0; idx<(NB_PIXELS*4); ++idx)
            {
                OCIO_CHECK_CLOSE(f_outImg2[idx], resImg[idx],  1e-7f);
            }
        }
/*
        const std::vector<uint16_t> i_inImg =
            {    0,      8,    32,  0,
                64,    128,   256,  0,
               512,   1024,  2048,  0,
              5120,  20480, 65535,  0  };

        {
            const std::vector<uint16_t> resImg
                = {     0,     0,     0,     0,
                        0,     0,     0,     0,
                        0,     0,     0,     0,
                        0, 12526, 65535,     0 };

            ComputeValues<OCIO::PIXEL_FORMAT_BGRA_UINT16,
                          OCIO::PIXEL_FORMAT_BGRA_UINT16,
                          __LINE__>(processor, &i_inImg[0], &resImg[0], NB_PIXELS);
        }
*/
    }
}

#endif // OCIO_UNIT_TEST
=======
/*
Copyright (c) 2019 Autodesk Inc., et al.
All Rights Reserved.

Redistribution and use in source and binary forms, with or without
modification, are permitted provided that the following conditions are
met:
* Redistributions of source code must retain the above copyright
  notice, this list of conditions and the following disclaimer.
* Redistributions in binary form must reproduce the above copyright
  notice, this list of conditions and the following disclaimer in the
  documentation and/or other materials provided with the distribution.
* Neither the name of Sony Pictures Imageworks nor the names of its
  contributors may be used to endorse or promote products derived from
  this software without specific prior written permission.
THIS SOFTWARE IS PROVIDED BY THE COPYRIGHT HOLDERS AND CONTRIBUTORS
"AS IS" AND ANY EXPRESS OR IMPLIED WARRANTIES, INCLUDING, BUT NOT
LIMITED TO, THE IMPLIED WARRANTIES OF MERCHANTABILITY AND FITNESS FOR
A PARTICULAR PURPOSE ARE DISCLAIMED. IN NO EVENT SHALL THE COPYRIGHT
OWNER OR CONTRIBUTORS BE LIABLE FOR ANY DIRECT, INDIRECT, INCIDENTAL,
SPECIAL, EXEMPLARY, OR CONSEQUENTIAL DAMAGES (INCLUDING, BUT NOT
LIMITED TO, PROCUREMENT OF SUBSTITUTE GOODS OR SERVICES; LOSS OF USE,
DATA, OR PROFITS; OR BUSINESS INTERRUPTION) HOWEVER CAUSED AND ON ANY
THEORY OF LIABILITY, WHETHER IN CONTRACT, STRICT LIABILITY, OR TORT
(INCLUDING NEGLIGENCE OR OTHERWISE) ARISING IN ANY WAY OUT OF THE USE
OF THIS SOFTWARE, EVEN IF ADVISED OF THE POSSIBILITY OF SUCH DAMAGE.
*/

#include <string.h>

#include <OpenColorIO/OpenColorIO.h>

#include "BitDepthUtils.h"
#include "CPUProcessor.h"
#include "ops/Lut1D/Lut1DOpCPU.h"
#include "ops/Lut3D/Lut3DOpCPU.h"
#include "ops/Matrix/MatrixOps.h"
#include "ops/Range/RangeOpCPU.h"
#include "ScanlineHelper.h"


OCIO_NAMESPACE_ENTER
{

template<BitDepth inBD, BitDepth outBD>
class BitDepthCast : public OpCPU
{
public:
    BitDepthCast() : OpCPU(), m_scale(1.0f) 
    {
        m_scale = float(BitDepthInfo<outBD>::maxValue) 
                    / float(BitDepthInfo<inBD>::maxValue);
    }

    void apply(const void * inImg, void * outImg, long numPixels) const override
    {
        typedef typename BitDepthInfo<inBD>::Type InType;
        typedef typename BitDepthInfo<outBD>::Type OutType;

        const InType * in = (const InType *)inImg;
        OutType * out = (OutType *)outImg;

        for(long pxl=0; pxl<numPixels; ++pxl)
        {
            out[0] = Converter<outBD>::CastValue(in[0] * m_scale);
            out[1] = Converter<outBD>::CastValue(in[1] * m_scale);
            out[2] = Converter<outBD>::CastValue(in[2] * m_scale);
            out[3] = Converter<outBD>::CastValue(in[3] * m_scale);

            in  += 4;
            out += 4;
        }
    }

protected:
    float m_scale;
};

template<>
class BitDepthCast<BIT_DEPTH_F32, BIT_DEPTH_F32> : public OpCPU
{
public:
    BitDepthCast() : OpCPU(), m_scale(1.0f) 
    {
    }

    void apply(const void * inImg, void * outImg, long numPixels) const override
    {
        if(inImg!=outImg)
        {
            memcpy(outImg, inImg, 4*numPixels*sizeof(float));
        }
    }

protected:
    float m_scale;
};

ConstOpCPURcPtr CreateGenericBitDepthHelper(BitDepth in, BitDepth out)
{

#define ADD_OUT_BIT_DEPTH(in, out)                    \
case out:                                             \
{                                                     \
    return std::make_shared<BitDepthCast<in, out>>(); \
    break;                                            \
}

#define ADD_IN_BIT_DEPTH(in)                          \
case in:                                              \
{                                                     \
    switch(out)                                       \
    {                                                 \
        ADD_OUT_BIT_DEPTH(in, BIT_DEPTH_UINT8)        \
        ADD_OUT_BIT_DEPTH(in, BIT_DEPTH_UINT10)       \
        ADD_OUT_BIT_DEPTH(in, BIT_DEPTH_UINT12)       \
        ADD_OUT_BIT_DEPTH(in, BIT_DEPTH_UINT16)       \
        ADD_OUT_BIT_DEPTH(in, BIT_DEPTH_F16)          \
        ADD_OUT_BIT_DEPTH(in, BIT_DEPTH_F32)          \
        case BIT_DEPTH_UINT14:                        \
        case BIT_DEPTH_UINT32:                        \
        case BIT_DEPTH_UNKNOWN:                       \
        default:                                      \
            throw Exception("Unsupported bit-depth"); \
            break;                                    \
                                                      \
    }                                                 \
    break;                                            \
}


    switch(in)
    {
        ADD_IN_BIT_DEPTH(BIT_DEPTH_UINT8)
        ADD_IN_BIT_DEPTH(BIT_DEPTH_UINT10)
        ADD_IN_BIT_DEPTH(BIT_DEPTH_UINT12)
        ADD_IN_BIT_DEPTH(BIT_DEPTH_UINT16)
        ADD_IN_BIT_DEPTH(BIT_DEPTH_F16)
        ADD_IN_BIT_DEPTH(BIT_DEPTH_F32)
        case BIT_DEPTH_UINT14:
        case BIT_DEPTH_UINT32:
        case BIT_DEPTH_UNKNOWN:
        default:
            throw Exception("Unsupported bit-depth");
            break;
    }

#undef ADD_OUT_BIT_DEPTH
#undef ADD_IN_BIT_DEPTH

    throw Exception("Unsupported bit-depths");
}

// 1D LUT is the only op natively supporting bit-depths.
ConstOpCPURcPtr CreateLut1DHelper(ConstLut1DOpDataRcPtr & lut, BitDepth in, BitDepth out)
{
    if(in==out && in==BIT_DEPTH_F32)
    {
        if(lut->getInputBitDepth()!=BIT_DEPTH_F32
            || lut->getOutputBitDepth()!=BIT_DEPTH_F32)
        {
            throw Exception("Unsupported 1D LUT bit-depths.");
        }

        return GetLut1DRenderer(lut, in, out);
    }

    Lut1DOpDataRcPtr l = lut->clone();
    l->setInputBitDepth(in);
    l->setOutputBitDepth(out);
    ConstLut1DOpDataRcPtr tmp = l;
    return GetLut1DRenderer(tmp, in, out);
}

void CreateCPUEngine(const OpRcPtrVec & ops, 
                     BitDepth in, 
                     BitDepth out,
                     // The bit-depth 'cast' or the first CPU Op.
                     ConstOpCPURcPtr & inBitDepthOp, 
                     // The remaining CPU Ops.
                     ConstOpCPURcPtrVec & cpuOps, 
                     // The bit-depth 'cast' or the last CPU Op.
                     ConstOpCPURcPtr & outBitDepthOp)
{
    const size_t maxOps = ops.size();
    for(size_t idx=0; idx<maxOps; ++idx)
    {
        ConstOpRcPtr op = ops[idx];
        ConstOpDataRcPtr opData = op->data();

        if(idx==0)
        {
            if(opData->getType()==OpData::Lut1DType)
            {
                ConstLut1DOpDataRcPtr lut = DynamicPtrCast<const Lut1DOpData>(opData);
                inBitDepthOp = CreateLut1DHelper(lut, in, BIT_DEPTH_F32);
            }
            else if(in==BIT_DEPTH_F32)
            {
                inBitDepthOp = op->getCPUOp();
            }
            else
            {
                inBitDepthOp = CreateGenericBitDepthHelper(in, BIT_DEPTH_F32);
                cpuOps.push_back(op->getCPUOp());
            }

            if(idx==(maxOps-1))
            {
                outBitDepthOp = CreateGenericBitDepthHelper(BIT_DEPTH_F32, out);
            }
        }
        else if(idx==(maxOps-1))
        {
            if(opData->getType()==OpData::Lut1DType)
            {
                ConstLut1DOpDataRcPtr lut = DynamicPtrCast<const Lut1DOpData>(opData);
                outBitDepthOp = CreateLut1DHelper(lut, BIT_DEPTH_F32, out);
            }
            else if(out==BIT_DEPTH_F32)
            {
                outBitDepthOp = op->getCPUOp();
            }
            else
            {
                outBitDepthOp = CreateGenericBitDepthHelper(BIT_DEPTH_F32, out);
                cpuOps.push_back(op->getCPUOp());
            }
        }
        else
        {
            cpuOps.push_back(op->getCPUOp());
        }
    }
}


ScanlineHelper * CreateScanlineHelper(BitDepth in, ConstOpCPURcPtr & inBitDepthOp,
                                      BitDepth out, ConstOpCPURcPtr & outBitDepthOp)
{

#define ADD_OUT_BIT_DEPTH(in, out)                    \
case out:                                             \
{                                                     \
    return new GenericScanlineHelper<BitDepthInfo<in>::Type,                      \
                                     BitDepthInfo<out>::Type>(in, inBitDepthOp,   \
                                                              out, outBitDepthOp);\
    break;                                            \
}

#define ADD_IN_BIT_DEPTH(in)                          \
case in:                                              \
{                                                     \
    switch(out)                                       \
    {                                                 \
        ADD_OUT_BIT_DEPTH(in, BIT_DEPTH_UINT8)        \
        ADD_OUT_BIT_DEPTH(in, BIT_DEPTH_UINT10)       \
        ADD_OUT_BIT_DEPTH(in, BIT_DEPTH_UINT12)       \
        ADD_OUT_BIT_DEPTH(in, BIT_DEPTH_UINT16)       \
        ADD_OUT_BIT_DEPTH(in, BIT_DEPTH_F16)          \
        ADD_OUT_BIT_DEPTH(in, BIT_DEPTH_F32)          \
        case BIT_DEPTH_UINT14:                        \
        case BIT_DEPTH_UINT32:                        \
        case BIT_DEPTH_UNKNOWN:                       \
        default:                                      \
            throw Exception("Unsupported bit-depth"); \
            break;                                    \
                                                      \
    }                                                 \
    break;                                            \
}

    switch(in)
    {
        ADD_IN_BIT_DEPTH(BIT_DEPTH_UINT8)
        ADD_IN_BIT_DEPTH(BIT_DEPTH_UINT10)
        ADD_IN_BIT_DEPTH(BIT_DEPTH_UINT12)
        ADD_IN_BIT_DEPTH(BIT_DEPTH_UINT16)
        ADD_IN_BIT_DEPTH(BIT_DEPTH_F16)
        ADD_IN_BIT_DEPTH(BIT_DEPTH_F32)
        case BIT_DEPTH_UINT14:
        case BIT_DEPTH_UINT32:
        case BIT_DEPTH_UNKNOWN:
        default:
            throw Exception("Unsupported bit-depth");
            break;
    }

#undef ADD_OUT_BIT_DEPTH
#undef ADD_IN_BIT_DEPTH

    throw Exception("Unsupported bit-depths");
}

DynamicPropertyRcPtr CPUProcessor::Impl::getDynamicProperty(DynamicPropertyType type) const
{
    if(m_inBitDepthOp->hasDynamicProperty(type))
    {
        return m_inBitDepthOp->getDynamicProperty(type);
    }

    for(const auto & op : m_cpuOps)
    {
        if(op->hasDynamicProperty(type))
        {
            return op->getDynamicProperty(type);
        }
    }

    if(m_outBitDepthOp->hasDynamicProperty(type))
    {
        return m_outBitDepthOp->getDynamicProperty(type);
    }

    throw Exception("Cannot find dynamic property; not used by CPU processor.");
}

void CPUProcessor::Impl::finalize(const OpRcPtrVec & rawOps,
                                  BitDepth in, BitDepth out,
                                  OptimizationFlags oFlags, FinalizationFlags fFlags)
{
    AutoMutex lock(m_mutex);

    OpRcPtrVec ops = rawOps.clone();

    if(!ops.empty())
    {
        // Adjust the op list to the input and output bit-depths
        // to enable the separable optimization.

        ops.front()->setInputBitDepth(in);
        ops.back()->setOutputBitDepth(out);

        // Optimize the ops.

        OptimizeOpVec(ops, oFlags);
    }

    if(ops.empty())
    {
        // Support an empty list.

        const float scale = GetBitDepthMaxValue(out) / GetBitDepthMaxValue(in);

        if(scale==1.0f)
        {
            // Needs at least one op (even an identity one) as the input 
            // and output buffers could be different. 
            CreateIdentityMatrixOp(ops);
        }
        else
        {
            // Note: CreateScaleOp will not add an op if scale == 1.
            const float scale4[4] = {scale, scale, scale, scale};
            CreateScaleOp(ops, scale4, TRANSFORM_DIR_FORWARD);
        }
    }

    // Finalize the ops.

    FinalizeOpVec(ops, fFlags);
    UnifyDynamicProperties(ops);

    m_inBitDepth  = in;
    m_outBitDepth = out;

    // Does the color processing introduce crosstalk between the pixel channels?

    m_hasChannelCrosstalk = false;
    for(const auto & op : ops)
    {
        if(op->hasChannelCrosstalk())
        {
            m_hasChannelCrosstalk = true;
            break;
        }
    }

    // Get the CPU Ops while taking care of the input and output bit-depths.

    m_cpuOps.clear();
    m_inBitDepthOp = nullptr;
    m_outBitDepthOp = nullptr;
    CreateCPUEngine(ops, in, out, m_inBitDepthOp, m_cpuOps, m_outBitDepthOp);

    // Get the right ScanlineHelper.
    m_scanlineBuilder.reset(CreateScanlineHelper(m_inBitDepth, m_inBitDepthOp,
                                                 m_outBitDepth, m_outBitDepthOp));

    // Compute the cache id.

    std::stringstream ss;
    ss << "CPU Processor: from " << BitDepthToString(in)
       << " to "  << BitDepthToString(out)
       << " oFlags " << oFlags
       << " fFlags " << fFlags
       << " ops :";
    for(const auto & op : ops)
    {
        ss << " " << op->getCacheID();
    }

    m_cacheID = ss.str();
}

void CPUProcessor::Impl::apply(ImageDesc & imgDesc) const
{
    m_scanlineBuilder->init(imgDesc);

    float * rgbaBuffer = nullptr;
    long numPixels = 0;

    while(true)
    {
        m_scanlineBuilder->prepRGBAScanline(&rgbaBuffer, numPixels);
        if(numPixels == 0) break;
        if(!rgbaBuffer)
            throw Exception("Cannot apply transform; null image.");

        for(const auto & op : m_cpuOps)
        {
            op->apply(rgbaBuffer, rgbaBuffer, numPixels);
        }
        
        m_scanlineBuilder->finishRGBAScanline();
    }
}

void CPUProcessor::Impl::apply(const ImageDesc & srcImgDesc, ImageDesc & dstImgDesc) const
{
    m_scanlineBuilder->init(srcImgDesc, dstImgDesc);

    float * rgbaBuffer = nullptr;
    long numPixels = 0;

    while(true)
    {
        m_scanlineBuilder->prepRGBAScanline(&rgbaBuffer, numPixels);
        if(numPixels == 0) break;
        if(!rgbaBuffer)
            throw Exception("Cannot apply transform; null image.");

        for(const auto & op : m_cpuOps)
        {
            op->apply(rgbaBuffer, rgbaBuffer, numPixels);
        }
        
        m_scanlineBuilder->finishRGBAScanline();
    }
}

void CPUProcessor::Impl::applyRGB(void * pixel) const
{
    switch(m_inBitDepth)
    {
        case BIT_DEPTH_UINT8:
        {
            uint8_t * p = reinterpret_cast<uint8_t *>(pixel);
            uint8_t v[8]{p[0], p[1], p[2], 0};
            applyRGBA(v);
            p[0] = v[0];
            p[1] = v[1];
            p[2] = v[2];
            break;
        }
        case BIT_DEPTH_UINT16:
        {
            uint16_t * p = reinterpret_cast<uint16_t *>(pixel);
            uint16_t v[8]{p[0], p[1], p[2], 0};
            applyRGBA(v);
            p[0] = v[0];
            p[1] = v[1];
            p[2] = v[2];
            break;
        }
        case BIT_DEPTH_F16:
        {
            half * p = reinterpret_cast<half *>(pixel);
            half v[8]{p[0], p[1], p[2], 0};
            applyRGBA(v);
            p[0] = v[0];
            p[1] = v[1];
            p[2] = v[2];
            break;
        }
        case BIT_DEPTH_F32:
        {
            float * p = reinterpret_cast<float *>(pixel);
            float v[8]{p[0], p[1], p[2], 0.0f};
            applyRGBA(v);
            p[0] = v[0];
            p[1] = v[1];
            p[2] = v[2];
            break;
        }
        case BIT_DEPTH_UINT10:
        case BIT_DEPTH_UINT12:
        case BIT_DEPTH_UINT14:
        case BIT_DEPTH_UINT32:
        case BIT_DEPTH_UNKNOWN:
            throw Exception("Cannot apply transform; Unsupported bit-depths.");
            break;
    }
}

void CPUProcessor::Impl::applyRGBA(void * pixel) const
{
    if(m_inBitDepth!=m_outBitDepth)
    {
        throw Exception("Cannot apply transform; bit-depths are different.");
    }

    float v[4];
    m_inBitDepthOp->apply(pixel, v, 1);

    for(const auto & op : m_cpuOps)
    {
        op->apply(v, v, 1);
    }

    m_outBitDepthOp->apply(v, pixel, 1);
}
    




//////////////////////////////////////////////////////////////////////////


void CPUProcessor::deleter(CPUProcessor * c)
{
    delete c;
}

CPUProcessor::CPUProcessor()
    :   m_impl(new Impl)
{
}

CPUProcessor::~CPUProcessor()
{
    delete m_impl;
    m_impl = nullptr;
}

bool CPUProcessor::hasChannelCrosstalk() const
{
    return getImpl()->hasChannelCrosstalk();
}

const char * CPUProcessor::getCacheID() const
{
    return getImpl()->getCacheID();
}

BitDepth CPUProcessor::getInputBitDepth() const
{
    return getImpl()->getInputBitDepth();
}

BitDepth CPUProcessor::getOutputBitDepth() const
{
    return getImpl()->getOutputBitDepth();
}

DynamicPropertyRcPtr CPUProcessor::getDynamicProperty(DynamicPropertyType type) const
{
    return getImpl()->getDynamicProperty(type);
}

void CPUProcessor::apply(ImageDesc & imgDesc) const
{
    getImpl()->apply(imgDesc);
}

void CPUProcessor::apply(const ImageDesc & srcImgDesc, ImageDesc & dstImgDesc) const
{
    getImpl()->apply(srcImgDesc, dstImgDesc);
}

void CPUProcessor::applyRGB(void * pixel) const
{
    getImpl()->applyRGB(pixel);
}

void CPUProcessor::applyRGBA(void * pixel) const
{
    getImpl()->applyRGBA(pixel);
}

}
OCIO_NAMESPACE_EXIT



///////////////////////////////////////////////////////////////////////////////

#ifdef OCIO_UNIT_TEST

namespace OCIO = OCIO_NAMESPACE;

#include "ops/Lut1D/Lut1DOp.h"
#include "ops/Lut1D/Lut1DOpData.h"
#include "UnitTest.h"
#include "UnitTestUtils.h"


OCIO_ADD_TEST(CPUProcessor, flag_composition)
{
    // The test validates the build of a custom optimization flag.

    OCIO::OptimizationFlags customFlags = OCIO::OPTIMIZATION_LOSSLESS;

    OCIO_CHECK_EQUAL((customFlags & OCIO::OPTIMIZATION_COMP_LUT1D), 
                     OCIO::OPTIMIZATION_NONE);

    customFlags
        = OCIO::OptimizationFlags(customFlags | OCIO::OPTIMIZATION_COMP_LUT1D);

    OCIO_CHECK_EQUAL((customFlags & OCIO::OPTIMIZATION_COMP_LUT1D), 
                     OCIO::OPTIMIZATION_COMP_LUT1D);
}


// TODO: CPUProcessor being part of the OCIO public API limits the ability 
//       to inspect the CPUProcessor instance content i.e. the list of CPUOps. 
//       Even a successful apply could hide a major performance hit because of
//       a missing/partial optimization. 


template<OCIO::BitDepth inBD, OCIO::BitDepth outBD, unsigned line>
OCIO::ConstCPUProcessorRcPtr ComputeValues(OCIO::ConstProcessorRcPtr processor, 
                                           const void * inImg,
                                           OCIO::ChannelOrdering inChans, 
                                           const void * resImg, 
                                           OCIO::ChannelOrdering outChans, 
                                           long numPixels,
                                           // Default value to nan to break any float comparisons
                                           // as a valid error threshold is mandatory in that case.
                                           float absErrorThreshold
                                                = std::numeric_limits<float>::quiet_NaN())
{
    typedef typename OCIO::BitDepthInfo<inBD>::Type inType;
    typedef typename OCIO::BitDepthInfo<outBD>::Type outType;

    OCIO::ConstCPUProcessorRcPtr cpuProcessor;

    OCIO_CHECK_NO_THROW(cpuProcessor 
        = processor->getOptimizedCPUProcessor(inBD, outBD, 
                                              OCIO::OPTIMIZATION_DEFAULT,
                                              OCIO::FINALIZATION_DEFAULT));

    size_t numChannels = 4;
    if(outChans==OCIO::CHANNEL_ORDERING_RGB || outChans==OCIO::CHANNEL_ORDERING_BGR)
    {
        numChannels = 3;
    }
    const size_t numValues = size_t(numPixels * numChannels);

    const OCIO::PackedImageDesc srcImgDesc((void *)inImg, numPixels, 1,
                                           inChans,
                                           sizeof(inType),
                                           OCIO::AutoStride,
                                           OCIO::AutoStride);

    std::vector<outType> out(numValues);
    OCIO::PackedImageDesc dstImgDesc(&out[0], numPixels, 1,
                                     outChans,
                                     sizeof(outType),
                                     OCIO::AutoStride,
                                     OCIO::AutoStride);

    OCIO_CHECK_NO_THROW(cpuProcessor->apply(srcImgDesc, dstImgDesc));

    const outType * res = reinterpret_cast<const outType*>(resImg);

    for(size_t idx=0; idx<numValues; ++idx)
    {
        if(OCIO::BitDepthInfo<outBD>::isFloat)
        {
            OCIO_CHECK_CLOSE_FROM(out[idx], res[idx], absErrorThreshold, line);
        }
        else
        {
            OCIO_CHECK_EQUAL_FROM(out[idx], res[idx], line);
        }
    }

    return cpuProcessor;
}

OCIO_ADD_TEST(CPUProcessor, with_one_matrix)
{
    // The unit test validates that pixel formats are correctly 
    // processed when the op list contains only one arbitrary Op
    // (except a 1D LUT one which has dedicated optimizations).

    OCIO::ConfigRcPtr config = OCIO::Config::Create();

    OCIO::MatrixTransformRcPtr transform = OCIO::MatrixTransform::Create();
    const float offset4[4] = { 1.4002f, 0.4005f, 0.8007f, 0.5f };
    transform->setOffset( offset4 );

    OCIO::ConstProcessorRcPtr processor; 
    OCIO_CHECK_NO_THROW(processor = config->getProcessor(transform));

    const unsigned NB_PIXELS = 3;

    const std::vector<float> f_inImg =
        {  -1.0000f, -0.8000f, -0.1000f,  0.0f,
            0.1023f,  0.5045f,  1.5089f,  1.0f,
            1.0000f,  1.2500f,  1.9900f,  0.0f  };

    {
        const std::vector<float> resImg
            = { 0.4002f, -0.3995f,  0.7007f,  0.5000f,
                1.5025f,  0.9050f,  2.3096f,  1.5000f,
                2.4002f,  1.6505f,  2.7907f,  0.5000f };

        ComputeValues<OCIO::BIT_DEPTH_F32, 
                      OCIO::BIT_DEPTH_F32, __LINE__>(processor, 
                                                     &f_inImg[0], OCIO::CHANNEL_ORDERING_RGBA, 
                                                     &resImg[0],  OCIO::CHANNEL_ORDERING_RGBA, 
                                                     NB_PIXELS, 
                                                     1e-5f);
    }

    {
        const std::vector<float> resImg
            = { -0.1993f, -0.3995f,  1.3002f,  0.5000f,
                 0.9030f,  0.9050f,  2.9091f,  1.5000f,
                 1.8007f,  1.6505f,  3.3902f,  0.5000f };

        ComputeValues<OCIO::BIT_DEPTH_F32, 
                      OCIO::BIT_DEPTH_F32, __LINE__>(processor, 
                                                     &f_inImg[0], OCIO::CHANNEL_ORDERING_BGRA, 
                                                     &resImg[0],  OCIO::CHANNEL_ORDERING_BGRA, 
                                                     NB_PIXELS, 
                                                     1e-5f);
    }

    {
        const std::vector<float> resImg
            = {  -0.500000f,  0.000700f, 0.300500f, 1.400200f,
                  0.602300f,  1.305199f, 1.909399f, 2.400200f,
                  1.500000f,  2.050699f, 2.390500f, 1.400200f  };

        ComputeValues<OCIO::BIT_DEPTH_F32, 
                      OCIO::BIT_DEPTH_F32, __LINE__>(processor, 
                                                     &f_inImg[0], OCIO::CHANNEL_ORDERING_ABGR, 
                                                     &resImg[0],  OCIO::CHANNEL_ORDERING_ABGR, 
                                                     NB_PIXELS, 
                                                     1e-5f);
    }

    {
        const std::vector<float> resImg
            = { 0.7007f, -0.3995f,  0.4002f,  0.5000f,
                2.3096f,  0.9050f,  1.5025f,  1.5000f,
                2.7907f,  1.6505f,  2.4002f,  0.5000f };

        ComputeValues<OCIO::BIT_DEPTH_F32, 
                      OCIO::BIT_DEPTH_F32, __LINE__>(processor, 
                                                     &f_inImg[0], OCIO::CHANNEL_ORDERING_RGBA, 
                                                     &resImg[0],  OCIO::CHANNEL_ORDERING_BGRA, 
                                                     NB_PIXELS, 
                                                     1e-5f);
    }

    {
        const std::vector<float> resImg
            = { 0.5000f, 0.7007f, -0.3995f, 0.4002f,
                1.5000f, 2.3096f,  0.9050f, 1.5025f,
                0.5000f, 2.7907f,  1.6505f, 2.4002f  };

        ComputeValues<OCIO::BIT_DEPTH_F32, 
                      OCIO::BIT_DEPTH_F32, __LINE__>(processor, 
                                                     &f_inImg[0], OCIO::CHANNEL_ORDERING_RGBA, 
                                                     &resImg[0],  OCIO::CHANNEL_ORDERING_ABGR, 
                                                     NB_PIXELS, 
                                                     1e-5f);
    }

    {
        const std::vector<float> inImg =
            {  -1.0000f, -0.8000f, -0.1000f,
                0.1023f,  0.5045f,  1.5089f,
                1.0000f,  1.2500f,  1.9900f  };

        const std::vector<float> resImg
            = { 0.4002f, -0.3995f,  0.7007f,
                1.5025f,  0.9050f,  2.3096f,
                2.4002f,  1.6505f,  2.7907f };

        ComputeValues<OCIO::BIT_DEPTH_F32, 
                      OCIO::BIT_DEPTH_F32, __LINE__>(processor, 
                                                     &inImg[0],  OCIO::CHANNEL_ORDERING_RGB, 
                                                     &resImg[0], OCIO::CHANNEL_ORDERING_RGB, 
                                                     NB_PIXELS, 
                                                     1e-5f);
    }

    {
        const std::vector<float> inImg =
            {  -1.0000f, -0.8000f, -0.1000f,
                0.1023f,  0.5045f,  1.5089f,
                1.0000f,  1.2500f,  1.9900f  };

        const std::vector<float> resImg
            = { -0.199299f, -0.399500f, 1.300199f,
                 0.902999f,  0.905000f, 2.909100f,
                 1.800699f,  1.650500f, 3.390200f };

        ComputeValues<OCIO::BIT_DEPTH_F32, 
                      OCIO::BIT_DEPTH_F32, __LINE__>(processor, 
                                                     &inImg[0],  OCIO::CHANNEL_ORDERING_BGR, 
                                                     &resImg[0], OCIO::CHANNEL_ORDERING_BGR, 
                                                     NB_PIXELS, 
                                                     1e-5f);
    }

    {
        const std::vector<float> inImg =
            {  -1.0000f, -0.8000f, -0.1000f,
                0.1023f,  0.5045f,  1.5089f,
                1.0000f,  1.2500f,  1.9900f  };

        const std::vector<float> resImg
            = { 0.7007f, -0.3995f,  0.4002f,
                2.3096f,  0.9050f,  1.5025f,
                2.7907f,  1.6505f,  2.4002f };

        ComputeValues<OCIO::BIT_DEPTH_F32, 
                      OCIO::BIT_DEPTH_F32, __LINE__>(processor, 
                                                     &inImg[0],  OCIO::CHANNEL_ORDERING_RGB, 
                                                     &resImg[0], OCIO::CHANNEL_ORDERING_BGR, 
                                                     NB_PIXELS, 
                                                     1e-5f);
    }

    {
        const std::vector<float> inImg =
            {  -1.0000f, -0.8000f, -0.1000f,
                0.1023f,  0.5045f,  1.5089f,
                1.0000f,  1.2500f,  1.9900f  };

        const std::vector<float> resImg
            = { 0.7007f, -0.3995f,  0.4002f, 0.5f,
                2.3096f,  0.9050f,  1.5025f, 0.5f,
                2.7907f,  1.6505f,  2.4002f, 0.5f   };

        ComputeValues<OCIO::BIT_DEPTH_F32, 
                      OCIO::BIT_DEPTH_F32, __LINE__>(processor, 
                                                     &inImg[0],  OCIO::CHANNEL_ORDERING_RGB, 
                                                     &resImg[0], OCIO::CHANNEL_ORDERING_BGRA, 
                                                     NB_PIXELS, 
                                                     1e-5f);
    }

    {
        const std::vector<float> inImg =
            {  -1.0000f, -0.8000f, -0.1000f,  0.0f,
                0.1023f,  0.5045f,  1.5089f,  1.0f,
                1.0000f,  1.2500f,  1.9900f,  0.0f  };

        const std::vector<float> resImg
            = { 0.7007f, -0.3995f,  0.4002f,
                2.3096f,  0.9050f,  1.5025f,
                2.7907f,  1.6505f,  2.4002f   };

        ComputeValues<OCIO::BIT_DEPTH_F32, 
                      OCIO::BIT_DEPTH_F32, __LINE__>(processor, 
                                                     &inImg[0],  OCIO::CHANNEL_ORDERING_RGBA, 
                                                     &resImg[0], OCIO::CHANNEL_ORDERING_BGR, 
                                                     NB_PIXELS, 
                                                     1e-5f);
    }

    const std::vector<uint16_t> i_inImg =
        {    0,      8,    32,  0,
            64,    128,   256,  0,
          5120,  20140, 65535,  0  };

    {
        const std::vector<float> resImg 
            = { 1.40020000f,  0.40062206f,  0.80118829f,  0.5f,
                1.40117657f,  0.40245315f,  0.80460631f,  0.5f,
                1.47832620f,  0.70781672f,  1.80070000f,  0.5f };

        ComputeValues<OCIO::BIT_DEPTH_UINT16, 
                      OCIO::BIT_DEPTH_F32, __LINE__>(processor, 
                                                     &i_inImg[0], OCIO::CHANNEL_ORDERING_RGBA, 
                                                     &resImg[0],  OCIO::CHANNEL_ORDERING_RGBA, 
                                                     NB_PIXELS, 
                                                     1e-5f);
    }

    {
        const std::vector<uint16_t> resImg
            = { 65535, 26255, 52506, 32768,
                65535, 26375, 52730, 32768,
                65535, 46387, 65535, 32768 };

        ComputeValues<OCIO::BIT_DEPTH_UINT16, 
                      OCIO::BIT_DEPTH_UINT16, __LINE__>(processor, 
                                                        &i_inImg[0], OCIO::CHANNEL_ORDERING_RGBA, 
                                                        &resImg[0],  OCIO::CHANNEL_ORDERING_RGBA, 
                                                        NB_PIXELS);
    }

    {
        const std::vector<uint16_t> resImg
            = { 52506, 26255, 65535, 32768,
                52730, 26375, 65535, 32768,
                65535, 46387, 65535, 32768 };

        ComputeValues<OCIO::BIT_DEPTH_UINT16,
                      OCIO::BIT_DEPTH_UINT16, __LINE__>(processor, 
                                                        &i_inImg[0], OCIO::CHANNEL_ORDERING_RGBA, 
                                                        &resImg[0],  OCIO::CHANNEL_ORDERING_BGRA, 
                                                        NB_PIXELS);
    }

    {
        const std::vector<uint16_t> resImg
            = { 52506, 26255, 65535,
                52730, 26375, 65535,
                65535, 46387, 65535 };

        ComputeValues<OCIO::BIT_DEPTH_UINT16,
                      OCIO::BIT_DEPTH_UINT16, __LINE__>(processor, 
                                                        &i_inImg[0], OCIO::CHANNEL_ORDERING_RGBA, 
                                                        &resImg[0],  OCIO::CHANNEL_ORDERING_BGR, 
                                                        NB_PIXELS);
    }

    {
        const std::vector<uint8_t> resImg
            = { 255, 102, 204, 128,
                255, 103, 205, 128,
                255, 180, 255, 128 };

        ComputeValues<OCIO::BIT_DEPTH_UINT16,
                      OCIO::BIT_DEPTH_UINT8, __LINE__>(processor, 
                                                       &i_inImg[0], OCIO::CHANNEL_ORDERING_RGBA, 
                                                       &resImg[0],  OCIO::CHANNEL_ORDERING_RGBA, 
                                                       NB_PIXELS);
    }

    {
        const std::vector<uint8_t> resImg
            = { 204, 102, 255,
                205, 103, 255,
                255, 180, 255 };

        ComputeValues<OCIO::BIT_DEPTH_UINT16,
                      OCIO::BIT_DEPTH_UINT8, __LINE__>(processor, 
                                                       &i_inImg[0], OCIO::CHANNEL_ORDERING_RGBA, 
                                                       &resImg[0],  OCIO::CHANNEL_ORDERING_BGR, 
                                                       NB_PIXELS);
    }

    {
        const std::vector<uint8_t> resImg
            = { 128, 204, 102, 255,
                128, 205, 103, 255,
                128, 255, 180, 255 };

        ComputeValues<OCIO::BIT_DEPTH_UINT16,
                      OCIO::BIT_DEPTH_UINT8, __LINE__>(processor, 
                                                       &i_inImg[0], OCIO::CHANNEL_ORDERING_RGBA, 
                                                       &resImg[0],  OCIO::CHANNEL_ORDERING_ABGR, 
                                                       NB_PIXELS);
    }
}

OCIO_ADD_TEST(CPUProcessor, with_one_1d_lut)
{
    // The unit test validates that pixel formats are correctly 
    // processed when the op list only contains one 1D LUT because it 
    // has a dedicated optimization when the input bit-depth is an integer type.

    const std::string filePath
        = std::string(OCIO::getTestFilesDir()) + "/lut1d_5.spi1d";

    OCIO::FileTransformRcPtr transform = OCIO::FileTransform::Create();
    transform->setDirection(OCIO::TRANSFORM_DIR_FORWARD);
    transform->setSrc(filePath.c_str());
    transform->setInterpolation(OCIO::INTERP_LINEAR);

    OCIO::ConfigRcPtr config = OCIO::Config::Create();

    OCIO::ConstProcessorRcPtr processor; 
    OCIO_CHECK_NO_THROW(processor = config->getProcessor(transform));

    const unsigned NB_PIXELS = 4;

    const std::vector<float> f_inImg =
        {  -1.0000f, -0.8000f, -0.1000f,  0.0f,
            0.1002f,  0.2509f,  0.5009f,  1.0f,
            0.5505f,  0.7090f,  0.9099f,  1.0f,
            1.0000f,  1.2500f,  1.9900f,  0.0f  };

    {
        const std::vector<float> resImg
            = {  0,            0,            0,            0,
                 0.03728949f,  0.10394855f,  0.24695572f,  1,
                 0.29089212f,  0.50935059f,  1.91091322f,  1,
                64,           64,           64,            0 };

        ComputeValues<OCIO::BIT_DEPTH_F32,
                      OCIO::BIT_DEPTH_F32, __LINE__>(processor, 
                                                     &f_inImg[0], OCIO::CHANNEL_ORDERING_RGBA, 
                                                     &resImg[0],  OCIO::CHANNEL_ORDERING_RGBA, 
                                                     NB_PIXELS, 
                                                     1e-7f);
    }

    {
        const std::vector<uint16_t> resImg
            = {     0,     0,     0,     0,
                 2444,  6812, 16184, 65535,
                19064, 33380, 65535, 65535,
                65535, 65535, 65535,     0 };

        ComputeValues<OCIO::BIT_DEPTH_F32,
                      OCIO::BIT_DEPTH_UINT16, __LINE__>(processor, 
                                                        &f_inImg[0], OCIO::CHANNEL_ORDERING_RGBA, 
                                                        &resImg[0],  OCIO::CHANNEL_ORDERING_RGBA, 
                                                        NB_PIXELS);
    }

    const std::vector<uint16_t> i_inImg =
        {    0,      8,    32,     0,
            64,    128,   256,    32,
           512,   1024,  2048,    64,
          5120,  20480, 65535,   512 };

    {
        const std::vector<float> resImg
            = {  0,           0.00036166f, 0.00144666f, 0,
                 0.00187417f, 0.00271759f, 0.00408672f, 0.00048828f,
                 0.00601041f, 0.00912247f, 0.01456576f, 0.00097657f,
                 0.03030112f, 0.13105739f, 64,          0.00781261f };

        ComputeValues<OCIO::BIT_DEPTH_UINT16,
                      OCIO::BIT_DEPTH_F32, __LINE__>(processor, 
                                                     &i_inImg[0], OCIO::CHANNEL_ORDERING_RGBA, 
                                                     &resImg[0],  OCIO::CHANNEL_ORDERING_RGBA, 
                                                     NB_PIXELS, 1e-7f);
    }

    {
        const std::vector<uint16_t> resImg
            = {     0,    24,    95,     0,
                  123,   178,   268,    32,
                  394,   598,   955,    64,
                 1986,  8589, 65535,   512 };

        ComputeValues<OCIO::BIT_DEPTH_UINT16,
                      OCIO::BIT_DEPTH_UINT16, __LINE__>(processor, 
                                                        &i_inImg[0], OCIO::CHANNEL_ORDERING_RGBA, 
                                                        &resImg[0],  OCIO::CHANNEL_ORDERING_RGBA, 
                                                        NB_PIXELS);
    }

    {
        const std::vector<uint16_t> resImg
            = {    95,    24,     0,     0,
                  268,   178,   123,    32,
                  955,   598,   394,    64,
                65535,  8589,  1986,   512 };

        ComputeValues<OCIO::BIT_DEPTH_UINT16,
                      OCIO::BIT_DEPTH_UINT16, __LINE__>(processor, 
                                                        &i_inImg[0], OCIO::CHANNEL_ORDERING_BGRA, 
                                                        &resImg[0],  OCIO::CHANNEL_ORDERING_RGBA, 
                                                        NB_PIXELS);
    }

    {
        const std::vector<uint16_t> resImg
            = {    95,    24,     0,     0,
                  268,   178,   123,    32,
                  955,   598,   394,    64,
                65535,  8589,  1986,   512 };

        ComputeValues<OCIO::BIT_DEPTH_UINT16,
                      OCIO::BIT_DEPTH_UINT16, __LINE__>(processor, 
                                                        &i_inImg[0], OCIO::CHANNEL_ORDERING_RGBA, 
                                                        &resImg[0],  OCIO::CHANNEL_ORDERING_BGRA, 
                                                        NB_PIXELS);
    }

    {
        const std::vector<uint16_t> resImg
            = {    95,    24,     0,
                  268,   178,   123,
                  955,   598,   394,
                65535,  8589,  1986 };

        ComputeValues<OCIO::BIT_DEPTH_UINT16,
                      OCIO::BIT_DEPTH_UINT16, __LINE__>(processor, 
                                                        &i_inImg[0], OCIO::CHANNEL_ORDERING_RGBA, 
                                                        &resImg[0],  OCIO::CHANNEL_ORDERING_BGR, 
                                                        NB_PIXELS);
    }

    {
        const std::vector<uint16_t> resImg
            = {     0,    24,    95,     0,
                  123,   178,   268,    32,
                  394,   598,   955,    64,
                 1986,  8589, 65535,    512 };

        ComputeValues<OCIO::BIT_DEPTH_UINT16,
                      OCIO::BIT_DEPTH_UINT16, __LINE__>(processor, 
                                                        &i_inImg[0], OCIO::CHANNEL_ORDERING_BGRA, 
                                                        &resImg[0],  OCIO::CHANNEL_ORDERING_BGRA, 
                                                        NB_PIXELS);
    }

    {
        const std::vector<uint16_t> my_i_inImg =
            {    0,      8,    32,
                64,    128,   256,
               512,   1024,  2048,
              5120,  20480, 65535  };

        const std::vector<uint16_t> resImg
            = {    95,    24,     0,     0,
                  268,   178,   123,     0,
                  955,   598,   394,     0,
                65535,  8589,  1986,     0 };

        ComputeValues<OCIO::BIT_DEPTH_UINT16,
                      OCIO::BIT_DEPTH_UINT16, __LINE__>(processor, 
                                                        &my_i_inImg[0], OCIO::CHANNEL_ORDERING_RGB, 
                                                        &resImg[0],  OCIO::CHANNEL_ORDERING_BGRA, 
                                                        NB_PIXELS);
    }
}

OCIO_ADD_TEST(CPUProcessor, with_several_ops)
{
    // The unit test validates that pixel formats are correctly 
    // processed when the op list starts or ends with a 1D LUT because it 
    // has a dedicated optimization when the input bit-depth is an integer type.

    const std::string SIMPLE_PROFILE =
        "ocio_profile_version: 2\n"
        "\n"
        "search_path: " + std::string(OCIO::getTestFilesDir()) + "\n"
        "strictparsing: true\n"
        "luma: [0.2126, 0.7152, 0.0722]\n"
        "\n"
        "roles:\n"
        "  default: cs1\n"
        "  scene_linear: cs2\n"
        "\n"
        "displays:\n"
        "  sRGB:\n"
        "    - !<View> {name: Raw, colorspace: cs1}\n"
        "\n"
        "colorspaces:\n"
        "  - !<ColorSpace>\n"
        "    name: cs1\n"
        "    allocation: uniform\n"
        "\n"
        "  - !<ColorSpace>\n"
        "    name: cs2\n"
        "    allocation: uniform\n";

    // Step 1: The 1D LUT is the last Op.

    {
        const std::string strEnd =
            "    from_reference: !<GroupTransform>\n"
            "      children:\n"
            "        - !<MatrixTransform> { offset: [-0.19, 0.19, -0.00019, 0] }\n"
            "        - !<FileTransform>   { src: lut1d_5.spi1d, interpolation: linear }\n";

        const std::string str = SIMPLE_PROFILE + strEnd;

        std::istringstream is;
        is.str(str);

        OCIO::ConstConfigRcPtr config;
        OCIO_CHECK_NO_THROW(config = OCIO::Config::CreateFromStream(is));
        OCIO_CHECK_NO_THROW(config->sanityCheck());

        OCIO::ConstProcessorRcPtr processor; 
        OCIO_CHECK_NO_THROW(processor = config->getProcessor("cs1", "cs2"));

        const unsigned NB_PIXELS = 4;

        const std::vector<float> f_inImg =
            {  -1.0000f, -0.8000f, -0.1000f,  0.0f,
                0.1002f,  0.2509f,  0.5009f,  1.0f,
                0.5505f,  0.7090f,  0.9099f,  1.0f,
                1.0000f,  1.2500f,  1.9900f,  0.0f  };

        {
            const std::vector<float> resImg
                = {  0.0f,         0.0f,         0.0f,         0.0f,
                     0.0f,         0.20273837f,  0.24680146f,  1.0f,
                     0.15488569f,  1.69210147f,  1.90666747f,  1.0f,
                     0.81575858f, 64.0f,        64.0f,         0.0f };

            ComputeValues<OCIO::BIT_DEPTH_F32, 
                          OCIO::BIT_DEPTH_F32, __LINE__>(processor, 
                                                         &f_inImg[0], OCIO::CHANNEL_ORDERING_RGBA, 
                                                         &resImg[0],  OCIO::CHANNEL_ORDERING_RGBA, 
                                                         NB_PIXELS, 1e-7f);
        }

        {
            const std::vector<uint16_t> resImg
                = {     0,     0,     0,     0,
                        0, 13286, 16174, 65535,
                    10150, 65535, 65535, 65535,
                    53461, 65535, 65535,     0 };

            ComputeValues<OCIO::BIT_DEPTH_F32, 
                          OCIO::BIT_DEPTH_UINT16, __LINE__>(processor, 
                                                            &f_inImg[0], OCIO::CHANNEL_ORDERING_RGBA, 
                                                            &resImg[0],  OCIO::CHANNEL_ORDERING_RGBA, 
                                                            NB_PIXELS);
        }

        const std::vector<uint16_t> i_inImg =
            {    0,      8,    32,  0,
                64,    128,   256,  65535,
               512,   1024,  2048,  0,
              5120,  20480, 65535,  65535  };

        {
            const std::vector<float> resImg
                = {  0.0f,  0.07789713f,  0.00088374f,  0.0f,
                     0.0f,  0.07871927f,  0.00396248f,  1.0f,
                     0.0f,  0.08474064f,  0.01450117f,  0.0f,
                     0.0f,  0.24826171f, 56.39490891f,  1.0f };

            ComputeValues<OCIO::BIT_DEPTH_UINT16, 
                          OCIO::BIT_DEPTH_F32, __LINE__>(processor, 
                                                         &i_inImg[0], OCIO::CHANNEL_ORDERING_RGBA, 
                                                         &resImg[0],  OCIO::CHANNEL_ORDERING_RGBA, 
                                                         NB_PIXELS, 1e-7f);
        }

        {
            const std::vector<uint16_t> resImg
                = {     0,  5105,    58,     0,
                        0,  5159,   260,     65535,
                        0,  5553,   950,     0,
                        0, 16270, 65535,     65535 };

            ComputeValues<OCIO::BIT_DEPTH_UINT16, 
                          OCIO::BIT_DEPTH_UINT16, __LINE__>(processor, 
                                                            &i_inImg[0], OCIO::CHANNEL_ORDERING_RGBA, 
                                                            &resImg[0],  OCIO::CHANNEL_ORDERING_RGBA, 
                                                            NB_PIXELS);
        }

        {
            const std::vector<uint16_t> resImg
                = {     0,  5105,     0,     0,
                        0,  5159,   112,     65535,
                        0,  5553,   388,     0,
                    53461, 16270,  1982,     65535 };

            ComputeValues<OCIO::BIT_DEPTH_UINT16, 
                          OCIO::BIT_DEPTH_UINT16, __LINE__>(processor, 
                                                            &i_inImg[0], OCIO::CHANNEL_ORDERING_BGRA, 
                                                            &resImg[0],  OCIO::CHANNEL_ORDERING_RGBA, 
                                                            NB_PIXELS);
        }

        {
            const std::vector<uint16_t> resImg
                = {    58,  5105,     0,     0,
                      260,  5159,     0,     65535,
                      950,  5553,     0,     0,
                    65535, 16270,     0,     65535 };

            ComputeValues<OCIO::BIT_DEPTH_UINT16, 
                          OCIO::BIT_DEPTH_UINT16, __LINE__>(processor, 
                                                            &i_inImg[0], OCIO::CHANNEL_ORDERING_RGBA, 
                                                            &resImg[0],  OCIO::CHANNEL_ORDERING_BGRA, 
                                                            NB_PIXELS);
        }

        {
            const std::vector<uint16_t> resImg
                = {     0,  5105,     0,     0,
                      112,  5159,     0,     65535,
                      388,  5553,     0,     0,
                     1982, 16270, 53461,     65535 };

            ComputeValues<OCIO::BIT_DEPTH_UINT16, 
                          OCIO::BIT_DEPTH_UINT16, __LINE__>(processor, 
                                                            &i_inImg[0], OCIO::CHANNEL_ORDERING_BGRA, 
                                                            &resImg[0],  OCIO::CHANNEL_ORDERING_BGRA, 
                                                            NB_PIXELS);
        }
    }

    // Step 2: The 1D LUT is the first Op.

    {
        const std::string strEnd =
            "    from_reference: !<GroupTransform>\n"
            "      children:\n"
            "        - !<FileTransform>   { src: lut1d_5.spi1d, interpolation: linear }\n"
            "        - !<MatrixTransform> { offset: [-0.19, 0.19, -0.00019, 0] }\n";

        const std::string str = SIMPLE_PROFILE + strEnd;

        std::istringstream is;
        is.str(str);

        OCIO::ConstConfigRcPtr config;
        OCIO_CHECK_NO_THROW(config = OCIO::Config::CreateFromStream(is));
        OCIO_CHECK_NO_THROW(config->sanityCheck());

        OCIO::ConstProcessorRcPtr processor; 
        OCIO_CHECK_NO_THROW(processor = config->getProcessor("cs1", "cs2"));

        const unsigned NB_PIXELS = 4;

        const std::vector<float> f_inImg =
            {  -1.0000f, -0.8000f, -0.1000f,  0.0f,
                0.1002f,  0.2509f,  0.5009f,  1.0f,
                0.5505f,  0.7090f,  0.9099f,  1.0f,
                1.0000f,  1.2500f,  1.9900f,  0.0f  };

        {
            const std::vector<float> resImg
                = { -0.18999999f,  0.18999999f, -0.00019000f,  0.0f,
                    -0.15271049f,  0.29394856f,  0.24676571f,  1.0f,
                     0.10089212f,  0.69935059f,  1.91072320f,  1.0f,
                    63.81000137f, 64.19000244f, 63.99980927f,  0.0f };

            ComputeValues<OCIO::BIT_DEPTH_F32, 
                          OCIO::BIT_DEPTH_F32, __LINE__>(processor, 
                                                         &f_inImg[0], OCIO::CHANNEL_ORDERING_RGBA, 
                                                         &resImg[0],  OCIO::CHANNEL_ORDERING_RGBA, 
                                                         NB_PIXELS, 1e-7f);
        }

        {
            const std::vector<uint16_t> resImg
                = {     0, 12452,     0,     0,
                        0, 19264, 16172, 65535,
                     6612, 45832, 65535, 65535,
                    65535, 65535, 65535,     0 };

            ComputeValues<OCIO::BIT_DEPTH_F32, 
                          OCIO::BIT_DEPTH_UINT16, __LINE__>(processor, 
                                                            &f_inImg[0], OCIO::CHANNEL_ORDERING_RGBA, 
                                                            &resImg[0],  OCIO::CHANNEL_ORDERING_RGBA, 
                                                            NB_PIXELS);
        }

        const std::vector<uint16_t> i_inImg =
            {    0,      8,    32,  0,
                64,    128,   256,  0,
               512,   1024,  2048,  0,
              5120,  20480, 65535,  0  };
        {
            const std::vector<float> resImg
                = { -0.18999999f, 0.19036166f,  0.00125666f,  0.0f,
                    -0.18812581f, 0.19271758f,  0.00389672f,  0.0f,
                    -0.18398958f, 0.19912247f,  0.01437576f,  0.0f,
                    -0.15969887f, 0.32105737f, 63.99980927f,  0.0f };

            ComputeValues<OCIO::BIT_DEPTH_UINT16, 
                          OCIO::BIT_DEPTH_F32, __LINE__>(processor, 
                                                         &i_inImg[0], OCIO::CHANNEL_ORDERING_RGBA, 
                                                         &resImg[0],  OCIO::CHANNEL_ORDERING_RGBA, 
                                                         NB_PIXELS, 1e-7f);
        }

        {
            const std::vector<uint16_t> resImg
                = {     0, 12475,     0,     0,
                      110, 12630,     0,     0,
                      381, 13049,     0,     0,
                     1973, 21040, 65535,     0 };

            ComputeValues<OCIO::BIT_DEPTH_UINT16, 
                          OCIO::BIT_DEPTH_UINT16, __LINE__>(processor, 
                                                            &i_inImg[0], OCIO::CHANNEL_ORDERING_BGRA, 
                                                            &resImg[0],  OCIO::CHANNEL_ORDERING_BGRA, 
                                                            NB_PIXELS);
        }
    }

    // Step 3: The 1D LUT is the first and the last Op.

    {

        const std::string strEnd =
            "    from_reference: !<GroupTransform>\n"
            "      children:\n"
            "        - !<FileTransform>   { src: lut1d_5.spi1d, interpolation: linear }\n"
            "        - !<MatrixTransform> { offset: [-0.19, 0.19, -0.00019, 0] }\n"
            "        - !<FileTransform>   { src: lut1d_4.spi1d, interpolation: linear }\n";

        const std::string str = SIMPLE_PROFILE + strEnd;

        std::istringstream is;
        is.str(str);

        OCIO::ConstConfigRcPtr config;
        OCIO_CHECK_NO_THROW(config = OCIO::Config::CreateFromStream(is));
        OCIO_CHECK_NO_THROW(config->sanityCheck());

        OCIO::ConstProcessorRcPtr processor; 
        OCIO_CHECK_NO_THROW(processor = config->getProcessor("cs1", "cs2"));

        const unsigned NB_PIXELS = 4;

        const std::vector<float> f_inImg =
            {  -1.0000f, -0.8000f, -0.1000f,  0.0f,
                0.1002f,  0.2509f,  0.5009f,  1.0f,
                0.5505f,  0.7090f,  0.9099f,  1.0f,
                1.0000f,  1.2500f,  1.9900f,  0.0f  };

        {
            const std::vector<float> resImg
                = { -0.79690927f, -0.06224250f, -0.42994320f,  0.0f,
                    -0.72481626f,  0.13872468f,  0.04750441f,  1.0f,
                    -0.23451784f,  0.92250210f,  3.26448941f,  1.0f,
                     3.43709063f,  3.43709063f,  3.43709063f,  0.0f };

            ComputeValues<OCIO::BIT_DEPTH_F32, 
                          OCIO::BIT_DEPTH_F32, __LINE__>(processor, 
                                                         &f_inImg[0], OCIO::CHANNEL_ORDERING_RGBA, 
                                                         &resImg[0],  OCIO::CHANNEL_ORDERING_RGBA, 
                                                         NB_PIXELS, 1e-7f);
        }

        const std::vector<uint16_t> i_inImg =
            {    0,      8,    32,  0,
                64,    128,   256,  0,
               512,   1024,  2048,  0,
              5120,  20480, 65535,  0  };

        {
            const std::vector<uint16_t> resImg
                = {     0,     0,     0,     0,
                        0,     0,     0,     0,
                        0,     0,     0,     0,
                        0, 12526, 65535,     0 };

            ComputeValues<OCIO::BIT_DEPTH_UINT16, 
                          OCIO::BIT_DEPTH_UINT16, __LINE__>(processor, 
                                                            &i_inImg[0], OCIO::CHANNEL_ORDERING_BGRA, 
                                                            &resImg[0],  OCIO::CHANNEL_ORDERING_BGRA, 
                                                            NB_PIXELS);
        }
    }
}

OCIO_ADD_TEST(CPUProcessor, image_desc)
{
    // The tests validate the image description types when using the same buffer image.

    const std::string SIMPLE_PROFILE =
        "ocio_profile_version: 2\n"
        "\n"
        "search_path: " + std::string(OCIO::getTestFilesDir()) + "\n"
        "strictparsing: true\n"
        "luma: [0.2126, 0.7152, 0.0722]\n"
        "\n"
        "roles:\n"
        "  default: cs1\n"
        "  scene_linear: cs2\n"
        "\n"
        "displays:\n"
        "  sRGB:\n"
        "    - !<View> {name: Raw, colorspace: cs1}\n"
        "\n"
        "colorspaces:\n"
        "  - !<ColorSpace>\n"
        "    name: cs1\n"
        "    allocation: uniform\n"
        "\n"
        "  - !<ColorSpace>\n"
        "    name: cs2\n"
        "    allocation: uniform\n";

    const std::string strEnd =
        "    from_reference: !<GroupTransform>\n"
        "      children:\n"
        "        - !<MatrixTransform> { offset: [-0.19, 0.19, -0.00019, 0.5] }\n"
        "        - !<FileTransform>   { src: lut1d_5.spi1d, interpolation: linear }\n";

    const std::string str = SIMPLE_PROFILE + strEnd;

    std::istringstream is;
    is.str(str);

    OCIO::ConstConfigRcPtr config;
    OCIO_CHECK_NO_THROW(config = OCIO::Config::CreateFromStream(is));
    OCIO_CHECK_NO_THROW(config->sanityCheck());

    OCIO::ConstProcessorRcPtr processor; 
    OCIO_CHECK_NO_THROW(processor = config->getProcessor("cs1", "cs2"));

    const std::vector<float> f_rInImg =
        {  -1.0000f,
            0.1002f,
            0.5505f,
            1.0000f,  };

    const std::vector<float> f_gInImg =
        {            -0.8000f,
                      0.2509f,
                      0.7090f,
                      1.2500f  };

    const std::vector<float> f_bInImg =
        {                       -0.1000f,
                                 0.5009f,
                                 0.9099f,
                                 1.9900f  };

    const std::vector<float> f_aInImg =
        {                                   0.0f,
                                            1.0f,
                                            0.5f,
                                            0.0f  };

    const std::vector<float> f_rOutImg
        = {  0.0f,
             0.0f,
             0.15488569f,
             0.81575858f };

    const std::vector<float> f_gOutImg
        = {                0.0f,
                           0.20273837f,
                           1.69210147f,
                          64.0f };

    const std::vector<float> f_bOutImg
        = {                              0.0f,
                                         0.24680146f,
                                         1.90666747f,
                                        64.0f };

    const std::vector<float> f_aOutImg
        = {                                            0.5f,
                                                       1.5f,
                                                       1.0f,
                                                       0.5f };

    {
        // Packed Image Description with RGBA image.

        std::vector<float> img =
            {  f_rInImg[0], f_gInImg[0], f_bInImg[0], f_aInImg[0],
               f_rInImg[1], f_gInImg[1], f_bInImg[1], f_aInImg[1],
               f_rInImg[2], f_gInImg[2], f_bInImg[2], f_aInImg[2],
               f_rInImg[3], f_gInImg[3], f_bInImg[3], f_aInImg[3] };

        const std::vector<float> res
            {  f_rOutImg[0], f_gOutImg[0], f_bOutImg[0], f_aOutImg[0],
               f_rOutImg[1], f_gOutImg[1], f_bOutImg[1], f_aOutImg[1],
               f_rOutImg[2], f_gOutImg[2], f_bOutImg[2], f_aOutImg[2],
               f_rOutImg[3], f_gOutImg[3], f_bOutImg[3], f_aOutImg[3] };

        OCIO::ConstCPUProcessorRcPtr cpu; 
        OCIO_CHECK_NO_THROW(cpu = processor->getDefaultCPUProcessor());

        OCIO::PackedImageDesc desc(&img[0], 2, 2, 4);
        OCIO_CHECK_NO_THROW(cpu->apply(desc));

        for(size_t idx=0; idx<img.size(); ++idx)
        {
            OCIO_CHECK_CLOSE(img[idx], res[idx], 1e-7f);
        }
    }

    {
        // Packed Image Description with RGB image.

        std::vector<float> img =
            {  f_rInImg[0], f_gInImg[0], f_bInImg[0],
               f_rInImg[1], f_gInImg[1], f_bInImg[1],
               f_rInImg[2], f_gInImg[2], f_bInImg[2],
               f_rInImg[3], f_gInImg[3], f_bInImg[3] };

        const std::vector<float> res
            {  f_rOutImg[0], f_gOutImg[0], f_bOutImg[0],
               f_rOutImg[1], f_gOutImg[1], f_bOutImg[1],
               f_rOutImg[2], f_gOutImg[2], f_bOutImg[2],
               f_rOutImg[3], f_gOutImg[3], f_bOutImg[3] };

        OCIO::ConstCPUProcessorRcPtr cpu; 
        OCIO_CHECK_NO_THROW(cpu = processor->getDefaultCPUProcessor());

        OCIO::PackedImageDesc desc(&img[0], 4, 1, 3);
        OCIO_CHECK_NO_THROW(cpu->apply(desc));

        for(size_t idx=0; idx<img.size(); ++idx)
        {
            OCIO_CHECK_CLOSE(img[idx], res[idx], 1e-7f);
        }
    }

    {
        // Planar Image Description with R/G/B/A.

        std::vector<float> imgRed   = f_rInImg;
        std::vector<float> imgGreen = f_gInImg;
        std::vector<float> imgBlue  = f_bInImg;
        std::vector<float> imgAlpha = f_aInImg;

        OCIO::ConstCPUProcessorRcPtr cpu; 
        OCIO_CHECK_NO_THROW(cpu = processor->getDefaultCPUProcessor());

        OCIO::PlanarImageDesc desc(&imgRed[0], &imgGreen[0], &imgBlue[0], &imgAlpha[0], 2, 2);
        OCIO_CHECK_NO_THROW(cpu->apply(desc));

        for(size_t idx=0; idx<imgRed.size(); ++idx)
        {
            OCIO_CHECK_CLOSE(imgRed[idx],   f_rOutImg[idx], 1e-7f);
            OCIO_CHECK_CLOSE(imgGreen[idx], f_gOutImg[idx], 1e-7f);
            OCIO_CHECK_CLOSE(imgBlue[idx],  f_bOutImg[idx], 1e-7f);
            OCIO_CHECK_CLOSE(imgAlpha[idx], f_aOutImg[idx], 1e-7f);
        }
    }

    {
        // Planar Image Description with R/G/B.

        std::vector<float> imgRed   = f_rInImg;
        std::vector<float> imgGreen = f_gInImg;
        std::vector<float> imgBlue  = f_bInImg;

        OCIO::ConstCPUProcessorRcPtr cpu; 
        OCIO_CHECK_NO_THROW(cpu = processor->getDefaultCPUProcessor());

        OCIO::PlanarImageDesc desc(&imgRed[0], &imgGreen[0], &imgBlue[0], nullptr, 1, 4);
        OCIO_CHECK_NO_THROW(cpu->apply(desc));

        for(size_t idx=0; idx<imgRed.size(); ++idx)
        {
            OCIO_CHECK_CLOSE(imgRed[idx],   f_rOutImg[idx], 1e-7f);
            OCIO_CHECK_CLOSE(imgGreen[idx], f_gOutImg[idx], 1e-7f);
            OCIO_CHECK_CLOSE(imgBlue[idx],  f_bOutImg[idx], 1e-7f);
        }
    }
}

namespace
{

const unsigned NB_PIXELS = 6;

std::vector<float> inImgR =
    {  -1.000012f,
       -0.500012f,
        0.100012f,
        0.600012f,
        1.102312f,
        1.700012f  };

std::vector<float> inImgG =
    {              -0.800012f,
                   -0.300012f,
                    0.250012f,
                    0.800012f,
                    1.204512f,
                    1.800012f };

std::vector<float> inImgB =
    {                          -0.600012f,
                               -0.100012f,
                                0.450012f,
                                0.900012f,
                                1.508912f,
                                1.990012f };

std::vector<float> inImgA =
    {                                       0.005005f,
                                            0.405005f,
                                            0.905005f,
                                            0.005005f,
                                            1.005005f,
                                            0.095005f  };

std::vector<float> inImg =
    { inImgR[0], inImgG[0], inImgB[0], inImgA[0],
      inImgR[1], inImgG[1], inImgB[1], inImgA[1],
      inImgR[2], inImgG[2], inImgB[2], inImgA[2],
      inImgR[3], inImgG[3], inImgB[3], inImgA[3],
      inImgR[4], inImgG[4], inImgB[4], inImgA[4],
      inImgR[5], inImgG[5], inImgB[5], inImgA[5] };

const std::vector<float> resImgR = 
    {  0.4001879692f,
       0.9001880288f,
       1.500211954f,
       2.000211954f,
       2.502511978f,
       3.100212097f };

const std::vector<float> resImgG = 
    {                 -0.3995119929f,
                       0.1004880071f,
                       0.6505119801f,
                       1.200511932f,
                       1.60501194f,
                       2.200511932f };

const std::vector<float> resImgB = 
    {                                 0.2006880045f,
                                      0.7006880045f,
                                      1.250712037f,
                                      1.700711966f,
                                      2.309612036f,
                                      2.790712118f };

const std::vector<float> resImgA = 
    {                                                0.5057050f,
                                                     0.9057050f,
                                                     1.4057050f,
                                                     0.5057050f,
                                                     1.5057050f,
                                                     0.5957050f  };

const std::vector<float> resImg =
    { resImgR[0], resImgG[0], resImgB[0], resImgA[0],
      resImgR[1], resImgG[1], resImgB[1], resImgA[1],
      resImgR[2], resImgG[2], resImgB[2], resImgA[2],
      resImgR[3], resImgG[3], resImgB[3], resImgA[3],
      resImgR[4], resImgG[4], resImgB[4], resImgA[4],
      resImgR[5], resImgG[5], resImgB[5], resImgA[5] };


OCIO::ConstCPUProcessorRcPtr BuildCPUProcessor(OCIO::TransformDirection dir)
{
    OCIO::ConfigRcPtr config = OCIO::Config::Create();

    OCIO::MatrixTransformRcPtr transform = OCIO::MatrixTransform::Create();
    const float offset4[4] = { 1.4002f, 0.4005f, 0.8007f, 0.5007f };
    transform->setOffset(offset4);
    transform->setDirection(dir);

    OCIO::ConstProcessorRcPtr processor = config->getProcessor(transform);
    return processor->getDefaultCPUProcessor();
}

void Process(const OCIO::ConstCPUProcessorRcPtr & cpuProcessor,
             const OCIO::PackedImageDesc & srcImgDesc,
             OCIO::PackedImageDesc & dstImgDesc,
             unsigned lineNo)
{
    OCIO_CHECK_NO_THROW(cpuProcessor->apply(srcImgDesc, dstImgDesc));

    const float * outImg = reinterpret_cast<float*>(dstImgDesc.getData());
    for(size_t pxl=0; pxl<NB_PIXELS; ++pxl)
    {
        OCIO_CHECK_CLOSE_FROM(outImg[4*pxl+0], resImg[4*pxl+0], 1e-7f, lineNo);
        OCIO_CHECK_CLOSE_FROM(outImg[4*pxl+1], resImg[4*pxl+1], 1e-7f, lineNo);
        OCIO_CHECK_CLOSE_FROM(outImg[4*pxl+2], resImg[4*pxl+2], 1e-7f, lineNo);
        OCIO_CHECK_CLOSE_FROM(outImg[4*pxl+3], resImg[4*pxl+3], 1e-7f, lineNo);
    }
}

void Process(const OCIO::ConstCPUProcessorRcPtr & cpuProcessor,
             const OCIO::PlanarImageDesc & srcImgDesc,
             OCIO::PlanarImageDesc & dstImgDesc,
             unsigned lineNo)
{
    OCIO_CHECK_NO_THROW(cpuProcessor->apply(srcImgDesc, dstImgDesc));

    const float * outImgR = reinterpret_cast<float*>(dstImgDesc.getRData());
    const float * outImgG = reinterpret_cast<float*>(dstImgDesc.getGData());
    const float * outImgB = reinterpret_cast<float*>(dstImgDesc.getBData());
    const float * outImgA = reinterpret_cast<float*>(dstImgDesc.getAData());

    for(size_t pxl=0; pxl<NB_PIXELS; ++pxl)
    {
        OCIO_CHECK_CLOSE_FROM(outImgR[pxl], resImg[4*pxl+0], 1e-7f, lineNo);
        OCIO_CHECK_CLOSE_FROM(outImgG[pxl], resImg[4*pxl+1], 1e-7f, lineNo);
        OCIO_CHECK_CLOSE_FROM(outImgB[pxl], resImg[4*pxl+2], 1e-7f, lineNo);
        if(outImgA)
        {
            OCIO_CHECK_CLOSE_FROM(outImgA[pxl], resImg[4*pxl+3], 1e-7f, lineNo);
        }
    }
}

} // anon


OCIO_ADD_TEST(CPUProcessor, planar_vs_packed)
{
    // The unit test validates different types for input and output imageDesc.

    OCIO::ConstCPUProcessorRcPtr cpuProcessor;
    OCIO_CHECK_NO_THROW(cpuProcessor = BuildCPUProcessor(OCIO::TRANSFORM_DIR_FORWARD));

    // 1. Process from Packed to Planar Image Desc using the forward transform.

    OCIO::PackedImageDesc srcImgDesc((void*)&inImg[0], NB_PIXELS, 1, 4);

    std::vector<float> outR(NB_PIXELS), outG(NB_PIXELS), outB(NB_PIXELS), outA(NB_PIXELS);
    OCIO::PlanarImageDesc dstImgDesc((void*)&outR[0], (void*)&outG[0], 
                                     (void*)&outB[0], (void*)&outA[0], 
                                     NB_PIXELS, 1);

    OCIO_CHECK_NO_THROW(cpuProcessor->apply(srcImgDesc, dstImgDesc));

    for(size_t idx=0; idx<NB_PIXELS; ++idx)
    {
        OCIO_CHECK_CLOSE(outR[idx], resImg[4*idx+0], 1e-7f);
        OCIO_CHECK_CLOSE(outG[idx], resImg[4*idx+1], 1e-7f);
        OCIO_CHECK_CLOSE(outB[idx], resImg[4*idx+2], 1e-7f);
        OCIO_CHECK_CLOSE(outA[idx], resImg[4*idx+3], 1e-7f);
    }


    // 2. Process from Planar to Packed Image Desc using the inverse transform.

    OCIO_CHECK_NO_THROW(cpuProcessor = BuildCPUProcessor(OCIO::TRANSFORM_DIR_INVERSE));

    std::vector<float> outImg(NB_PIXELS*4, -1.0f);
    OCIO::PackedImageDesc dstImgDesc2((void*)&outImg[0], NB_PIXELS, 1, 4);

    OCIO_CHECK_NO_THROW(cpuProcessor->apply(dstImgDesc, dstImgDesc2));

    for(size_t idx=0; idx<(NB_PIXELS*4); ++idx)
    {
        OCIO_CHECK_CLOSE(outImg[idx], inImg[idx], 1e-6f);
    }
}

OCIO_ADD_TEST(CPUProcessor, scanline_helper_packed)
{
    // Test the packed image description.

    OCIO::ConstCPUProcessorRcPtr cpuProcessor;
    OCIO_CHECK_NO_THROW(cpuProcessor = BuildCPUProcessor(OCIO::TRANSFORM_DIR_FORWARD));

    std::vector<float> outImg(NB_PIXELS*4);

    {
        OCIO::PackedImageDesc srcImgDesc(&inImg[0], NB_PIXELS, 1, 4);
        OCIO::PackedImageDesc dstImgDesc(&outImg[0], NB_PIXELS, 1, 4);

        Process(cpuProcessor, srcImgDesc, dstImgDesc, __LINE__);
    }

    {
        OCIO::PackedImageDesc srcImgDesc(&inImg[0], 1, NB_PIXELS, 4);
        OCIO::PackedImageDesc dstImgDesc(&outImg[0], 1, NB_PIXELS, 4);

        Process(cpuProcessor, srcImgDesc, dstImgDesc, __LINE__);
    }

    {
        OCIO::PackedImageDesc srcImgDesc(&inImg[0], 2, 3, 4);
        OCIO::PackedImageDesc dstImgDesc(&outImg[0], 2, 3, 4);

        Process(cpuProcessor, srcImgDesc, dstImgDesc, __LINE__);
    }

    {
        OCIO::PackedImageDesc srcImgDesc(&inImg[0], 3, 2, 4);
        OCIO::PackedImageDesc dstImgDesc(&outImg[0], 3, 2, 4);

        Process(cpuProcessor, srcImgDesc, dstImgDesc, __LINE__);
    }

    {
        OCIO::PackedImageDesc srcImgDesc(&inImg[0], 1, NB_PIXELS, 4);
        OCIO::PackedImageDesc dstImgDesc(&outImg[0], 3, 2, 4);

        Process(cpuProcessor, srcImgDesc, dstImgDesc, __LINE__);
    }

    {
        OCIO::PackedImageDesc srcImgDesc(&inImg[0], NB_PIXELS, 1, 4);
        OCIO::PackedImageDesc dstImgDesc(&outImg[0], 3, 2, 4);

        Process(cpuProcessor, srcImgDesc, dstImgDesc, __LINE__);
    }

    {
        OCIO::PackedImageDesc srcImgDesc(&inImg[0], NB_PIXELS, 1, 4);
        OCIO::PackedImageDesc dstImgDesc(&outImg[0], 1, NB_PIXELS, 4);

        Process(cpuProcessor, srcImgDesc, dstImgDesc, __LINE__);
    }

    {
        OCIO::PackedImageDesc srcImgDesc(&inImg[0], 2, 3, 4);
        OCIO::PackedImageDesc dstImgDesc(&outImg[0], 1, NB_PIXELS, 4);

        Process(cpuProcessor, srcImgDesc, dstImgDesc, __LINE__);
    }

    {
        OCIO::PackedImageDesc srcImgDesc(&inImg[0], 2, 3, 4);

        OCIO::PackedImageDesc dstImgDesc(&outImg[0], 1, NB_PIXELS, 
                                         OCIO::CHANNEL_ORDERING_RGBA);

        Process(cpuProcessor, srcImgDesc, dstImgDesc, __LINE__);
    }

    {
        OCIO::PackedImageDesc srcImgDesc(&inImg[0], 2, 3, 4);
        OCIO::PackedImageDesc dstImgDesc(&outImg[0], 1, NB_PIXELS,
                                         OCIO::CHANNEL_ORDERING_RGBA,
                                         sizeof(float),
                                         OCIO::AutoStride,
                                         OCIO::AutoStride);

        Process(cpuProcessor, srcImgDesc, dstImgDesc, __LINE__);
    }

    {
        OCIO::PackedImageDesc srcImgDesc(&inImg[0], 2, 3, 4);
        OCIO::PackedImageDesc dstImgDesc(&outImg[0], 1, NB_PIXELS,
                                         OCIO::CHANNEL_ORDERING_RGBA,
                                         sizeof(float),
                                         4*sizeof(float),
                                         OCIO::AutoStride);

        Process(cpuProcessor, srcImgDesc, dstImgDesc, __LINE__);
    }

    {
        OCIO::PackedImageDesc srcImgDesc(&inImg[0], 2, 3, 4);
        OCIO::PackedImageDesc dstImgDesc(&outImg[0], 1, NB_PIXELS,
                                         4, // Number of channels
                                         sizeof(float),
                                         4*sizeof(float),
                                         OCIO::AutoStride);

        Process(cpuProcessor, srcImgDesc, dstImgDesc, __LINE__);
    }

    {
        OCIO::PackedImageDesc srcImgDesc(&inImg[0], 2, 3, 4);
        OCIO::PackedImageDesc dstImgDesc(&outImg[0], 1, NB_PIXELS,
                                         4, // Number of channels
                                         OCIO::AutoStride,
                                         4*sizeof(float),
                                         OCIO::AutoStride);

        Process(cpuProcessor, srcImgDesc, dstImgDesc, __LINE__);
    }

    {
        OCIO::PackedImageDesc srcImgDesc(&inImg[0], 2, 3, 4);
        OCIO::PackedImageDesc dstImgDesc(&outImg[0], 1, NB_PIXELS,
                                         4, // Number of channels
                                         OCIO::AutoStride,
                                         4*sizeof(float),
                                         4*sizeof(float));

        Process(cpuProcessor, srcImgDesc, dstImgDesc, __LINE__);
    }

    {
        OCIO::PackedImageDesc srcImgDesc(&inImg[0], 2, 3, 4);
        OCIO::PackedImageDesc dstImgDesc(&outImg[0], 3, 2,
                                         4, // Number of channels
                                         OCIO::AutoStride,
                                         OCIO::AutoStride,
                                         3*4*sizeof(float));

        Process(cpuProcessor, srcImgDesc, dstImgDesc, __LINE__);
    }
}

OCIO_ADD_TEST(CPUProcessor, scanline_helper_planar)
{
    // Test the planar image description.

    OCIO::ConstCPUProcessorRcPtr cpuProcessor;
    OCIO_CHECK_NO_THROW(cpuProcessor = BuildCPUProcessor(OCIO::TRANSFORM_DIR_FORWARD));

    std::vector<float> outImgR(NB_PIXELS);
    std::vector<float> outImgG(NB_PIXELS);
    std::vector<float> outImgB(NB_PIXELS);
    std::vector<float> outImgA(NB_PIXELS);

    {
        OCIO::PlanarImageDesc srcImgDesc(&inImgR[0], &inImgG[0], &inImgB[0], &inImgA[0], NB_PIXELS, 1);
        OCIO::PlanarImageDesc dstImgDesc(&outImgR[0], &outImgG[0], &outImgB[0], &outImgA[0], NB_PIXELS, 1);

        Process(cpuProcessor, srcImgDesc, dstImgDesc, __LINE__);
    }

    {
        OCIO::PlanarImageDesc srcImgDesc(&inImgR[0], &inImgG[0], &inImgB[0], &inImgA[0], NB_PIXELS, 1);
        OCIO::PlanarImageDesc dstImgDesc(&outImgR[0], &outImgG[0], &outImgB[0], &outImgA[0], 1, NB_PIXELS);

        Process(cpuProcessor, srcImgDesc, dstImgDesc, __LINE__);
    }

    {
        OCIO::PlanarImageDesc srcImgDesc(&inImgR[0], &inImgG[0], &inImgB[0], &inImgA[0], 2, 3);
        OCIO::PlanarImageDesc dstImgDesc(&outImgR[0], &outImgG[0], &outImgB[0], &outImgA[0], NB_PIXELS, 1);

        Process(cpuProcessor, srcImgDesc, dstImgDesc, __LINE__);
    }

    {
        OCIO::PlanarImageDesc srcImgDesc(&inImgR[0], &inImgG[0], &inImgB[0], &inImgA[0], 2, 3);
        OCIO::PlanarImageDesc dstImgDesc(&outImgR[0], &outImgG[0], &outImgB[0], &outImgA[0], 3, 2);

        Process(cpuProcessor, srcImgDesc, dstImgDesc, __LINE__);
    }

    {
        OCIO::PlanarImageDesc srcImgDesc(&inImgR[0], &inImgG[0], &inImgB[0], &inImgA[0], 2, 3);
        OCIO::PlanarImageDesc dstImgDesc(&outImgR[0], &outImgG[0], &outImgB[0], &outImgA[0], 
                                         3, 2,
                                         sizeof(float),
                                         OCIO::AutoStride);

        Process(cpuProcessor, srcImgDesc, dstImgDesc, __LINE__);
    }

    {
        OCIO::PlanarImageDesc srcImgDesc(&inImgR[0], &inImgG[0], &inImgB[0], &inImgA[0], 2, 3);
        OCIO::PlanarImageDesc dstImgDesc(&outImgR[0], &outImgG[0], &outImgB[0], &outImgA[0], 
                                         3, 2,
                                         sizeof(float),
                                         3*sizeof(float));

        Process(cpuProcessor, srcImgDesc, dstImgDesc, __LINE__);
    }

    {
        OCIO::PlanarImageDesc srcImgDesc(&inImgR[0], &inImgG[0], &inImgB[0], &inImgA[0], 2, 3);
        OCIO::PlanarImageDesc dstImgDesc(&outImgR[0], &outImgG[0], &outImgB[0], &outImgA[0], 
                                         3, 2,
                                         OCIO::AutoStride,
                                         3*sizeof(float));

        Process(cpuProcessor, srcImgDesc, dstImgDesc, __LINE__);
    }

    {
        OCIO::PlanarImageDesc srcImgDesc(&inImgR[0], &inImgG[0], &inImgB[0], &inImgA[0], 
                                         2, 3,
                                         OCIO::AutoStride,
                                         2*sizeof(float));

        OCIO::PlanarImageDesc dstImgDesc(&outImgR[0], &outImgG[0], &outImgB[0], &outImgA[0], 
                                         3, 2,
                                         OCIO::AutoStride,
                                         3*sizeof(float));

        Process(cpuProcessor, srcImgDesc, dstImgDesc, __LINE__);
    }

    {
        OCIO::PlanarImageDesc srcImgDesc(&inImgR[0], &inImgG[0], &inImgB[0], &inImgA[0], 
                                         2, 3,
                                         sizeof(float),
                                         2*sizeof(float));

        OCIO::PlanarImageDesc dstImgDesc(&outImgR[0], &outImgG[0], &outImgB[0], &outImgA[0], 
                                         3, 2,
                                         OCIO::AutoStride,
                                         3*sizeof(float));

        Process(cpuProcessor, srcImgDesc, dstImgDesc, __LINE__);
    }

    {
        OCIO::PlanarImageDesc srcImgDesc(&inImgR[0], &inImgG[0], &inImgB[0], &inImgA[0], 
                                         2, 3,
                                         sizeof(float),
                                         2*sizeof(float));

        OCIO::PlanarImageDesc dstImgDesc(&outImgR[0], &outImgG[0], &outImgB[0], nullptr, 
                                         3, 2,
                                         OCIO::AutoStride,
                                         3*sizeof(float));

        Process(cpuProcessor, srcImgDesc, dstImgDesc, __LINE__);
    }

    {
        OCIO::PlanarImageDesc srcImgDesc(&inImgR[0], &inImgG[0], &inImgB[0], nullptr, 
                                         2, 3,
                                         sizeof(float),
                                         2*sizeof(float));

        OCIO::PlanarImageDesc dstImgDesc(&outImgR[0], &outImgG[0], &outImgB[0], nullptr, 
                                         3, 2,
                                         OCIO::AutoStride,
                                         3*sizeof(float));

        Process(cpuProcessor, srcImgDesc, dstImgDesc, __LINE__);
    }
}

OCIO_ADD_TEST(CPUProcessor, scanline_helper_tile)
{
    // Process tiles.

    OCIO::ConstCPUProcessorRcPtr cpuProcessor;
    OCIO_CHECK_NO_THROW(cpuProcessor = BuildCPUProcessor(OCIO::TRANSFORM_DIR_FORWARD));

    std::vector<float> outImg(NB_PIXELS*4);

    {
        // Pixels are { 1, 2, 3, 
        //              4, 5, 6  }

        // Copy the 1st pixel which should be untouched.
        outImg[(0 * 4) + 0] = resImg[(0 * 4) + 0];
        outImg[(0 * 4) + 1] = resImg[(0 * 4) + 1];
        outImg[(0 * 4) + 2] = resImg[(0 * 4) + 2];
        outImg[(0 * 4) + 3] = resImg[(0 * 4) + 3];
        // Copy the 4th pixel which should be untouched.
        outImg[(3 * 4) + 0] = resImg[(3 * 4) + 0];
        outImg[(3 * 4) + 1] = resImg[(3 * 4) + 1];
        outImg[(3 * 4) + 2] = resImg[(3 * 4) + 2];
        outImg[(3 * 4) + 3] = resImg[(3 * 4) + 3];

        // Only process the pixels = { 2, 3, 
        //                             5, 6  }

        OCIO::PackedImageDesc srcImgDesc(&inImg[4], 
                                         2, 2, 4,   // width=2, height=2, and nchannels=4
                                         sizeof(float), 
                                         4*sizeof(float),
                                         3*4*sizeof(float));

        OCIO::PackedImageDesc dstImgDesc(&outImg[4], 
                                         2, 2, 4,   // width=2, height=2, and nchannels=4
                                         sizeof(float), 
                                         4*sizeof(float),
                                         3*4*sizeof(float));

        OCIO_CHECK_NO_THROW(cpuProcessor->apply(srcImgDesc, dstImgDesc));

        for(size_t pxl=0; pxl<NB_PIXELS; ++pxl)
        {
            OCIO_CHECK_CLOSE(outImg[4*pxl+0], resImg[4*pxl+0], 1e-7f);
            OCIO_CHECK_CLOSE(outImg[4*pxl+1], resImg[4*pxl+1], 1e-7f);
            OCIO_CHECK_CLOSE(outImg[4*pxl+2], resImg[4*pxl+2], 1e-7f);
            OCIO_CHECK_CLOSE(outImg[4*pxl+3], resImg[4*pxl+3], 1e-7f);
        }
    }

    {
        // Pixels are { 1, 2, 3, 
        //              4, 5, 6  }

        // Copy the 3rd pixel which should be untouched.
        outImg[(2 * 4) + 0] = resImg[(2 * 4) + 0];
        outImg[(2 * 4) + 1] = resImg[(2 * 4) + 1];
        outImg[(2 * 4) + 2] = resImg[(2 * 4) + 2];
        outImg[(2 * 4) + 3] = resImg[(2 * 4) + 3];
        // Copy the 6th pixel which should be untouched.
        outImg[(5 * 4) + 0] = resImg[(5 * 4) + 0];
        outImg[(5 * 4) + 1] = resImg[(5 * 4) + 1];
        outImg[(5 * 4) + 2] = resImg[(5 * 4) + 2];
        outImg[(5 * 4) + 3] = resImg[(5 * 4) + 3];

        // Only process the pixels = { 1, 2, 
        //                             4, 5 }

        OCIO::PackedImageDesc srcImgDesc(&inImg[0], 
                                         2, 2, 4,   // width=2, height=2, and nchannels=4
                                         sizeof(float), 
                                         4*sizeof(float),
                                         3*4*sizeof(float));

        OCIO::PackedImageDesc dstImgDesc(&outImg[0], 
                                         2, 2, 4,   // width=2, height=2, and nchannels=4
                                         sizeof(float), 
                                         4*sizeof(float),
                                         3*4*sizeof(float));

        Process(cpuProcessor, srcImgDesc, dstImgDesc, __LINE__);
    }

    {
        // Pixels are { 1, 2, 3, 
        //              4, 5, 6  }

        outImg = inImg; // Use an in-place image buffer.

        // Copy the 3rd pixel which should be untouched.
        outImg[(2 * 4) + 0] = resImg[(2 * 4) + 0];
        outImg[(2 * 4) + 1] = resImg[(2 * 4) + 1];
        outImg[(2 * 4) + 2] = resImg[(2 * 4) + 2];
        outImg[(2 * 4) + 3] = resImg[(2 * 4) + 3];
        // Copy the 6th pixel which should be untouched.
        outImg[(5 * 4) + 0] = resImg[(5 * 4) + 0];
        outImg[(5 * 4) + 1] = resImg[(5 * 4) + 1];
        outImg[(5 * 4) + 2] = resImg[(5 * 4) + 2];
        outImg[(5 * 4) + 3] = resImg[(5 * 4) + 3];

        // Only process the pixels = { 1, 2, 
        //                             4, 5 }

        OCIO::PackedImageDesc dstImgDesc(&outImg[0], 
                                         2, 2, 4,   // width=2, height=2, and nchannels=4
                                         sizeof(float), 
                                         4*sizeof(float),
                                         3*4*sizeof(float));

        Process(cpuProcessor, dstImgDesc, dstImgDesc, __LINE__);
    }

}


OCIO_ADD_TEST(CPUProcessor, custom_scanlines)
{
    // Cases testing custom xStrideBytes and yStrideBytes values.

    const float magicNumber = 12345.6789f;

    OCIO::ConstCPUProcessorRcPtr cpuProcessor;
    OCIO_CHECK_NO_THROW(cpuProcessor = BuildCPUProcessor(OCIO::TRANSFORM_DIR_FORWARD));

    {
        // Pixels are { RGBA, RGBA, RGBA, x,
        //              RGBA, RGBA, RGBA, x  } where x is not a color channel.

        std::vector<float> img
            = { inImg[ 0], inImg[ 1], inImg[ 2], inImg[ 3],
                inImg[ 4], inImg[ 5], inImg[ 6], inImg[ 7],
                inImg[ 8], inImg[ 9], inImg[10], inImg[11],
                magicNumber,
                inImg[12], inImg[13], inImg[14], inImg[15],
                inImg[16], inImg[17], inImg[18], inImg[19],
                inImg[20], inImg[21], inImg[22], inImg[23],
                magicNumber };

        OCIO::PackedImageDesc srcImgDesc(&img[0], 
                                         3, 2, 4,
                                         OCIO::AutoStride,
                                         OCIO::AutoStride,
                                         // Bytes to the next line.
                                         3*4*sizeof(float)+sizeof(float));

        std::vector<float> outImg(NB_PIXELS*4);
        OCIO::PackedImageDesc dstImgDesc(&outImg[0], 
                                         NB_PIXELS, 1, 4);

        OCIO_CHECK_NO_THROW(cpuProcessor->apply(srcImgDesc, dstImgDesc));

        for(size_t pxl=0; pxl<NB_PIXELS; ++pxl)
        {
            OCIO_CHECK_CLOSE(outImg[4*pxl+0], resImg[4*pxl+0], 1e-7f);
            OCIO_CHECK_CLOSE(outImg[4*pxl+1], resImg[4*pxl+1], 1e-7f);
            OCIO_CHECK_CLOSE(outImg[4*pxl+2], resImg[4*pxl+2], 1e-7f);
            OCIO_CHECK_CLOSE(outImg[4*pxl+3], resImg[4*pxl+3], 1e-7f);
        }
    }

    {
        // Pixels are { RxGxBxAx, RxGxBxAx, RxGxBxAx,
        //              RxGxBxAx, RxGxBxAx, RxGxBxAx  } where x is not a color channel.

        std::vector<float> img
            = { inImg[ 0], magicNumber, inImg[ 1], magicNumber, inImg[ 2], magicNumber, inImg[ 3], magicNumber,
                inImg[ 4], magicNumber, inImg[ 5], magicNumber, inImg[ 6], magicNumber, inImg[ 7], magicNumber,
                inImg[ 8], magicNumber, inImg[ 9], magicNumber, inImg[10], magicNumber, inImg[11], magicNumber,
                inImg[12], magicNumber, inImg[13], magicNumber, inImg[14], magicNumber, inImg[15], magicNumber,
                inImg[16], magicNumber, inImg[17], magicNumber, inImg[18], magicNumber, inImg[19], magicNumber,
                inImg[20], magicNumber, inImg[21], magicNumber, inImg[22], magicNumber, inImg[23], magicNumber };

        OCIO::PackedImageDesc srcImgDesc(&img[0], 
                                         3, 2, 4,
                                         // Bytes to the next channel.
                                         sizeof(float)+sizeof(float), 
                                         OCIO::AutoStride, 
                                         OCIO::AutoStride);

        std::vector<float> outImg(NB_PIXELS*3);
        OCIO::PackedImageDesc dstImgDesc(&outImg[0], 
                                         1, NB_PIXELS, 3);

        OCIO_CHECK_NO_THROW(cpuProcessor->apply(srcImgDesc, dstImgDesc));

        for(size_t pxl=0; pxl<NB_PIXELS; ++pxl)
        {
            OCIO_CHECK_CLOSE(outImg[3*pxl+0], resImg[4*pxl+0], 1e-7f);
            OCIO_CHECK_CLOSE(outImg[3*pxl+1], resImg[4*pxl+1], 1e-7f);
            OCIO_CHECK_CLOSE(outImg[3*pxl+2], resImg[4*pxl+2], 1e-7f);
        }
    }

    {
        // Pixels are { RGBAx, RGBAx, RGBAx,
        //              RGBAx, RGBAx, RGBAx  } where x is not a color channel.

        std::vector<float> img
            = { inImg[ 0], inImg[ 1], inImg[ 2], inImg[ 3], magicNumber,
                inImg[ 4], inImg[ 5], inImg[ 6], inImg[ 7], magicNumber,
                inImg[ 8], inImg[ 9], inImg[10], inImg[11], magicNumber,
                inImg[12], inImg[13], inImg[14], inImg[15], magicNumber,
                inImg[16], inImg[17], inImg[18], inImg[19], magicNumber,
                inImg[20], inImg[21], inImg[22], inImg[23], magicNumber };

        OCIO::PackedImageDesc srcImgDesc(&img[0], 
                                         3, 2, 4,
                                         OCIO::AutoStride, 
                                         // Bytes to the next pixel.
                                         4*sizeof(float)+sizeof(float), 
                                         OCIO::AutoStride);

        std::vector<float> outImg(NB_PIXELS*3);
        OCIO::PackedImageDesc dstImgDesc(&outImg[0], 
                                         1, NB_PIXELS, 3);

        OCIO_CHECK_NO_THROW(cpuProcessor->apply(srcImgDesc, dstImgDesc));

        for(size_t pxl=0; pxl<NB_PIXELS; ++pxl)
        {
            OCIO_CHECK_CLOSE(outImg[3*pxl+0], resImg[4*pxl+0], 1e-7f);
            OCIO_CHECK_CLOSE(outImg[3*pxl+1], resImg[4*pxl+1], 1e-7f);
            OCIO_CHECK_CLOSE(outImg[3*pxl+2], resImg[4*pxl+2], 1e-7f);
        }
    }

    {
        // Pixels are { RGBAx, RGBAx, RGBAx, x
        //              RGBAx, RGBAx, RGBAx, x  } where x is not a color channel.

        std::vector<float> img
            = { inImg[ 0], inImg[ 1], inImg[ 2], inImg[ 3], magicNumber,
                inImg[ 4], inImg[ 5], inImg[ 6], inImg[ 7], magicNumber,
                inImg[ 8], inImg[ 9], inImg[10], inImg[11], magicNumber,
                magicNumber,
                inImg[12], inImg[13], inImg[14], inImg[15], magicNumber,
                inImg[16], inImg[17], inImg[18], inImg[19], magicNumber,
                inImg[20], inImg[21], inImg[22], inImg[23], magicNumber,
                magicNumber };

        OCIO::PackedImageDesc srcImgDesc(&img[0], 
                                         3, 2, 4,
                                         OCIO::AutoStride, 
                                         // Bytes to the next pixel.
                                         4*sizeof(float)+sizeof(float), 
                                         // Bytes to the next line.
                                         3*(4*sizeof(float)+sizeof(float))+sizeof(float));

        std::vector<float> outImg(NB_PIXELS*3);
        OCIO::PackedImageDesc dstImgDesc(&outImg[0], 
                                         1, NB_PIXELS, 3);

        OCIO_CHECK_NO_THROW(cpuProcessor->apply(srcImgDesc, dstImgDesc));

        for(size_t pxl=0; pxl<NB_PIXELS; ++pxl)
        {
            OCIO_CHECK_CLOSE(outImg[3*pxl+0], resImg[4*pxl+0], 1e-7f);
            OCIO_CHECK_CLOSE(outImg[3*pxl+1], resImg[4*pxl+1], 1e-7f);
            OCIO_CHECK_CLOSE(outImg[3*pxl+2], resImg[4*pxl+2], 1e-7f);
        }
    }

}

OCIO_ADD_TEST(CPUProcessor, one_pixel)
{
    OCIO::ConstCPUProcessorRcPtr cpuProcessor;
    OCIO_CHECK_NO_THROW(cpuProcessor = BuildCPUProcessor(OCIO::TRANSFORM_DIR_FORWARD));

    // The CPU Processor only includes a Matrix with offset:
    //   const float offset4[4] = { 1.4002f, 0.4005f, 0.8007f, 0.5007f };

    {
        float pixel[4]{ 0.1f, 0.3f, 0.9f, 1.0f };

        OCIO_CHECK_NO_THROW(cpuProcessor->applyRGBA(pixel));

        OCIO_CHECK_EQUAL(pixel[0], 0.1f + 1.4002f);
        OCIO_CHECK_EQUAL(pixel[1], 0.3f + 0.4005f);
        OCIO_CHECK_EQUAL(pixel[2], 0.9f + 0.8007f);
        OCIO_CHECK_EQUAL(pixel[3], 1.0f + 0.5007f);
    }

    {
        float pixel[3]{ 0.1f, 0.3f, 0.9f };

        OCIO_CHECK_NO_THROW(cpuProcessor->applyRGB(pixel));

        OCIO_CHECK_EQUAL(pixel[0], 0.1f + 1.4002f);
        OCIO_CHECK_EQUAL(pixel[1], 0.3f + 0.4005f);
        OCIO_CHECK_EQUAL(pixel[2], 0.9f + 0.8007f);
    }
}


#endif // OCIO_UNIT_TEST
>>>>>>> 42c8ba2c
<|MERGE_RESOLUTION|>--- conflicted
+++ resolved
@@ -1,4 +1,3 @@
-<<<<<<< HEAD
 /*
 Copyright (c) 2019 Autodesk Inc., et al.
 All Rights Reserved.
@@ -27,1124 +26,6 @@
 OF THIS SOFTWARE, EVEN IF ADVISED OF THE POSSIBILITY OF SUCH DAMAGE.
 */
 
-#include <OpenColorIO/OpenColorIO.h>
-
-#include "BitDepthUtils.h"
-#include "CPUProcessor.h"
-#include "ops/Lut1D/Lut1DOpCPU.h"
-
-
-OCIO_NAMESPACE_ENTER
-{
-
-// Create the CPUOp instance for any bit depths.
-ConstOpCPURcPtr CreateCPUOp(const OpRcPtr & op, BitDepth inBD, BitDepth outBD)
-{
-    ConstOpRcPtr o = op;
-
-    if(inBD==BIT_DEPTH_F32 && outBD==BIT_DEPTH_F32)
-    {
-        // The ops were already finalized in RGBA F32 so the existing
-        // CPUOp instances can be reused as-is.
-        return o->getCPUOp();
-    }
-    else if (o->data()->getType()==OpData::Lut1DType)
-    {
-        // Note: Only case where a clone is mandatory.
-        Lut1DOpDataRcPtr lut = DynamicPtrCast<const Lut1DOpData>(o->data())->clone();
-        lut->setInputBitDepth(inBD);
-        lut->setOutputBitDepth(outBD);
-        lut->finalize();
-
-        ConstLut1DOpDataRcPtr l = lut;
-        return GetLut1DRenderer(l, inBD, outBD);
-    }
-
-    throw Exception("Only the 1D LUT Op supports other bit depths than F32");
-}
-
-std::string PixelFormatToString(PixelFormat pxlFormat)
-{
-    std::string val;
-
-    switch(ExtractChannelOrder(pxlFormat))
-    {
-        case CHANNEL_ORDERING_RGBA:
-            val += "rgba";
-            break;
-        case CHANNEL_ORDERING_BGRA:
-            val += "bgra";
-            break;
-        default:
-            throw Exception("Unsupported channel ordering");
-    }
-
-    val += "_";
-
-    switch(ExtractBitDepth(pxlFormat))
-    {
-        case BIT_DEPTH_UINT8:
-            val += "uint8";
-            break;
-        case BIT_DEPTH_UINT10:
-            val += "uint10";
-            break;
-        case BIT_DEPTH_UINT12:
-            val += "uint12";
-            break;
-        case BIT_DEPTH_UINT14:
-            val += "uint14";
-            break;
-        case BIT_DEPTH_F16:
-            val += "half";
-            break;
-        case BIT_DEPTH_F32:
-            val += "float";
-            break;
-        default:
-            throw Exception("Unsupported bit depth");
-    }
-
-    return val;    
-}
-
-OpCPURcPtr CreateChannelOrderOp(ChannelOrdering inChannelOrder,
-                                ChannelOrdering outChannelOrder, 
-                                BitDepth bitdepth)
-{
-    OpCPURcPtr cpu;
-
-    // TODO: Create the CPUOp instance dedicated to channel order conversions.
-
-    return cpu;
-}
-
-// Create the Op to handle pixel format conversions.
-OpCPURcPtr CreatePixelFormatOp(PixelFormat in, PixelFormat out)
-{
-    OpCPURcPtr cpu;
-
-    // TODO: Create the CPUOp instance dedicated to pixel format 
-    //       and/or bit depth conversions.
-
-    return cpu;
-}
-
-const char * CPUProcessor::Impl::getCacheID() const
-{
-    return m_cacheID.c_str();
-}
-
-void CPUProcessor::Impl::finalize(const OpRcPtrVec & ops, PixelFormat in, PixelFormat out)
-{
-    // Whatever are the requested input and output pixel formats, the internal 
-    // computations are only performed in RGBA F32 i.e. only the first and the last Ops
-    // handle different pixel formats. To simplify the Op implementations 
-    // a custom internal Op handles any possible pixel formats. Only the 1D LUT Op 
-    // natively supports bit depths i.e. to benefit from its lookup implementation 
-    // for interger bit depths.
-    // 
-    // The finalization of the CPUProcessor instance starting from a finalized Processor 
-    // instance, it could then reuse as-is the existing CPUOp instances without 
-    // any performance or memory costs.
-    // 
-    // The sequence is:
-    // 1. ConstProcessorRcPtr Config::getProcessor() (refer to Config.cpp)
-    // 1.1. Create an empty processor
-    // 1.2. Add the transformation
-    // 1.3. processor finalization (refer to Processor.cpp)
-    // 1.3.1. FinalizeOpVec
-    // 1.3.1.1 OptimizeOpVec
-    // 1.3.1.2 Op finalize
-    // 2. From the processor instance, access to a CPUProcessor instance
-    // 2.1. Create an empty CPU processor
-    // 2.2. CPU processor finalization
-
-    // Note:
-    // Avoid changing/cloning the op and op data instances as the list of ops was 
-    // already finalized in RGBA F32 pixel format by the processor instance, 
-    // and all ops (except 1D LUT) are only used in that context.
-
-    // Note: 
-    // Only the 1D LUT CPUOp can natively support the bit depth conversions
-    // (and benefit from it) so the algorithm tries to optimize the 1D LUT CPUOp usage 
-    // from the list of ops. However, the op does only support the RGBA channel ordering.
-
-    m_ops.clear();
-
-    m_inPixelFormat  = in;
-    m_outPixelFormat = out;
-
-    // Does the color processing introduce crosstalk between the pixel channels?
-
-    m_hasChannelCrosstalk = false;
-    for(auto & op : ops)
-    {
-        if(op->hasChannelCrosstalk())
-        {
-            m_hasChannelCrosstalk = true;
-            break;
-        }
-    }
-
-    const size_t numOps = ops.size();
-
-    // Adjust the op list to only process RGBA F32 pixel formats except for 1D LUT ops
-    // which benefit from integer bit depths.
-
-    if(numOps==1)
-    {
-        if(DynamicPtrCast<const Op>(ops[0])->data()->getType()==OpData::Lut1DType)
-        {
-            if(ExtractChannelOrder(in)!=CHANNEL_ORDERING_RGBA)
-            {
-                m_ops.push_back( CreateChannelOrderOp(ExtractChannelOrder(in),
-                                                      CHANNEL_ORDERING_RGBA, 
-                                                      ExtractBitDepth(in)) );
-            }
-
-            // Benefit from the 1D LUT look-up for integer bit depths.
-            m_ops.push_back( CreateCPUOp(ops[0], ExtractBitDepth(in), ExtractBitDepth(out)) );
-
-            if(ExtractChannelOrder(out)!=CHANNEL_ORDERING_RGBA)
-            {
-                m_ops.push_back( CreateChannelOrderOp(CHANNEL_ORDERING_RGBA,
-                                                      ExtractChannelOrder(out), 
-                                                      ExtractBitDepth(out)) );
-            }
-        }
-        else
-        {
-            if(in!=PIXEL_FORMAT_RGBA_F32)
-            {
-                m_ops.push_back( CreatePixelFormatOp(in, PIXEL_FORMAT_RGBA_F32) );
-            }
-
-            m_ops.push_back( CreateCPUOp(ops[0], BIT_DEPTH_F32, BIT_DEPTH_F32) );
-
-            if(out!=PIXEL_FORMAT_RGBA_F32)
-            {
-                m_ops.push_back( CreatePixelFormatOp(PIXEL_FORMAT_RGBA_F32, out) );
-            }
-        }
-    }
-    else if(numOps>1)
-    {
-        // Step 1: Process the head of the list.
-
-        if(DynamicPtrCast<const Op>(ops[0])->data()->getType()==OpData::Lut1DType)
-        {
-            // Benefit from the 1D LUT look-up for integer bit depths.
-
-            if(ExtractChannelOrder(in)!=CHANNEL_ORDERING_RGBA)
-            {
-                m_ops.push_back( CreateChannelOrderOp(ExtractChannelOrder(in),
-                                                      CHANNEL_ORDERING_RGBA, 
-                                                      ExtractBitDepth(in)) );
-            }
-
-            m_ops.push_back( CreateCPUOp(ops[0], ExtractBitDepth(in), BIT_DEPTH_F32) );
-        }
-        else
-        {
-            if(in!=PIXEL_FORMAT_RGBA_F32)
-            {
-                m_ops.push_back( CreatePixelFormatOp(in, PIXEL_FORMAT_RGBA_F32) );
-            }
-
-            m_ops.push_back( CreateCPUOp(ops[0], BIT_DEPTH_F32, BIT_DEPTH_F32) );
-        }
-
-        // Step 2: Process the body of the list (i.e. all ops except the first and the last ones).
-
-        for(size_t idx=1; idx<(numOps-1); ++idx)
-        {
-            m_ops.push_back(ops[idx]->getCPUOp());
-        }
-
-        // Step 3: Process the tail of the list.
-
-        if(DynamicPtrCast<const Op>(ops[numOps-1])->data()->getType()==OpData::Lut1DType)
-        {
-            // Benefit from the 1D LUT native bit depth support.
-
-            m_ops.push_back( CreateCPUOp(ops[numOps-1], BIT_DEPTH_F32, ExtractBitDepth(out)) );
-
-            if(ExtractChannelOrder(out)!=CHANNEL_ORDERING_RGBA)
-            {
-                m_ops.push_back( CreateChannelOrderOp(CHANNEL_ORDERING_RGBA,
-                                                      ExtractChannelOrder(out), 
-                                                      ExtractBitDepth(out)) );
-            }
-        }
-        else
-        {
-            m_ops.push_back( CreateCPUOp(ops[numOps-1], BIT_DEPTH_F32, BIT_DEPTH_F32) );
-
-            if(out!=PIXEL_FORMAT_RGBA_F32)
-            {
-                // Convert from RGBA F32 to the output pixel format.
-                m_ops.push_back( CreatePixelFormatOp(PIXEL_FORMAT_RGBA_F32, out) );
-            }
-        }
-    }
-
-    // The optimization may result in an empty op list (e.g. a Processor is created 
-    // with the same src & dst colour space).
-
-    else if (in!=PIXEL_FORMAT_RGBA_F32 || out!=PIXEL_FORMAT_RGBA_F32)
-    {
-        // There is some conversion needed between the in and out pixel formats.
-
-        if(in!=PIXEL_FORMAT_RGBA_F32)
-        {
-            m_ops.push_back( CreatePixelFormatOp(in, PIXEL_FORMAT_RGBA_F32) );
-        }
-
-        if(out!=PIXEL_FORMAT_RGBA_F32)
-        {
-            m_ops.push_back( CreatePixelFormatOp(PIXEL_FORMAT_RGBA_F32, out) );
-        }
-    }
-    else
-    {
-        // There is some minimal processing needed to support different buffer images.
-
-        m_ops.push_back( CreatePixelFormatOp(PIXEL_FORMAT_RGBA_F32, PIXEL_FORMAT_RGBA_F32) );
-    }
-
-    // Compute the cache id.
-
-    std::stringstream ss;
-    ss << "from " << PixelFormatToString(in)
-       << " to "  << PixelFormatToString(out)
-       << " ops :";
-    for(auto & op : ops)
-    {
-        ss << " " << op->getCacheID();
-    }
-
-    m_cacheID = ss.str();
-
-    m_numOps         = m_ops.size();
-
-    // A float output buffer could be used by intermediate Op processings
-    // which are in BIT_DEPTH_F32 by default.
-    // TODO: Validate that the pixel format has 4 color channels; 
-    //       otherwise, an intermediate buffer is still needed.
-    m_reuseOutBuffer = ExtractBitDepth(getOutputPixelFormat())==BIT_DEPTH_F32;
-}
-
-void CPUProcessor::Impl::apply(const void * inImg, void * outImg, long numPixels) const
-{
-    // TODO: Investigate a template method to remove the if's which could impact
-    //       the one pixel processing.
-
-    if(m_numOps==1)
-    {
-        m_ops[0]->apply(inImg, outImg, numPixels);
-    }
-    else if(m_reuseOutBuffer)
-    {
-        // Use the output buffer as intermediate buffer.
-        float * out = (float *)outImg;
-
-        m_ops[0]->apply(inImg, out, numPixels);
-
-        for(size_t idx=1; idx<=m_numOps-2; ++idx)
-        {
-            m_ops[idx]->apply(out, out, numPixels);
-        }
-
-        m_ops[m_numOps-1]->apply(out, out, numPixels);
-    }
-    else
-    {
-        std::vector<float> buffer(numPixels*4);
-
-        m_ops[0]->apply(inImg, &buffer[0], numPixels);
-
-        for(size_t idx=1; idx<=m_numOps-2; ++idx)
-        {
-            m_ops[idx]->apply(&buffer[0], &buffer[0], numPixels);
-        }
-
-        m_ops[m_numOps-1]->apply(&buffer[0], outImg, numPixels);
-    }
-}
-
-
-
-
-//////////////////////////////////////////////////////////////////////////
-
-
-void CPUProcessor::deleter(CPUProcessor * c)
-{
-    delete c;
-}
-
-CPUProcessor::CPUProcessor()
-    :   m_impl(new Impl)
-{
-}
-
-CPUProcessor::~CPUProcessor()
-{
-    delete m_impl;
-    m_impl = nullptr;
-}
-
-bool CPUProcessor::isNoOp() const
-{
-    return getImpl()->isNoOp();
-}
-
-bool CPUProcessor::hasChannelCrosstalk() const
-{
-    return getImpl()->hasChannelCrosstalk();
-}
-
-const char * CPUProcessor::getCacheID() const
-{
-    return getImpl()->getCacheID();
-}
-
-PixelFormat CPUProcessor::getInputPixelFormat() const
-{
-    return getImpl()->getInputPixelFormat();
-}
-
-PixelFormat CPUProcessor::getOutputPixelFormat() const
-{
-    return getImpl()->getOutputPixelFormat();
-}
-
-void CPUProcessor::apply(const void * inImg, void * outImg, long numPixels) const
-{
-    getImpl()->apply(inImg, outImg, numPixels);
-}
-
-
-}
-OCIO_NAMESPACE_EXIT
-
-
-
-///////////////////////////////////////////////////////////////////////////////
-
-#ifdef OCIO_UNIT_TEST
-
-namespace OCIO = OCIO_NAMESPACE;
-
-#include "ops/Lut1D/Lut1DOp.h"
-#include "ops/Lut1D/Lut1DOpData.h"
-#include "UnitTest.h"
-#include "UnitTestUtils.h"
-
-
-// TODO: CPUProcessor being part of the OCIO public API limits the ability 
-//       to inspect the CPUProcessor instance content i.e. the list of CPUOps. 
-//       Even a successful apply could hide a major performance hit because of
-//       an 'useless' CPUOp in the list. 
-
-
-template<OCIO::PixelFormat pf>
-struct ExtractBitDepthInfo
-{
-    static const OCIO::BitDepth bd = OCIO::BitDepth(0x00FF&pf);
-};
-
-template<OCIO::PixelFormat inPF, OCIO::PixelFormat outPF, unsigned line>
-OCIO::ConstCPUProcessorRcPtr ComputeValues(OCIO::ConstProcessorRcPtr processor, 
-                                           const void * inImg, 
-                                           const void * resImg, 
-                                           long numPixels,
-                                           // Default value to nan to break any float comparisons
-                                           // as a valid error threshold is mandatory in that case.
-                                           float absErrorThreshold = std::numeric_limits<float>::quiet_NaN())
-{
-    typedef typename OCIO::BitDepthInfo< ExtractBitDepthInfo<outPF>::bd >::Type outType;
-
-    OCIO::ConstCPUProcessorRcPtr cpuProcessor;
-    OCIO_CHECK_NO_THROW(cpuProcessor = processor->getCPUProcessor(inPF, outPF));
-
-    const size_t numValues = size_t(numPixels * 4);
-
-    std::vector<outType> out(numValues);
-    OCIO_CHECK_NO_THROW(cpuProcessor->apply(inImg, &out[0], numPixels));
-
-    const outType * res = (const outType *)resImg;
-
-    for(size_t idx=0; idx<numValues; ++idx)
-    {
-        if(OCIO::BitDepthInfo< ExtractBitDepthInfo<outPF>::bd >::isFloat)
-        {
-            OCIO_CHECK_CLOSE_FROM(out[idx], res[idx], absErrorThreshold, line);
-        }
-        else
-        {
-            OCIO_CHECK_EQUAL_FROM(out[idx], res[idx], line);
-        }
-    }
-
-    return cpuProcessor;
-}
-
-OCIO_ADD_TEST(CPUProcessor, with_one_matrix)
-{
-    // The unit test validates that pixel formats are correctly 
-    // processed when the op list contains only one arbitrary Op
-    // (except the 1D LUT one).
-
-    OCIO::ConfigRcPtr config = OCIO::Config::Create();
-
-    OCIO::MatrixTransformRcPtr transform = OCIO::MatrixTransform::Create();
-    const float offset4[4] = { 1.4002f, 0.4005f, 0.8007f, 0.0f };
-    transform->setOffset( offset4 );
-
-    OCIO::ConstProcessorRcPtr processor; 
-    OCIO_CHECK_NO_THROW(processor = config->getProcessor(transform));
-
-    const unsigned NB_PIXELS = 3;
-
-    const std::vector<float> f_inImg =
-        {  -1.0000f, -0.8000f, -0.1000f,  0.0f,
-            0.1023f,  0.5045f,  1.5089f,  1.0f,
-            1.0000f,  1.2500f,  1.9900f,  0.0f  };
-
-    OCIO::ConstCPUProcessorRcPtr cpuProcessor; 
-
-    {
-        const std::vector<float> resImg
-            = { 0.4002f, -0.3995f,  0.7007f,  0.0000f,
-                1.5025f,  0.9050f,  2.3096f,  1.0000f,
-                2.4002f,  1.6505f,  2.7907f,  0.0000f };
-
-        cpuProcessor 
-            = ComputeValues<OCIO::PIXEL_FORMAT_RGBA_F32,
-                            OCIO::PIXEL_FORMAT_RGBA_F32,
-                            __LINE__>(processor, &f_inImg[0], &resImg[0], NB_PIXELS, 1e-7f);
-
-        OCIO_CHECK_EQUAL(cpuProcessor->getInputPixelFormat(), OCIO::PIXEL_FORMAT_RGBA_F32);
-        OCIO_CHECK_EQUAL(cpuProcessor->getOutputPixelFormat(), OCIO::PIXEL_FORMAT_RGBA_F32);
-
-        // Validate that the two apply paths produce identical results.
-
-        std::vector<float> f_outImg2(NB_PIXELS * 4);
-        f_outImg2 = f_inImg;
-
-        OCIO::PackedImageDesc desc(&f_outImg2[0], NB_PIXELS, 1, 4);
-        OCIO_CHECK_NO_THROW(processor->apply(desc));
-
-        for(unsigned idx=0; idx<(NB_PIXELS*4); ++idx)
-        {
-            OCIO_CHECK_CLOSE(f_outImg2[idx], resImg[idx],  1e-7f);
-        }
-    }
-
-    // TODO: Will uncomment after implementation is complete.
-/*
-    {
-        const std::vector<float> resImg
-            = { 0.7007f, -0.3995f,  0.4002f,  0.0000f,
-                2.3096f,  0.9050f,  1.5025f,  1.0000f,
-                2.7907f,  1.6505f,  2.4002f,  0.0000f };
-
-        ComputeValues<OCIO::PIXEL_FORMAT_RGBA_F32,
-                      OCIO::PIXEL_FORMAT_BGRA_F32,
-                      __LINE__>(processor, &f_inImg[0], &resImg[0], NB_PIXELS, 1e-7f);
-    }
-
-    {
-        const std::vector<float> resImg 
-            = { 1.3002f, -0.3995f, -0.1993f, 0.0000f,
-                2.9091f,  0.9050f,  0.9030f, 1.0000f,
-                3.3902f,  1.6505f,  1.8007f, 0.0000f };
-
-        ComputeValues<OCIO::PIXEL_FORMAT_BGRA_F32,
-                      OCIO::PIXEL_FORMAT_RGBA_F32,
-                      __LINE__>(processor, &f_inImg[0], &resImg[0], NB_PIXELS, 1e-6f);
-    }
-
-    {
-        const std::vector<uint16_t> resImg
-            = { 26227,     0, 45920,     0,
-                65535, 59309, 65535, 65535,
-                65535, 65535, 65535,     0 };
-
-        ComputeValues<OCIO::PIXEL_FORMAT_RGBA_F32,
-                      OCIO::PIXEL_FORMAT_RGBA_UINT16,
-                      __LINE__>(processor, &f_inImg[0], &resImg[0], NB_PIXELS);
-    }
-
-    const std::vector<uint16_t> i_inImg =
-        {    0,      8,    32,  0,
-            64,    128,   256,  0,
-          5120,  20140, 65535,  0  };
-
-    {
-        const std::vector<float> resImg 
-            = { 1.40020000f,  0.40062206f,  0.80118829f,  0.0f,
-                1.40117657f,  0.40245315f,  0.80460631f,  0.0f,
-                1.47832620f,  0.70781672f,  1.80070000f,  0.0f };
-
-        ComputeValues<OCIO::PIXEL_FORMAT_RGBA_UINT16,
-                      OCIO::PIXEL_FORMAT_RGBA_F32,
-                      __LINE__>(processor, &i_inImg[0], &resImg[0], NB_PIXELS, 1e-7f);
-    }
-
-    {
-        const std::vector<uint16_t> resImg
-            = { 65535, 26255, 52506, 0,
-                65535, 26375, 52730, 0,
-                65535, 46387, 65535, 0 };
-
-        ComputeValues<OCIO::PIXEL_FORMAT_RGBA_UINT16,
-                      OCIO::PIXEL_FORMAT_RGBA_UINT16,
-                      __LINE__>(processor, &i_inImg[0], &resImg[0], NB_PIXELS);
-    }
-
-    {
-        const std::vector<uint16_t> resImg
-            = { 52506, 26255, 65535, 0,
-                52730, 26375, 65535, 0,
-                65535, 46387, 65535, 0 };
-
-        ComputeValues<OCIO::PIXEL_FORMAT_RGBA_UINT16,
-                      OCIO::PIXEL_FORMAT_BGRA_UINT16,
-                      __LINE__>(processor, &i_inImg[0], &resImg[0], NB_PIXELS);
-    }
-*/
-}
-
-OCIO_ADD_TEST(CPUProcessor, with_one_1d_lut)
-{
-    // The unit test validates that pixel formats are correctly 
-    // processed when the op list contains only one 1D LUT.
-
-    const std::string filePath
-        = std::string(OCIO::getTestFilesDir()) + "/lut1d_5.spi1d";
-
-    OCIO::FileTransformRcPtr transform = OCIO::FileTransform::Create();
-    transform->setDirection(OCIO::TRANSFORM_DIR_FORWARD);
-    transform->setSrc(filePath.c_str());
-    transform->setInterpolation(OCIO::INTERP_LINEAR);
-
-    OCIO::ConfigRcPtr config = OCIO::Config::Create();
-
-    OCIO::ConstProcessorRcPtr processor; 
-    OCIO_CHECK_NO_THROW(processor = config->getProcessor(transform));
-
-    const unsigned NB_PIXELS = 4;
-
-    const std::vector<float> f_inImg =
-        {  -1.0000f, -0.8000f, -0.1000f,  0.0f,
-            0.1002f,  0.2509f,  0.5009f,  1.0f,
-            0.5505f,  0.7090f,  0.9099f,  1.0f,
-            1.0000f,  1.2500f,  1.9900f,  0.0f  };
-
-    OCIO::ConstCPUProcessorRcPtr cpuProcessor; 
-
-    {
-        const std::vector<float> resImg
-            = {  0,            0,            0,            0,
-                 0.03728949f,  0.10394855f,  0.24695572f,  1,
-                 0.29089212f,  0.50935059f,  1.91091322f,  1,
-                64,           64,           64,            0 };
-
-        cpuProcessor
-            = ComputeValues<OCIO::PIXEL_FORMAT_RGBA_F32,
-                            OCIO::PIXEL_FORMAT_RGBA_F32,
-                            __LINE__>(processor, &f_inImg[0], &resImg[0], NB_PIXELS, 1e-7f);
-
-        OCIO_CHECK_EQUAL(cpuProcessor->getInputPixelFormat(), OCIO::PIXEL_FORMAT_RGBA_F32);
-        OCIO_CHECK_EQUAL(cpuProcessor->getOutputPixelFormat(), OCIO::PIXEL_FORMAT_RGBA_F32);
-
-        // Validate that the two apply paths produce identical results.
-
-        std::vector<float> f_outImg2(NB_PIXELS * 4);
-        f_outImg2 = f_inImg;
-
-        OCIO::PackedImageDesc desc(&f_outImg2[0], NB_PIXELS, 1, 4);
-        OCIO_CHECK_NO_THROW(processor->apply(desc));
-
-        for(unsigned idx=0; idx<(NB_PIXELS*4); ++idx)
-        {
-            OCIO_CHECK_CLOSE(f_outImg2[idx], resImg[idx],  1e-7f);
-        }
-    }
-
-    // TODO: Will uncomment after implementation is complete.
-/*
-    {
-        const std::vector<uint16_t> resImg
-            = {     0,     0,     0,     0,
-                 2444,  6812, 16184, 65535,
-                19064, 33381, 65535, 65535,
-                65535, 65535, 65535,     0 };
-
-        ComputeValues<OCIO::PIXEL_FORMAT_RGBA_F32,
-                      OCIO::PIXEL_FORMAT_RGBA_UINT16,
-                      __LINE__>(processor, &f_inImg[0], &resImg[0], NB_PIXELS);    
-    }
-
-    const std::vector<uint16_t> i_inImg =
-        {    0,      8,    32,  0,
-            64,    128,   256,  0,
-           512,   1024,  2048,  0,
-          5120,  20480, 65535,  0  };
-
-    {
-        const std::vector<float> resImg
-            = {  0,           0.00036166f, 0.00144666f, 0,
-                 0.00187417f, 0.00271759f, 0.00408672f, 0,
-                 0.00601041f, 0.00912247f, 0.01456576f, 0,
-                 0.03030112f, 0.13105739f, 64, 0 };
-
-        ComputeValues<OCIO::PIXEL_FORMAT_RGBA_UINT16,
-                      OCIO::PIXEL_FORMAT_RGBA_F32,
-                      __LINE__>(processor, &i_inImg[0], &resImg[0], NB_PIXELS, 1e-7f);    
-    }
-
-    {
-        const std::vector<uint16_t> resImg
-            = {     0,    24,    95,     0,
-                  123,   178,   268,     0,
-                  394,   598,   955,     0,
-                 1986,  8589, 65535,     0 };
-
-        ComputeValues<OCIO::PIXEL_FORMAT_RGBA_UINT16,
-                      OCIO::PIXEL_FORMAT_RGBA_UINT16,
-                      __LINE__>(processor, &i_inImg[0], &resImg[0], NB_PIXELS);    
-    }
-
-    {
-        const std::vector<uint16_t> resImg
-            = {    95,    24,     0,     0,
-                  268,   178,   123,     0,
-                  955,   598,   394,     0,
-                65535,  8588,  1986,     0 };
-
-        ComputeValues<OCIO::PIXEL_FORMAT_BGRA_UINT16,
-                      OCIO::PIXEL_FORMAT_RGBA_UINT16,
-                      __LINE__>(processor, &i_inImg[0], &resImg[0], NB_PIXELS);    
-    }
-
-    {
-        const std::vector<uint16_t> resImg
-            = {    95,    24,     0,     0,
-                  268,   178,   123,     0,
-                  955,   598,   394,     0,
-                65535,  8589,  1986,     0 };
-
-        ComputeValues<OCIO::PIXEL_FORMAT_RGBA_UINT16,
-                      OCIO::PIXEL_FORMAT_BGRA_UINT16,
-                      __LINE__>(processor, &i_inImg[0], &resImg[0], NB_PIXELS);    
-    }
-
-    {
-        const std::vector<uint16_t> resImg
-            = {     0,    24,    95,     0,
-                  123,   178,   268,     0,
-                  394,   598,   955,     0,
-                 1986,  8589, 65535,     0 };
-
-        ComputeValues<OCIO::PIXEL_FORMAT_BGRA_UINT16,
-                      OCIO::PIXEL_FORMAT_BGRA_UINT16,
-                      __LINE__>(processor, &i_inImg[0], &resImg[0], NB_PIXELS);    
-    }
-*/
-}
-
-OCIO_ADD_TEST(CPUProcessor, with_several_ops)
-{
-    // The unit test validates that pixel formats are correctly 
-    // processed when the op list starts or ends with a 1D LUT.
-
-    static const std::string SIMPLE_PROFILE =
-        "ocio_profile_version: 2\n"
-        "\n"
-        "search_path: " + std::string(OCIO::getTestFilesDir()) + "\n"
-        "strictparsing: true\n"
-        "luma: [0.2126, 0.7152, 0.0722]\n"
-        "\n"
-        "roles:\n"
-        "  default: cs1\n"
-        "  scene_linear: cs2\n"
-        "\n"
-        "displays:\n"
-        "  sRGB:\n"
-        "    - !<View> {name: Raw, colorspace: cs1}\n"
-        "\n"
-        "colorspaces:\n"
-        "  - !<ColorSpace>\n"
-        "    name: cs1\n"
-        "    allocation: uniform\n"
-        "\n"
-        "  - !<ColorSpace>\n"
-        "    name: cs2\n"
-        "    allocation: uniform\n";
-
-    // Step 1: The 1D LUT is the last Op.
-
-    {
-        const std::string strEnd =
-            "    from_reference: !<GroupTransform>\n"
-            "      children:\n"
-            "        - !<MatrixTransform> { offset: [-0.19, 0.19, -0.00019, 0] }\n"
-            "        - !<FileTransform>   { src: lut1d_5.spi1d, interpolation: linear }\n";
-
-        const std::string str = SIMPLE_PROFILE + strEnd;
-
-        std::istringstream is;
-        is.str(str);
-
-        OCIO::ConstConfigRcPtr config;
-        OCIO_CHECK_NO_THROW(config = OCIO::Config::CreateFromStream(is));
-        OCIO_CHECK_NO_THROW(config->sanityCheck());
-
-        OCIO::ConstProcessorRcPtr processor; 
-        OCIO_CHECK_NO_THROW(processor = config->getProcessor("cs1", "cs2"));
-
-        const unsigned NB_PIXELS = 4;
-
-        const std::vector<float> f_inImg =
-            {  -1.0000f, -0.8000f, -0.1000f,  0.0f,
-                0.1002f,  0.2509f,  0.5009f,  1.0f,
-                0.5505f,  0.7090f,  0.9099f,  1.0f,
-                1.0000f,  1.2500f,  1.9900f,  0.0f  };
-
-        OCIO::ConstCPUProcessorRcPtr cpuProcessor; 
-
-        {
-            const std::vector<float> resImg
-                = {  0.0f,         0.0f,         0.0f,         0.0f,
-                     0.0f,         0.20273837f,  0.24680146f,  1.0f,
-                     0.15488569f,  1.69210147f,  1.90666747f,  1.0f,
-                     0.81575858f, 64.0f,        64.0f,         0.0f };
-
-            cpuProcessor 
-                = ComputeValues<OCIO::PIXEL_FORMAT_RGBA_F32,
-                                OCIO::PIXEL_FORMAT_RGBA_F32,
-                                __LINE__>(processor, &f_inImg[0], &resImg[0], NB_PIXELS, 1e-7f);    
-
-            OCIO_CHECK_EQUAL(cpuProcessor->getInputPixelFormat(), OCIO::PIXEL_FORMAT_RGBA_F32);
-            OCIO_CHECK_EQUAL(cpuProcessor->getOutputPixelFormat(), OCIO::PIXEL_FORMAT_RGBA_F32);
-
-            // Validate that the two apply paths produce identical results.
-
-            std::vector<float> f_outImg2(NB_PIXELS * 4);
-            f_outImg2 = f_inImg;
-
-            OCIO::PackedImageDesc desc(&f_outImg2[0], NB_PIXELS, 1, 4);
-            OCIO_CHECK_NO_THROW(processor->apply(desc));
-
-            for(unsigned idx=0; idx<(NB_PIXELS*4); ++idx)
-            {
-                OCIO_CHECK_CLOSE(f_outImg2[idx], resImg[idx],  1e-7f);
-            }
-        }
-
-    // TODO: Will uncomment after implementation is complete.
-/*
-        std::vector<uint16_t> i_outImg(NB_PIXELS * 4, 1);
-        {
-            const std::vector<uint16_t> resImg
-                = {     0,     0,     0,     0,
-                        0, 13286, 16174, 65535,
-                    10150, 65535, 65535, 65535,
-                    53460, 65535, 65535,     0 };
-
-            ComputeValues<OCIO::PIXEL_FORMAT_RGBA_F32,
-                          OCIO::PIXEL_FORMAT_RGBA_UINT16,
-                          __LINE__>(processor, &f_inImg[0], &resImg[0], NB_PIXELS);    
-        }
-
-        const std::vector<uint16_t> i_inImg =
-            {    0,      8,    32,  0,
-                64,    128,   256,  0,
-               512,   1024,  2048,  0,
-              5120,  20480, 65535,  0  };
-
-        {
-            const std::vector<float> resImg
-                = {  0.0f,  0.07789713f,  0.00088374f,  0.0f,
-                     0.0f,  0.07871927f,  0.00396248f,  0.0f,
-                     0.0f,  0.08474064f,  0.01450117f,  0.0f,
-                     0.0f,  0.24826171f, 56.39490891f,  0.0f };
-
-            ComputeValues<OCIO::PIXEL_FORMAT_RGBA_UINT16,
-                          OCIO::PIXEL_FORMAT_RGBA_F32,
-                          __LINE__>(processor, &i_inImg[0], &resImg[0], NB_PIXELS, 1e-7f);    
-        }
-
-        {
-            const std::vector<uint16_t> resImg
-                = {     0,  5105,    58,     0,
-                        0,  5159,   260,     0,
-                        0,  5554,   950,     0,
-                        0, 16270, 65535,     0 };
-
-            ComputeValues<OCIO::PIXEL_FORMAT_RGBA_UINT16,
-                          OCIO::PIXEL_FORMAT_RGBA_UINT16,
-                          __LINE__>(processor, &i_inImg[0], &resImg[0], NB_PIXELS);    
-        }
-
-        {
-            const std::vector<uint16_t> resImg
-                = {     0,  5105,     0,     0,
-                        0,  5159,   112,     0,
-                        0,  5554,   388,     0,
-                    53460, 16270,  1982,     0 };
-
-            ComputeValues<OCIO::PIXEL_FORMAT_BGRA_UINT16,
-                          OCIO::PIXEL_FORMAT_RGBA_UINT16,
-                          __LINE__>(processor, &i_inImg[0], &resImg[0], NB_PIXELS);    
-        }
-
-        {
-            const std::vector<uint16_t> resImg
-                = {    58,  5105,     0,     0,
-                      260,  5159,     0,     0,
-                      950,  5553,     0,     0,
-                    65535, 16270,     0,     0 };
-
-            ComputeValues<OCIO::PIXEL_FORMAT_RGBA_UINT16,
-                          OCIO::PIXEL_FORMAT_BGRA_UINT16,
-                          __LINE__>(processor, &i_inImg[0], &resImg[0], NB_PIXELS);    
-        }
-
-        {
-            const std::vector<uint16_t> resImg
-                = {     0,  5105,     0,     0,
-                      112,  5159,     0,     0,
-                      388,  5553,     0,     0,
-                     1982, 16270, 53461,     0 };
-
-            ComputeValues<OCIO::PIXEL_FORMAT_BGRA_UINT16,
-                          OCIO::PIXEL_FORMAT_BGRA_UINT16,
-                          __LINE__>(processor, &i_inImg[0], &resImg[0], NB_PIXELS);    
-        }
-*/
-    }
-
-    // Step 2: The 1D LUT is the first Op.
-
-    {
-        const std::string strEnd =
-            "    from_reference: !<GroupTransform>\n"
-            "      children:\n"
-            "        - !<FileTransform>   { src: lut1d_5.spi1d, interpolation: linear }\n"
-            "        - !<MatrixTransform> { offset: [-0.19, 0.19, -0.00019, 0] }\n";
-
-        const std::string str = SIMPLE_PROFILE + strEnd;
-
-        std::istringstream is;
-        is.str(str);
-
-        OCIO::ConstConfigRcPtr config;
-        OCIO_CHECK_NO_THROW(config = OCIO::Config::CreateFromStream(is));
-        OCIO_CHECK_NO_THROW(config->sanityCheck());
-
-        OCIO::ConstProcessorRcPtr processor; 
-        OCIO_CHECK_NO_THROW(processor = config->getProcessor("cs1", "cs2"));
-
-        const unsigned NB_PIXELS = 4;
-
-        const std::vector<float> f_inImg =
-            {  -1.0000f, -0.8000f, -0.1000f,  0.0f,
-                0.1002f,  0.2509f,  0.5009f,  1.0f,
-                0.5505f,  0.7090f,  0.9099f,  1.0f,
-                1.0000f,  1.2500f,  1.9900f,  0.0f  };
-
-        OCIO::ConstCPUProcessorRcPtr cpuProcessor; 
-
-        {
-            const std::vector<float> resImg
-                = { -0.18999999f,  0.18999999f, -0.00019000f,  0.0f,
-                    -0.15271049f,  0.29394856f,  0.24676571f,  1.0f,
-                     0.10089212f,  0.69935059f,  1.91072320f,  1.0f,
-                    63.81000137f, 64.19000244f, 63.99980927f,  0.0f };
-
-            cpuProcessor
-                = ComputeValues<OCIO::PIXEL_FORMAT_RGBA_F32,
-                                OCIO::PIXEL_FORMAT_RGBA_F32,
-                                __LINE__>(processor, &f_inImg[0], &resImg[0], NB_PIXELS, 1e-7f);    
-
-            OCIO_CHECK_EQUAL(cpuProcessor->getInputPixelFormat(), OCIO::PIXEL_FORMAT_RGBA_F32);
-            OCIO_CHECK_EQUAL(cpuProcessor->getOutputPixelFormat(), OCIO::PIXEL_FORMAT_RGBA_F32);
-
-            // Validate that the two apply paths produce identical results.
-
-            std::vector<float> f_outImg2(NB_PIXELS * 4);
-            f_outImg2 = f_inImg;
-
-            OCIO::PackedImageDesc desc(&f_outImg2[0], NB_PIXELS, 1, 4);
-            OCIO_CHECK_NO_THROW(processor->apply(desc));
-
-            for(unsigned idx=0; idx<(NB_PIXELS*4); ++idx)
-            {
-                OCIO_CHECK_CLOSE(f_outImg2[idx], resImg[idx],  1e-7f);
-            }
-        }
-/*
-        {
-            const std::vector<uint16_t> resImg
-                = {     0, 12452,     0,     0,
-                        0, 19264, 16172, 65535,
-                     6612, 45832, 65535, 65535,
-                    65535, 65535, 65535,     0 };
-
-            ComputeValues<OCIO::PIXEL_FORMAT_RGBA_F32,
-                          OCIO::PIXEL_FORMAT_RGBA_UINT16,
-                          __LINE__>(processor, &f_inImg[0], &resImg[0], NB_PIXELS);    
-        }
-
-        const std::vector<uint16_t> i_inImg =
-            {    0,      8,    32,  0,
-                64,    128,   256,  0,
-               512,   1024,  2048,  0,
-              5120,  20480, 65535,  0  };
-        {
-            const std::vector<float> resImg
-                = { -0.18999999f, 0.19036166f,  0.00125666f,  0.0f,
-                    -0.18812581f, 0.19271758f,  0.00389672f,  0.0f,
-                    -0.18398958f, 0.19912247f,  0.01437576f,  0.0f,
-                    -0.15969887f, 0.32105737f, 63.99980927f,  0.0f };
-
-            ComputeValues<OCIO::PIXEL_FORMAT_RGBA_UINT16,
-                          OCIO::PIXEL_FORMAT_RGBA_F32,
-                          __LINE__>(processor, &i_inImg[0], &resImg[0], NB_PIXELS, 1e-7f);    
-        }
-
-        {
-            const std::vector<uint16_t> resImg
-                = {     0, 12475,     0,     0,
-                      110, 12630,     0,     0,
-                      381, 13049,     0,     0,
-                     1973, 21040, 65535,     0 };
-
-            ComputeValues<OCIO::PIXEL_FORMAT_BGRA_UINT16,
-                          OCIO::PIXEL_FORMAT_BGRA_UINT16,
-                          __LINE__>(processor, &i_inImg[0], &resImg[0], NB_PIXELS);    
-        }
-*/
-    }
-
-    // Step 3: The 1D LUT is the first and the last Op.
-
-    {
-
-        const std::string strEnd =
-            "    from_reference: !<GroupTransform>\n"
-            "      children:\n"
-            "        - !<FileTransform>   { src: lut1d_5.spi1d, interpolation: linear }\n"
-            "        - !<MatrixTransform> { offset: [-0.19, 0.19, -0.00019, 0] }\n"
-            "        - !<FileTransform>   { src: lut1d_4.spi1d, interpolation: linear }\n";
-
-        const std::string str = SIMPLE_PROFILE + strEnd;
-
-        std::istringstream is;
-        is.str(str);
-
-        OCIO::ConstConfigRcPtr config;
-        OCIO_CHECK_NO_THROW(config = OCIO::Config::CreateFromStream(is));
-        OCIO_CHECK_NO_THROW(config->sanityCheck());
-
-        OCIO::ConstProcessorRcPtr processor; 
-        OCIO_CHECK_NO_THROW(processor = config->getProcessor("cs1", "cs2"));
-
-        const unsigned NB_PIXELS = 4;
-
-        const std::vector<float> f_inImg =
-            {  -1.0000f, -0.8000f, -0.1000f,  0.0f,
-                0.1002f,  0.2509f,  0.5009f,  1.0f,
-                0.5505f,  0.7090f,  0.9099f,  1.0f,
-                1.0000f,  1.2500f,  1.9900f,  0.0f  };
-
-        OCIO::ConstCPUProcessorRcPtr cpuProcessor; 
-
-        {
-            const std::vector<float> resImg
-                = { -0.79690927f, -0.06224250f, -0.42994320f,  0.0f,
-                    -0.72481626f,  0.13872468f,  0.04750441f,  1.0f,
-                    -0.23451784f,  0.92250210f,  3.26448941f,  1.0f,
-                     3.43709063f,  3.43709063f,  3.43709063f,  0.0f };
-
-            cpuProcessor
-                = ComputeValues<OCIO::PIXEL_FORMAT_RGBA_F32,
-                                OCIO::PIXEL_FORMAT_RGBA_F32,
-                                __LINE__>(processor, &f_inImg[0], &resImg[0], NB_PIXELS, 1e-7f);    
-
-            OCIO_CHECK_EQUAL(cpuProcessor->getInputPixelFormat(), OCIO::PIXEL_FORMAT_RGBA_F32);
-            OCIO_CHECK_EQUAL(cpuProcessor->getOutputPixelFormat(), OCIO::PIXEL_FORMAT_RGBA_F32);
-
-            // Validate that the two apply paths produce identical results.
-
-            std::vector<float> f_outImg2(NB_PIXELS * 4);
-            f_outImg2 = f_inImg;
-
-            OCIO::PackedImageDesc desc(&f_outImg2[0], NB_PIXELS, 1, 4);
-            OCIO_CHECK_NO_THROW(processor->apply(desc));
-
-            for(unsigned idx=0; idx<(NB_PIXELS*4); ++idx)
-            {
-                OCIO_CHECK_CLOSE(f_outImg2[idx], resImg[idx],  1e-7f);
-            }
-        }
-/*
-        const std::vector<uint16_t> i_inImg =
-            {    0,      8,    32,  0,
-                64,    128,   256,  0,
-               512,   1024,  2048,  0,
-              5120,  20480, 65535,  0  };
-
-        {
-            const std::vector<uint16_t> resImg
-                = {     0,     0,     0,     0,
-                        0,     0,     0,     0,
-                        0,     0,     0,     0,
-                        0, 12526, 65535,     0 };
-
-            ComputeValues<OCIO::PIXEL_FORMAT_BGRA_UINT16,
-                          OCIO::PIXEL_FORMAT_BGRA_UINT16,
-                          __LINE__>(processor, &i_inImg[0], &resImg[0], NB_PIXELS);
-        }
-*/
-    }
-}
-
-#endif // OCIO_UNIT_TEST
-=======
-/*
-Copyright (c) 2019 Autodesk Inc., et al.
-All Rights Reserved.
-
-Redistribution and use in source and binary forms, with or without
-modification, are permitted provided that the following conditions are
-met:
-* Redistributions of source code must retain the above copyright
-  notice, this list of conditions and the following disclaimer.
-* Redistributions in binary form must reproduce the above copyright
-  notice, this list of conditions and the following disclaimer in the
-  documentation and/or other materials provided with the distribution.
-* Neither the name of Sony Pictures Imageworks nor the names of its
-  contributors may be used to endorse or promote products derived from
-  this software without specific prior written permission.
-THIS SOFTWARE IS PROVIDED BY THE COPYRIGHT HOLDERS AND CONTRIBUTORS
-"AS IS" AND ANY EXPRESS OR IMPLIED WARRANTIES, INCLUDING, BUT NOT
-LIMITED TO, THE IMPLIED WARRANTIES OF MERCHANTABILITY AND FITNESS FOR
-A PARTICULAR PURPOSE ARE DISCLAIMED. IN NO EVENT SHALL THE COPYRIGHT
-OWNER OR CONTRIBUTORS BE LIABLE FOR ANY DIRECT, INDIRECT, INCIDENTAL,
-SPECIAL, EXEMPLARY, OR CONSEQUENTIAL DAMAGES (INCLUDING, BUT NOT
-LIMITED TO, PROCUREMENT OF SUBSTITUTE GOODS OR SERVICES; LOSS OF USE,
-DATA, OR PROFITS; OR BUSINESS INTERRUPTION) HOWEVER CAUSED AND ON ANY
-THEORY OF LIABILITY, WHETHER IN CONTRACT, STRICT LIABILITY, OR TORT
-(INCLUDING NEGLIGENCE OR OTHERWISE) ARISING IN ANY WAY OUT OF THE USE
-OF THIS SOFTWARE, EVEN IF ADVISED OF THE POSSIBILITY OF SUCH DAMAGE.
-*/
-
 #include <string.h>
 
 #include <OpenColorIO/OpenColorIO.h>
@@ -1383,7 +264,6 @@
         case BIT_DEPTH_UNKNOWN:                       \
         default:                                      \
             throw Exception("Unsupported bit-depth"); \
-            break;                                    \
                                                       \
     }                                                 \
     break;                                            \
@@ -1402,7 +282,6 @@
         case BIT_DEPTH_UNKNOWN:
         default:
             throw Exception("Unsupported bit-depth");
-            break;
     }
 
 #undef ADD_OUT_BIT_DEPTH
@@ -3524,5 +2403,4 @@
 }
 
 
-#endif // OCIO_UNIT_TEST
->>>>>>> 42c8ba2c
+#endif // OCIO_UNIT_TEST