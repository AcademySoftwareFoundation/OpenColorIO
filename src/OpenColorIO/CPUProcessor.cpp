/*
Copyright (c) 2019 Autodesk Inc., et al.
All Rights Reserved.

Redistribution and use in source and binary forms, with or without
modification, are permitted provided that the following conditions are
met:
* Redistributions of source code must retain the above copyright
  notice, this list of conditions and the following disclaimer.
* Redistributions in binary form must reproduce the above copyright
  notice, this list of conditions and the following disclaimer in the
  documentation and/or other materials provided with the distribution.
* Neither the name of Sony Pictures Imageworks nor the names of its
  contributors may be used to endorse or promote products derived from
  this software without specific prior written permission.
THIS SOFTWARE IS PROVIDED BY THE COPYRIGHT HOLDERS AND CONTRIBUTORS
"AS IS" AND ANY EXPRESS OR IMPLIED WARRANTIES, INCLUDING, BUT NOT
LIMITED TO, THE IMPLIED WARRANTIES OF MERCHANTABILITY AND FITNESS FOR
A PARTICULAR PURPOSE ARE DISCLAIMED. IN NO EVENT SHALL THE COPYRIGHT
OWNER OR CONTRIBUTORS BE LIABLE FOR ANY DIRECT, INDIRECT, INCIDENTAL,
SPECIAL, EXEMPLARY, OR CONSEQUENTIAL DAMAGES (INCLUDING, BUT NOT
LIMITED TO, PROCUREMENT OF SUBSTITUTE GOODS OR SERVICES; LOSS OF USE,
DATA, OR PROFITS; OR BUSINESS INTERRUPTION) HOWEVER CAUSED AND ON ANY
THEORY OF LIABILITY, WHETHER IN CONTRACT, STRICT LIABILITY, OR TORT
(INCLUDING NEGLIGENCE OR OTHERWISE) ARISING IN ANY WAY OUT OF THE USE
OF THIS SOFTWARE, EVEN IF ADVISED OF THE POSSIBILITY OF SUCH DAMAGE.
*/

#include <string.h>

#include <OpenColorIO/OpenColorIO.h>

#include "BitDepthUtils.h"
#include "CPUProcessor.h"
#include "ops/Lut1D/Lut1DOpCPU.h"
#include "ops/Lut3D/Lut3DOpCPU.h"
#include "ops/Matrix/MatrixOps.h"
#include "ops/Range/RangeOpCPU.h"
#include "ScanlineHelper.h"


OCIO_NAMESPACE_ENTER
{

template<BitDepth inBD, BitDepth outBD>
class BitDepthCast : public OpCPU
{
    typedef typename BitDepthInfo<inBD>::Type InType;
    typedef typename BitDepthInfo<outBD>::Type OutType;

public:
    BitDepthCast() = default;
    ~BitDepthCast() override {};

    void apply(const void * inImg, void * outImg, long numPixels) const override
    {
        const InType * in = reinterpret_cast<const InType*>(inImg);
        OutType * out = reinterpret_cast<OutType*>(outImg);

        for(long pxl=0; pxl<numPixels; ++pxl)
        {
            out[0] = Converter<outBD>::CastValue(in[0] * m_scale);
            out[1] = Converter<outBD>::CastValue(in[1] * m_scale);
            out[2] = Converter<outBD>::CastValue(in[2] * m_scale);
            out[3] = Converter<outBD>::CastValue(in[3] * m_scale);

            in  += 4;
            out += 4;
        }
    }

protected:
    const float m_scale = float(BitDepthInfo<outBD>::maxValue)
                            / float(BitDepthInfo<inBD>::maxValue);
};

template<>
class BitDepthCast<BIT_DEPTH_F32, BIT_DEPTH_F32> : public OpCPU
{
public:
    BitDepthCast() = default;
    ~BitDepthCast() override {};

    void apply(const void * inImg, void * outImg, long numPixels) const override
    {
        if(inImg!=outImg)
        {
            memcpy(outImg, inImg, 4*numPixels*sizeof(float));
        }
    }
};

ConstOpCPURcPtr CreateGenericBitDepthHelper(BitDepth in, BitDepth out)
{

#define ADD_OUT_BIT_DEPTH(in, out)                    \
case out:                                             \
{                                                     \
    return std::make_shared<BitDepthCast<in, out>>(); \
    break;                                            \
}

#define ADD_IN_BIT_DEPTH(in)                          \
case in:                                              \
{                                                     \
    switch(out)                                       \
    {                                                 \
        ADD_OUT_BIT_DEPTH(in, BIT_DEPTH_UINT8)        \
        ADD_OUT_BIT_DEPTH(in, BIT_DEPTH_UINT10)       \
        ADD_OUT_BIT_DEPTH(in, BIT_DEPTH_UINT12)       \
        ADD_OUT_BIT_DEPTH(in, BIT_DEPTH_UINT16)       \
        ADD_OUT_BIT_DEPTH(in, BIT_DEPTH_F16)          \
        ADD_OUT_BIT_DEPTH(in, BIT_DEPTH_F32)          \
        case BIT_DEPTH_UINT14:                        \
        case BIT_DEPTH_UINT32:                        \
        case BIT_DEPTH_UNKNOWN:                       \
        default:                                      \
            throw Exception("Unsupported bit-depth"); \
            break;                                    \
                                                      \
    }                                                 \
    break;                                            \
}


    switch(in)
    {
        ADD_IN_BIT_DEPTH(BIT_DEPTH_UINT8)
        ADD_IN_BIT_DEPTH(BIT_DEPTH_UINT10)
        ADD_IN_BIT_DEPTH(BIT_DEPTH_UINT12)
        ADD_IN_BIT_DEPTH(BIT_DEPTH_UINT16)
        ADD_IN_BIT_DEPTH(BIT_DEPTH_F16)
        ADD_IN_BIT_DEPTH(BIT_DEPTH_F32)
        case BIT_DEPTH_UINT14:
        case BIT_DEPTH_UINT32:
        case BIT_DEPTH_UNKNOWN:
        default:
            throw Exception("Unsupported bit-depth");
    }

#undef ADD_OUT_BIT_DEPTH
#undef ADD_IN_BIT_DEPTH

    throw Exception("Unsupported bit-depths");
}

// 1D LUT is the only op natively supporting bit-depths.
ConstOpCPURcPtr CreateLut1DHelper(ConstLut1DOpDataRcPtr & lut, BitDepth in, BitDepth out)
{
    if(in==out && in==BIT_DEPTH_F32)
    {
        if(lut->getInputBitDepth()!=BIT_DEPTH_F32
            || lut->getOutputBitDepth()!=BIT_DEPTH_F32)
        {
            throw Exception("Unsupported 1D LUT bit-depths.");
        }

        return GetLut1DRenderer(lut, in, out);
    }

    Lut1DOpDataRcPtr l = lut->clone();
    l->setInputBitDepth(in);
    l->setOutputBitDepth(out);
    ConstLut1DOpDataRcPtr tmp = l;
    return GetLut1DRenderer(tmp, in, out);
}

void CreateCPUEngine(const OpRcPtrVec & ops,
                     BitDepth in,
                     BitDepth out,
                     // The bit-depth 'cast' or the first CPU Op.
                     ConstOpCPURcPtr & inBitDepthOp,
                     // The remaining CPU Ops.
                     ConstOpCPURcPtrVec & cpuOps,
                     // The bit-depth 'cast' or the last CPU Op.
                     ConstOpCPURcPtr & outBitDepthOp)
{
    const size_t maxOps = ops.size();
    for(size_t idx=0; idx<maxOps; ++idx)
    {
        ConstOpRcPtr op = ops[idx];
        ConstOpDataRcPtr opData = op->data();

        if(idx==0)
        {
            if(opData->getType()==OpData::Lut1DType)
            {
                ConstLut1DOpDataRcPtr lut = DynamicPtrCast<const Lut1DOpData>(opData);
                inBitDepthOp = CreateLut1DHelper(lut, in, BIT_DEPTH_F32);
            }
            else if(in==BIT_DEPTH_F32)
            {
                inBitDepthOp = op->getCPUOp();
            }
            else
            {
                inBitDepthOp = CreateGenericBitDepthHelper(in, BIT_DEPTH_F32);
                cpuOps.push_back(op->getCPUOp());
            }

            if(maxOps==1)
            {
                outBitDepthOp = CreateGenericBitDepthHelper(BIT_DEPTH_F32, out);
            }
        }
        else if(idx==(maxOps-1))
        {
            if(opData->getType()==OpData::Lut1DType)
            {
                ConstLut1DOpDataRcPtr lut = DynamicPtrCast<const Lut1DOpData>(opData);
                outBitDepthOp = CreateLut1DHelper(lut, BIT_DEPTH_F32, out);
            }
            else if(out==BIT_DEPTH_F32)
            {
                outBitDepthOp = op->getCPUOp();
            }
            else
            {
                outBitDepthOp = CreateGenericBitDepthHelper(BIT_DEPTH_F32, out);
                cpuOps.push_back(op->getCPUOp());
            }
        }
        else
        {
            cpuOps.push_back(op->getCPUOp());
        }
    }
}


ScanlineHelper * CreateScanlineHelper(BitDepth in, const ConstOpCPURcPtr & inBitDepthOp,
                                      BitDepth out, const ConstOpCPURcPtr & outBitDepthOp)
{

#define ADD_OUT_BIT_DEPTH(in, out)                    \
case out:                                             \
{                                                     \
    return new GenericScanlineHelper<BitDepthInfo<in>::Type,                      \
                                     BitDepthInfo<out>::Type>(in, inBitDepthOp,   \
                                                              out, outBitDepthOp);\
    break;                                            \
}

#define ADD_IN_BIT_DEPTH(in)                          \
case in:                                              \
{                                                     \
    switch(out)                                       \
    {                                                 \
        ADD_OUT_BIT_DEPTH(in, BIT_DEPTH_UINT8)        \
        ADD_OUT_BIT_DEPTH(in, BIT_DEPTH_UINT10)       \
        ADD_OUT_BIT_DEPTH(in, BIT_DEPTH_UINT12)       \
        ADD_OUT_BIT_DEPTH(in, BIT_DEPTH_UINT16)       \
        ADD_OUT_BIT_DEPTH(in, BIT_DEPTH_F16)          \
        ADD_OUT_BIT_DEPTH(in, BIT_DEPTH_F32)          \
        case BIT_DEPTH_UINT14:                        \
        case BIT_DEPTH_UINT32:                        \
        case BIT_DEPTH_UNKNOWN:                       \
        default:                                      \
            throw Exception("Unsupported bit-depth"); \
                                                      \
    }                                                 \
    break;                                            \
}

    switch(in)
    {
        ADD_IN_BIT_DEPTH(BIT_DEPTH_UINT8)
        ADD_IN_BIT_DEPTH(BIT_DEPTH_UINT10)
        ADD_IN_BIT_DEPTH(BIT_DEPTH_UINT12)
        ADD_IN_BIT_DEPTH(BIT_DEPTH_UINT16)
        ADD_IN_BIT_DEPTH(BIT_DEPTH_F16)
        ADD_IN_BIT_DEPTH(BIT_DEPTH_F32)
        case BIT_DEPTH_UINT14:
        case BIT_DEPTH_UINT32:
        case BIT_DEPTH_UNKNOWN:
        default:
            throw Exception("Unsupported bit-depth");
    }

#undef ADD_OUT_BIT_DEPTH
#undef ADD_IN_BIT_DEPTH

    throw Exception("Unsupported bit-depths");
}

DynamicPropertyRcPtr CPUProcessor::Impl::getDynamicProperty(DynamicPropertyType type) const
{
    if(m_inBitDepthOp->hasDynamicProperty(type))
    {
        return m_inBitDepthOp->getDynamicProperty(type);
    }

    for(const auto & op : m_cpuOps)
    {
        if(op->hasDynamicProperty(type))
        {
            return op->getDynamicProperty(type);
        }
    }

    if(m_outBitDepthOp->hasDynamicProperty(type))
    {
        return m_outBitDepthOp->getDynamicProperty(type);
    }

    throw Exception("Cannot find dynamic property; not used by CPU processor.");
}

void CPUProcessor::Impl::finalize(const OpRcPtrVec & rawOps,
                                  BitDepth in, BitDepth out,
                                  OptimizationFlags oFlags, FinalizationFlags fFlags)
{
    AutoMutex lock(m_mutex);

    OpRcPtrVec ops = rawOps.clone();

    if(!ops.empty())
    {
        // Optimize the ops.

        OptimizeOpVec(ops, in, out, oFlags);
    }

    if(ops.empty())
    {
        // Support an empty list.

        const double scale = GetBitDepthMaxValue(out) / GetBitDepthMaxValue(in);

        if(scale==1.0f)
        {
            // Needs at least one op (even an identity one) as the input
            // and output buffers could be different.
            CreateIdentityMatrixOp(ops);
        }
        else
        {
            // Note: CreateScaleOp will not add an op if scale == 1.
            const double scale4[4] = {scale, scale, scale, scale};
            CreateScaleOp(ops, scale4, TRANSFORM_DIR_FORWARD);
        }
    }

    // Finalize the ops.

    FinalizeOpVec(ops, fFlags);
    UnifyDynamicProperties(ops);

    m_inBitDepth  = in;
    m_outBitDepth = out;

    // Does the color processing introduce crosstalk between the pixel channels?

    m_hasChannelCrosstalk = false;
    for(const auto & op : ops)
    {
        if(op->hasChannelCrosstalk())
        {
            m_hasChannelCrosstalk = true;
            break;
        }
    }

    // Get the CPU Ops while taking care of the input and output bit-depths.

    m_cpuOps.clear();
    m_inBitDepthOp = nullptr;
    m_outBitDepthOp = nullptr;
    CreateCPUEngine(ops, in, out, m_inBitDepthOp, m_cpuOps, m_outBitDepthOp);

    // Compute the cache id.

    std::stringstream ss;
    ss << "CPU Processor: from " << BitDepthToString(in)
       << " to "  << BitDepthToString(out)
       << " oFlags " << oFlags
       << " fFlags " << fFlags
       << " ops :";
    for(const auto & op : ops)
    {
        ss << " " << op->getCacheID();
    }

    m_cacheID = ss.str();
}

void CPUProcessor::Impl::apply(ImageDesc & imgDesc) const
{   
    // Get the ScanlineHelper for this thread (no significant performance impact).
    std::unique_ptr<ScanlineHelper> 
        scanlineBuilder(CreateScanlineHelper(m_inBitDepth, m_inBitDepthOp,
                                             m_outBitDepth, m_outBitDepthOp));

    // Prepare the processing.
    scanlineBuilder->init(imgDesc);

    float * rgbaBuffer = nullptr;
    long numPixels = 0;

    while(true)
    {
        scanlineBuilder->prepRGBAScanline(&rgbaBuffer, numPixels);
        if(numPixels == 0) break;

        const size_t numOps = m_cpuOps.size();
        for(size_t i = 0; i<numOps; ++i)
        {
            m_cpuOps[i]->apply(rgbaBuffer, rgbaBuffer, numPixels);
        }

        scanlineBuilder->finishRGBAScanline();
    }
}

void CPUProcessor::Impl::apply(const ImageDesc & srcImgDesc, ImageDesc & dstImgDesc) const
{
    // Get the ScanlineHelper for this thread (no significant performance impact).
    std::unique_ptr<ScanlineHelper> 
        scanlineBuilder(CreateScanlineHelper(m_inBitDepth, m_inBitDepthOp,
                                             m_outBitDepth, m_outBitDepthOp));

    // Prepare the processing.
    scanlineBuilder->init(srcImgDesc, dstImgDesc);

    float * rgbaBuffer = nullptr;
    long numPixels = 0;

    while(true)
    {
        scanlineBuilder->prepRGBAScanline(&rgbaBuffer, numPixels);
        if(numPixels == 0) break;

        const size_t numOps = m_cpuOps.size();
        for(size_t i = 0; i<numOps; ++i)
        {
            m_cpuOps[i]->apply(rgbaBuffer, rgbaBuffer, numPixels);
        }

        scanlineBuilder->finishRGBAScanline();
    }
}

void CPUProcessor::Impl::applyRGB(float * pixel) const
{
    float v[4]{pixel[0], pixel[1], pixel[2], 0.0f};

    m_inBitDepthOp->apply(v, v, 1);

    const size_t numOps = m_cpuOps.size();
    for(size_t i = 0; i<numOps; ++i)
    {
<<<<<<< HEAD
        m_cpuOps[i]->apply(pixel, pixel, 1);
=======
        case BIT_DEPTH_UINT8:
        {
            uint8_t * p = reinterpret_cast<uint8_t *>(pixel);
            uint8_t v[8]{p[0], p[1], p[2], 0};
            applyRGBA(v);
            p[0] = v[0];
            p[1] = v[1];
            p[2] = v[2];
            break;
        }
        case BIT_DEPTH_UINT16:
        {
            uint16_t * p = reinterpret_cast<uint16_t *>(pixel);
            uint16_t v[8]{p[0], p[1], p[2], 0};
            applyRGBA(v);
            p[0] = v[0];
            p[1] = v[1];
            p[2] = v[2];
            break;
        }
        case BIT_DEPTH_F16:
        {
            half * p = reinterpret_cast<half *>(pixel);
            half v[8]{p[0], p[1], p[2], 0};
            applyRGBA(v);
            p[0] = v[0];
            p[1] = v[1];
            p[2] = v[2];
            break;
        }
        case BIT_DEPTH_F32:
        {
            float * p = reinterpret_cast<float *>(pixel);
            float v[8]{p[0], p[1], p[2], 0.0f};
            applyRGBA(v);
            p[0] = v[0];
            p[1] = v[1];
            p[2] = v[2];
            break;
        }
        case BIT_DEPTH_UINT10:
        case BIT_DEPTH_UINT12:
        case BIT_DEPTH_UINT14:
        case BIT_DEPTH_UINT32:
        case BIT_DEPTH_UNKNOWN:
            throw Exception("Cannot apply transform; Unsupported bit-depths.");
>>>>>>> c4fac761
    }

    m_outBitDepthOp->apply(v, v, 1);

    pixel[0] = v[0];
    pixel[1] = v[1];
    pixel[2] = v[2];
}

void CPUProcessor::Impl::applyRGBA(float * pixel) const
{
    m_inBitDepthOp->apply(pixel, pixel, 1);

    const size_t numOps = m_cpuOps.size();
    for(size_t i = 0; i<numOps; ++i)
    {
        m_cpuOps[i]->apply(pixel, pixel, 1);
    }

    m_outBitDepthOp->apply(pixel, pixel, 1);
}




//////////////////////////////////////////////////////////////////////////




void CPUProcessor::deleter(CPUProcessor * c)
{
    delete c;
}

CPUProcessor::CPUProcessor()
    :   m_impl(new Impl)
{
}

CPUProcessor::~CPUProcessor()
{
    delete m_impl;
    m_impl = nullptr;
}

bool CPUProcessor::hasChannelCrosstalk() const
{
    return getImpl()->hasChannelCrosstalk();
}

const char * CPUProcessor::getCacheID() const
{
    return getImpl()->getCacheID();
}

BitDepth CPUProcessor::getInputBitDepth() const
{
    return getImpl()->getInputBitDepth();
}

BitDepth CPUProcessor::getOutputBitDepth() const
{
    return getImpl()->getOutputBitDepth();
}

DynamicPropertyRcPtr CPUProcessor::getDynamicProperty(DynamicPropertyType type) const
{
    return getImpl()->getDynamicProperty(type);
}

void CPUProcessor::apply(ImageDesc & imgDesc) const
{
    getImpl()->apply(imgDesc);
}

void CPUProcessor::apply(const ImageDesc & srcImgDesc, ImageDesc & dstImgDesc) const
{
    getImpl()->apply(srcImgDesc, dstImgDesc);
}

void CPUProcessor::applyRGB(float * pixel) const
{
    getImpl()->applyRGB(pixel);
}

void CPUProcessor::applyRGBA(float * pixel) const
{
    getImpl()->applyRGBA(pixel);
}

}
OCIO_NAMESPACE_EXIT



///////////////////////////////////////////////////////////////////////////////



#ifdef OCIO_UNIT_TEST

namespace OCIO = OCIO_NAMESPACE;

#include "ops/Lut1D/Lut1DOp.h"
#include "ops/Lut1D/Lut1DOpData.h"
#include "ScanlineHelper.h"
#include "UnitTest.h"
#include "UnitTestUtils.h"


OCIO_ADD_TEST(CPUProcessor, flag_composition)
{
    // The test validates the build of a custom optimization flag.

    OCIO::OptimizationFlags customFlags = OCIO::OPTIMIZATION_LOSSLESS;

    OCIO_CHECK_EQUAL((customFlags & OCIO::OPTIMIZATION_COMP_LUT1D),
                     OCIO::OPTIMIZATION_NONE);

    customFlags
        = OCIO::OptimizationFlags(customFlags | OCIO::OPTIMIZATION_COMP_LUT1D);

    OCIO_CHECK_EQUAL((customFlags & OCIO::OPTIMIZATION_COMP_LUT1D),
                     OCIO::OPTIMIZATION_COMP_LUT1D);
}


// TODO: CPUProcessor being part of the OCIO public API limits the ability
//       to inspect the CPUProcessor instance content i.e. the list of CPUOps.
//       Even a successful apply could hide a major performance hit because of
//       a missing/partial optimization.


template<OCIO::BitDepth inBD, OCIO::BitDepth outBD, unsigned line>
OCIO::ConstCPUProcessorRcPtr ComputeValues(OCIO::ConstProcessorRcPtr processor,
                                           const void * inImg,
                                           OCIO::ChannelOrdering inChans,
                                           const void * resImg,
                                           OCIO::ChannelOrdering outChans,
                                           long numPixels,
                                           // Default value to nan to break any float comparisons
                                           // as a valid error threshold is mandatory in that case.
                                           float absErrorThreshold
                                                = std::numeric_limits<float>::quiet_NaN())
{
    typedef typename OCIO::BitDepthInfo<inBD>::Type inType;
    typedef typename OCIO::BitDepthInfo<outBD>::Type outType;

    OCIO::ConstCPUProcessorRcPtr cpuProcessor;

    OCIO_CHECK_NO_THROW_FROM(cpuProcessor
        = processor->getOptimizedCPUProcessor(inBD, outBD,
                                              OCIO::OPTIMIZATION_DEFAULT,
                                              OCIO::FINALIZATION_DEFAULT), line);

    size_t numChannels = 4;
    if(outChans==OCIO::CHANNEL_ORDERING_RGB || outChans==OCIO::CHANNEL_ORDERING_BGR)
    {
        numChannels = 3;
    }
    const size_t numValues = size_t(numPixels * numChannels);

    const OCIO::PackedImageDesc srcImgDesc((void *)inImg, numPixels, 1,
                                           inChans,
                                           inBD,
                                           sizeof(inType),
                                           OCIO::AutoStride,
                                           OCIO::AutoStride);

    std::vector<outType> out(numValues);
    OCIO::PackedImageDesc dstImgDesc(&out[0], numPixels, 1,
                                     outChans,
                                     outBD,
                                     sizeof(outType),
                                     OCIO::AutoStride,
                                     OCIO::AutoStride);

    OCIO_CHECK_NO_THROW_FROM(cpuProcessor->apply(srcImgDesc, dstImgDesc), line);

    const outType * res = reinterpret_cast<const outType*>(resImg);

    for(size_t idx=0; idx<numValues; ++idx)
    {
        if(OCIO::BitDepthInfo<outBD>::isFloat)
        {
            OCIO_CHECK_CLOSE_FROM(out[idx], res[idx], absErrorThreshold, line);
        }
        else
        {
            OCIO_CHECK_EQUAL_FROM(out[idx], res[idx], line);
        }
    }

    return cpuProcessor;
}

OCIO_ADD_TEST(CPUProcessor, with_one_matrix)
{
    // The unit test validates that pixel formats are correctly
    // processed when the op list contains only one arbitrary Op
    // (except a 1D LUT one which has dedicated optimizations).

    OCIO::ConfigRcPtr config = OCIO::Config::Create();

    OCIO::MatrixTransformRcPtr transform = OCIO::MatrixTransform::Create();
    constexpr const float offset4[4] = { 1.4002f, 0.4005f, 0.8007f, 0.5f };
    transform->setOffset( offset4 );

    OCIO::ConstProcessorRcPtr processor;
    OCIO_CHECK_NO_THROW(processor = config->getProcessor(transform));

    constexpr const unsigned NB_PIXELS = 3;

    const std::vector<float> f_inImg =
        {  -1.0000f, -0.8000f, -0.1000f,  0.0f,
            0.1023f,  0.5045f,  1.5089f,  1.0f,
            1.0000f,  1.2500f,  1.9900f,  0.0f  };

    {
        const std::vector<float> resImg
            = { 0.4002f, -0.3995f,  0.7007f,  0.5000f,
                1.5025f,  0.9050f,  2.3096f,  1.5000f,
                2.4002f,  1.6505f,  2.7907f,  0.5000f };

        ComputeValues<OCIO::BIT_DEPTH_F32,
                      OCIO::BIT_DEPTH_F32, __LINE__>(processor,
                                                     &f_inImg[0], OCIO::CHANNEL_ORDERING_RGBA,
                                                     &resImg[0],  OCIO::CHANNEL_ORDERING_RGBA,
                                                     NB_PIXELS,
                                                     1e-5f);
    }

    {
        const std::vector<float> resImg
            = { -0.1993f, -0.3995f,  1.3002f,  0.5000f,
                 0.9030f,  0.9050f,  2.9091f,  1.5000f,
                 1.8007f,  1.6505f,  3.3902f,  0.5000f };

        ComputeValues<OCIO::BIT_DEPTH_F32,
                      OCIO::BIT_DEPTH_F32, __LINE__>(processor,
                                                     &f_inImg[0], OCIO::CHANNEL_ORDERING_BGRA,
                                                     &resImg[0],  OCIO::CHANNEL_ORDERING_BGRA,
                                                     NB_PIXELS,
                                                     1e-5f);
    }

    {
        const std::vector<float> resImg
            = {  -0.500000f,  0.000700f, 0.300500f, 1.400200f,
                  0.602300f,  1.305199f, 1.909399f, 2.400200f,
                  1.500000f,  2.050699f, 2.390500f, 1.400200f  };

        ComputeValues<OCIO::BIT_DEPTH_F32,
                      OCIO::BIT_DEPTH_F32, __LINE__>(processor,
                                                     &f_inImg[0], OCIO::CHANNEL_ORDERING_ABGR,
                                                     &resImg[0],  OCIO::CHANNEL_ORDERING_ABGR,
                                                     NB_PIXELS,
                                                     1e-5f);
    }

    {
        const std::vector<float> resImg
            = { 0.7007f, -0.3995f,  0.4002f,  0.5000f,
                2.3096f,  0.9050f,  1.5025f,  1.5000f,
                2.7907f,  1.6505f,  2.4002f,  0.5000f };

        ComputeValues<OCIO::BIT_DEPTH_F32,
                      OCIO::BIT_DEPTH_F32, __LINE__>(processor,
                                                     &f_inImg[0], OCIO::CHANNEL_ORDERING_RGBA,
                                                     &resImg[0],  OCIO::CHANNEL_ORDERING_BGRA,
                                                     NB_PIXELS,
                                                     1e-5f);
    }

    {
        const std::vector<float> resImg
            = { 0.5000f, 0.7007f, -0.3995f, 0.4002f,
                1.5000f, 2.3096f,  0.9050f, 1.5025f,
                0.5000f, 2.7907f,  1.6505f, 2.4002f  };

        ComputeValues<OCIO::BIT_DEPTH_F32,
                      OCIO::BIT_DEPTH_F32, __LINE__>(processor,
                                                     &f_inImg[0], OCIO::CHANNEL_ORDERING_RGBA,
                                                     &resImg[0],  OCIO::CHANNEL_ORDERING_ABGR,
                                                     NB_PIXELS,
                                                     1e-5f);
    }

    {
        const std::vector<float> inImg =
            {  -1.0000f, -0.8000f, -0.1000f,
                0.1023f,  0.5045f,  1.5089f,
                1.0000f,  1.2500f,  1.9900f  };

        const std::vector<float> resImg
            = { 0.4002f, -0.3995f,  0.7007f,
                1.5025f,  0.9050f,  2.3096f,
                2.4002f,  1.6505f,  2.7907f };

        ComputeValues<OCIO::BIT_DEPTH_F32,
                      OCIO::BIT_DEPTH_F32, __LINE__>(processor,
                                                     &inImg[0],  OCIO::CHANNEL_ORDERING_RGB,
                                                     &resImg[0], OCIO::CHANNEL_ORDERING_RGB,
                                                     NB_PIXELS,
                                                     1e-5f);
    }

    {
        const std::vector<float> inImg =
            {  -1.0000f, -0.8000f, -0.1000f,
                0.1023f,  0.5045f,  1.5089f,
                1.0000f,  1.2500f,  1.9900f  };

        const std::vector<float> resImg
            = { -0.199299f, -0.399500f, 1.300199f,
                 0.902999f,  0.905000f, 2.909100f,
                 1.800699f,  1.650500f, 3.390200f };

        ComputeValues<OCIO::BIT_DEPTH_F32,
                      OCIO::BIT_DEPTH_F32, __LINE__>(processor,
                                                     &inImg[0],  OCIO::CHANNEL_ORDERING_BGR,
                                                     &resImg[0], OCIO::CHANNEL_ORDERING_BGR,
                                                     NB_PIXELS,
                                                     1e-5f);
    }

    {
        const std::vector<float> inImg =
            {  -1.0000f, -0.8000f, -0.1000f,
                0.1023f,  0.5045f,  1.5089f,
                1.0000f,  1.2500f,  1.9900f  };

        const std::vector<float> resImg
            = { 0.7007f, -0.3995f,  0.4002f,
                2.3096f,  0.9050f,  1.5025f,
                2.7907f,  1.6505f,  2.4002f };

        ComputeValues<OCIO::BIT_DEPTH_F32,
                      OCIO::BIT_DEPTH_F32, __LINE__>(processor,
                                                     &inImg[0],  OCIO::CHANNEL_ORDERING_RGB,
                                                     &resImg[0], OCIO::CHANNEL_ORDERING_BGR,
                                                     NB_PIXELS,
                                                     1e-5f);
    }

    {
        const std::vector<float> inImg =
            {  -1.0000f, -0.8000f, -0.1000f,
                0.1023f,  0.5045f,  1.5089f,
                1.0000f,  1.2500f,  1.9900f  };

        const std::vector<float> resImg
            = { 0.7007f, -0.3995f,  0.4002f, 0.5f,
                2.3096f,  0.9050f,  1.5025f, 0.5f,
                2.7907f,  1.6505f,  2.4002f, 0.5f   };

        ComputeValues<OCIO::BIT_DEPTH_F32,
                      OCIO::BIT_DEPTH_F32, __LINE__>(processor,
                                                     &inImg[0],  OCIO::CHANNEL_ORDERING_RGB,
                                                     &resImg[0], OCIO::CHANNEL_ORDERING_BGRA,
                                                     NB_PIXELS,
                                                     1e-5f);
    }

    {
        const std::vector<float> inImg =
            {  -1.0000f, -0.8000f, -0.1000f,  0.0f,
                0.1023f,  0.5045f,  1.5089f,  1.0f,
                1.0000f,  1.2500f,  1.9900f,  0.0f  };

        const std::vector<float> resImg
            = { 0.7007f, -0.3995f,  0.4002f,
                2.3096f,  0.9050f,  1.5025f,
                2.7907f,  1.6505f,  2.4002f   };

        ComputeValues<OCIO::BIT_DEPTH_F32,
                      OCIO::BIT_DEPTH_F32, __LINE__>(processor,
                                                     &inImg[0],  OCIO::CHANNEL_ORDERING_RGBA,
                                                     &resImg[0], OCIO::CHANNEL_ORDERING_BGR,
                                                     NB_PIXELS,
                                                     1e-5f);
    }

    const std::vector<uint16_t> i_inImg =
        {    0,      8,    32,  0,
            64,    128,   256,  0,
          5120,  20140, 65535,  0  };

    {
        const std::vector<float> resImg
            = { 1.40020000f,  0.40062206f,  0.80118829f,  0.5f,
                1.40117657f,  0.40245315f,  0.80460631f,  0.5f,
                1.47832620f,  0.70781672f,  1.80070000f,  0.5f };

        ComputeValues<OCIO::BIT_DEPTH_UINT16,
                      OCIO::BIT_DEPTH_F32, __LINE__>(processor,
                                                     &i_inImg[0], OCIO::CHANNEL_ORDERING_RGBA,
                                                     &resImg[0],  OCIO::CHANNEL_ORDERING_RGBA,
                                                     NB_PIXELS,
                                                     1e-5f);
    }

    {
        const std::vector<uint16_t> resImg
            = { 65535, 26255, 52506, 32768,
                65535, 26375, 52730, 32768,
                65535, 46387, 65535, 32768 };

        ComputeValues<OCIO::BIT_DEPTH_UINT16,
                      OCIO::BIT_DEPTH_UINT16, __LINE__>(processor,
                                                        &i_inImg[0], OCIO::CHANNEL_ORDERING_RGBA,
                                                        &resImg[0],  OCIO::CHANNEL_ORDERING_RGBA,
                                                        NB_PIXELS);
    }

    {
        const std::vector<uint16_t> resImg
            = { 52506, 26255, 65535, 32768,
                52730, 26375, 65535, 32768,
                65535, 46387, 65535, 32768 };

        ComputeValues<OCIO::BIT_DEPTH_UINT16,
                      OCIO::BIT_DEPTH_UINT16, __LINE__>(processor,
                                                        &i_inImg[0], OCIO::CHANNEL_ORDERING_RGBA,
                                                        &resImg[0],  OCIO::CHANNEL_ORDERING_BGRA,
                                                        NB_PIXELS);
    }

    {
        const std::vector<uint16_t> resImg
            = { 52506, 26255, 65535,
                52730, 26375, 65535,
                65535, 46387, 65535 };

        ComputeValues<OCIO::BIT_DEPTH_UINT16,
                      OCIO::BIT_DEPTH_UINT16, __LINE__>(processor,
                                                        &i_inImg[0], OCIO::CHANNEL_ORDERING_RGBA,
                                                        &resImg[0],  OCIO::CHANNEL_ORDERING_BGR,
                                                        NB_PIXELS);
    }

    {
        const std::vector<uint8_t> resImg
            = { 255, 102, 204, 128,
                255, 103, 205, 128,
                255, 180, 255, 128 };

        ComputeValues<OCIO::BIT_DEPTH_UINT16,
                      OCIO::BIT_DEPTH_UINT8, __LINE__>(processor,
                                                       &i_inImg[0], OCIO::CHANNEL_ORDERING_RGBA,
                                                       &resImg[0],  OCIO::CHANNEL_ORDERING_RGBA,
                                                       NB_PIXELS);
    }

    {
        const std::vector<uint8_t> resImg
            = { 204, 102, 255,
                205, 103, 255,
                255, 180, 255 };

        ComputeValues<OCIO::BIT_DEPTH_UINT16,
                      OCIO::BIT_DEPTH_UINT8, __LINE__>(processor,
                                                       &i_inImg[0], OCIO::CHANNEL_ORDERING_RGBA,
                                                       &resImg[0],  OCIO::CHANNEL_ORDERING_BGR,
                                                       NB_PIXELS);
    }

    {
        const std::vector<uint8_t> resImg
            = { 128, 204, 102, 255,
                128, 205, 103, 255,
                128, 255, 180, 255 };

        ComputeValues<OCIO::BIT_DEPTH_UINT16,
                      OCIO::BIT_DEPTH_UINT8, __LINE__>(processor,
                                                       &i_inImg[0], OCIO::CHANNEL_ORDERING_RGBA,
                                                       &resImg[0],  OCIO::CHANNEL_ORDERING_ABGR,
                                                       NB_PIXELS);
    }
}

OCIO_ADD_TEST(CPUProcessor, with_one_1d_lut)
{
    // The unit test validates that pixel formats are correctly
    // processed when the op list only contains one 1D LUT because it
    // has a dedicated optimization when the input bit-depth is an integer type.

    const std::string filePath
        = std::string(OCIO::getTestFilesDir()) + "/lut1d_5.spi1d";

    OCIO::FileTransformRcPtr transform = OCIO::FileTransform::Create();
    transform->setDirection(OCIO::TRANSFORM_DIR_FORWARD);
    transform->setSrc(filePath.c_str());
    transform->setInterpolation(OCIO::INTERP_LINEAR);

    OCIO::ConfigRcPtr config = OCIO::Config::Create();

    OCIO::ConstProcessorRcPtr processor;
    OCIO_CHECK_NO_THROW(processor = config->getProcessor(transform));

    constexpr const unsigned NB_PIXELS = 4;

    const std::vector<float> f_inImg =
        {  -1.0000f, -0.8000f, -0.1000f,  0.0f,
            0.1002f,  0.2509f,  0.5009f,  1.0f,
            0.5505f,  0.7090f,  0.9099f,  1.0f,
            1.0000f,  1.2500f,  1.9900f,  0.0f  };

    {
        const std::vector<float> resImg
            = {  0,            0,            0,            0,
                 0.03728949f,  0.10394855f,  0.24695572f,  1,
                 0.29089212f,  0.50935059f,  1.91091322f,  1,
                64,           64,           64,            0 };

        ComputeValues<OCIO::BIT_DEPTH_F32,
                      OCIO::BIT_DEPTH_F32, __LINE__>(processor,
                                                     &f_inImg[0], OCIO::CHANNEL_ORDERING_RGBA,
                                                     &resImg[0],  OCIO::CHANNEL_ORDERING_RGBA,
                                                     NB_PIXELS,
                                                     1e-7f);
    }

    {
        const std::vector<uint16_t> resImg
            = {     0,     0,     0,     0,
                 2444,  6812, 16184, 65535,
                19064, 33380, 65535, 65535,
                65535, 65535, 65535,     0 };

        ComputeValues<OCIO::BIT_DEPTH_F32,
                      OCIO::BIT_DEPTH_UINT16, __LINE__>(processor,
                                                        &f_inImg[0], OCIO::CHANNEL_ORDERING_RGBA,
                                                        &resImg[0],  OCIO::CHANNEL_ORDERING_RGBA,
                                                        NB_PIXELS);
    }

    const std::vector<uint16_t> i_inImg =
        {    0,      8,    32,     0,
            64,    128,   256,    32,
           512,   1024,  2048,    64,
          5120,  20480, 65535,   512 };

    {
        const std::vector<float> resImg
            = {  0,           0.00036166f, 0.00144666f, 0,
                 0.00187417f, 0.00271759f, 0.00408672f, 0.00048828f,
                 0.00601041f, 0.00912247f, 0.01456576f, 0.00097657f,
                 0.03030112f, 0.13105739f, 64,          0.00781261f };

        ComputeValues<OCIO::BIT_DEPTH_UINT16,
                      OCIO::BIT_DEPTH_F32, __LINE__>(processor,
                                                     &i_inImg[0], OCIO::CHANNEL_ORDERING_RGBA,
                                                     &resImg[0],  OCIO::CHANNEL_ORDERING_RGBA,
                                                     NB_PIXELS, 1e-7f);
    }

    {
        const std::vector<uint16_t> resImg
            = {     0,    24,    95,     0,
                  123,   178,   268,    32,
                  394,   598,   955,    64,
                 1986,  8589, 65535,   512 };

        ComputeValues<OCIO::BIT_DEPTH_UINT16,
                      OCIO::BIT_DEPTH_UINT16, __LINE__>(processor,
                                                        &i_inImg[0], OCIO::CHANNEL_ORDERING_RGBA,
                                                        &resImg[0],  OCIO::CHANNEL_ORDERING_RGBA,
                                                        NB_PIXELS);
    }

    {
        const std::vector<uint16_t> resImg
            = {    95,    24,     0,     0,
                  268,   178,   123,    32,
                  955,   598,   394,    64,
                65535,  8589,  1986,   512 };

        ComputeValues<OCIO::BIT_DEPTH_UINT16,
                      OCIO::BIT_DEPTH_UINT16, __LINE__>(processor,
                                                        &i_inImg[0], OCIO::CHANNEL_ORDERING_BGRA,
                                                        &resImg[0],  OCIO::CHANNEL_ORDERING_RGBA,
                                                        NB_PIXELS);
    }

    {
        const std::vector<uint16_t> resImg
            = {    95,    24,     0,     0,
                  268,   178,   123,    32,
                  955,   598,   394,    64,
                65535,  8589,  1986,   512 };

        ComputeValues<OCIO::BIT_DEPTH_UINT16,
                      OCIO::BIT_DEPTH_UINT16, __LINE__>(processor,
                                                        &i_inImg[0], OCIO::CHANNEL_ORDERING_RGBA,
                                                        &resImg[0],  OCIO::CHANNEL_ORDERING_BGRA,
                                                        NB_PIXELS);
    }

    {
        const std::vector<uint16_t> resImg
            = {    95,    24,     0,
                  268,   178,   123,
                  955,   598,   394,
                65535,  8589,  1986 };

        ComputeValues<OCIO::BIT_DEPTH_UINT16,
                      OCIO::BIT_DEPTH_UINT16, __LINE__>(processor,
                                                        &i_inImg[0], OCIO::CHANNEL_ORDERING_RGBA,
                                                        &resImg[0],  OCIO::CHANNEL_ORDERING_BGR,
                                                        NB_PIXELS);
    }

    {
        const std::vector<uint16_t> resImg
            = {     0,    24,    95,     0,
                  123,   178,   268,    32,
                  394,   598,   955,    64,
                 1986,  8589, 65535,    512 };

        ComputeValues<OCIO::BIT_DEPTH_UINT16,
                      OCIO::BIT_DEPTH_UINT16, __LINE__>(processor,
                                                        &i_inImg[0], OCIO::CHANNEL_ORDERING_BGRA,
                                                        &resImg[0],  OCIO::CHANNEL_ORDERING_BGRA,
                                                        NB_PIXELS);
    }

    {
        const std::vector<uint16_t> my_i_inImg =
            {    0,      8,    32,
                64,    128,   256,
               512,   1024,  2048,
              5120,  20480, 65535  };

        const std::vector<uint16_t> resImg
            = {    95,    24,     0,     0,
                  268,   178,   123,     0,
                  955,   598,   394,     0,
                65535,  8589,  1986,     0 };

        ComputeValues<OCIO::BIT_DEPTH_UINT16,
                      OCIO::BIT_DEPTH_UINT16, __LINE__>(processor,
                                                        &my_i_inImg[0], OCIO::CHANNEL_ORDERING_RGB,
                                                        &resImg[0],  OCIO::CHANNEL_ORDERING_BGRA,
                                                        NB_PIXELS);
    }
}

OCIO_ADD_TEST(CPUProcessor, with_several_ops)
{
    // The unit test validates that pixel formats are correctly
    // processed when the op list starts or ends with a 1D LUT because it
    // has a dedicated optimization when the input bit-depth is an integer type.

    const std::string SIMPLE_PROFILE =
        "ocio_profile_version: 2\n"
        "\n"
        "search_path: " + std::string(OCIO::getTestFilesDir()) + "\n"
        "strictparsing: true\n"
        "luma: [0.2126, 0.7152, 0.0722]\n"
        "\n"
        "roles:\n"
        "  default: cs1\n"
        "  scene_linear: cs2\n"
        "\n"
        "displays:\n"
        "  sRGB:\n"
        "    - !<View> {name: Raw, colorspace: cs1}\n"
        "\n"
        "colorspaces:\n"
        "  - !<ColorSpace>\n"
        "    name: cs1\n"
        "    allocation: uniform\n"
        "\n"
        "  - !<ColorSpace>\n"
        "    name: cs2\n"
        "    allocation: uniform\n";

    // Step 1: The 1D LUT is the last Op.

    {
        const std::string strEnd =
            "    from_reference: !<GroupTransform>\n"
            "      children:\n"
            "        - !<MatrixTransform> { offset: [-0.19, 0.19, -0.00019, 0] }\n"
            "        - !<FileTransform>   { src: lut1d_5.spi1d, interpolation: linear }\n";

        const std::string str = SIMPLE_PROFILE + strEnd;

        std::istringstream is;
        is.str(str);

        OCIO::ConstConfigRcPtr config;
        OCIO_CHECK_NO_THROW(config = OCIO::Config::CreateFromStream(is));
        OCIO_CHECK_NO_THROW(config->sanityCheck());

        OCIO::ConstProcessorRcPtr processor;
        OCIO_CHECK_NO_THROW(processor = config->getProcessor("cs1", "cs2"));

        constexpr const unsigned NB_PIXELS = 4;

        const std::vector<float> f_inImg =
            {  -1.0000f, -0.8000f, -0.1000f,  0.0f,
                0.1002f,  0.2509f,  0.5009f,  1.0f,
                0.5505f,  0.7090f,  0.9099f,  1.0f,
                1.0000f,  1.2500f,  1.9900f,  0.0f  };

        {
            const std::vector<float> resImg
                = {  0.0f,         0.0f,         0.0f,         0.0f,
                     0.0f,         0.20273837f,  0.24680146f,  1.0f,
                     0.15488569f,  1.69210147f,  1.90666747f,  1.0f,
                     0.81575858f, 64.0f,        64.0f,         0.0f };

            ComputeValues<OCIO::BIT_DEPTH_F32,
                          OCIO::BIT_DEPTH_F32, __LINE__>(processor,
                                                         &f_inImg[0], OCIO::CHANNEL_ORDERING_RGBA,
                                                         &resImg[0],  OCIO::CHANNEL_ORDERING_RGBA,
                                                         NB_PIXELS, 1e-7f);
        }

        {
            const std::vector<uint16_t> resImg
                = {     0,     0,     0,     0,
                        0, 13286, 16174, 65535,
                    10150, 65535, 65535, 65535,
                    53461, 65535, 65535,     0 };

            ComputeValues<OCIO::BIT_DEPTH_F32,
                          OCIO::BIT_DEPTH_UINT16, __LINE__>(processor,
                                                            &f_inImg[0], OCIO::CHANNEL_ORDERING_RGBA,
                                                            &resImg[0],  OCIO::CHANNEL_ORDERING_RGBA,
                                                            NB_PIXELS);
        }

        const std::vector<uint16_t> i_inImg =
            {    0,      8,    32,  0,
                64,    128,   256,  65535,
               512,   1024,  2048,  0,
              5120,  20480, 65535,  65535  };

        {
            const std::vector<float> resImg
                = {  0.0f,  0.07789713f,  0.00088374f,  0.0f,
                     0.0f,  0.07871927f,  0.00396248f,  1.0f,
                     0.0f,  0.08474064f,  0.01450117f,  0.0f,
                     0.0f,  0.24826171f, 56.39490891f,  1.0f };

            ComputeValues<OCIO::BIT_DEPTH_UINT16,
                          OCIO::BIT_DEPTH_F32, __LINE__>(processor,
                                                         &i_inImg[0], OCIO::CHANNEL_ORDERING_RGBA,
                                                         &resImg[0],  OCIO::CHANNEL_ORDERING_RGBA,
                                                         NB_PIXELS, 1e-7f);
        }

        {
            const std::vector<uint16_t> resImg
                = {     0,  5105,    58,     0,
                        0,  5159,   260,     65535,
                        0,  5553,   950,     0,
                        0, 16270, 65535,     65535 };

            ComputeValues<OCIO::BIT_DEPTH_UINT16,
                          OCIO::BIT_DEPTH_UINT16, __LINE__>(processor,
                                                            &i_inImg[0], OCIO::CHANNEL_ORDERING_RGBA,
                                                            &resImg[0],  OCIO::CHANNEL_ORDERING_RGBA,
                                                            NB_PIXELS);
        }

        {
            const std::vector<uint16_t> resImg
                = {     0,  5105,     0,     0,
                        0,  5159,   112,     65535,
                        0,  5553,   388,     0,
                    53461, 16270,  1982,     65535 };

            ComputeValues<OCIO::BIT_DEPTH_UINT16,
                          OCIO::BIT_DEPTH_UINT16, __LINE__>(processor,
                                                            &i_inImg[0], OCIO::CHANNEL_ORDERING_BGRA,
                                                            &resImg[0],  OCIO::CHANNEL_ORDERING_RGBA,
                                                            NB_PIXELS);
        }

        {
            const std::vector<uint16_t> resImg
                = {    58,  5105,     0,     0,
                      260,  5159,     0,     65535,
                      950,  5553,     0,     0,
                    65535, 16270,     0,     65535 };

            ComputeValues<OCIO::BIT_DEPTH_UINT16,
                          OCIO::BIT_DEPTH_UINT16, __LINE__>(processor,
                                                            &i_inImg[0], OCIO::CHANNEL_ORDERING_RGBA,
                                                            &resImg[0],  OCIO::CHANNEL_ORDERING_BGRA,
                                                            NB_PIXELS);
        }

        {
            const std::vector<uint16_t> resImg
                = {     0,  5105,     0,     0,
                      112,  5159,     0,     65535,
                      388,  5553,     0,     0,
                     1982, 16270, 53461,     65535 };

            ComputeValues<OCIO::BIT_DEPTH_UINT16,
                          OCIO::BIT_DEPTH_UINT16, __LINE__>(processor,
                                                            &i_inImg[0], OCIO::CHANNEL_ORDERING_BGRA,
                                                            &resImg[0],  OCIO::CHANNEL_ORDERING_BGRA,
                                                            NB_PIXELS);
        }
    }

    // Step 2: The 1D LUT is the first Op.

    {
        const std::string strEnd =
            "    from_reference: !<GroupTransform>\n"
            "      children:\n"
            "        - !<FileTransform>   { src: lut1d_5.spi1d, interpolation: linear }\n"
            "        - !<MatrixTransform> { offset: [-0.19, 0.19, -0.00019, 0] }\n";

        const std::string str = SIMPLE_PROFILE + strEnd;

        std::istringstream is;
        is.str(str);

        OCIO::ConstConfigRcPtr config;
        OCIO_CHECK_NO_THROW(config = OCIO::Config::CreateFromStream(is));
        OCIO_CHECK_NO_THROW(config->sanityCheck());

        OCIO::ConstProcessorRcPtr processor;
        OCIO_CHECK_NO_THROW(processor = config->getProcessor("cs1", "cs2"));

        const unsigned NB_PIXELS = 4;

        const std::vector<float> f_inImg =
            {  -1.0000f, -0.8000f, -0.1000f,  0.0f,
                0.1002f,  0.2509f,  0.5009f,  1.0f,
                0.5505f,  0.7090f,  0.9099f,  1.0f,
                1.0000f,  1.2500f,  1.9900f,  0.0f  };

        {
            const std::vector<float> resImg
                = { -0.18999999f,  0.18999999f, -0.00019000f,  0.0f,
                    -0.15271049f,  0.29394856f,  0.24676571f,  1.0f,
                     0.10089212f,  0.69935059f,  1.91072320f,  1.0f,
                    63.81000137f, 64.19000244f, 63.99980927f,  0.0f };

            ComputeValues<OCIO::BIT_DEPTH_F32,
                          OCIO::BIT_DEPTH_F32, __LINE__>(processor,
                                                         &f_inImg[0], OCIO::CHANNEL_ORDERING_RGBA,
                                                         &resImg[0],  OCIO::CHANNEL_ORDERING_RGBA,
                                                         NB_PIXELS, 1e-7f);
        }

        {
            const std::vector<uint16_t> resImg
                = {     0, 12452,     0,     0,
                        0, 19264, 16172, 65535,
                     6612, 45832, 65535, 65535,
                    65535, 65535, 65535,     0 };

            ComputeValues<OCIO::BIT_DEPTH_F32,
                          OCIO::BIT_DEPTH_UINT16, __LINE__>(processor,
                                                            &f_inImg[0], OCIO::CHANNEL_ORDERING_RGBA,
                                                            &resImg[0],  OCIO::CHANNEL_ORDERING_RGBA,
                                                            NB_PIXELS);
        }

        const std::vector<uint16_t> i_inImg =
            {    0,      8,    32,  0,
                64,    128,   256,  0,
               512,   1024,  2048,  0,
              5120,  20480, 65535,  0  };
        {
            const std::vector<float> resImg
                = { -0.18999999f, 0.19036166f,  0.00125666f,  0.0f,
                    -0.18812581f, 0.19271758f,  0.00389672f,  0.0f,
                    -0.18398958f, 0.19912247f,  0.01437576f,  0.0f,
                    -0.15969887f, 0.32105737f, 63.99980927f,  0.0f };

            ComputeValues<OCIO::BIT_DEPTH_UINT16,
                          OCIO::BIT_DEPTH_F32, __LINE__>(processor,
                                                         &i_inImg[0], OCIO::CHANNEL_ORDERING_RGBA,
                                                         &resImg[0],  OCIO::CHANNEL_ORDERING_RGBA,
                                                         NB_PIXELS, 1e-7f);
        }

        {
            const std::vector<uint16_t> resImg
                = {     0, 12475,     0,     0,
                      110, 12630,     0,     0,
                      381, 13049,     0,     0,
                     1973, 21040, 65535,     0 };

            ComputeValues<OCIO::BIT_DEPTH_UINT16,
                          OCIO::BIT_DEPTH_UINT16, __LINE__>(processor,
                                                            &i_inImg[0], OCIO::CHANNEL_ORDERING_BGRA,
                                                            &resImg[0],  OCIO::CHANNEL_ORDERING_BGRA,
                                                            NB_PIXELS);
        }
    }

    // Step 3: The 1D LUT is the first and the last Op.

    {

        const std::string strEnd =
            "    from_reference: !<GroupTransform>\n"
            "      children:\n"
            "        - !<FileTransform>   { src: lut1d_5.spi1d, interpolation: linear }\n"
            "        - !<MatrixTransform> { offset: [-0.19, 0.19, -0.00019, 0] }\n"
            "        - !<FileTransform>   { src: lut1d_4.spi1d, interpolation: linear }\n";

        const std::string str = SIMPLE_PROFILE + strEnd;

        std::istringstream is;
        is.str(str);

        OCIO::ConstConfigRcPtr config;
        OCIO_CHECK_NO_THROW(config = OCIO::Config::CreateFromStream(is));
        OCIO_CHECK_NO_THROW(config->sanityCheck());

        OCIO::ConstProcessorRcPtr processor;
        OCIO_CHECK_NO_THROW(processor = config->getProcessor("cs1", "cs2"));

        const unsigned NB_PIXELS = 4;

        const std::vector<float> f_inImg =
            {  -1.0000f, -0.8000f, -0.1000f,  0.0f,
                0.1002f,  0.2509f,  0.5009f,  1.0f,
                0.5505f,  0.7090f,  0.9099f,  1.0f,
                1.0000f,  1.2500f,  1.9900f,  0.0f  };

        {
            const std::vector<float> resImg
                = { -0.79690927f, -0.06224250f, -0.42994320f,  0.0f,
                    -0.72481626f,  0.13872468f,  0.04750441f,  1.0f,
                    -0.23451784f,  0.92250210f,  3.26448941f,  1.0f,
                     3.43709063f,  3.43709063f,  3.43709063f,  0.0f };

            ComputeValues<OCIO::BIT_DEPTH_F32,
                          OCIO::BIT_DEPTH_F32, __LINE__>(processor,
                                                         &f_inImg[0], OCIO::CHANNEL_ORDERING_RGBA,
                                                         &resImg[0],  OCIO::CHANNEL_ORDERING_RGBA,
                                                         NB_PIXELS, 1e-7f);
        }

        const std::vector<uint16_t> i_inImg =
            {    0,      8,    32,  0,
                64,    128,   256,  0,
               512,   1024,  2048,  0,
              5120,  20480, 65535,  0  };

        {
            const std::vector<uint16_t> resImg
                = {     0,     0,     0,     0,
                        0,     0,     0,     0,
                        0,     0,     0,     0,
                        0, 12526, 65535,     0 };

            ComputeValues<OCIO::BIT_DEPTH_UINT16,
                          OCIO::BIT_DEPTH_UINT16, __LINE__>(processor,
                                                            &i_inImg[0], OCIO::CHANNEL_ORDERING_BGRA,
                                                            &resImg[0],  OCIO::CHANNEL_ORDERING_BGRA,
                                                            NB_PIXELS);
        }
    }
}

OCIO_ADD_TEST(CPUProcessor, image_desc)
{
    // The tests validate the image description types when using the same buffer image.

    const std::string SIMPLE_PROFILE =
        "ocio_profile_version: 2\n"
        "\n"
        "search_path: " + std::string(OCIO::getTestFilesDir()) + "\n"
        "strictparsing: true\n"
        "luma: [0.2126, 0.7152, 0.0722]\n"
        "\n"
        "roles:\n"
        "  default: cs1\n"
        "  scene_linear: cs2\n"
        "\n"
        "displays:\n"
        "  sRGB:\n"
        "    - !<View> {name: Raw, colorspace: cs1}\n"
        "\n"
        "colorspaces:\n"
        "  - !<ColorSpace>\n"
        "    name: cs1\n"
        "    allocation: uniform\n"
        "\n"
        "  - !<ColorSpace>\n"
        "    name: cs2\n"
        "    allocation: uniform\n";

    const std::string strEnd =
        "    from_reference: !<GroupTransform>\n"
        "      children:\n"
        "        - !<MatrixTransform> { offset: [-0.19, 0.19, -0.00019, 0.5] }\n"
        "        - !<FileTransform>   { src: lut1d_5.spi1d, interpolation: linear }\n";

    const std::string str = SIMPLE_PROFILE + strEnd;

    std::istringstream is;
    is.str(str);

    OCIO::ConstConfigRcPtr config;
    OCIO_CHECK_NO_THROW(config = OCIO::Config::CreateFromStream(is));
    OCIO_CHECK_NO_THROW(config->sanityCheck());

    OCIO::ConstProcessorRcPtr processor;
    OCIO_CHECK_NO_THROW(processor = config->getProcessor("cs1", "cs2"));

    const std::vector<float> f_rInImg =
        {  -1.0000f,
            0.1002f,
            0.5505f,
            1.0000f,  };

    const std::vector<float> f_gInImg =
        {            -0.8000f,
                      0.2509f,
                      0.7090f,
                      1.2500f  };

    const std::vector<float> f_bInImg =
        {                       -0.1000f,
                                 0.5009f,
                                 0.9099f,
                                 1.9900f  };

    const std::vector<float> f_aInImg =
        {                                   0.0f,
                                            1.0f,
                                            0.5f,
                                            0.0f  };

    const std::vector<float> f_rOutImg
        = {  0.0f,
             0.0f,
             0.15488569f,
             0.81575858f };

    const std::vector<float> f_gOutImg
        = {                0.0f,
                           0.20273837f,
                           1.69210147f,
                          64.0f };

    const std::vector<float> f_bOutImg
        = {                              0.0f,
                                         0.24680146f,
                                         1.90666747f,
                                        64.0f };

    const std::vector<float> f_aOutImg
        = {                                            0.5f,
                                                       1.5f,
                                                       1.0f,
                                                       0.5f };

    {
        // Packed Image Description with RGBA image.

        std::vector<float> img =
            {  f_rInImg[0], f_gInImg[0], f_bInImg[0], f_aInImg[0],
               f_rInImg[1], f_gInImg[1], f_bInImg[1], f_aInImg[1],
               f_rInImg[2], f_gInImg[2], f_bInImg[2], f_aInImg[2],
               f_rInImg[3], f_gInImg[3], f_bInImg[3], f_aInImg[3] };

        const std::vector<float> res
            {  f_rOutImg[0], f_gOutImg[0], f_bOutImg[0], f_aOutImg[0],
               f_rOutImg[1], f_gOutImg[1], f_bOutImg[1], f_aOutImg[1],
               f_rOutImg[2], f_gOutImg[2], f_bOutImg[2], f_aOutImg[2],
               f_rOutImg[3], f_gOutImg[3], f_bOutImg[3], f_aOutImg[3] };

        OCIO::ConstCPUProcessorRcPtr cpu;
        OCIO_CHECK_NO_THROW(cpu = processor->getDefaultCPUProcessor());

        OCIO::PackedImageDesc desc(&img[0], 2, 2, 4);
        OCIO_CHECK_NO_THROW(cpu->apply(desc));

        for(size_t idx=0; idx<img.size(); ++idx)
        {
            OCIO_CHECK_CLOSE(img[idx], res[idx], 1e-7f);
        }
    }

    {
        // Packed Image Description with RGB image.

        std::vector<float> img =
            {  f_rInImg[0], f_gInImg[0], f_bInImg[0],
               f_rInImg[1], f_gInImg[1], f_bInImg[1],
               f_rInImg[2], f_gInImg[2], f_bInImg[2],
               f_rInImg[3], f_gInImg[3], f_bInImg[3] };

        const std::vector<float> res
            {  f_rOutImg[0], f_gOutImg[0], f_bOutImg[0],
               f_rOutImg[1], f_gOutImg[1], f_bOutImg[1],
               f_rOutImg[2], f_gOutImg[2], f_bOutImg[2],
               f_rOutImg[3], f_gOutImg[3], f_bOutImg[3] };

        OCIO::ConstCPUProcessorRcPtr cpu;
        OCIO_CHECK_NO_THROW(cpu = processor->getDefaultCPUProcessor());

        OCIO::PackedImageDesc desc(&img[0], 4, 1, 3);
        OCIO_CHECK_NO_THROW(cpu->apply(desc));

        for(size_t idx=0; idx<img.size(); ++idx)
        {
            OCIO_CHECK_CLOSE(img[idx], res[idx], 1e-7f);
        }
    }

    {
        // Planar Image Description with R/G/B/A.

        std::vector<float> imgRed   = f_rInImg;
        std::vector<float> imgGreen = f_gInImg;
        std::vector<float> imgBlue  = f_bInImg;
        std::vector<float> imgAlpha = f_aInImg;

        OCIO::ConstCPUProcessorRcPtr cpu;
        OCIO_CHECK_NO_THROW(cpu = processor->getDefaultCPUProcessor());

        OCIO::PlanarImageDesc desc(&imgRed[0], &imgGreen[0], &imgBlue[0], &imgAlpha[0], 2, 2);
        OCIO_CHECK_NO_THROW(cpu->apply(desc));

        for(size_t idx=0; idx<imgRed.size(); ++idx)
        {
            OCIO_CHECK_CLOSE(imgRed[idx],   f_rOutImg[idx], 1e-7f);
            OCIO_CHECK_CLOSE(imgGreen[idx], f_gOutImg[idx], 1e-7f);
            OCIO_CHECK_CLOSE(imgBlue[idx],  f_bOutImg[idx], 1e-7f);
            OCIO_CHECK_CLOSE(imgAlpha[idx], f_aOutImg[idx], 1e-7f);
        }
    }

    {
        // Planar Image Description with R/G/B.

        std::vector<float> imgRed   = f_rInImg;
        std::vector<float> imgGreen = f_gInImg;
        std::vector<float> imgBlue  = f_bInImg;

        OCIO::ConstCPUProcessorRcPtr cpu;
        OCIO_CHECK_NO_THROW(cpu = processor->getDefaultCPUProcessor());

        OCIO::PlanarImageDesc desc(&imgRed[0], &imgGreen[0], &imgBlue[0], nullptr, 1, 4);
        OCIO_CHECK_NO_THROW(cpu->apply(desc));

        for(size_t idx=0; idx<imgRed.size(); ++idx)
        {
            OCIO_CHECK_CLOSE(imgRed[idx],   f_rOutImg[idx], 1e-7f);
            OCIO_CHECK_CLOSE(imgGreen[idx], f_gOutImg[idx], 1e-7f);
            OCIO_CHECK_CLOSE(imgBlue[idx],  f_bOutImg[idx], 1e-7f);
        }
    }
}

namespace
{

constexpr const unsigned NB_PIXELS = 6;

std::vector<float> inImgR =
    {  -1.000012f,
       -0.500012f,
        0.100012f,
        0.600012f,
        1.102312f,
        1.700012f  };

std::vector<float> inImgG =
    {              -0.800012f,
                   -0.300012f,
                    0.250012f,
                    0.800012f,
                    1.204512f,
                    1.800012f };

std::vector<float> inImgB =
    {                          -0.600012f,
                               -0.100012f,
                                0.450012f,
                                0.900012f,
                                1.508912f,
                                1.990012f };

std::vector<float> inImgA =
    {                                       0.005005f,
                                            0.405005f,
                                            0.905005f,
                                            0.005005f,
                                            1.005005f,
                                            0.095005f  };

std::vector<float> inImg =
    { inImgR[0], inImgG[0], inImgB[0], inImgA[0],
      inImgR[1], inImgG[1], inImgB[1], inImgA[1],
      inImgR[2], inImgG[2], inImgB[2], inImgA[2],
      inImgR[3], inImgG[3], inImgB[3], inImgA[3],
      inImgR[4], inImgG[4], inImgB[4], inImgA[4],
      inImgR[5], inImgG[5], inImgB[5], inImgA[5] };

const std::vector<float> resImgR =
    {  0.4001879692f,
       0.9001880288f,
       1.500211954f,
       2.000211954f,
       2.502511978f,
       3.100212097f };

const std::vector<float> resImgG =
    {                 -0.3995119929f,
                       0.1004880071f,
                       0.6505119801f,
                       1.200511932f,
                       1.60501194f,
                       2.200511932f };

const std::vector<float> resImgB =
    {                                 0.2006880045f,
                                      0.7006880045f,
                                      1.250712037f,
                                      1.700711966f,
                                      2.309612036f,
                                      2.790712118f };

const std::vector<float> resImgA =
    {                                                0.5057050f,
                                                     0.9057050f,
                                                     1.4057050f,
                                                     0.5057050f,
                                                     1.5057050f,
                                                     0.5957050f  };

const std::vector<float> resImg =
    { resImgR[0], resImgG[0], resImgB[0], resImgA[0],
      resImgR[1], resImgG[1], resImgB[1], resImgA[1],
      resImgR[2], resImgG[2], resImgB[2], resImgA[2],
      resImgR[3], resImgG[3], resImgB[3], resImgA[3],
      resImgR[4], resImgG[4], resImgB[4], resImgA[4],
      resImgR[5], resImgG[5], resImgB[5], resImgA[5] };


OCIO::ConstCPUProcessorRcPtr BuildCPUProcessor(OCIO::TransformDirection dir)
{
    OCIO::ConfigRcPtr config = OCIO::Config::Create();

    OCIO::MatrixTransformRcPtr transform = OCIO::MatrixTransform::Create();
    const float offset4[4] = { 1.4002f, 0.4005f, 0.8007f, 0.5007f };
    transform->setOffset(offset4);
    transform->setDirection(dir);

    OCIO::ConstProcessorRcPtr processor = config->getProcessor(transform);
    return processor->getDefaultCPUProcessor();
}

void Validate(const OCIO::PackedImageDesc & imgDesc, unsigned lineNo)
{
    const float * outImg = reinterpret_cast<float*>(imgDesc.getData());
    for(size_t pxl=0; pxl<NB_PIXELS; ++pxl)
    {
        OCIO_CHECK_CLOSE_FROM(outImg[4*pxl+0], resImg[4*pxl+0], 1e-7f, lineNo);
        OCIO_CHECK_CLOSE_FROM(outImg[4*pxl+1], resImg[4*pxl+1], 1e-7f, lineNo);
        OCIO_CHECK_CLOSE_FROM(outImg[4*pxl+2], resImg[4*pxl+2], 1e-7f, lineNo);
        OCIO_CHECK_CLOSE_FROM(outImg[4*pxl+3], resImg[4*pxl+3], 1e-7f, lineNo);
    }
}

void Process(const OCIO::ConstCPUProcessorRcPtr & cpuProcessor,
             const OCIO::PackedImageDesc & srcImgDesc,
             OCIO::PackedImageDesc & dstImgDesc,
             unsigned lineNo)
{
    OCIO_CHECK_NO_THROW_FROM(cpuProcessor->apply(srcImgDesc, dstImgDesc), lineNo);
    Validate(dstImgDesc, lineNo);
}

void Process(const OCIO::ConstCPUProcessorRcPtr & cpuProcessor,
             OCIO::PackedImageDesc & imgDesc,
             unsigned lineNo)
{
    OCIO_CHECK_NO_THROW_FROM(cpuProcessor->apply(imgDesc), lineNo);
    Validate(imgDesc, lineNo);
}

void Process(const OCIO::ConstCPUProcessorRcPtr & cpuProcessor,
             const OCIO::PlanarImageDesc & srcImgDesc,
             OCIO::PlanarImageDesc & dstImgDesc,
             unsigned lineNo)
{
    OCIO_CHECK_NO_THROW_FROM(cpuProcessor->apply(srcImgDesc, dstImgDesc), lineNo);

    const float * outImgR = reinterpret_cast<float*>(dstImgDesc.getRData());
    const float * outImgG = reinterpret_cast<float*>(dstImgDesc.getGData());
    const float * outImgB = reinterpret_cast<float*>(dstImgDesc.getBData());
    const float * outImgA = reinterpret_cast<float*>(dstImgDesc.getAData());

    for(size_t pxl=0; pxl<NB_PIXELS; ++pxl)
    {
        OCIO_CHECK_CLOSE_FROM(outImgR[pxl], resImg[4*pxl+0], 1e-7f, lineNo);
        OCIO_CHECK_CLOSE_FROM(outImgG[pxl], resImg[4*pxl+1], 1e-7f, lineNo);
        OCIO_CHECK_CLOSE_FROM(outImgB[pxl], resImg[4*pxl+2], 1e-7f, lineNo);
        if(outImgA)
        {
            OCIO_CHECK_CLOSE_FROM(outImgA[pxl], resImg[4*pxl+3], 1e-7f, lineNo);
        }
    }
}

} // anon


OCIO_ADD_TEST(CPUProcessor, planar_vs_packed)
{
    // The unit test validates different types for input and output imageDesc.

    OCIO::ConstCPUProcessorRcPtr cpuProcessor;
    OCIO_CHECK_NO_THROW(cpuProcessor = BuildCPUProcessor(OCIO::TRANSFORM_DIR_FORWARD));

    // 1. Process from Packed to Planar Image Desc using the forward transform.

    OCIO::PackedImageDesc srcImgDesc((void*)&inImg[0], NB_PIXELS, 1, 4);

    std::vector<float> outR(NB_PIXELS), outG(NB_PIXELS), outB(NB_PIXELS), outA(NB_PIXELS);
    OCIO::PlanarImageDesc dstImgDesc((void*)&outR[0], (void*)&outG[0],
                                     (void*)&outB[0], (void*)&outA[0],
                                     NB_PIXELS, 1);

    OCIO_CHECK_NO_THROW(cpuProcessor->apply(srcImgDesc, dstImgDesc));

    for(size_t idx=0; idx<NB_PIXELS; ++idx)
    {
        OCIO_CHECK_CLOSE(outR[idx], resImg[4*idx+0], 1e-7f);
        OCIO_CHECK_CLOSE(outG[idx], resImg[4*idx+1], 1e-7f);
        OCIO_CHECK_CLOSE(outB[idx], resImg[4*idx+2], 1e-7f);
        OCIO_CHECK_CLOSE(outA[idx], resImg[4*idx+3], 1e-7f);
    }

    // 2. Process from Planar to Packed Image Desc using the inverse transform.

    OCIO_CHECK_NO_THROW(cpuProcessor = BuildCPUProcessor(OCIO::TRANSFORM_DIR_INVERSE));

    std::vector<float> outImg(NB_PIXELS*4, -1.0f);
    OCIO::PackedImageDesc dstImgDesc2((void*)&outImg[0], NB_PIXELS, 1, 4);

    OCIO_CHECK_NO_THROW(cpuProcessor->apply(dstImgDesc, dstImgDesc2));

    for(size_t idx=0; idx<(NB_PIXELS*4); ++idx)
    {
        OCIO_CHECK_CLOSE(outImg[idx], inImg[idx], 1e-6f);
    }
}

OCIO_ADD_TEST(CPUProcessor, scanline_helper_packed)
{
    // Test the packed image description.

    OCIO::ConstCPUProcessorRcPtr cpuProcessor;
    OCIO_CHECK_NO_THROW(cpuProcessor = BuildCPUProcessor(OCIO::TRANSFORM_DIR_FORWARD));

    std::vector<float> outImg(NB_PIXELS*4);

    {
        OCIO::PackedImageDesc srcImgDesc(&inImg[0], NB_PIXELS, 1, 4);
        OCIO::PackedImageDesc dstImgDesc(&outImg[0], NB_PIXELS, 1, 4);

        Process(cpuProcessor, srcImgDesc, dstImgDesc, __LINE__);
    }

    {
        OCIO::PackedImageDesc srcImgDesc(&inImg[0], 1, NB_PIXELS, 4);
        OCIO::PackedImageDesc dstImgDesc(&outImg[0], 1, NB_PIXELS, 4);

        Process(cpuProcessor, srcImgDesc, dstImgDesc, __LINE__);
    }

    {
        OCIO::PackedImageDesc srcImgDesc(&inImg[0], 2, 3, 4);
        OCIO::PackedImageDesc dstImgDesc(&outImg[0], 2, 3, 4);

        Process(cpuProcessor, srcImgDesc, dstImgDesc, __LINE__);
    }

    {
        OCIO::PackedImageDesc srcImgDesc(&inImg[0], 3, 2, 4);
        OCIO::PackedImageDesc dstImgDesc(&outImg[0], 3, 2, 4);

        Process(cpuProcessor, srcImgDesc, dstImgDesc, __LINE__);
    }

    {
        OCIO::PackedImageDesc srcImgDesc(&inImg[0], 2, 3, 4);
        OCIO::PackedImageDesc dstImgDesc(&outImg[0], 2, 3,
                                         OCIO::CHANNEL_ORDERING_RGBA,
                                         OCIO::BIT_DEPTH_F32,
                                         sizeof(float),
                                         OCIO::AutoStride,
                                         OCIO::AutoStride);

        Process(cpuProcessor, srcImgDesc, dstImgDesc, __LINE__);
    }

    {
        OCIO::PackedImageDesc srcImgDesc(&inImg[0], 2, 3, 4);
        OCIO::PackedImageDesc dstImgDesc(&outImg[0], 2, 3,
                                         OCIO::CHANNEL_ORDERING_RGBA,
                                         OCIO::BIT_DEPTH_F32,
                                         sizeof(float),
                                         4*sizeof(float),
                                         OCIO::AutoStride);

        Process(cpuProcessor, srcImgDesc, dstImgDesc, __LINE__);
    }

    {
        OCIO::PackedImageDesc srcImgDesc(&inImg[0], 2, 3, 4);
        OCIO::PackedImageDesc dstImgDesc(&outImg[0], 2, 3,
                                         4, // Number of channels
                                         OCIO::BIT_DEPTH_F32,
                                         sizeof(float),
                                         4*sizeof(float),
                                         OCIO::AutoStride);

        Process(cpuProcessor, srcImgDesc, dstImgDesc, __LINE__);
    }

    {
        OCIO::PackedImageDesc srcImgDesc(&inImg[0], 2, 3, 4);
        OCIO::PackedImageDesc dstImgDesc(&outImg[0], 2, 3,
                                         4, // Number of channels
                                         OCIO::BIT_DEPTH_F32,
                                         OCIO::AutoStride,
                                         4*sizeof(float),
                                         OCIO::AutoStride);

        Process(cpuProcessor, srcImgDesc, dstImgDesc, __LINE__);
    }

    {
        OCIO::PackedImageDesc srcImgDesc(&inImg[0], 2, 3, 4);
        OCIO::PackedImageDesc dstImgDesc(&outImg[0], 2, 3,
                                         4, // Number of channels
                                         OCIO::BIT_DEPTH_F32,
                                         OCIO::AutoStride,
                                         4*sizeof(float),
                                         2*4*sizeof(float));

        Process(cpuProcessor, srcImgDesc, dstImgDesc, __LINE__);
    }

    {
        OCIO::PackedImageDesc srcImgDesc(&inImg[0], 2, 3, 4);
        OCIO::PackedImageDesc dstImgDesc(&outImg[0], 2, 3,
                                         4, // Number of channels
                                         OCIO::BIT_DEPTH_F32,
                                         OCIO::AutoStride,
                                         OCIO::AutoStride,
                                         2*4*sizeof(float));

        Process(cpuProcessor, srcImgDesc, dstImgDesc, __LINE__);
    }
}

OCIO_ADD_TEST(CPUProcessor, scanline_helper_packed_one_buffer)
{
    // Now that the previous unit test covers all cases with different buffers,
    // let's test some cases using the same in and out buffer.

    OCIO::ConstCPUProcessorRcPtr cpuProcessor;
    OCIO_CHECK_NO_THROW(cpuProcessor = BuildCPUProcessor(OCIO::TRANSFORM_DIR_FORWARD));

    std::vector<float> processingImg(NB_PIXELS*4);

    {
        processingImg = inImg;

        OCIO::PackedImageDesc imgDesc(&processingImg[0], NB_PIXELS, 1, 4);

        Process(cpuProcessor, imgDesc, __LINE__);
    }

    {
        processingImg = inImg;

        OCIO::PackedImageDesc imgDesc(&processingImg[0], 3, 2, 4);

        Process(cpuProcessor, imgDesc, __LINE__);
    }

    {
        processingImg = inImg;

        OCIO::PackedImageDesc imgDesc(&processingImg[0], 1, NB_PIXELS, 4);

        Process(cpuProcessor, imgDesc, __LINE__);
    }
}

OCIO_ADD_TEST(CPUProcessor, scanline_helper_planar)
{
    // Test the planar image description.

    OCIO::ConstCPUProcessorRcPtr cpuProcessor;
    OCIO_CHECK_NO_THROW(cpuProcessor = BuildCPUProcessor(OCIO::TRANSFORM_DIR_FORWARD));

    std::vector<float> outImgR(NB_PIXELS);
    std::vector<float> outImgG(NB_PIXELS);
    std::vector<float> outImgB(NB_PIXELS);
    std::vector<float> outImgA(NB_PIXELS);

    {
        OCIO::PlanarImageDesc srcImgDesc(&inImgR[0], &inImgG[0], &inImgB[0], &inImgA[0], NB_PIXELS, 1);
        OCIO::PlanarImageDesc dstImgDesc(&outImgR[0], &outImgG[0], &outImgB[0], &outImgA[0], NB_PIXELS, 1);

        Process(cpuProcessor, srcImgDesc, dstImgDesc, __LINE__);
    }

    {
        OCIO::PlanarImageDesc srcImgDesc(&inImgR[0], &inImgG[0], &inImgB[0], &inImgA[0], NB_PIXELS, 1);
        OCIO::PlanarImageDesc dstImgDesc(&outImgR[0], &outImgG[0], &outImgB[0], &outImgA[0], NB_PIXELS, 1);

        Process(cpuProcessor, srcImgDesc, dstImgDesc, __LINE__);
    }

    {
        OCIO::PlanarImageDesc srcImgDesc(&inImgR[0], &inImgG[0], &inImgB[0], &inImgA[0], NB_PIXELS, 1);
        OCIO::PlanarImageDesc dstImgDesc(&outImgR[0], &outImgG[0], &outImgB[0], &outImgA[0], NB_PIXELS, 1);

        Process(cpuProcessor, srcImgDesc, dstImgDesc, __LINE__);
    }

    {
        OCIO::PlanarImageDesc srcImgDesc(&inImgR[0], &inImgG[0], &inImgB[0], &inImgA[0], 3, 2);
        OCIO::PlanarImageDesc dstImgDesc(&outImgR[0], &outImgG[0], &outImgB[0], &outImgA[0], 3, 2);

        Process(cpuProcessor, srcImgDesc, dstImgDesc, __LINE__);
    }

    {
        OCIO::PlanarImageDesc srcImgDesc(&inImgR[0], &inImgG[0], &inImgB[0], &inImgA[0], 2, 3);
        OCIO::PlanarImageDesc dstImgDesc(&outImgR[0], &outImgG[0], &outImgB[0], &outImgA[0],
                                         2, 3,
                                         OCIO::BIT_DEPTH_F32,
                                         sizeof(float),
                                         OCIO::AutoStride);

        Process(cpuProcessor, srcImgDesc, dstImgDesc, __LINE__);
    }

    {
        OCIO::PlanarImageDesc srcImgDesc(&inImgR[0], &inImgG[0], &inImgB[0], &inImgA[0], 2, 3);
        OCIO::PlanarImageDesc dstImgDesc(&outImgR[0], &outImgG[0], &outImgB[0], &outImgA[0],
                                         2, 3,
                                         OCIO::BIT_DEPTH_F32,
                                         sizeof(float),
                                         2*sizeof(float));

        Process(cpuProcessor, srcImgDesc, dstImgDesc, __LINE__);
    }

    {
        OCIO::PlanarImageDesc srcImgDesc(&inImgR[0], &inImgG[0], &inImgB[0], &inImgA[0], 2, 3);
        OCIO::PlanarImageDesc dstImgDesc(&outImgR[0], &outImgG[0], &outImgB[0], &outImgA[0],
                                         2, 3,
                                         OCIO::BIT_DEPTH_F32,
                                         OCIO::AutoStride,
                                         2*sizeof(float));

        Process(cpuProcessor, srcImgDesc, dstImgDesc, __LINE__);
    }

    {
        OCIO::PlanarImageDesc srcImgDesc(&inImgR[0], &inImgG[0], &inImgB[0], &inImgA[0],
                                         2, 3,
                                         OCIO::BIT_DEPTH_F32,
                                         OCIO::AutoStride,
                                         2*sizeof(float));

        OCIO::PlanarImageDesc dstImgDesc(&outImgR[0], &outImgG[0], &outImgB[0], &outImgA[0],
                                         2, 3,
                                         OCIO::BIT_DEPTH_F32,
                                         OCIO::AutoStride,
                                         2*sizeof(float));

        Process(cpuProcessor, srcImgDesc, dstImgDesc, __LINE__);
    }

    {
        OCIO::PlanarImageDesc srcImgDesc(&inImgR[0], &inImgG[0], &inImgB[0], &inImgA[0],
                                         2, 3,
                                         OCIO::BIT_DEPTH_F32,
                                         sizeof(float),
                                         2*sizeof(float));

        OCIO::PlanarImageDesc dstImgDesc(&outImgR[0], &outImgG[0], &outImgB[0], &outImgA[0],
                                         2, 3,
                                         OCIO::BIT_DEPTH_F32,
                                         OCIO::AutoStride,
                                         2*sizeof(float));

        Process(cpuProcessor, srcImgDesc, dstImgDesc, __LINE__);
    }

    {
        OCIO::PlanarImageDesc srcImgDesc(&inImgR[0], &inImgG[0], &inImgB[0], &inImgA[0],
                                         2, 3,
                                         OCIO::BIT_DEPTH_F32,
                                         sizeof(float),
                                         2*sizeof(float));

        OCIO::PlanarImageDesc dstImgDesc(&outImgR[0], &outImgG[0], &outImgB[0], nullptr,
                                         2, 3,
                                         OCIO::BIT_DEPTH_F32,
                                         OCIO::AutoStride,
                                         2*sizeof(float));

        Process(cpuProcessor, srcImgDesc, dstImgDesc, __LINE__);
    }

    {
        OCIO::PlanarImageDesc srcImgDesc(&inImgR[0], &inImgG[0], &inImgB[0], nullptr,
                                         2, 3,
                                         OCIO::BIT_DEPTH_F32,
                                         sizeof(float),
                                         2*sizeof(float));

        OCIO::PlanarImageDesc dstImgDesc(&outImgR[0], &outImgG[0], &outImgB[0], nullptr,
                                         2, 3,
                                         OCIO::BIT_DEPTH_F32,
                                         OCIO::AutoStride,
                                         2*sizeof(float));

        Process(cpuProcessor, srcImgDesc, dstImgDesc, __LINE__);
    }
}

OCIO_ADD_TEST(CPUProcessor, scanline_helper_tile)
{
    // Process tiles.

    OCIO::ConstCPUProcessorRcPtr cpuProcessor;
    OCIO_CHECK_NO_THROW(cpuProcessor = BuildCPUProcessor(OCIO::TRANSFORM_DIR_FORWARD));

    std::vector<float> outImg(NB_PIXELS*4);

    {
        // Pixels are { 1, 2, 3,
        //              4, 5, 6  }

        // Copy the 1st pixel which should be untouched.
        outImg[(0 * 4) + 0] = resImg[(0 * 4) + 0];
        outImg[(0 * 4) + 1] = resImg[(0 * 4) + 1];
        outImg[(0 * 4) + 2] = resImg[(0 * 4) + 2];
        outImg[(0 * 4) + 3] = resImg[(0 * 4) + 3];
        // Copy the 4th pixel which should be untouched.
        outImg[(3 * 4) + 0] = resImg[(3 * 4) + 0];
        outImg[(3 * 4) + 1] = resImg[(3 * 4) + 1];
        outImg[(3 * 4) + 2] = resImg[(3 * 4) + 2];
        outImg[(3 * 4) + 3] = resImg[(3 * 4) + 3];

        // Only process the pixels = { 2, 3,
        //                             5, 6  }

        OCIO::PackedImageDesc srcImgDesc(&inImg[4],
                                         2, 2, 4,   // width=2, height=2, and nchannels=4
                                         OCIO::BIT_DEPTH_F32,
                                         sizeof(float),
                                         4*sizeof(float),
                                         3*4*sizeof(float));

        OCIO::PackedImageDesc dstImgDesc(&outImg[4],
                                         2, 2, 4,   // width=2, height=2, and nchannels=4
                                         OCIO::BIT_DEPTH_F32,
                                         sizeof(float),
                                         4*sizeof(float),
                                         3*4*sizeof(float));

        OCIO_CHECK_NO_THROW(cpuProcessor->apply(srcImgDesc, dstImgDesc));

        for(size_t pxl=0; pxl<NB_PIXELS; ++pxl)
        {
            OCIO_CHECK_CLOSE(outImg[4*pxl+0], resImg[4*pxl+0], 1e-7f);
            OCIO_CHECK_CLOSE(outImg[4*pxl+1], resImg[4*pxl+1], 1e-7f);
            OCIO_CHECK_CLOSE(outImg[4*pxl+2], resImg[4*pxl+2], 1e-7f);
            OCIO_CHECK_CLOSE(outImg[4*pxl+3], resImg[4*pxl+3], 1e-7f);
        }
    }

    {
        // Pixels are { 1, 2, 3,
        //              4, 5, 6  }

        // Copy the 3rd pixel which should be untouched.
        outImg[(2 * 4) + 0] = resImg[(2 * 4) + 0];
        outImg[(2 * 4) + 1] = resImg[(2 * 4) + 1];
        outImg[(2 * 4) + 2] = resImg[(2 * 4) + 2];
        outImg[(2 * 4) + 3] = resImg[(2 * 4) + 3];
        // Copy the 6th pixel which should be untouched.
        outImg[(5 * 4) + 0] = resImg[(5 * 4) + 0];
        outImg[(5 * 4) + 1] = resImg[(5 * 4) + 1];
        outImg[(5 * 4) + 2] = resImg[(5 * 4) + 2];
        outImg[(5 * 4) + 3] = resImg[(5 * 4) + 3];

        // Only process the pixels = { 1, 2,
        //                             4, 5 }

        OCIO::PackedImageDesc srcImgDesc(&inImg[0],
                                         2, 2, 4,   // width=2, height=2, and nchannels=4
                                         OCIO::BIT_DEPTH_F32,
                                         sizeof(float),
                                         4*sizeof(float),
                                         3*4*sizeof(float));

        OCIO::PackedImageDesc dstImgDesc(&outImg[0],
                                         2, 2, 4,   // width=2, height=2, and nchannels=4
                                         OCIO::BIT_DEPTH_F32,
                                         sizeof(float),
                                         4*sizeof(float),
                                         3*4*sizeof(float));

        Process(cpuProcessor, srcImgDesc, dstImgDesc, __LINE__);
    }

    {
        // Pixels are { 1, 2, 3,
        //              4, 5, 6  }

        outImg = inImg; // Use an in-place image buffer.

        // Copy the 3rd pixel which should be untouched.
        outImg[(2 * 4) + 0] = resImg[(2 * 4) + 0];
        outImg[(2 * 4) + 1] = resImg[(2 * 4) + 1];
        outImg[(2 * 4) + 2] = resImg[(2 * 4) + 2];
        outImg[(2 * 4) + 3] = resImg[(2 * 4) + 3];
        // Copy the 6th pixel which should be untouched.
        outImg[(5 * 4) + 0] = resImg[(5 * 4) + 0];
        outImg[(5 * 4) + 1] = resImg[(5 * 4) + 1];
        outImg[(5 * 4) + 2] = resImg[(5 * 4) + 2];
        outImg[(5 * 4) + 3] = resImg[(5 * 4) + 3];

        // Only process the pixels = { 1, 2,
        //                             4, 5 }

        OCIO::PackedImageDesc dstImgDesc(&outImg[0],
                                         2, 2, 4,   // width=2, height=2, and nchannels=4
                                         OCIO::BIT_DEPTH_F32,
                                         sizeof(float),
                                         4*sizeof(float),
                                         3*4*sizeof(float));

        Process(cpuProcessor, dstImgDesc, dstImgDesc, __LINE__);
    }

}


OCIO_ADD_TEST(CPUProcessor, custom_scanlines)
{
    // Cases testing custom xStrideBytes and yStrideBytes values.

    const float magicNumber = 12345.6789f;

    OCIO::ConstCPUProcessorRcPtr cpuProcessor;
    OCIO_CHECK_NO_THROW(cpuProcessor = BuildCPUProcessor(OCIO::TRANSFORM_DIR_FORWARD));

    {
        // Pixels are { RGBA, RGBA, RGBA, x,
        //              RGBA, RGBA, RGBA, x  } where x is not a color channel.

        std::vector<float> img
            = { inImg[ 0], inImg[ 1], inImg[ 2], inImg[ 3],
                inImg[ 4], inImg[ 5], inImg[ 6], inImg[ 7],
                inImg[ 8], inImg[ 9], inImg[10], inImg[11],
                magicNumber,
                inImg[12], inImg[13], inImg[14], inImg[15],
                inImg[16], inImg[17], inImg[18], inImg[19],
                inImg[20], inImg[21], inImg[22], inImg[23],
                magicNumber };

        OCIO::PackedImageDesc srcImgDesc(&img[0],
                                         3, 2, 4,
                                         OCIO::BIT_DEPTH_F32,
                                         OCIO::AutoStride,
                                         OCIO::AutoStride,
                                         // Bytes to the next line.
                                         3*4*sizeof(float)+sizeof(float));

        std::vector<float> outImg(NB_PIXELS*4);
        OCIO::PackedImageDesc dstImgDesc(&outImg[0], 3, 2, 4);

        OCIO_CHECK_NO_THROW(cpuProcessor->apply(srcImgDesc, dstImgDesc));

        for(size_t pxl=0; pxl<NB_PIXELS; ++pxl)
        {
            OCIO_CHECK_CLOSE(outImg[4*pxl+0], resImg[4*pxl+0], 1e-7f);
            OCIO_CHECK_CLOSE(outImg[4*pxl+1], resImg[4*pxl+1], 1e-7f);
            OCIO_CHECK_CLOSE(outImg[4*pxl+2], resImg[4*pxl+2], 1e-7f);
            OCIO_CHECK_CLOSE(outImg[4*pxl+3], resImg[4*pxl+3], 1e-7f);
        }
    }

    {
        // Pixels are { RxGxBxAx, RxGxBxAx, RxGxBxAx,
        //              RxGxBxAx, RxGxBxAx, RxGxBxAx  } where x is not a color channel.

        std::vector<float> img
            = { inImg[ 0], magicNumber, inImg[ 1], magicNumber, inImg[ 2], magicNumber, inImg[ 3], magicNumber,
                inImg[ 4], magicNumber, inImg[ 5], magicNumber, inImg[ 6], magicNumber, inImg[ 7], magicNumber,
                inImg[ 8], magicNumber, inImg[ 9], magicNumber, inImg[10], magicNumber, inImg[11], magicNumber,
                inImg[12], magicNumber, inImg[13], magicNumber, inImg[14], magicNumber, inImg[15], magicNumber,
                inImg[16], magicNumber, inImg[17], magicNumber, inImg[18], magicNumber, inImg[19], magicNumber,
                inImg[20], magicNumber, inImg[21], magicNumber, inImg[22], magicNumber, inImg[23], magicNumber };

        OCIO::PackedImageDesc srcImgDesc(&img[0],  3, 2, 4,
                                         OCIO::BIT_DEPTH_F32,
                                         // Bytes to the next channel.
                                         sizeof(float)+sizeof(float),
                                         OCIO::AutoStride,
                                         OCIO::AutoStride);

        std::vector<float> outImg(NB_PIXELS*3);
        OCIO::PackedImageDesc dstImgDesc(&outImg[0], 3, 2, 3);

        OCIO_CHECK_NO_THROW(cpuProcessor->apply(srcImgDesc, dstImgDesc));

        for(size_t pxl=0; pxl<NB_PIXELS; ++pxl)
        {
            OCIO_CHECK_CLOSE(outImg[3*pxl+0], resImg[4*pxl+0], 1e-7f);
            OCIO_CHECK_CLOSE(outImg[3*pxl+1], resImg[4*pxl+1], 1e-7f);
            OCIO_CHECK_CLOSE(outImg[3*pxl+2], resImg[4*pxl+2], 1e-7f);
        }
    }

    {
        // Pixels are { RGBAx, RGBAx, RGBAx,
        //              RGBAx, RGBAx, RGBAx  } where x is not a color channel.

        std::vector<float> img
            = { inImg[ 0], inImg[ 1], inImg[ 2], inImg[ 3], magicNumber,
                inImg[ 4], inImg[ 5], inImg[ 6], inImg[ 7], magicNumber,
                inImg[ 8], inImg[ 9], inImg[10], inImg[11], magicNumber,
                inImg[12], inImg[13], inImg[14], inImg[15], magicNumber,
                inImg[16], inImg[17], inImg[18], inImg[19], magicNumber,
                inImg[20], inImg[21], inImg[22], inImg[23], magicNumber };

        OCIO::PackedImageDesc srcImgDesc(&img[0], 3, 2, 4,
                                         OCIO::BIT_DEPTH_F32,
                                         OCIO::AutoStride,
                                         // Bytes to the next pixel.
                                         4*sizeof(float)+sizeof(float),
                                         OCIO::AutoStride);

        std::vector<float> outImg(NB_PIXELS*3);
        OCIO::PackedImageDesc dstImgDesc(&outImg[0], 3, 2, 3);

        OCIO_CHECK_NO_THROW(cpuProcessor->apply(srcImgDesc, dstImgDesc));

        for(size_t pxl=0; pxl<NB_PIXELS; ++pxl)
        {
            OCIO_CHECK_CLOSE(outImg[3*pxl+0], resImg[4*pxl+0], 1e-7f);
            OCIO_CHECK_CLOSE(outImg[3*pxl+1], resImg[4*pxl+1], 1e-7f);
            OCIO_CHECK_CLOSE(outImg[3*pxl+2], resImg[4*pxl+2], 1e-7f);
        }
    }

    {
        // Pixels are { RGBAx, RGBAx, RGBAx, x
        //              RGBAx, RGBAx, RGBAx, x  } where x is not a color channel.

        std::vector<float> img
            = { inImg[ 0], inImg[ 1], inImg[ 2], inImg[ 3], magicNumber,
                inImg[ 4], inImg[ 5], inImg[ 6], inImg[ 7], magicNumber,
                inImg[ 8], inImg[ 9], inImg[10], inImg[11], magicNumber,
                magicNumber,
                inImg[12], inImg[13], inImg[14], inImg[15], magicNumber,
                inImg[16], inImg[17], inImg[18], inImg[19], magicNumber,
                inImg[20], inImg[21], inImg[22], inImg[23], magicNumber,
                magicNumber };

        OCIO::PackedImageDesc srcImgDesc(&img[0],
                                         3, 2, 4,
                                         OCIO::BIT_DEPTH_F32,
                                         OCIO::AutoStride,
                                         // Bytes to the next pixel.
                                         4*sizeof(float)+sizeof(float),
                                         // Bytes to the next line.
                                         3*(4*sizeof(float)+sizeof(float))+sizeof(float));

        std::vector<float> outImg(NB_PIXELS*3);
        OCIO::PackedImageDesc dstImgDesc(&outImg[0], 3, 2, 3);

        OCIO_CHECK_NO_THROW(cpuProcessor->apply(srcImgDesc, dstImgDesc));

        for(size_t pxl=0; pxl<NB_PIXELS; ++pxl)
        {
            OCIO_CHECK_CLOSE(outImg[3*pxl+0], resImg[4*pxl+0], 1e-7f);
            OCIO_CHECK_CLOSE(outImg[3*pxl+1], resImg[4*pxl+1], 1e-7f);
            OCIO_CHECK_CLOSE(outImg[3*pxl+2], resImg[4*pxl+2], 1e-7f);
        }
    }

}

OCIO_ADD_TEST(CPUProcessor, one_pixel)
{
    OCIO::ConstCPUProcessorRcPtr cpuProcessor;
    OCIO_CHECK_NO_THROW(cpuProcessor = BuildCPUProcessor(OCIO::TRANSFORM_DIR_FORWARD));

    // The CPU Processor only includes a Matrix with offset:
    //   const float offset4[4] = { 1.4002f, 0.4005f, 0.8007f, 0.5007f };

    {
        float pixel[4]{ 0.1f, 0.3f, 0.9f, 1.0f };

        OCIO_CHECK_NO_THROW(cpuProcessor->applyRGBA(pixel));

        OCIO_CHECK_EQUAL(pixel[0], 0.1f + 1.4002f);
        OCIO_CHECK_EQUAL(pixel[1], 0.3f + 0.4005f);
        OCIO_CHECK_EQUAL(pixel[2], 0.9f + 0.8007f);
        OCIO_CHECK_EQUAL(pixel[3], 1.0f + 0.5007f);
    }

    {
        float pixel[3]{ 0.1f, 0.3f, 0.9f };

        OCIO_CHECK_NO_THROW(cpuProcessor->applyRGB(pixel));

        OCIO_CHECK_EQUAL(pixel[0], 0.1f + 1.4002f);
        OCIO_CHECK_EQUAL(pixel[1], 0.3f + 0.4005f);
        OCIO_CHECK_EQUAL(pixel[2], 0.9f + 0.8007f);
    }
}

namespace
{

template<OCIO::BitDepth inBD, OCIO::BitDepth outBD>
void ComputeImage(unsigned width, unsigned height, unsigned nChannels,
                   const void * inBuf, void * outBuf,
                   unsigned line)
{
    typedef typename OCIO::BitDepthInfo<inBD>::Type InType;
    typedef typename OCIO::BitDepthInfo<outBD>::Type OutType;

    OCIO::ConfigRcPtr config = OCIO::Config::Create();

    OCIO::MatrixTransformRcPtr transform = OCIO::MatrixTransform::Create();
    const float offset4[4] = { 1.2002f, 0.4005f, 0.8007f, 0.5f };
    transform->setOffset( offset4 );

    OCIO::ConstProcessorRcPtr processor;
    OCIO_CHECK_NO_THROW(processor = config->getProcessor(transform));

    OCIO::ConstCPUProcessorRcPtr cpuProcessor;
    OCIO_CHECK_NO_THROW(cpuProcessor
        = processor->getOptimizedCPUProcessor(inBD, outBD,
                                              OCIO::OPTIMIZATION_DEFAULT,
                                              OCIO::FINALIZATION_DEFAULT));

    const OCIO::PackedImageDesc srcImgDesc((void *)inBuf,
                                           width, height, nChannels,
                                           inBD,
                                           sizeof(InType),
                                           OCIO::AutoStride,
                                           OCIO::AutoStride);

    OCIO::PackedImageDesc dstImgDesc(outBuf,
                                     width, height, nChannels,
                                     outBD,
                                     sizeof(OutType),
                                     OCIO::AutoStride,
                                     OCIO::AutoStride);

    OCIO_CHECK_NO_THROW(cpuProcessor->apply(srcImgDesc, dstImgDesc));


    const InType * inValues  = (const InType *)inBuf;
    OutType * outValues = (OutType *)outBuf;

    const float inScale = float(GetBitDepthMaxValue(OCIO::BIT_DEPTH_F32)
                                    / GetBitDepthMaxValue(inBD));

    const float outScale = float( GetBitDepthMaxValue(outBD)
                                    / GetBitDepthMaxValue(OCIO::BIT_DEPTH_F32));

    for(size_t idx=0; idx<(width*height);)
    {
        // Manual computation of the results.

        const float pxl[4]{ (float(inValues[idx+0]) * inScale + offset4[0]) * outScale,
                            (float(inValues[idx+1]) * inScale + offset4[1]) * outScale,
                            (float(inValues[idx+2]) * inScale + offset4[2]) * outScale,
                            nChannels==4 
                                ? ((float(inValues[idx+3]) * inScale + offset4[3]) * outScale) 
                                : 0.0f 
                          };

        // Validate all the results.

        if(OCIO::BitDepthInfo<outBD>::isFloat)
        {
            OCIO_CHECK_CLOSE_FROM(outValues[idx+0], pxl[0], 1e-6f, line);
            OCIO_CHECK_CLOSE_FROM(outValues[idx+1], pxl[1], 1e-6f, line);
            OCIO_CHECK_CLOSE_FROM(outValues[idx+2], pxl[2], 1e-6f, line);
            if(nChannels==4)
            {
                OCIO_CHECK_CLOSE_FROM(outValues[idx+3], pxl[3], 1e-6f, line);
            }
        }
        else
        {
            OCIO_CHECK_EQUAL_FROM(outValues[idx+0], OCIO::Converter<outBD>::CastValue(pxl[0]), line);
            OCIO_CHECK_EQUAL_FROM(outValues[idx+1], OCIO::Converter<outBD>::CastValue(pxl[1]), line);
            OCIO_CHECK_EQUAL_FROM(outValues[idx+2], OCIO::Converter<outBD>::CastValue(pxl[2]), line);
            if(nChannels==4)
            {
                OCIO_CHECK_EQUAL_FROM(outValues[idx+3], OCIO::Converter<outBD>::CastValue(pxl[3]), line);
            }
        }

        idx += nChannels;
    }
}

}; //anon

OCIO_ADD_TEST(CPUProcessor, optimizations)
{
    // The unit test validates some 'optimization' paths now implemented
    // by the ScanlineHelper class. To fully validate these paths a 'normal' image
    // must be used (i.e. 'few pixels' image is not enough).

    constexpr static const unsigned width     = 640;
    constexpr static const unsigned height    = 480;
    constexpr static const unsigned nChannels = 4;

    // Input and Output are not packed RGBA i.e no optimizations.
    {
        std::vector<uint16_t> inBuf(width*height*3);
        for(size_t idx=0; idx<inBuf.size(); ++idx)
        {
            inBuf[idx] = uint16_t(idx % OCIO::BitDepthInfo<OCIO::BIT_DEPTH_UINT16>::maxValue);
        }

        std::vector<uint16_t> outBuf(width*height*3);

        ComputeImage<OCIO::BIT_DEPTH_UINT16, OCIO::BIT_DEPTH_UINT16>(width, height, 3,
                                                                     &inBuf[0], &outBuf[0],
                                                                     __LINE__);
    }

    // Input and Output are packed RGBA but not F32.
    {
        std::vector<uint16_t> inBuf(width*height*nChannels);
        for(size_t idx=0; idx<inBuf.size(); ++idx)
        {
            inBuf[idx] = uint16_t(idx % OCIO::BitDepthInfo<OCIO::BIT_DEPTH_UINT16>::maxValue);
        }

        std::vector<uint16_t> outBuf(width*height*nChannels);

        ComputeImage<OCIO::BIT_DEPTH_UINT16, OCIO::BIT_DEPTH_UINT16>(width, height, nChannels,
                                                                     &inBuf[0], &outBuf[0],
                                                                     __LINE__);
    }

    // Input is packed RGBA but not F32, and output is packed RGBA F32.
    {
        std::vector<uint16_t> inBuf(width*height*nChannels);
        for(size_t idx=0; idx<inBuf.size(); ++idx)
        {
            inBuf[idx] = uint16_t(idx % OCIO::BitDepthInfo<OCIO::BIT_DEPTH_UINT16>::maxValue);
        }

        std::vector<float> outBuf(width*height*nChannels);

        ComputeImage<OCIO::BIT_DEPTH_UINT16, OCIO::BIT_DEPTH_F32>(width, height, nChannels,
                                                                  &inBuf[0], &outBuf[0],
                                                                  __LINE__);
    }

    // Input is packed RGBA F32, and output is packed RGBA but not F32.
    {
        std::vector<float> inBuf(width*height*nChannels);
        for(size_t idx=0; idx<inBuf.size(); ++idx)
        {
            inBuf[idx] = float(idx) / float(inBuf.size());
        }

        std::vector<uint16_t> outBuf(width*height*nChannels);

        ComputeImage<OCIO::BIT_DEPTH_F32, OCIO::BIT_DEPTH_UINT16>(width, height, nChannels,
                                                                  &inBuf[0], &outBuf[0],
                                                                  __LINE__);
    }

    // Input and output are both packed RGBA F32.
    {
        std::vector<float> inBuf(width*height*nChannels);
        for(size_t idx=0; idx<inBuf.size(); ++idx)
        {
            inBuf[idx] = float(idx) / float(inBuf.size());
        }

        std::vector<float> outBuf(width*height*nChannels);

        ComputeImage<OCIO::BIT_DEPTH_F32, OCIO::BIT_DEPTH_F32>(width, height, nChannels,
                                                               &inBuf[0], &outBuf[0],
                                                               __LINE__);
    }
}

#endif // OCIO_UNIT_TEST<|MERGE_RESOLUTION|>--- conflicted
+++ resolved
@@ -449,56 +449,7 @@
     const size_t numOps = m_cpuOps.size();
     for(size_t i = 0; i<numOps; ++i)
     {
-<<<<<<< HEAD
         m_cpuOps[i]->apply(pixel, pixel, 1);
-=======
-        case BIT_DEPTH_UINT8:
-        {
-            uint8_t * p = reinterpret_cast<uint8_t *>(pixel);
-            uint8_t v[8]{p[0], p[1], p[2], 0};
-            applyRGBA(v);
-            p[0] = v[0];
-            p[1] = v[1];
-            p[2] = v[2];
-            break;
-        }
-        case BIT_DEPTH_UINT16:
-        {
-            uint16_t * p = reinterpret_cast<uint16_t *>(pixel);
-            uint16_t v[8]{p[0], p[1], p[2], 0};
-            applyRGBA(v);
-            p[0] = v[0];
-            p[1] = v[1];
-            p[2] = v[2];
-            break;
-        }
-        case BIT_DEPTH_F16:
-        {
-            half * p = reinterpret_cast<half *>(pixel);
-            half v[8]{p[0], p[1], p[2], 0};
-            applyRGBA(v);
-            p[0] = v[0];
-            p[1] = v[1];
-            p[2] = v[2];
-            break;
-        }
-        case BIT_DEPTH_F32:
-        {
-            float * p = reinterpret_cast<float *>(pixel);
-            float v[8]{p[0], p[1], p[2], 0.0f};
-            applyRGBA(v);
-            p[0] = v[0];
-            p[1] = v[1];
-            p[2] = v[2];
-            break;
-        }
-        case BIT_DEPTH_UINT10:
-        case BIT_DEPTH_UINT12:
-        case BIT_DEPTH_UINT14:
-        case BIT_DEPTH_UINT32:
-        case BIT_DEPTH_UNKNOWN:
-            throw Exception("Cannot apply transform; Unsupported bit-depths.");
->>>>>>> c4fac761
     }
 
     m_outBitDepthOp->apply(v, v, 1);
