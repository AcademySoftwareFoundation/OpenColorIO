/*
Copyright (c) 2003-2010 Sony Pictures Imageworks Inc., et al.
All Rights Reserved.

Redistribution and use in source and binary forms, with or without
modification, are permitted provided that the following conditions are
met:
* Redistributions of source code must retain the above copyright
  notice, this list of conditions and the following disclaimer.
* Redistributions in binary form must reproduce the above copyright
  notice, this list of conditions and the following disclaimer in the
  documentation and/or other materials provided with the distribution.
* Neither the name of Sony Pictures Imageworks nor the names of its
  contributors may be used to endorse or promote products derived from
  this software without specific prior written permission.
THIS SOFTWARE IS PROVIDED BY THE COPYRIGHT HOLDERS AND CONTRIBUTORS
"AS IS" AND ANY EXPRESS OR IMPLIED WARRANTIES, INCLUDING, BUT NOT
LIMITED TO, THE IMPLIED WARRANTIES OF MERCHANTABILITY AND FITNESS FOR
A PARTICULAR PURPOSE ARE DISCLAIMED. IN NO EVENT SHALL THE COPYRIGHT
OWNER OR CONTRIBUTORS BE LIABLE FOR ANY DIRECT, INDIRECT, INCIDENTAL,
SPECIAL, EXEMPLARY, OR CONSEQUENTIAL DAMAGES (INCLUDING, BUT NOT
LIMITED TO, PROCUREMENT OF SUBSTITUTE GOODS OR SERVICES; LOSS OF USE,
DATA, OR PROFITS; OR BUSINESS INTERRUPTION) HOWEVER CAUSED AND ON ANY
THEORY OF LIABILITY, WHETHER IN CONTRACT, STRICT LIABILITY, OR TORT
(INCLUDING NEGLIGENCE OR OTHERWISE) ARISING IN ANY WAY OUT OF THE USE
OF THIS SOFTWARE, EVEN IF ADVISED OF THE POSSIBILITY OF SUCH DAMAGE.
*/


#ifndef INCLUDED_OCIO_OP_H
#define INCLUDED_OCIO_OP_H

#include <sstream>
#include <vector>

#include <OpenColorIO/OpenColorIO.h>

#include "DynamicProperty.h"
#include "Mutex.h"

OCIO_NAMESPACE_ENTER
{
    struct AllocationData
    {
        Allocation allocation;
        std::vector<float> vars;
        
        AllocationData():
            allocation(ALLOCATION_UNIFORM)
            {};
        
        std::string getCacheID() const;
    };
    
    std::ostream& operator<< (std::ostream&, const AllocationData&);


    class OpCPU;
    typedef OCIO_SHARED_PTR<OpCPU> OpCPURcPtr;
    typedef OCIO_SHARED_PTR<const OpCPU> ConstOpCPURcPtr;
    typedef std::vector<OpCPURcPtr> OpCPURcPtrVec;
    typedef std::vector<ConstOpCPURcPtr> ConstOpCPURcPtrVec;


    // OpCPU is a helper class to define the CPU pixel processing method signature.
    // Ops may define several optimized renderers tailored to the needs of a given set 
    // of op parameters.
    // For example, in the Range op, if the parameters do not require clamping 
    // at the high end, a renderer that skips that clamp may be called.
    // The CPU renderer to use for a given op instance is decided during finalization.
    // 
    class OpCPU
    {
    public:
        OpCPU() {}
        virtual ~OpCPU() {}

        // All the Ops assume float pointers (i.e. always float bit depths) except 
        // the 1D LUT CPU Op where the finalization depends on input and output bit depths.
        virtual void apply(const void * inImg, void * outImg, long numPixels) const = 0;
    };

    class OpData;
    typedef OCIO_SHARED_PTR<OpData> OpDataRcPtr;
    typedef OCIO_SHARED_PTR<const OpData> ConstOpDataRcPtr;
    typedef std::vector<OpDataRcPtr> OpDataVec;

    // The OpData class is a helper class to hold the data part of an Op 
    // with some basic behaviors (i.e. isNoop(), isIdentity() …). The Op class 
    // holds an OpData and offers high-level behaviors such as op's combinations, 
    // CPU processing and GPU code generator.
    // 
    // As the specialized Ops are private classes, operations between different 
    // Op types could not all be done. A 'Read-only' access to the data part of 
    // an Op allows to question its data, to cast to the specialized OpData 
    // (to have finer knowledge) and to apply any optimization rules.
    // 
    // For example, one optimization is to remove from the color transformation 
    // an identity Range (but still clamping) followed by any arbitrary LUT 1D 
    // except if the LUT is a half domain one (i.e. the input domain is 
    // all possible 16-bit floating-point values so there is not clamping). 
    // It means that the methods Range::canCombineWith() and Range::combineWith() 
    // have to question the LUT Op with a ‘not generic’ call (i.e. isInputHalfDomain()).
    // 
    // The design is to have a read-only access to the OpData of the Op, and
    // the ability to cast in any specialized OpData classes.
    // 
    // In contrast to several file format readers which could only read 1D 
    // and/or 3D LUT's, the CLF file format (i.e. Common LUT Format from ACES) 
    // read a list of arbitrary ops. As the specialized Ops are private classes, 
    // data must be stored in intermediate structures. The 1D and 3D LUT's 
    // already having such a structure, all the other Ops need a dedicated one. 
    // 
    // The design is to avoid code duplication by using the OpData for the Op 
    // and the Transform.
    // 
    class OpData
    {
    public:

        // Enumeration of all possible operator types.
        enum Type
        {
<<<<<<< HEAD
            CDLType,           // A Color Decision List (aka CDL)
            ExponentType,      // An exponent
            FixedFunctionType, // A fixed function (i.e. where the style defines the behavior)
            GammaType,         // A gamma (i.e. enhancement of the Exponent)
            LogType,           // A log
            Lut1DType,         // A 1D LUT
            Lut3DType,         // A 3D LUT
            MatrixType,        // A matrix
            RangeType,         // A range
            ReferenceType,     // A reference to an external file
=======
            Lut1DType,            // A 1D LUT
            Lut3DType,            // A 3D LUT
            MatrixType,           // A matrix
            LogType,              // A log
            ExponentType,         // An exponent
            RangeType,            // A range
            ReferenceType,        // A reference to an external file
            CDLType,              // A Color Decision List (aka CDL)
            FixedFunctionType,    // A fixed function (i.e. where the style defines the behavior)
            GammaType,            // A gamma (i.e. enhancement of the Exponent)
            ExposureContrastType, // An op for making interactive viewport adjustments
>>>>>>> ba8d1258

            // Note: Keep at end of list.
            NoOpType
        };

        class Descriptions
        {
            typedef std::vector<std::string> List;
            List m_descriptions;

        public:
            typedef typename List::size_type size_type;

            typedef typename List::reference reference;
            typedef typename List::const_reference const_reference;

            typedef typename List::iterator iterator;
            typedef typename List::const_iterator const_iterator;

            Descriptions() = default;

            Descriptions(const_reference str)
            {
                m_descriptions.push_back(str);
            }

            inline bool empty() const noexcept { return m_descriptions.empty(); }
            size_type size() const noexcept { return m_descriptions.size(); }

            Descriptions & operator+=(const_reference str)
            {
                m_descriptions.push_back(str);
                return *this;
            }

            Descriptions& operator +=(const Descriptions& rhs)
            {
                if (this != &rhs)
                {
                    m_descriptions.insert(m_descriptions.end(),
                                          rhs.m_descriptions.begin(),
                                          rhs.m_descriptions.end());
                }
                return *this;
            }

            bool operator==(const Descriptions & other) const noexcept
            {
                if (this == &other) return true;
                return (m_descriptions == other.m_descriptions);
            }

            bool operator!=(const Descriptions & other) const noexcept
            {
                return !(*this==other);
            }

            iterator begin() noexcept { return m_descriptions.begin(); }
            iterator end() noexcept { return m_descriptions.end(); }
            const_iterator begin() const noexcept { return m_descriptions.begin(); }
            const_iterator end() const noexcept { return m_descriptions.end(); }

            reference operator[] (size_type n) { return m_descriptions[n]; }
            const_reference operator[] (size_type n) const { return m_descriptions[n]; }
        };

    public:
        OpData(BitDepth inBitDepth, BitDepth outBitDepth);
        OpData(BitDepth inBitDepth, BitDepth outBitDepth,
               const std::string & id, 
               const Descriptions & desc);
        OpData(const OpData& rhs);
        OpData& operator=(const OpData& rhs);
        virtual ~OpData();

        inline const std::string & getID() const { return m_id; }
        void setID(const std::string & id) { m_id = id; }

        inline const std::string& getName() const { return m_name; }
        void setName(const std::string& name) { m_name = name; }

        inline const Descriptions & getDescriptions() const { return m_descriptions; }
        inline Descriptions & getDescriptions() { return m_descriptions; }
        void setDescriptions(const Descriptions & desc) { m_descriptions = desc; }

        inline BitDepth getInputBitDepth() const { return m_inBitDepth; }
        virtual void setInputBitDepth(BitDepth in) { m_inBitDepth = in; }

        inline BitDepth getOutputBitDepth() const { return m_outBitDepth; }
        virtual void setOutputBitDepth(BitDepth out) { m_outBitDepth = out; }

        virtual void validate() const;

        virtual Type getType() const = 0;

        // A "no-op" is an op where inBitDepth==outBitDepth 
        // and isIdentity is true, therefore the output pixels
        // will be unchanged.
        virtual bool isNoOp() const = 0;

        // An identity is an op that only does bit-depth conversion
        // and/or clamping.
        // Each op will overload this with the appropriate calculation.
        // An op where isIdentity() is true will typically be removed
        // or replaced during the optimization process.
        virtual bool isIdentity() const = 0;

        // Determine whether the output of the op mixes R, G, B channels.
        // For example, Rout = 5*Rin is channel independent, but Rout = Rin + Gin
        // is not.  Note that the property may depend on the op parameters,
        // so, e.g. MatrixOps may sometimes return true and other times false.
        // returns true if the op's output does not combine input channels
        virtual bool hasChannelCrosstalk() const = 0;

        virtual bool operator==(const OpData& other) const;

        virtual void finalize() = 0;

        // OpData::finalize() updates the cache identitifer,
        // and Op::finalize() consumes it to compute the Op cache identifier.
        virtual std::string getCacheID() const { return m_cacheID; }

    protected:
        mutable Mutex m_mutex;
        mutable std::string m_cacheID;

    private:
        std::string  m_id;
        std::string  m_name;
        Descriptions m_descriptions;
        BitDepth     m_inBitDepth;
        BitDepth     m_outBitDepth;
    };
    
    class Op;
    typedef OCIO_SHARED_PTR<Op> OpRcPtr;
    typedef OCIO_SHARED_PTR<const Op> ConstOpRcPtr;
    typedef std::vector<OpRcPtr> OpRcPtrVec;
    
    std::string SerializeOpVec(const OpRcPtrVec & ops, int indent=0);
    bool IsOpVecNoOp(const OpRcPtrVec & ops);
    
    void FinalizeOpVec(OpRcPtrVec & opVec, bool optimize=true);

    void OptimizeOpVec(OpRcPtrVec & result);
    
    void CreateOpVecFromOpData(OpRcPtrVec & ops,
                               const OpDataRcPtr & opData,
                               TransformDirection dir);

    void CreateOpVecFromOpDataVec(OpRcPtrVec & ops,
                                  const OpDataVec & opDataVec,
                                  TransformDirection dir);

    class Op
    {
        public:
            virtual ~Op();
            
            virtual OpRcPtr clone() const = 0;
            
            // Something short, and printable.
            // The type of stuff you'd want to see in debugging.
            virtual std::string getInfo() const = 0;
            
            // This should yield a string of not unreasonable length.
            // It can only be called after finalize()
            virtual std::string getCacheID() const { return m_cacheID; }            
            // Is the processing a noop? I.e, does apply do nothing.
            // (Even no-ops may define Allocation though.)
            // This must be implemented in a manner where its valid to
            // call *prior* to finalize. (Optimizers may make use of it)
            virtual bool isNoOp() const { return m_data->isNoOp(); }

            virtual bool isIdentity() const { return m_data->isIdentity(); }
            
            virtual bool isSameType(ConstOpRcPtr & op) const = 0;
            
            virtual bool isInverse(ConstOpRcPtr & op) const = 0;
            
            virtual bool canCombineWith(ConstOpRcPtr & op) const;
            
            // Return a vector of result ops, which correspond to
            // THIS combinedWith secondOp.
            //
            // If the result is a noOp, it is valid for the resulting opsVec
            // to be empty.
            
            virtual void combineWith(OpRcPtrVec & ops, ConstOpRcPtr & secondOp) const;
            
            virtual bool hasChannelCrosstalk() const { return m_data->hasChannelCrosstalk(); }
            
            virtual void dumpMetadata(ProcessorMetadataRcPtr & /*metadata*/) const
            { }
            
            // This is called a single time after construction.
            // Final pre-processing and safety checks should happen here,
            // rather than in the constructor.
            
            virtual void finalize() = 0;
            
            // Render the specified pixels.
            //
            // This must be safe to call in a multi-threaded context.
            // Ops that have mutable data internally, or rely on external
            // caching, must thus be appropriately mutexed.

            virtual void apply(void * img, long numPixels) const
            { m_cpuOp->apply(img, img, numPixels); }

            virtual void apply(const void * inImg, void * outImg, long numPixels) const
            { m_cpuOp->apply(inImg, outImg, numPixels); }

            
            // Is this op supported by the legacy shader text generator ?
            virtual bool supportedByLegacyShader() const { return true; }

            // Create & add the gpu shader information needed by the op
            virtual void extractGpuShaderInfo(GpuShaderDescRcPtr & shaderDesc) const = 0;

            virtual BitDepth getInputBitDepth() const { return m_data->getInputBitDepth(); }
            virtual BitDepth getOutputBitDepth() const { return m_data->getOutputBitDepth(); }

            virtual void setInputBitDepth(BitDepth bitdepth) { m_data->setInputBitDepth(bitdepth); }
            virtual void setOutputBitDepth(BitDepth bitdepth) { m_data->setOutputBitDepth(bitdepth); }

            virtual bool hasDynamicProperty(DynamicPropertyType type) const;
            virtual DynamicPropertyRcPtr getDynamicProperty(DynamicPropertyType type) const;
            virtual void replaceDynamicProperty(DynamicPropertyType type,
                                                DynamicPropertyImplRcPtr prop);

            ConstOpCPURcPtr getCPUOp() const { return m_cpuOp; }

            ConstOpDataRcPtr data() const { return std::const_pointer_cast<const OpData>(m_data); }

        protected:
            Op();
            OpDataRcPtr & data() { return m_data; }

            std::string m_cacheID;

            // This holds a CPU renderer for the specific op that is specialized 
            // to the actual parameters being used.
            OpCPURcPtr  m_cpuOp;

        private:
            Op(const Op &) = delete;
            Op& operator= (const Op &) = delete;

            // The OpData instance holds the parameters (LUT values, matrix coefs, etc.) being used.
            OpDataRcPtr m_data;
    };
    
    std::ostream& operator<< (std::ostream&, const Op&);
}
OCIO_NAMESPACE_EXIT

#endif<|MERGE_RESOLUTION|>--- conflicted
+++ resolved
@@ -121,9 +121,9 @@
         // Enumeration of all possible operator types.
         enum Type
         {
-<<<<<<< HEAD
             CDLType,           // A Color Decision List (aka CDL)
             ExponentType,      // An exponent
+            ExposureContrastType, // An op for making interactive viewport adjustments
             FixedFunctionType, // A fixed function (i.e. where the style defines the behavior)
             GammaType,         // A gamma (i.e. enhancement of the Exponent)
             LogType,           // A log
@@ -132,19 +132,6 @@
             MatrixType,        // A matrix
             RangeType,         // A range
             ReferenceType,     // A reference to an external file
-=======
-            Lut1DType,            // A 1D LUT
-            Lut3DType,            // A 3D LUT
-            MatrixType,           // A matrix
-            LogType,              // A log
-            ExponentType,         // An exponent
-            RangeType,            // A range
-            ReferenceType,        // A reference to an external file
-            CDLType,              // A Color Decision List (aka CDL)
-            FixedFunctionType,    // A fixed function (i.e. where the style defines the behavior)
-            GammaType,            // A gamma (i.e. enhancement of the Exponent)
-            ExposureContrastType, // An op for making interactive viewport adjustments
->>>>>>> ba8d1258
 
             // Note: Keep at end of list.
             NoOpType
