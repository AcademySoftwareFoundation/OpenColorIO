--- conflicted
+++ resolved
@@ -125,7 +125,6 @@
         // Enumeration of all possible operator types.
         enum Type
         {
-<<<<<<< HEAD
             Lut1DType,         // A 1D LUT
             Lut3DType,         // A 3D LUT
             MatrixType,        // A matrix
@@ -134,16 +133,7 @@
             RangeType,         // A range
             CDLType,           // A Color Decision List (aka CDL)
             FixedFunctionType, // A fixed function (i.e. where the style defines the behavior)
-=======
-            Lut1DType,        // A 1D LUT
-            Lut3DType,        // A 3D LUT
-            MatrixType,       // A matrix
-            LogType,          // A log
-            ExponentType,     // An exponent
-            RangeType,        // A range
-            CDLType,          // A Color Decision List (aka CDL)
-            GammaType,        // A gamma (i.e. enhancement of the Exponent)
->>>>>>> 03ac35d6
+            GammaType,         // A gamma (i.e. enhancement of the Exponent)
 
             NoOpType
         };
