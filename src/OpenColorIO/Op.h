--- conflicted
+++ resolved
@@ -178,16 +178,13 @@
             // It can only be called after finalize()
             virtual std::string getCacheID() const = 0;
             
-<<<<<<< HEAD
-            virtual bool isNoOp() const { return m_data->isNoOp(); }
-            virtual bool isIdentity() const { return m_data->isIdentity(); }
-=======
             // Is the processing a noop? I.e, does apply do nothing.
             // (Even no-ops may define Allocation though.)
             // This must be implemented in a manner where its valid to
             // call *prior* to finalize. (Optimizers may make use of it)
-            virtual bool isNoOp() const = 0;
->>>>>>> 8a174916
+            virtual bool isNoOp() const { return m_data->isNoOp(); }
+
+            virtual bool isIdentity() const { return m_data->isIdentity(); }
             
             virtual bool isSameType(const OpRcPtr & op) const = 0;
             
