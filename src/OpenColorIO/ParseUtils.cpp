// SPDX-License-Identifier: BSD-3-Clause
// Copyright Contributors to the OpenColorIO Project.

#include <cmath>
#include <cstring>
#include <iostream>
#include <set>
#include <sstream>

#include <OpenColorIO/OpenColorIO.h>

#include "ParseUtils.h"
#include "Platform.h"
#include "utils/StringUtils.h"
#include "utils/NumberUtils.h"


namespace OCIO_NAMESPACE
{

struct Element
{
    std::string str;
    char c;
};

static struct Element elts[]
    = { { "&quot;", '"' },
        { "&apos;", '\''},
        { "&lt;",   '<' },
        { "&gt;",   '>' },
        { "&amp;",  '&' },
        { "",       ' ' } };

std::string ConvertSpecialCharToXmlToken(const std::string& str)
{
    std::string res;
    for (std::string::const_iterator it(str.begin());
        it != str.end();
        it++)
    {
        bool found = false;
        for (unsigned idx = 0; !elts[idx].str.empty(); ++idx)
        {
            const Element& elt = elts[idx];
            if (*it == elt.c)
            {
                found = true;
                res += elt.str;
                break;
            }
        }
        if (!found)
        {
            res += *it;
        }
    }
    return res;
}

std::string ConvertXmlTokenToSpecialChar(const std::string & str)
{
    std::string res;
    for (std::string::const_iterator it(str.begin()); it != str.end(); it++)
    {
        switch (*it)
        {
        case '&':
        {
            unsigned idx = 0;
            for (; !elts[idx].str.empty(); ++idx)
            {
                const Element& elt = elts[idx];
                const size_t length = elt.str.length();
                if (0 == strncmp(&(*it), elt.str.c_str(), length))
                {
                    res += elt.c;
                    it += (length - 1); // -1 because for loop will +1
                    break;
                }
            }

            if (elts[idx].str.empty())
            {
                std::ostringstream oss;
                oss << "Unknown XML tag:" << std::string(&(*it));
                throw Exception(oss.str().c_str());
            }
            break;
        }
        default:
        {
            res += *it;
            break;
        }
        }
    }
    return res;
}

const char * BoolToString(bool val)
{
    return val ? "true" : "false";
}

bool BoolFromString(const char * s)
{
    const std::string str = StringUtils::Lower(s ? s : "");

    return (str == "true") || (str == "yes");
}

const char * LoggingLevelToString(LoggingLevel level)
{
    if(level == LOGGING_LEVEL_NONE) return "none";
    else if(level == LOGGING_LEVEL_WARNING) return "warning";
    else if(level == LOGGING_LEVEL_INFO) return "info";
    else if(level == LOGGING_LEVEL_DEBUG) return "debug";
    return "unknown";
}

LoggingLevel LoggingLevelFromString(const char * s)
{
    const std::string str = StringUtils::Lower(s ? s : "");

    if(str == "0" || str == "none") return LOGGING_LEVEL_NONE;
    else if(str == "1" || str == "warning") return LOGGING_LEVEL_WARNING;
    else if(str == "2" || str == "info") return LOGGING_LEVEL_INFO;
    else if(str == "3" || str == "debug") return LOGGING_LEVEL_DEBUG;
    return LOGGING_LEVEL_UNKNOWN;
}

const char * TransformDirectionToString(TransformDirection dir)
{
    if(dir == TRANSFORM_DIR_FORWARD) return "forward";
    // TRANSFORM_DIR_INVERSE
    return "inverse";
}

TransformDirection TransformDirectionFromString(const char * s)
{
    const char * p = (s ? s : "");
    const std::string str = StringUtils::Lower(p);

    if(str == "forward") return TRANSFORM_DIR_FORWARD;
    else if(str == "inverse") return TRANSFORM_DIR_INVERSE;

    std::ostringstream oss;
    oss << "Unrecognized transform direction: '" << p << "'.";
    throw Exception(oss.str().c_str());
}

TransformDirection CombineTransformDirections(TransformDirection d1, TransformDirection d2)
{
    if(d1 == TRANSFORM_DIR_FORWARD && d2 == TRANSFORM_DIR_FORWARD)
        return TRANSFORM_DIR_FORWARD;

    if(d1 == TRANSFORM_DIR_INVERSE && d2 == TRANSFORM_DIR_INVERSE)
        return TRANSFORM_DIR_FORWARD;

    return TRANSFORM_DIR_INVERSE;
}

TransformDirection GetInverseTransformDirection(TransformDirection dir)
{
    if(dir == TRANSFORM_DIR_FORWARD) return TRANSFORM_DIR_INVERSE;
    // TRANSFORM_DIR_INVERSE
    return TRANSFORM_DIR_FORWARD;
}

const char * BitDepthToString(BitDepth bitDepth)
{
    if(bitDepth == BIT_DEPTH_UINT8) return "8ui";
    else if(bitDepth == BIT_DEPTH_UINT10) return "10ui";
    else if(bitDepth == BIT_DEPTH_UINT12) return "12ui";
    else if(bitDepth == BIT_DEPTH_UINT14) return "14ui";
    else if(bitDepth == BIT_DEPTH_UINT16) return "16ui";
    else if(bitDepth == BIT_DEPTH_UINT32) return "32ui";
    else if(bitDepth == BIT_DEPTH_F16) return "16f";
    else if(bitDepth == BIT_DEPTH_F32) return "32f";
    return "unknown";
}

BitDepth BitDepthFromString(const char * s)
{
    const std::string str = StringUtils::Lower(s ? s : "");

    if(str == "8ui") return BIT_DEPTH_UINT8;
    else if(str == "10ui") return BIT_DEPTH_UINT10;
    else if(str == "12ui") return BIT_DEPTH_UINT12;
    else if(str == "14ui") return BIT_DEPTH_UINT14;
    else if(str == "16ui") return BIT_DEPTH_UINT16;
    else if(str == "32ui") return BIT_DEPTH_UINT32;
    else if(str == "16f") return BIT_DEPTH_F16;
    else if(str == "32f") return BIT_DEPTH_F32;
    return BIT_DEPTH_UNKNOWN;
}

bool BitDepthIsFloat(BitDepth bitDepth)
{
    if(bitDepth == BIT_DEPTH_F16) return true;
    else if(bitDepth == BIT_DEPTH_F32) return true;
    return false;
}

int BitDepthToInt(BitDepth bitDepth)
{
    if(bitDepth == BIT_DEPTH_UINT8) return 8;
    else if(bitDepth == BIT_DEPTH_UINT10) return 10;
    else if(bitDepth == BIT_DEPTH_UINT12) return 12;
    else if(bitDepth == BIT_DEPTH_UINT14) return 14;
    else if(bitDepth == BIT_DEPTH_UINT16) return 16;
    else if(bitDepth == BIT_DEPTH_UINT32) return 32;

    return 0;
}

const char * AllocationToString(Allocation alloc)
{
    if(alloc == ALLOCATION_UNIFORM) return "uniform";
    else if(alloc == ALLOCATION_LG2) return "lg2";
    return "unknown";
}

Allocation AllocationFromString(const char * s)
{
    const std::string str = StringUtils::Lower(s ? s : "");

    if(str == "uniform") return ALLOCATION_UNIFORM;
    else if(str == "lg2") return ALLOCATION_LG2;
    return ALLOCATION_UNKNOWN;
}

const char * InterpolationToString(Interpolation interp)
{
    if(interp == INTERP_NEAREST) return "nearest";
    else if(interp == INTERP_LINEAR) return "linear";
    else if(interp == INTERP_TETRAHEDRAL) return "tetrahedral";
    else if(interp == INTERP_BEST) return "best";
    else if(interp == INTERP_DEFAULT) return "default";
    // INTERP_CUBIC is not implemented yet, but the string may be useful for error messages.
    else if(interp == INTERP_CUBIC) return "cubic";
    return "unknown";
}

Interpolation InterpolationFromString(const char * s)
{
    const std::string str = StringUtils::Lower(s ? s : "");

    if(str == "nearest") return INTERP_NEAREST;
    else if(str == "linear") return INTERP_LINEAR;
    else if(str == "tetrahedral") return INTERP_TETRAHEDRAL;
    else if(str == "best") return INTERP_BEST;
    else if(str == "cubic") return INTERP_CUBIC;
    return INTERP_UNKNOWN;
}

const char * GpuLanguageToString(GpuLanguage language)
{
    switch(language)
    {
        case GPU_LANGUAGE_CG:           return "cg";
        case GPU_LANGUAGE_GLSL_1_2:     return "glsl_1.2";
        case GPU_LANGUAGE_GLSL_1_3:     return "glsl_1.3";
        case GPU_LANGUAGE_GLSL_4_0:     return "glsl_4.0";
        case GPU_LANGUAGE_GLSL_ES_1_0:  return "glsl_es_1.0";
        case GPU_LANGUAGE_GLSL_ES_3_0:  return "glsl_es_3.0";
        case GPU_LANGUAGE_HLSL_DX11:    return "hlsl_dx11";
        case GPU_LANGUAGE_MSL_2_0:      return "msl_2";
        case LANGUAGE_OSL_1:            return "osl_1";
    }

    throw Exception("Unsupported GPU shader language.");
}

GpuLanguage GpuLanguageFromString(const char * s)
{
    const char * p = (s ? s : "");
    const std::string str = StringUtils::Lower(p);

    if(str == "cg") return GPU_LANGUAGE_CG;
    else if(str == "glsl_1.2")    return GPU_LANGUAGE_GLSL_1_2;
    else if(str == "glsl_1.3")    return GPU_LANGUAGE_GLSL_1_3;
    else if(str == "glsl_4.0")    return GPU_LANGUAGE_GLSL_4_0;
    else if(str == "glsl_es_1.0") return GPU_LANGUAGE_GLSL_ES_1_0;
    else if(str == "glsl_es_3.0") return GPU_LANGUAGE_GLSL_ES_3_0;
    else if(str == "hlsl_dx11")   return GPU_LANGUAGE_HLSL_DX11;
    else if(str == "osl_1")       return LANGUAGE_OSL_1;
    else if(str == "msl_2")       return GPU_LANGUAGE_MSL_2_0;

    std::ostringstream oss;
    oss << "Unsupported GPU shader language: '" << p << "'.";
    throw Exception(oss.str().c_str());
}

const char * EnvironmentModeToString(EnvironmentMode mode)
{
    if(mode == ENV_ENVIRONMENT_LOAD_PREDEFINED) return "loadpredefined";
    else if(mode == ENV_ENVIRONMENT_LOAD_ALL) return "loadall";
    return "unknown";
}

EnvironmentMode EnvironmentModeFromString(const char * s)
{
    const std::string str = StringUtils::Lower(s ? s : "");

    if(str == "loadpredefined") return ENV_ENVIRONMENT_LOAD_PREDEFINED;
    else if(str == "loadall") return ENV_ENVIRONMENT_LOAD_ALL;
    return ENV_ENVIRONMENT_UNKNOWN;
}

const char * CDLStyleToString(CDLStyle style)
{
    if      (style == CDL_ASC)      return "asc";
    else if (style == CDL_NO_CLAMP) return "noClamp";
    return "asc";
}

CDLStyle CDLStyleFromString(const char * style)
{
    const char * p = (style ? style : "");
    const std::string str = StringUtils::Lower(p);

    if      (str == "asc")     return CDL_ASC;
    else if (str == "noclamp") return CDL_NO_CLAMP;

    std::ostringstream oss;
    oss << "Wrong CDL style: '" << p << "'.";
    throw Exception(oss.str().c_str());
}

const char * RangeStyleToString(RangeStyle style)
{
    if(style == RANGE_NO_CLAMP) return "noClamp";
    else if(style == RANGE_CLAMP) return "Clamp";
    return "Clamp";
}

RangeStyle RangeStyleFromString(const char * style)
{
    const char * p = (style ? style : "");
    const std::string str = StringUtils::Lower(p);

    if (str == "noclamp") return RANGE_NO_CLAMP;
    else if (str == "clamp") return RANGE_CLAMP;

    std::ostringstream oss;
    oss << "Wrong Range style '" << p << "'.";
    throw Exception(oss.str().c_str());
}

const char * FixedFunctionStyleToString(FixedFunctionStyle style)
{
    switch(style)
    {
<<<<<<< HEAD
        case FIXED_FUNCTION_ACES_RED_MOD_03:                return "ACES_RedMod03";
        case FIXED_FUNCTION_ACES_RED_MOD_10:                return "ACES_RedMod10";
        case FIXED_FUNCTION_ACES_GLOW_03:                   return "ACES_Glow03";
        case FIXED_FUNCTION_ACES_GLOW_10:                   return "ACES_Glow10";
        case FIXED_FUNCTION_ACES_DARK_TO_DIM_10:            return "ACES_DarkToDim10";
        case FIXED_FUNCTION_ACES_GAMUT_COMP_13:             return "ACES_GamutComp13";
        case FIXED_FUNCTION_REC2100_SURROUND:               return "REC2100_Surround";
        case FIXED_FUNCTION_RGB_TO_HSV:                     return "RGB_TO_HSV";
        case FIXED_FUNCTION_XYZ_TO_xyY:                     return "XYZ_TO_xyY";
        case FIXED_FUNCTION_XYZ_TO_uvY:                     return "XYZ_TO_uvY";
        case FIXED_FUNCTION_XYZ_TO_LUV:                     return "XYZ_TO_LUV";
        case FIXED_FUNCTION_LIN_TO_PQ:                      return "Lin_TO_PQ";
        case FIXED_FUNCTION_LIN_TO_GAMMA_LOG:               return "Lin_TO_GammaLog";
        case FIXED_FUNCTION_LIN_TO_DOUBLE_LOG:              return "Lin_TO_DoubleLog";
=======
        case FIXED_FUNCTION_ACES_RED_MOD_03:            return "ACES_RedMod03";
        case FIXED_FUNCTION_ACES_RED_MOD_10:            return "ACES_RedMod10";
        case FIXED_FUNCTION_ACES_GLOW_03:               return "ACES_Glow03";
        case FIXED_FUNCTION_ACES_GLOW_10:               return "ACES_Glow10";
        case FIXED_FUNCTION_ACES_DARK_TO_DIM_10:        return "ACES_DarkToDim10";
        case FIXED_FUNCTION_ACES_GAMUT_COMP_13:         return "ACES_GamutComp13";
        case FIXED_FUNCTION_ACES_OUTPUT_TRANSFORM_20:   return "ACES2_OutputTransform";
        case FIXED_FUNCTION_ACES_RGB_TO_JMH_20:         return "ACES2_RGB_TO_JMh";
        case FIXED_FUNCTION_ACES_TONESCALE_COMPRESS_20: return "ACES2_TonescaleCompress";
        case FIXED_FUNCTION_ACES_GAMUT_COMPRESS_20:     return "ACES2_GamutCompress";
        case FIXED_FUNCTION_REC2100_SURROUND:           return "REC2100_Surround";
        case FIXED_FUNCTION_RGB_TO_HSV:                 return "RGB_TO_HSV";
        case FIXED_FUNCTION_XYZ_TO_xyY:                 return "XYZ_TO_xyY";
        case FIXED_FUNCTION_XYZ_TO_uvY:                 return "XYZ_TO_uvY";
        case FIXED_FUNCTION_XYZ_TO_LUV:                 return "XYZ_TO_LUV";
>>>>>>> e0666e20
        case FIXED_FUNCTION_ACES_GAMUTMAP_02:
        case FIXED_FUNCTION_ACES_GAMUTMAP_07:
            throw Exception("Unimplemented fixed function types: "
                            "FIXED_FUNCTION_ACES_GAMUTMAP_02, "
                            "FIXED_FUNCTION_ACES_GAMUTMAP_07.");
    }

    // Default style is meaningless.
    throw Exception("Unknown Fixed FunctionOp style");
}

FixedFunctionStyle FixedFunctionStyleFromString(const char * style)
{
    const char * p = (style ? style : "");
    const std::string str = StringUtils::Lower(p);

<<<<<<< HEAD
    if(str == "aces_redmod03")                      return FIXED_FUNCTION_ACES_RED_MOD_03;
    else if(str == "aces_redmod10")                 return FIXED_FUNCTION_ACES_RED_MOD_10;
    else if(str == "aces_glow03")                   return FIXED_FUNCTION_ACES_GLOW_03;
    else if(str == "aces_glow10")                   return FIXED_FUNCTION_ACES_GLOW_10;
    else if(str == "aces_darktodim10")              return FIXED_FUNCTION_ACES_DARK_TO_DIM_10;
    else if(str == "aces_gamutcomp13")              return FIXED_FUNCTION_ACES_GAMUT_COMP_13;
    else if(str == "rec2100_surround")              return FIXED_FUNCTION_REC2100_SURROUND;
    else if(str == "rgb_to_hsv")                    return FIXED_FUNCTION_RGB_TO_HSV;
    else if(str == "xyz_to_xyy")                    return FIXED_FUNCTION_XYZ_TO_xyY;
    else if(str == "xyz_to_uvy")                    return FIXED_FUNCTION_XYZ_TO_uvY;
    else if(str == "xyz_to_luv")                    return FIXED_FUNCTION_XYZ_TO_LUV;
    else if(str == "lin_to_pq")                     return FIXED_FUNCTION_LIN_TO_PQ;
    else if(str == "lin_to_gammalog")               return FIXED_FUNCTION_LIN_TO_GAMMA_LOG;
    else if(str == "lin_to_doublelog")              return FIXED_FUNCTION_LIN_TO_DOUBLE_LOG;
=======
    if(str == "aces_redmod03")                return FIXED_FUNCTION_ACES_RED_MOD_03;
    else if(str == "aces_redmod10")           return FIXED_FUNCTION_ACES_RED_MOD_10;
    else if(str == "aces_glow03")             return FIXED_FUNCTION_ACES_GLOW_03;
    else if(str == "aces_glow10")             return FIXED_FUNCTION_ACES_GLOW_10;
    else if(str == "aces_darktodim10")        return FIXED_FUNCTION_ACES_DARK_TO_DIM_10;
    else if(str == "aces_gamutcomp13")        return FIXED_FUNCTION_ACES_GAMUT_COMP_13;
    else if(str == "aces2_outputtransform")   return FIXED_FUNCTION_ACES_OUTPUT_TRANSFORM_20;
    else if(str == "aces2_rgb_to_jmh")        return FIXED_FUNCTION_ACES_RGB_TO_JMH_20;
    else if(str == "aces2_tonescalecompress") return FIXED_FUNCTION_ACES_TONESCALE_COMPRESS_20;
    else if(str == "aces2_gamutcompress")     return FIXED_FUNCTION_ACES_GAMUT_COMPRESS_20;
    else if(str == "rec2100_surround")        return FIXED_FUNCTION_REC2100_SURROUND;
    else if(str == "rgb_to_hsv")              return FIXED_FUNCTION_RGB_TO_HSV;
    else if(str == "xyz_to_xyy")              return FIXED_FUNCTION_XYZ_TO_xyY;
    else if(str == "xyz_to_uvy")              return FIXED_FUNCTION_XYZ_TO_uvY;
    else if(str == "xyz_to_luv")              return FIXED_FUNCTION_XYZ_TO_LUV;
>>>>>>> e0666e20

    // Default style is meaningless.
    std::stringstream ss;
    ss << "Unknown Fixed FunctionOp style: '" << p << "'.";
    throw Exception(ss.str().c_str());
}

namespace
{
static constexpr char GRADING_STYLE_LINEAR[]      = "linear";
static constexpr char GRADING_STYLE_LOGARITHMIC[] = "log";
static constexpr char GRADING_STYLE_VIDEO[]       = "video";
}

const char * GradingStyleToString(GradingStyle style)
{
    switch (style)
    {
    case GRADING_LIN:    return GRADING_STYLE_LINEAR;
    case GRADING_LOG:    return GRADING_STYLE_LOGARITHMIC;
    case GRADING_VIDEO:  return GRADING_STYLE_VIDEO;
    }

    // Default style is meaningless.
    throw Exception("Unknown grading style");
}

GradingStyle GradingStyleFromString(const char * style)
{
    const char * p = (style ? style : "");
    const std::string str = StringUtils::Lower(p);

    if      (str == GRADING_STYLE_LINEAR)      return GRADING_LIN;
    else if (str == GRADING_STYLE_LOGARITHMIC) return GRADING_LOG;
    else if (str == GRADING_STYLE_VIDEO)       return GRADING_VIDEO;

    // Default style is meaningless.
    std::stringstream ss;
    ss << "Unknown grading style: '" << p << "'.";
    throw Exception(ss.str().c_str());
}

namespace
{
static constexpr char EC_STYLE_VIDEO[]       = "video";
static constexpr char EC_STYLE_LOGARITHMIC[] = "log";
static constexpr char EC_STYLE_LINEAR[]      = "linear";
}

const char * ExposureContrastStyleToString(ExposureContrastStyle style)
{
    switch (style)
    {
    case EXPOSURE_CONTRAST_VIDEO:       return EC_STYLE_VIDEO;
    case EXPOSURE_CONTRAST_LOGARITHMIC: return EC_STYLE_LOGARITHMIC;
    case EXPOSURE_CONTRAST_LINEAR:      return EC_STYLE_LINEAR;
    }

    // Default style is meaningless.
    throw Exception("Unknown exposure contrast style");
}

ExposureContrastStyle ExposureContrastStyleFromString(const char * style)
{
    const char * p = (style ? style : "");
    const std::string str = StringUtils::Lower(p);

    if      (str == EC_STYLE_LINEAR)      return EXPOSURE_CONTRAST_LINEAR;
    else if (str == EC_STYLE_VIDEO)       return EXPOSURE_CONTRAST_VIDEO;
    else if (str == EC_STYLE_LOGARITHMIC) return EXPOSURE_CONTRAST_LOGARITHMIC;

    // Default style is meaningless.
    std::stringstream ss;
    ss << "Unknown exposure contrast style: '" << p << "'.";
    throw Exception(ss.str().c_str());
}


namespace
{
static constexpr char NEGATIVE_STYLE_CLAMP[]     = "clamp";
static constexpr char NEGATIVE_STYLE_LINEAR[]    = "linear";
static constexpr char NEGATIVE_STYLE_MIRROR[]    = "mirror";
static constexpr char NEGATIVE_STYLE_PASS_THRU[] = "pass_thru";
}

const char * NegativeStyleToString(NegativeStyle style)
{
    switch (style)
    {
    case NEGATIVE_CLAMP:     return NEGATIVE_STYLE_CLAMP;
    case NEGATIVE_MIRROR:    return NEGATIVE_STYLE_MIRROR;
    case NEGATIVE_PASS_THRU: return NEGATIVE_STYLE_PASS_THRU;
    case NEGATIVE_LINEAR:    return NEGATIVE_STYLE_LINEAR;
    }

    throw Exception("Unknown exponent style");
}

NegativeStyle NegativeStyleFromString(const char * style)
{
    const char * p = (style ? style : "");
    const std::string str = StringUtils::Lower(p);

    if (str == NEGATIVE_STYLE_MIRROR)         return NEGATIVE_MIRROR;
    else if (str == NEGATIVE_STYLE_PASS_THRU) return NEGATIVE_PASS_THRU;
    else if (str == NEGATIVE_STYLE_CLAMP)     return NEGATIVE_CLAMP;
    else if (str == NEGATIVE_STYLE_LINEAR)    return NEGATIVE_LINEAR;

    std::stringstream ss;
    ss << "Unknown exponent style: '" << p << "'.";
    throw Exception(ss.str().c_str());
}

// Define variables declared in OpenColorTypes.h.
const char * ROLE_DEFAULT             = "default";
const char * ROLE_REFERENCE           = "reference";
const char * ROLE_DATA                = "data";
const char * ROLE_COLOR_PICKING       = "color_picking";
const char * ROLE_SCENE_LINEAR        = "scene_linear";
const char * ROLE_COMPOSITING_LOG     = "compositing_log";
const char * ROLE_COLOR_TIMING        = "color_timing";
const char * ROLE_TEXTURE_PAINT       = "texture_paint";
const char * ROLE_MATTE_PAINT         = "matte_paint";
const char * ROLE_RENDERING           = "rendering";
const char * ROLE_INTERCHANGE_SCENE   = "aces_interchange";
const char * ROLE_INTERCHANGE_DISPLAY = "cie_xyz_d65_interchange";

namespace
{
static constexpr int FLOAT_DECIMALS  = 7;
static constexpr int DOUBLE_DECIMALS = 16;
}

std::string FloatToString(float value)
{
    std::ostringstream pretty;
    pretty.imbue(std::locale::classic());
    pretty.precision(FLOAT_DECIMALS);
    pretty << value;
    return pretty.str();
}

std::string FloatVecToString(const float * fval, unsigned int size)
{
    if(size<=0) return "";

    std::ostringstream pretty;
    pretty.imbue(std::locale::classic());
    pretty.precision(FLOAT_DECIMALS);
    for(unsigned int i=0; i<size; ++i)
    {
        if(i!=0) pretty << " ";
        pretty << fval[i];
    }

    return pretty.str();
}

bool StringToFloat(float * fval, const char * str)
{
    if(!str) return false;

    float x = NAN;
    const auto result = NumberUtils::from_chars(str, str + strlen(str), x);
    if (result.ec != std::errc())
    {
        return false;
    }

    if(fval) *fval = x;
    return true;
}

bool StringToInt(int * ival, const char * str, bool failIfLeftoverChars)
{
    if(!str) return false;
    if(!ival) return false;

    std::istringstream i(str);
    i.imbue(std::locale::classic());
    char c=0;
    if (!(i >> *ival) || (failIfLeftoverChars && i.get(c))) return false;
    return true;
}

std::string DoubleToString(double value)
{
    std::ostringstream pretty;
    pretty.imbue(std::locale::classic());
    pretty.precision(DOUBLE_DECIMALS);
    pretty << value;
    return pretty.str();
}

std::string DoubleVecToString(const double * val, unsigned int size)
{
    if (size <= 0) return "";

    std::ostringstream pretty;
    pretty.imbue(std::locale::classic());
    pretty.precision(DOUBLE_DECIMALS);
    for (unsigned int i = 0; i<size; ++i)
    {
        if (i != 0) pretty << " ";
        pretty << val[i];
    }

    return pretty.str();
}

bool StringVecToFloatVec(std::vector<float> &floatArray, const StringUtils::StringVec &lineParts)
{
    floatArray.resize(lineParts.size());

    for(unsigned int i=0; i<lineParts.size(); i++)
    {
        float x = NAN;
        const char *str = lineParts[i].c_str();
        const auto result = NumberUtils::from_chars(str, str + lineParts[i].size(), x);
        if (result.ec != std::errc())
        {
            return false;
        }
        floatArray[i] = x;
    }

    return true;
}

// This will resize intArray to the size of lineParts.
// Returns true if all lineParts have been recognized as int.
// Content of intArray will be unknown if function returns false.
bool StringVecToIntVec(std::vector<int> &intArray, const StringUtils::StringVec &lineParts)
{
    intArray.resize(lineParts.size());

    for(unsigned int i=0; i<lineParts.size(); i++)
    {
        int x;
        // When reading a vector of string as int, ints that
        // are followed by other characters (ex. "3d") are
        // not considered as int.
        if ( !StringToInt(&x, lineParts[i].c_str(), true) )
        {
            return false;
        }
        intArray[i] = x;
    }

    return true;
}

////////////////////////////////////////////////////////////////////////////

// read the next non-empty line, and store it in 'line'
// return 'true' on success

bool nextline(std::istream &istream, std::string &line)
{
    while ( istream.good() )
    {
        std::getline(istream, line);
        if(line.size() > 0 && line[line.size() - 1] == '\r')
        {
            line.resize(line.size() - 1);
        }
        if(!StringUtils::Trim(line).empty())
        {
            return true;
        }
    }

    line = "";
    return false;
}

bool StrEqualsCaseIgnore(const std::string & a, const std::string & b)
{
    return 0 == Platform::Strcasecmp(a.c_str(), b.c_str());
}

StringUtils::StringVec SplitStringEnvStyle(const std::string & str)
{
    StringUtils::StringVec outputvec;
    const std::string s = StringUtils::Trim(str);
    if (StringUtils::Find(s, ",") != std::string::npos)
    {
        outputvec = StringUtils::Split(s, ',');
    }
    else if (StringUtils::Find(s, ":") != std::string::npos)
    {
        outputvec = StringUtils::Split(s, ':');
    }
    else
    {
        outputvec.push_back(s);
    }

    for (auto & val : outputvec)
    {
        val = StringUtils::Trim(val);
    }
    return outputvec;
}

std::string JoinStringEnvStyle(const StringUtils::StringVec & outputvec)
{
    return StringUtils::Join(outputvec, ',');
}

// Return a vector of strings that are both in vec1 and vec2.
// Case is ignored to find strings.
// Ordering and capitalization from vec1 are preserved.
StringUtils::StringVec IntersectStringVecsCaseIgnore(const StringUtils::StringVec & vec1,
                                                     const StringUtils::StringVec & vec2)
{
    StringUtils::StringVec newvec;
    std::set<std::string> allvalues;

    // Seed the set with all values from vec2
    for (const auto & val : vec2)
    {
        allvalues.insert(StringUtils::Lower(val));
    }

    for (const auto & val : vec1)
    {
        const std::string key = StringUtils::Lower(val);
        if(allvalues.find(key) != allvalues.end())
        {
            newvec.push_back(val);
        }
    }

    return newvec;
}

int FindInStringVecCaseIgnore(const StringUtils::StringVec & vec, const std::string & str)
{
    const std::string teststr = StringUtils::Lower(str);
    for(unsigned int i=0; i<vec.size(); ++i)
    {
        if(StringUtils::Lower(vec[i]) == teststr) return static_cast<int>(i);
    }

    return -1;
}
} // namespace OCIO_NAMESPACE<|MERGE_RESOLUTION|>--- conflicted
+++ resolved
@@ -353,22 +353,6 @@
 {
     switch(style)
     {
-<<<<<<< HEAD
-        case FIXED_FUNCTION_ACES_RED_MOD_03:                return "ACES_RedMod03";
-        case FIXED_FUNCTION_ACES_RED_MOD_10:                return "ACES_RedMod10";
-        case FIXED_FUNCTION_ACES_GLOW_03:                   return "ACES_Glow03";
-        case FIXED_FUNCTION_ACES_GLOW_10:                   return "ACES_Glow10";
-        case FIXED_FUNCTION_ACES_DARK_TO_DIM_10:            return "ACES_DarkToDim10";
-        case FIXED_FUNCTION_ACES_GAMUT_COMP_13:             return "ACES_GamutComp13";
-        case FIXED_FUNCTION_REC2100_SURROUND:               return "REC2100_Surround";
-        case FIXED_FUNCTION_RGB_TO_HSV:                     return "RGB_TO_HSV";
-        case FIXED_FUNCTION_XYZ_TO_xyY:                     return "XYZ_TO_xyY";
-        case FIXED_FUNCTION_XYZ_TO_uvY:                     return "XYZ_TO_uvY";
-        case FIXED_FUNCTION_XYZ_TO_LUV:                     return "XYZ_TO_LUV";
-        case FIXED_FUNCTION_LIN_TO_PQ:                      return "Lin_TO_PQ";
-        case FIXED_FUNCTION_LIN_TO_GAMMA_LOG:               return "Lin_TO_GammaLog";
-        case FIXED_FUNCTION_LIN_TO_DOUBLE_LOG:              return "Lin_TO_DoubleLog";
-=======
         case FIXED_FUNCTION_ACES_RED_MOD_03:            return "ACES_RedMod03";
         case FIXED_FUNCTION_ACES_RED_MOD_10:            return "ACES_RedMod10";
         case FIXED_FUNCTION_ACES_GLOW_03:               return "ACES_Glow03";
@@ -384,7 +368,9 @@
         case FIXED_FUNCTION_XYZ_TO_xyY:                 return "XYZ_TO_xyY";
         case FIXED_FUNCTION_XYZ_TO_uvY:                 return "XYZ_TO_uvY";
         case FIXED_FUNCTION_XYZ_TO_LUV:                 return "XYZ_TO_LUV";
->>>>>>> e0666e20
+        case FIXED_FUNCTION_LIN_TO_PQ:                  return "Lin_TO_PQ";
+        case FIXED_FUNCTION_LIN_TO_GAMMA_LOG:           return "Lin_TO_GammaLog";
+        case FIXED_FUNCTION_LIN_TO_DOUBLE_LOG:          return "Lin_TO_DoubleLog";
         case FIXED_FUNCTION_ACES_GAMUTMAP_02:
         case FIXED_FUNCTION_ACES_GAMUTMAP_07:
             throw Exception("Unimplemented fixed function types: "
@@ -401,22 +387,6 @@
     const char * p = (style ? style : "");
     const std::string str = StringUtils::Lower(p);
 
-<<<<<<< HEAD
-    if(str == "aces_redmod03")                      return FIXED_FUNCTION_ACES_RED_MOD_03;
-    else if(str == "aces_redmod10")                 return FIXED_FUNCTION_ACES_RED_MOD_10;
-    else if(str == "aces_glow03")                   return FIXED_FUNCTION_ACES_GLOW_03;
-    else if(str == "aces_glow10")                   return FIXED_FUNCTION_ACES_GLOW_10;
-    else if(str == "aces_darktodim10")              return FIXED_FUNCTION_ACES_DARK_TO_DIM_10;
-    else if(str == "aces_gamutcomp13")              return FIXED_FUNCTION_ACES_GAMUT_COMP_13;
-    else if(str == "rec2100_surround")              return FIXED_FUNCTION_REC2100_SURROUND;
-    else if(str == "rgb_to_hsv")                    return FIXED_FUNCTION_RGB_TO_HSV;
-    else if(str == "xyz_to_xyy")                    return FIXED_FUNCTION_XYZ_TO_xyY;
-    else if(str == "xyz_to_uvy")                    return FIXED_FUNCTION_XYZ_TO_uvY;
-    else if(str == "xyz_to_luv")                    return FIXED_FUNCTION_XYZ_TO_LUV;
-    else if(str == "lin_to_pq")                     return FIXED_FUNCTION_LIN_TO_PQ;
-    else if(str == "lin_to_gammalog")               return FIXED_FUNCTION_LIN_TO_GAMMA_LOG;
-    else if(str == "lin_to_doublelog")              return FIXED_FUNCTION_LIN_TO_DOUBLE_LOG;
-=======
     if(str == "aces_redmod03")                return FIXED_FUNCTION_ACES_RED_MOD_03;
     else if(str == "aces_redmod10")           return FIXED_FUNCTION_ACES_RED_MOD_10;
     else if(str == "aces_glow03")             return FIXED_FUNCTION_ACES_GLOW_03;
@@ -432,7 +402,9 @@
     else if(str == "xyz_to_xyy")              return FIXED_FUNCTION_XYZ_TO_xyY;
     else if(str == "xyz_to_uvy")              return FIXED_FUNCTION_XYZ_TO_uvY;
     else if(str == "xyz_to_luv")              return FIXED_FUNCTION_XYZ_TO_LUV;
->>>>>>> e0666e20
+    else if(str == "lin_to_pq")               return FIXED_FUNCTION_LIN_TO_PQ;
+    else if(str == "lin_to_gammalog")         return FIXED_FUNCTION_LIN_TO_GAMMA_LOG;
+    else if(str == "lin_to_doublelog")        return FIXED_FUNCTION_LIN_TO_DOUBLE_LOG;
 
     // Default style is meaningless.
     std::stringstream ss;
