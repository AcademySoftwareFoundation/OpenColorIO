/*
Copyright (c) 2018 Autodesk Inc., et al.
All Rights Reserved.

Redistribution and use in source and binary forms, with or without
modification, are permitted provided that the following conditions are
met:
* Redistributions of source code must retain the above copyright
  notice, this list of conditions and the following disclaimer.
* Redistributions in binary form must reproduce the above copyright
  notice, this list of conditions and the following disclaimer in the
  documentation and/or other materials provided with the distribution.
* Neither the name of Sony Pictures Imageworks nor the names of its
  contributors may be used to endorse or promote products derived from
  this software without specific prior written permission.
THIS SOFTWARE IS PROVIDED BY THE COPYRIGHT HOLDERS AND CONTRIBUTORS
"AS IS" AND ANY EXPRESS OR IMPLIED WARRANTIES, INCLUDING, BUT NOT
LIMITED TO, THE IMPLIED WARRANTIES OF MERCHANTABILITY AND FITNESS FOR
A PARTICULAR PURPOSE ARE DISCLAIMED. IN NO EVENT SHALL THE COPYRIGHT
OWNER OR CONTRIBUTORS BE LIABLE FOR ANY DIRECT, INDIRECT, INCIDENTAL,
SPECIAL, EXEMPLARY, OR CONSEQUENTIAL DAMAGES (INCLUDING, BUT NOT
LIMITED TO, PROCUREMENT OF SUBSTITUTE GOODS OR SERVICES; LOSS OF USE,
DATA, OR PROFITS; OR BUSINESS INTERRUPTION) HOWEVER CAUSED AND ON ANY
THEORY OF LIABILITY, WHETHER IN CONTRACT, STRICT LIABILITY, OR TORT
(INCLUDING NEGLIGENCE OR OTHERWISE) ARISING IN ANY WAY OUT OF THE USE
OF THIS SOFTWARE, EVEN IF ADVISED OF THE POSSIBILITY OF SUCH DAMAGE.
*/

#include <OpenColorIO/OpenColorIO.h>

#include "BitDepthUtils.h"
#include "OpTools.h"

OCIO_NAMESPACE_ENTER
{
    void EvalTransform(const float * in,
                       float * out,
                       long numPixels,
                       OpRcPtrVec & ops)
    {
<<<<<<< HEAD
        // TODO: review this code when working on 1D LUT update

        if (A->getOutputBitDepth() != B[0]->getInputBitDepth())
        {
            throw Exception("A bit depth mismatch forbids the composition of LUTs");
        }

        OpRcPtrVec ops;

        // Insert an op to compensate for the bitdepth scaling of A.
        //
        // The values in A's array have a certain scaling which needs to be
        // normalized since ops will have an in-depth of 32f.
        // Although it may seem like we could use the constructor to create
        // a bit-depth conversion identity from A's out-depth to 32f,
        // this doesn't work.  When pM gets appended, the set depth call
        // would cause the scale factor to disappear.  In this case, the
        // append set depth and the finalize set depth cancel out and we
        // are left with our desired scale being applied.

        const float iScale = 1.f / GetBitDepthMaxValue(A->getOutputBitDepth());
        const float iScale4[4] = { iScale, iScale, iScale, iScale };
        // TODO: Temporary hack, not needed once the Lut1D PR will be merged.
        size_t before = ops.size();
        CreateScaleOp(ops, iScale4, TRANSFORM_DIR_FORWARD);
        if (before != ops.size())
        {
            ops[before]->finalize();
        }

        // Copy and append B.
        for(OpRcPtrVec::size_type i=0, size = B.size(); i<size; ++i)
        {
            ops.push_back(B[i]->clone());
        }

        // Insert an op to compensate for the bitdepth scaling of B.
        //
        // We render at 32f but need to create an array which may be inserted
        // into a LUT with B's output depth, so apply the scaling manually.
        // For the explanation of the bit-depths used, see the comment above.

        const float oScale = GetBitDepthMaxValue(B[B.size()-1]->getOutputBitDepth());
        const float oScale4[4] = { oScale, oScale, oScale, oScale };
        before = ops.size();
        CreateScaleOp(ops, oScale4, TRANSFORM_DIR_FORWARD);
        if (before != ops.size())
        {
            ops[before]->finalize();
        }

        // Evaluate

        const size_t newLength = A->luts[0].size();
=======
        std::vector<float> tmp(numPixels * 4);
>>>>>>> 1f5fc8c9

        // Render the LUT entries (domain) through the ops.
        const float * values = in;
        for (long idx = 0; idx<numPixels; ++idx)
        {
            tmp[4 * idx + 0] = values[0];
            tmp[4 * idx + 1] = values[1];
            tmp[4 * idx + 2] = values[2];
            tmp[4 * idx + 3] = 1.0f;

            values += 3;
        }

        // NB: We assume finalize will set the bit-depth at each op interface
        // to 32f so there is never any quantization to integer.
        // Furthermore, to avoid improper recursion we must never call
        // the renderer with an integer input depth.
        // TODO: Currently the OCIO finalize is hard-coded to 32f.
        //       When that changes we need to update this to request 32f input
        //       and output bit depths.
        FinalizeOpVec(ops);

        for (OpRcPtrVec::size_type i = 0, size = ops.size(); i<size; ++i)
        {
            ops[i]->apply(&tmp[0], numPixels);
        }

        float * result = out;
        for (long idx = 0; idx<numPixels; ++idx)
        {
            result[0] = tmp[4 * idx + 0];
            result[1] = tmp[4 * idx + 1];
            result[2] = tmp[4 * idx + 2];

            result += 3;
        }
    }

}
OCIO_NAMESPACE_EXIT
<|MERGE_RESOLUTION|>--- conflicted
+++ resolved
@@ -38,64 +38,7 @@
                        long numPixels,
                        OpRcPtrVec & ops)
     {
-<<<<<<< HEAD
-        // TODO: review this code when working on 1D LUT update
-
-        if (A->getOutputBitDepth() != B[0]->getInputBitDepth())
-        {
-            throw Exception("A bit depth mismatch forbids the composition of LUTs");
-        }
-
-        OpRcPtrVec ops;
-
-        // Insert an op to compensate for the bitdepth scaling of A.
-        //
-        // The values in A's array have a certain scaling which needs to be
-        // normalized since ops will have an in-depth of 32f.
-        // Although it may seem like we could use the constructor to create
-        // a bit-depth conversion identity from A's out-depth to 32f,
-        // this doesn't work.  When pM gets appended, the set depth call
-        // would cause the scale factor to disappear.  In this case, the
-        // append set depth and the finalize set depth cancel out and we
-        // are left with our desired scale being applied.
-
-        const float iScale = 1.f / GetBitDepthMaxValue(A->getOutputBitDepth());
-        const float iScale4[4] = { iScale, iScale, iScale, iScale };
-        // TODO: Temporary hack, not needed once the Lut1D PR will be merged.
-        size_t before = ops.size();
-        CreateScaleOp(ops, iScale4, TRANSFORM_DIR_FORWARD);
-        if (before != ops.size())
-        {
-            ops[before]->finalize();
-        }
-
-        // Copy and append B.
-        for(OpRcPtrVec::size_type i=0, size = B.size(); i<size; ++i)
-        {
-            ops.push_back(B[i]->clone());
-        }
-
-        // Insert an op to compensate for the bitdepth scaling of B.
-        //
-        // We render at 32f but need to create an array which may be inserted
-        // into a LUT with B's output depth, so apply the scaling manually.
-        // For the explanation of the bit-depths used, see the comment above.
-
-        const float oScale = GetBitDepthMaxValue(B[B.size()-1]->getOutputBitDepth());
-        const float oScale4[4] = { oScale, oScale, oScale, oScale };
-        before = ops.size();
-        CreateScaleOp(ops, oScale4, TRANSFORM_DIR_FORWARD);
-        if (before != ops.size())
-        {
-            ops[before]->finalize();
-        }
-
-        // Evaluate
-
-        const size_t newLength = A->luts[0].size();
-=======
         std::vector<float> tmp(numPixels * 4);
->>>>>>> 1f5fc8c9
 
         // Render the LUT entries (domain) through the ops.
         const float * values = in;
@@ -135,4 +78,4 @@
     }
 
 }
-OCIO_NAMESPACE_EXIT
+OCIO_NAMESPACE_EXIT