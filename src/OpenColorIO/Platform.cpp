/*
Copyright (c) 2003-2010 Sony Pictures Imageworks Inc., et al.
All Rights Reserved.

Redistribution and use in source and binary forms, with or without
modification, are permitted provided that the following conditions are
met:
* Redistributions of source code must retain the above copyright
  notice, this list of conditions and the following disclaimer.
* Redistributions in binary form must reproduce the above copyright
  notice, this list of conditions and the following disclaimer in the
  documentation and/or other materials provided with the distribution.
* Neither the name of Sony Pictures Imageworks nor the names of its
  contributors may be used to endorse or promote products derived from
  this software without specific prior written permission.
THIS SOFTWARE IS PROVIDED BY THE COPYRIGHT HOLDERS AND CONTRIBUTORS
"AS IS" AND ANY EXPRESS OR IMPLIED WARRANTIES, INCLUDING, BUT NOT
LIMITED TO, THE IMPLIED WARRANTIES OF MERCHANTABILITY AND FITNESS FOR
A PARTICULAR PURPOSE ARE DISCLAIMED. IN NO EVENT SHALL THE COPYRIGHT
OWNER OR CONTRIBUTORS BE LIABLE FOR ANY DIRECT, INDIRECT, INCIDENTAL,
SPECIAL, EXEMPLARY, OR CONSEQUENTIAL DAMAGES (INCLUDING, BUT NOT
LIMITED TO, PROCUREMENT OF SUBSTITUTE GOODS OR SERVICES; LOSS OF USE,
DATA, OR PROFITS; OR BUSINESS INTERRUPTION) HOWEVER CAUSED AND ON ANY
THEORY OF LIABILITY, WHETHER IN CONTRACT, STRICT LIABILITY, OR TORT
(INCLUDING NEGLIGENCE OR OTHERWISE) ARISING IN ANY WAY OUT OF THE USE
OF THIS SOFTWARE, EVEN IF ADVISED OF THE POSSIBILITY OF SUCH DAMAGE.
*/
<<<<<<< HEAD
=======

>>>>>>> b3a12db8

#include <OpenColorIO/OpenColorIO.h>

#include "Platform.h"

OCIO_NAMESPACE_ENTER
{

namespace Platform
{
// Unlike the ::getenv(), the method does not use any static buffer 
// for the Windows platform only. *nix platforms are still using
// the ::getenv method, but reducing the static vairable usage.
// 
void getenv (const char* name, std::string& value)
{
#ifdef WINDOWS
    // To remove the security compilation warning, the _dupenv_s method
    // must be used (instead of the getenv). The improvement is that
    // the buffer length is now under control to mitigate buffer overflow attacks.
    //
    char * val;
    size_t len = 0;
    // At least _dupenv_s validates the memory size by returning ENOMEM
    //  in case of allocation size issue.
    const errno_t err = ::_dupenv_s(&val, &len, name);
    if(err!=0 || len==0 || !val || !*val)
    {
        if(val) free(val);
        value.resize(0);
    }
    else
    {
        value.resize(len+1);
        ::snprintf(&value[0], len, "%s", val);
        if(val) free(val);
    }
#else
    const char* val = ::getenv(name);
    value = (val && *val) ? val : "";
#endif 
}

}//namespace platform

}
OCIO_NAMESPACE_EXIT

///////////////////////////////////////////////////////////////////////////////

#ifdef OCIO_UNIT_TEST

namespace OCIO = OCIO_NAMESPACE;
#include "unittest.h"

OIIO_ADD_TEST(Platform, getenv)
{
    {
        std::string env;
        OCIO::Platform::getenv("NotExistingEnvVariable", env);
        OIIO_CHECK_ASSERT(env.empty());
    }

    {
        std::string env;
        OCIO::Platform::getenv("PATH", env);
        OIIO_CHECK_ASSERT(!env.empty());
    }

    {
        std::string env;
        OCIO::Platform::getenv("PATH", env);
        OCIO::Platform::getenv("NotExistingEnvVariable", env);
        OIIO_CHECK_ASSERT(env.empty());
    }

    {
        std::string env;
        OCIO::Platform::getenv("NotExistingEnvVariable", env);
        OCIO::Platform::getenv("PATH", env);
        OIIO_CHECK_ASSERT(!env.empty());
    }
}

OIIO_ADD_TEST(Platform, putenv)
{
    {
        const std::string value("MY_DUMMY_ENV=SomeValue");
        ::putenv(const_cast<char*>(value.c_str()));
        std::string env;
        OCIO::Platform::getenv("MY_DUMMY_ENV", env);
        OIIO_CHECK_ASSERT(!env.empty());
        OIIO_CHECK_ASSERT(0==strcmp("SomeValue", env.c_str()));
    }
}

#endif // OCIO_UNIT_TEST
<|MERGE_RESOLUTION|>--- conflicted
+++ resolved
@@ -25,10 +25,7 @@
 (INCLUDING NEGLIGENCE OR OTHERWISE) ARISING IN ANY WAY OUT OF THE USE
 OF THIS SOFTWARE, EVEN IF ADVISED OF THE POSSIBILITY OF SUCH DAMAGE.
 */
-<<<<<<< HEAD
-=======
 
->>>>>>> b3a12db8
 
 #include <OpenColorIO/OpenColorIO.h>
 
@@ -125,4 +122,4 @@
     }
 }
 
-#endif // OCIO_UNIT_TEST
+#endif // OCIO_UNIT_TEST