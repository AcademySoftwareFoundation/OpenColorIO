--- conflicted
+++ resolved
@@ -316,40 +316,22 @@
     OCIO::ConstCPUProcessorRcPtr tolog;
     
 #ifdef OCIO_TRUELIGHT_SUPPORT
-<<<<<<< HEAD
-    OIIO_CHECK_NO_THROW(tosrgb = config->getProcessor("log", "sRGB")->getDefaultCPUProcessor());
-    OIIO_CHECK_NO_THROW(tolog = config->getProcessor("sRGB", "log")->getDefaultCPUProcessor());
+    OCIO_CHECK_NO_THROW(tosrgb = config->getProcessor("log", "sRGB")->getDefaultCPUProcessor());
+    OCIO_CHECK_NO_THROW(tolog = config->getProcessor("sRGB", "log")->getDefaultCPUProcessor());
 #else
-    OIIO_CHECK_THROW(tosrgb = config->getProcessor("log", "sRGB")->getDefaultCPUProcessor(), OCIO::Exception);
-    OIIO_CHECK_THROW(tolog = config->getProcessor("sRGB", "log")->getDefaultCPUProcessor(), OCIO::Exception);
+    OCIO_CHECK_THROW(tosrgb = config->getProcessor("log", "sRGB")->getDefaultCPUProcessor(), OCIO::Exception);
+    OCIO_CHECK_THROW(tolog = config->getProcessor("sRGB", "log")->getDefaultCPUProcessor(), OCIO::Exception);
 #endif
     
 #ifdef OCIO_TRUELIGHT_SUPPORT
     float input[4] = {0.5f, 0.5f, 0.5f, 0.0f};
     float output[4] = {0.500098f, 0.500317f, 0.501134f, 0.0f};
-    OIIO_CHECK_NO_THROW(tosrgb->apply(input, output, 1));
-    OIIO_CHECK_NO_THROW(tolog->apply(input, output, 1 ));
-    OIIO_CHECK_CLOSE(input[0], output[0], 1e-4);
-    OIIO_CHECK_CLOSE(input[1], output[1], 1e-4);
-    OIIO_CHECK_CLOSE(input[2], output[2], 1e-4);
-    OIIO_CHECK_CLOSE(input[3], output[3], 1e-4);
-=======
-    OCIO_CHECK_NO_THROW(tosrgb = config->getProcessor("log", "sRGB"));
-    OCIO_CHECK_NO_THROW(tolog = config->getProcessor("sRGB", "log"));
-#else
-    OCIO_CHECK_THROW(tosrgb = config->getProcessor("log", "sRGB"), OCIO::Exception);
-    OCIO_CHECK_THROW(tolog = config->getProcessor("sRGB", "log"), OCIO::Exception);
-#endif
-    
-#ifdef OCIO_TRUELIGHT_SUPPORT
-    float input[3] = {0.5f, 0.5f, 0.5f};
-    float output[3] = {0.500098f, 0.500317f, 0.501134f};
-    OCIO_CHECK_NO_THROW(tosrgb->applyRGB(input));
-    OCIO_CHECK_NO_THROW(tolog->applyRGB(input));
+    OCIO_CHECK_NO_THROW(tosrgb->apply(input, output, 1));
+    OCIO_CHECK_NO_THROW(tolog->apply(input, output, 1 ));
     OCIO_CHECK_CLOSE(input[0], output[0], 1e-4);
     OCIO_CHECK_CLOSE(input[1], output[1], 1e-4);
     OCIO_CHECK_CLOSE(input[2], output[2], 1e-4);
->>>>>>> 91585da1
+    OCIO_CHECK_CLOSE(input[3], output[3], 1e-4);
 #endif
     
     std::ostringstream os;
