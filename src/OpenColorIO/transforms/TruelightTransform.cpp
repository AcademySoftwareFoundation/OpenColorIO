--- conflicted
+++ resolved
@@ -372,17 +372,10 @@
     "    from_reference: !<TruelightTransform> {config_root: /usr/fl/truelight, print: internal-LowContrast, display: sRGB, cube_input: log}\n";
     
     
-<<<<<<< HEAD
-    OCIO::StringVec osvec;
-    OCIO::pystring::splitlines(os.str(), osvec);
-    OCIO::StringVec referenceconfigvec;
-    OCIO::pystring::splitlines(referenceconfig, referenceconfigvec);
-=======
     std::vector<std::string> osvec;
     pystring::splitlines(os.str(), osvec);
     std::vector<std::string> referenceconfigvec;
     pystring::splitlines(referenceconfig, referenceconfigvec);
->>>>>>> 98528dd4
     
     OCIO_CHECK_EQUAL(osvec.size(), referenceconfigvec.size());
     for(unsigned int i = 0; i < referenceconfigvec.size(); ++i)
