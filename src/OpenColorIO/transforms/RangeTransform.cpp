/*
Copyright (c) 2018 Autodesk Inc., et al.
All Rights Reserved.

Redistribution and use in source and binary forms, with or without
modification, are permitted provided that the following conditions are
met:
* Redistributions of source code must retain the above copyright
  notice, this list of conditions and the following disclaimer.
* Redistributions in binary form must reproduce the above copyright
  notice, this list of conditions and the following disclaimer in the
  documentation and/or other materials provided with the distribution.
* Neither the name of Sony Pictures Imageworks nor the names of its
  contributors may be used to endorse or promote products derived from
  this software without specific prior written permission.
THIS SOFTWARE IS PROVIDED BY THE COPYRIGHT HOLDERS AND CONTRIBUTORS
"AS IS" AND ANY EXPRESS OR IMPLIED WARRANTIES, INCLUDING, BUT NOT
LIMITED TO, THE IMPLIED WARRANTIES OF MERCHANTABILITY AND FITNESS FOR
A PARTICULAR PURPOSE ARE DISCLAIMED. IN NO EVENT SHALL THE COPYRIGHT
OWNER OR CONTRIBUTORS BE LIABLE FOR ANY DIRECT, INDIRECT, INCIDENTAL,
SPECIAL, EXEMPLARY, OR CONSEQUENTIAL DAMAGES (INCLUDING, BUT NOT
LIMITED TO, PROCUREMENT OF SUBSTITUTE GOODS OR SERVICES; LOSS OF USE,
DATA, OR PROFITS; OR BUSINESS INTERRUPTION) HOWEVER CAUSED AND ON ANY
THEORY OF LIABILITY, WHETHER IN CONTRACT, STRICT LIABILITY, OR TORT
(INCLUDING NEGLIGENCE OR OTHERWISE) ARISING IN ANY WAY OUT OF THE USE
OF THIS SOFTWARE, EVEN IF ADVISED OF THE POSSIBILITY OF SUCH DAMAGE.
*/


#include <cstring>

#include <OpenColorIO/OpenColorIO.h>

#include "MathUtils.h"
#include "ops/Range/RangeOpData.h"


OCIO_NAMESPACE_ENTER
{

class RangeTransformImpl : public RangeTransform
{
public:
    RangeTransformImpl() = default;
    RangeTransformImpl(const RangeTransformImpl &) = delete;
    RangeTransformImpl& operator=(const RangeTransformImpl &) = delete;
    virtual ~RangeTransformImpl() = default;

    TransformRcPtr createEditableCopy() const override;

    TransformDirection getDirection() const override;
    void setDirection(TransformDirection dir) override;

    RangeStyle getStyle() const override;
    void setStyle(RangeStyle style) override;

    void validate() const override;

    bool equals(const RangeTransform & other) const override;

    void setMinInValue(double val) override;
    double getMinInValue() const override;
    bool hasMinInValue() const override;
    void unsetMinInValue() override;

    void setMaxInValue(double val) override;
    double getMaxInValue() const override;
    bool hasMaxInValue() const override;
    void unsetMaxInValue() override;

    void setMinOutValue(double val) override;
    double getMinOutValue() const override;
    bool hasMinOutValue() const override;
    void unsetMinOutValue() override;

    void setMaxOutValue(double val) override;
    double getMaxOutValue() const override;
    bool hasMaxOutValue() const override;
    void unsetMaxOutValue() override;

    RangeOpData & data() { return m_data; }
    const RangeOpData & data() const { return m_data; }

    static void deleter(RangeTransformImpl * t)
    {
        delete t;
    }

private:
    TransformDirection m_direction = TRANSFORM_DIR_FORWARD;
    RangeStyle  m_style = RANGE_CLAMP;
    RangeOpData m_data;
};



///////////////////////////////////////////////////////////////////////////



RangeTransformRcPtr RangeTransform::Create()
{
    return RangeTransformRcPtr(new RangeTransformImpl(), &RangeTransformImpl::deleter);
}

TransformRcPtr RangeTransformImpl::createEditableCopy() const
{
    RangeTransformRcPtr transform = RangeTransform::Create();
    dynamic_cast<RangeTransformImpl*>(transform.get())->data() = data();
    transform->setDirection(m_direction);
    transform->setStyle(m_style);
    return transform;
}

TransformDirection RangeTransformImpl::getDirection() const
{
    return m_direction;
}

void RangeTransformImpl::setDirection(TransformDirection dir)
{
    m_direction = dir;
}

RangeStyle RangeTransformImpl::getStyle() const
{
    return m_style;
}

void RangeTransformImpl::setStyle(RangeStyle style)
{
    m_style = style;
}

void RangeTransformImpl::validate() const
{
    try
    {
        Transform::validate();
        data().validate();
    }
    catch(Exception & ex)
    {
        std::string errMsg("RangeTransform validation failed: ");
        errMsg += ex.what();
        throw Exception(errMsg.c_str());
    }
}

<<<<<<< HEAD
bool RangeTransformImpl::equals(const RangeTransform & other) const
=======
BitDepth RangeTransform::getFileInputBitDepth() const
{
    return getImpl()->getFileInputBitDepth();
}
BitDepth RangeTransform::getFileOutputBitDepth() const
{
    return getImpl()->getFileOutputBitDepth();
}
void RangeTransform::setFileInputBitDepth(BitDepth bitDepth)
{
    getImpl()->setFileInputBitDepth(bitDepth);
}
void RangeTransform::setFileOutputBitDepth(BitDepth bitDepth)
{
    getImpl()->setFileOutputBitDepth(bitDepth);
}

FormatMetadata & RangeTransform::getFormatMetadata()
{
    return m_impl->getFormatMetadata();
}

const FormatMetadata & RangeTransform::getFormatMetadata() const
{
    return m_impl->getFormatMetadata();
}

bool RangeTransform::equals(const RangeTransform & other) const
>>>>>>> 432045dc
{
    return data() == dynamic_cast<const RangeTransformImpl*>(&other)->data()
        && m_style == other.getStyle()
        && m_direction == other.getDirection();
}

void RangeTransformImpl::setMinInValue(double val)
{
    data().setMinInValue(val);
}

double RangeTransformImpl::getMinInValue() const
{
    return data().getMinInValue();
}

bool RangeTransformImpl::hasMinInValue() const
{
    return data().hasMinInValue();
}

void RangeTransformImpl::unsetMinInValue()
{
    data().unsetMinInValue();
}


void RangeTransformImpl::setMaxInValue(double val)
{
    data().setMaxInValue(val);
}

double RangeTransformImpl::getMaxInValue() const
{
    return data().getMaxInValue();
}

bool RangeTransformImpl::hasMaxInValue() const
{
    return data().hasMaxInValue();
}

void RangeTransformImpl::unsetMaxInValue()
{
    data().unsetMaxInValue();
}


void RangeTransformImpl::setMinOutValue(double val)
{
    data().setMinOutValue(val);
}

double RangeTransformImpl::getMinOutValue() const
{
    return data().getMinOutValue();
}

bool RangeTransformImpl::hasMinOutValue() const
{
    return data().hasMinOutValue();
}

void RangeTransformImpl::unsetMinOutValue()
{
    data().unsetMinOutValue();
}


void RangeTransformImpl::setMaxOutValue(double val)
{
    data().setMaxOutValue(val);
}

double RangeTransformImpl::getMaxOutValue() const
{
    return data().getMaxOutValue();
}

bool RangeTransformImpl::hasMaxOutValue() const
{
    return data().hasMaxOutValue();
}

void RangeTransformImpl::unsetMaxOutValue()
{
    data().unsetMaxOutValue();
}


std::ostream& operator<< (std::ostream & os, const RangeTransform & t)
{
    os << "<RangeTransform ";
    os << "direction=" << TransformDirectionToString(t.getDirection());
    os << ", fileindepth=" << BitDepthToString(t.getFileInputBitDepth());
    os << ", fileoutdepth=" << BitDepthToString(t.getFileOutputBitDepth());
    if(t.getStyle()!=RANGE_CLAMP) os << ", style="       << RangeStyleToString(t.getStyle());
    if(t.hasMinInValue())         os << ", minInValue="  << t.getMinInValue();
    if(t.hasMaxInValue())         os << ", maxInValue="  << t.getMaxInValue();
    if(t.hasMinOutValue())        os << ", minOutValue=" << t.getMinOutValue();
    if(t.hasMaxOutValue())        os << ", maxOutValue=" << t.getMaxOutValue();
    os << ">";
    return os;
}
<<<<<<< HEAD



///////////////////////////////////////////////////////////////////////////

void BuildRangeOps(OpRcPtrVec & ops,
                   const Config & /*config*/,
                   const RangeTransform & transform,
                   TransformDirection dir)
{
    const TransformDirection combinedDir
        = CombineTransformDirections(dir, transform.getDirection());

    const RangeOpData & data
        = dynamic_cast<const RangeTransformImpl*>(&transform)->data();

    data.validate();

    if(transform.getStyle()==RANGE_CLAMP)
    {
        auto d = data.clone();
        CreateRangeOp(ops, d, combinedDir);
    }
    else
    {
        MatrixOpDataRcPtr m = data.convertToMatrix();
        CreateMatrixOp(ops, m, combinedDir);
    }
}

=======
    
>>>>>>> 432045dc
}
OCIO_NAMESPACE_EXIT


////////////////////////////////////////////////////////////////////////////////


#ifdef OCIO_UNIT_TEST

namespace OCIO = OCIO_NAMESPACE;
#include "UnitTest.h"


OCIO_ADD_TEST(RangeTransform, basic)
{
    OCIO::RangeTransformRcPtr range = OCIO::RangeTransform::Create();
    OCIO_CHECK_EQUAL(range->getDirection(), OCIO::TRANSFORM_DIR_FORWARD);
    OCIO_CHECK_EQUAL(range->getStyle(), OCIO::RANGE_CLAMP);
    OCIO_CHECK_ASSERT(!range->hasMinInValue());
    OCIO_CHECK_ASSERT(!range->hasMaxInValue());
    OCIO_CHECK_ASSERT(!range->hasMinOutValue());
    OCIO_CHECK_ASSERT(!range->hasMaxOutValue());

    range->setDirection(OCIO::TRANSFORM_DIR_INVERSE);
    OCIO_CHECK_EQUAL(range->getDirection(), OCIO::TRANSFORM_DIR_INVERSE);

    range->setStyle(OCIO::RANGE_NO_CLAMP);
    OCIO_CHECK_EQUAL(range->getStyle(), OCIO::RANGE_NO_CLAMP);

    range->setMinInValue(-0.5);
    OCIO_CHECK_EQUAL(range->getMinInValue(), -0.5);
    OCIO_CHECK_ASSERT(range->hasMinInValue());

    OCIO::RangeTransformRcPtr range2 = OCIO::RangeTransform::Create();
    range2->setDirection(OCIO::TRANSFORM_DIR_INVERSE);
    range2->setMinInValue(-0.5);
    range2->setStyle(OCIO::RANGE_NO_CLAMP);
    OCIO_CHECK_ASSERT(range2->equals(*range));

    range2->setDirection(OCIO::TRANSFORM_DIR_FORWARD);
    range2->setMinInValue(-1.5);
    range2->setMaxInValue(-0.5);
    range2->setMinOutValue(1.5);
    range2->setMaxOutValue(4.5);

    OCIO_CHECK_EQUAL(range2->getFileInputBitDepth(), OCIO::BIT_DEPTH_UNKNOWN);
    OCIO_CHECK_EQUAL(range2->getFileOutputBitDepth(), OCIO::BIT_DEPTH_UNKNOWN);

    range2->setFileInputBitDepth(OCIO::BIT_DEPTH_UINT8);
    range2->setFileOutputBitDepth(OCIO::BIT_DEPTH_UINT10);

    OCIO_CHECK_EQUAL(range2->getFileInputBitDepth(), OCIO::BIT_DEPTH_UINT8);
    OCIO_CHECK_EQUAL(range2->getFileOutputBitDepth(), OCIO::BIT_DEPTH_UINT10);

    OCIO_CHECK_EQUAL(range2->getMinInValue(), -1.5);
    OCIO_CHECK_EQUAL(range2->getMaxInValue(), -0.5);
    OCIO_CHECK_EQUAL(range2->getMinOutValue(), 1.5);
    OCIO_CHECK_EQUAL(range2->getMaxOutValue(), 4.5);

    range2->unsetMinInValue();

    // (Note that the transform would not validate at this point.)

    OCIO_CHECK_ASSERT(!range2->hasMinInValue());
    OCIO_CHECK_EQUAL(range2->getMaxInValue(), -0.5);
    OCIO_CHECK_EQUAL(range2->getMinOutValue(), 1.5);
    OCIO_CHECK_EQUAL(range2->getMaxOutValue(), 4.5);

    range2->setMinInValue(-1.5f);
    OCIO_CHECK_EQUAL(range2->getMinInValue(), -1.5);
    OCIO_CHECK_EQUAL(range2->getMaxInValue(), -0.5);
    OCIO_CHECK_EQUAL(range2->getMinOutValue(), 1.5);
    OCIO_CHECK_EQUAL(range2->getMaxOutValue(), 4.5);

    OCIO_CHECK_ASSERT(range2->hasMinInValue());
    OCIO_CHECK_ASSERT(range2->hasMaxInValue());
    OCIO_CHECK_ASSERT(range2->hasMinOutValue());
    OCIO_CHECK_ASSERT(range2->hasMaxOutValue());

    range2->unsetMinInValue();
    OCIO_CHECK_ASSERT(!range2->hasMinInValue());
    OCIO_CHECK_ASSERT(range2->hasMaxInValue());
    OCIO_CHECK_ASSERT(range2->hasMinOutValue());
    OCIO_CHECK_ASSERT(range2->hasMaxOutValue());

    range2->unsetMaxInValue();
    OCIO_CHECK_ASSERT(!range2->hasMinInValue());
    OCIO_CHECK_ASSERT(!range2->hasMaxInValue());
    OCIO_CHECK_ASSERT(range2->hasMinOutValue());
    OCIO_CHECK_ASSERT(range2->hasMaxOutValue());

    range2->unsetMinOutValue();
    OCIO_CHECK_ASSERT(!range2->hasMinInValue());
    OCIO_CHECK_ASSERT(!range2->hasMaxInValue());
    OCIO_CHECK_ASSERT(!range2->hasMinOutValue());
    OCIO_CHECK_ASSERT(range2->hasMaxOutValue());

    range2->unsetMaxOutValue();
    OCIO_CHECK_ASSERT(!range2->hasMinInValue());
    OCIO_CHECK_ASSERT(!range2->hasMaxInValue());
    OCIO_CHECK_ASSERT(!range2->hasMinOutValue());
    OCIO_CHECK_ASSERT(!range2->hasMaxOutValue());
}

<<<<<<< HEAD

OCIO_ADD_TEST(RangeTransform, no_clamp_converts_to_matrix)
{
    OCIO::ConfigRcPtr config = OCIO::Config::Create();
    OCIO::OpRcPtrVec ops;

    OCIO::RangeTransformRcPtr range = OCIO::RangeTransform::Create();
    OCIO_CHECK_EQUAL(range->getDirection(), OCIO::TRANSFORM_DIR_FORWARD);
    OCIO_CHECK_EQUAL(range->getStyle(), OCIO::RANGE_CLAMP);
    OCIO_CHECK_ASSERT(!range->hasMinInValue());
    OCIO_CHECK_ASSERT(!range->hasMaxInValue());
    OCIO_CHECK_ASSERT(!range->hasMinOutValue());
    OCIO_CHECK_ASSERT(!range->hasMaxOutValue());

    range->setMinInValue(0.0);
    range->setMaxInValue(0.5);
    range->setMinOutValue(0.5);
    range->setMaxOutValue(1.5);

    // Test the resulting Range Op

    OCIO_CHECK_NO_THROW(
        OCIO::BuildRangeOps(ops, *config, *range, OCIO::TRANSFORM_DIR_FORWARD) );

    OCIO_REQUIRE_EQUAL(ops.size(), 1);
    OCIO::ConstOpRcPtr op0 = ops[0];
    OCIO_REQUIRE_EQUAL(op0->data()->getType(), OCIO::OpData::RangeType);

    OCIO::ConstRangeOpDataRcPtr rangeData
        = OCIO::DynamicPtrCast<const OCIO::RangeOpData>(op0->data());

    OCIO_CHECK_EQUAL(rangeData->getMinInValue(), range->getMinInValue());
    OCIO_CHECK_EQUAL(rangeData->getMaxInValue(), range->getMaxInValue());
    OCIO_CHECK_EQUAL(rangeData->getMinOutValue(), range->getMinOutValue());
    OCIO_CHECK_EQUAL(rangeData->getMaxOutValue(), range->getMaxOutValue());

    // Test the resulting Matrix Op

    range->setStyle(OCIO::RANGE_NO_CLAMP);

    OCIO_CHECK_NO_THROW(
        OCIO::BuildRangeOps(ops, *config, *range, OCIO::TRANSFORM_DIR_FORWARD) );

    OCIO_REQUIRE_EQUAL(ops.size(), 2);
    OCIO::ConstOpRcPtr op1 = ops[1];
    OCIO_REQUIRE_EQUAL(op1->data()->getType(), OCIO::OpData::MatrixType);

    OCIO::ConstMatrixOpDataRcPtr matrixData
        = OCIO::DynamicPtrCast<const OCIO::MatrixOpData>(op1->data());

    OCIO_CHECK_EQUAL(matrixData->getOffsetValue(0), rangeData->getOffset());

    OCIO_CHECK_EQUAL(matrixData->getOffsetValue(0), 0.5);
    OCIO_CHECK_EQUAL(matrixData->getOffsetValue(1), 0.5);
    OCIO_CHECK_EQUAL(matrixData->getOffsetValue(2), 0.5);
    OCIO_CHECK_EQUAL(matrixData->getOffsetValue(3), 0.0);

    OCIO_CHECK_ASSERT(matrixData->isDiagonal());

    OCIO_CHECK_EQUAL(matrixData->getArray()[0], rangeData->getScale());

    OCIO_CHECK_EQUAL(matrixData->getArray()[ 0], 2.0);
    OCIO_CHECK_EQUAL(matrixData->getArray()[ 5], 2.0);
    OCIO_CHECK_EQUAL(matrixData->getArray()[10], 2.0);
    OCIO_CHECK_EQUAL(matrixData->getArray()[15], 1.0);
}

=======
>>>>>>> 432045dc
#endif
<|MERGE_RESOLUTION|>--- conflicted
+++ resolved
@@ -147,38 +147,34 @@
     }
 }
 
-<<<<<<< HEAD
+BitDepth RangeTransformImpl::getFileInputBitDepth() const
+{
+    return getImpl()->getFileInputBitDepth();
+}
+BitDepth RangeTransformImpl::getFileOutputBitDepth() const
+{
+    return getImpl()->getFileOutputBitDepth();
+}
+void RangeTransformImpl::setFileInputBitDepth(BitDepth bitDepth)
+{
+    getImpl()->setFileInputBitDepth(bitDepth);
+}
+void RangeTransformImpl::setFileOutputBitDepth(BitDepth bitDepth)
+{
+    getImpl()->setFileOutputBitDepth(bitDepth);
+}
+
+FormatMetadata & RangeTransformImpl::getFormatMetadata()
+{
+    return m_impl->getFormatMetadata();
+}
+
+const FormatMetadata & RangeTransformImpl::getFormatMetadata() const
+{
+    return m_impl->getFormatMetadata();
+}
+
 bool RangeTransformImpl::equals(const RangeTransform & other) const
-=======
-BitDepth RangeTransform::getFileInputBitDepth() const
-{
-    return getImpl()->getFileInputBitDepth();
-}
-BitDepth RangeTransform::getFileOutputBitDepth() const
-{
-    return getImpl()->getFileOutputBitDepth();
-}
-void RangeTransform::setFileInputBitDepth(BitDepth bitDepth)
-{
-    getImpl()->setFileInputBitDepth(bitDepth);
-}
-void RangeTransform::setFileOutputBitDepth(BitDepth bitDepth)
-{
-    getImpl()->setFileOutputBitDepth(bitDepth);
-}
-
-FormatMetadata & RangeTransform::getFormatMetadata()
-{
-    return m_impl->getFormatMetadata();
-}
-
-const FormatMetadata & RangeTransform::getFormatMetadata() const
-{
-    return m_impl->getFormatMetadata();
-}
-
-bool RangeTransform::equals(const RangeTransform & other) const
->>>>>>> 432045dc
 {
     return data() == dynamic_cast<const RangeTransformImpl*>(&other)->data()
         && m_style == other.getStyle()
@@ -283,7 +279,6 @@
     os << ">";
     return os;
 }
-<<<<<<< HEAD
 
 
 
@@ -314,9 +309,6 @@
     }
 }
 
-=======
-    
->>>>>>> 432045dc
 }
 OCIO_NAMESPACE_EXIT
 
@@ -421,8 +413,6 @@
     OCIO_CHECK_ASSERT(!range2->hasMaxOutValue());
 }
 
-<<<<<<< HEAD
-
 OCIO_ADD_TEST(RangeTransform, no_clamp_converts_to_matrix)
 {
     OCIO::ConfigRcPtr config = OCIO::Config::Create();
@@ -489,6 +479,4 @@
     OCIO_CHECK_EQUAL(matrixData->getArray()[15], 1.0);
 }
 
-=======
->>>>>>> 432045dc
-#endif
+#endif