/*
Copyright (c) 2018 Autodesk Inc., et al.
All Rights Reserved.

Redistribution and use in source and binary forms, with or without
modification, are permitted provided that the following conditions are
met:
* Redistributions of source code must retain the above copyright
  notice, this list of conditions and the following disclaimer.
* Redistributions in binary form must reproduce the above copyright
  notice, this list of conditions and the following disclaimer in the
  documentation and/or other materials provided with the distribution.
* Neither the name of Sony Pictures Imageworks nor the names of its
  contributors may be used to endorse or promote products derived from
  this software without specific prior written permission.
THIS SOFTWARE IS PROVIDED BY THE COPYRIGHT HOLDERS AND CONTRIBUTORS
"AS IS" AND ANY EXPRESS OR IMPLIED WARRANTIES, INCLUDING, BUT NOT
LIMITED TO, THE IMPLIED WARRANTIES OF MERCHANTABILITY AND FITNESS FOR
A PARTICULAR PURPOSE ARE DISCLAIMED. IN NO EVENT SHALL THE COPYRIGHT
OWNER OR CONTRIBUTORS BE LIABLE FOR ANY DIRECT, INDIRECT, INCIDENTAL,
SPECIAL, EXEMPLARY, OR CONSEQUENTIAL DAMAGES (INCLUDING, BUT NOT
LIMITED TO, PROCUREMENT OF SUBSTITUTE GOODS OR SERVICES; LOSS OF USE,
DATA, OR PROFITS; OR BUSINESS INTERRUPTION) HOWEVER CAUSED AND ON ANY
THEORY OF LIABILITY, WHETHER IN CONTRACT, STRICT LIABILITY, OR TORT
(INCLUDING NEGLIGENCE OR OTHERWISE) ARISING IN ANY WAY OUT OF THE USE
OF THIS SOFTWARE, EVEN IF ADVISED OF THE POSSIBILITY OF SUCH DAMAGE.
*/


#include <cstring>

#include <OpenColorIO/OpenColorIO.h>

#include "OpBuilders.h"
#include "ops/FixedFunction/FixedFunctionOpData.h"


OCIO_NAMESPACE_ENTER
{

FixedFunctionTransformRcPtr FixedFunctionTransform::Create()
{
    return FixedFunctionTransformRcPtr(new FixedFunctionTransform(), &deleter);
}

void FixedFunctionTransform::deleter(FixedFunctionTransform* t)
{
    delete t;
}

class FixedFunctionTransform::Impl : public FixedFunctionOpData
{
public:
    Impl()
        :   FixedFunctionOpData()
        ,   m_direction(TRANSFORM_DIR_FORWARD)
    {
    }

    ~Impl() {}

    Impl(const Impl &) = delete;

    Impl& operator=(const Impl & rhs)
    {
        if(this!=&rhs)
        {
            FixedFunctionOpData::operator=(rhs);
            m_direction  = rhs.m_direction;
        }
        return *this;
    }

    bool equals(const Impl & rhs) const
    {
        if(this==&rhs) return true;

        return FixedFunctionOpData::operator==(rhs)
               && m_direction == rhs.m_direction;
    }

    TransformDirection m_direction;
};

///////////////////////////////////////////////////////////////////////////



FixedFunctionTransform::FixedFunctionTransform()
    : m_impl(new FixedFunctionTransform::Impl)
{
}

TransformRcPtr FixedFunctionTransform::createEditableCopy() const
{
    FixedFunctionTransformRcPtr transform = FixedFunctionTransform::Create();
    *transform->m_impl = *m_impl;
    return transform;
}

FixedFunctionTransform::~FixedFunctionTransform()
{
    delete m_impl;
    m_impl = nullptr;
}

FixedFunctionTransform & FixedFunctionTransform::operator= (const FixedFunctionTransform & rhs)
{
    if (this != &rhs)
    {
        *m_impl = *rhs.m_impl;
    }
    return *this;
}

TransformDirection FixedFunctionTransform::getDirection() const
{
    return getImpl()->m_direction;
}

void FixedFunctionTransform::setDirection(TransformDirection dir)
{
    getImpl()->m_direction = dir;
}

void FixedFunctionTransform::validate() const
{
    Transform::validate();
    getImpl()->validate();
}

FormatMetadata & FixedFunctionTransform::getFormatMetadata()
{
    return m_impl->getFormatMetadata();
}

const FormatMetadata & FixedFunctionTransform::getFormatMetadata() const
{
    return m_impl->getFormatMetadata();
}

FixedFunctionStyle FixedFunctionTransform::getStyle() const
{
    return FixedFunctionOpData::ConvertStyle(getImpl()->getStyle());
}

void FixedFunctionTransform::setStyle(FixedFunctionStyle style)
{
    getImpl()->setStyle(FixedFunctionOpData::ConvertStyle(style));
}

size_t FixedFunctionTransform::getNumParams() const
{
    return getImpl()->getParams().size();
}

void FixedFunctionTransform::setParams(const double * params, size_t num)
{
    FixedFunctionOpData::Params p(num);
    std::copy(params, params+num, p.begin());
    getImpl()->setParams(p);
}

void FixedFunctionTransform::getParams(double * params) const
{
    const FixedFunctionOpData::Params & p = getImpl()->getParams();
    std::copy(p.cbegin(), p.cend(), params);
}



std::ostream& operator<< (std::ostream & os, const FixedFunctionTransform & t)
{
    os << "<FixedFunction ";
    os << "direction=" << TransformDirectionToString(t.getDirection());
    os << ", style=" << FixedFunctionStyleToString(t.getStyle());

    const size_t numParams = t.getNumParams();
    if(numParams>0)
    {
        FixedFunctionOpData::Params params(numParams, 0.);
        t.getParams(&params[0]);

        os << ", params=" << params[0];
        for (size_t i = 1; i < numParams; ++i)
        {
          os << " " << params[i];
        }
    }

    os << ">";
    return os;
}

<<<<<<< HEAD

///////////////////////////////////////////////////////////////////////////

void BuildFixedFunctionOps(OpRcPtrVec & ops,
                           const Config & /*config*/,
                           const ConstContextRcPtr & /*context*/,
                           const FixedFunctionTransform & transform,
                           TransformDirection dir)
{
    const TransformDirection combinedDir
        = CombineTransformDirections(dir, transform.getDirection());

    const size_t numParams = transform.getNumParams();
    FixedFunctionOpData::Params params(numParams, 0.);
    if(numParams>0) transform.getParams(&params[0]);

    CreateFixedFunctionOp(ops, params, ConvertStyle(transform.getStyle(), combinedDir));
}


=======
>>>>>>> 432045dc
}
OCIO_NAMESPACE_EXIT


////////////////////////////////////////////////////////////////////////////////


#ifdef OCIO_UNIT_TEST

#include "UnitTest.h"

namespace OCIO = OCIO_NAMESPACE;


OCIO_ADD_TEST(FixedFunctionTransform, basic)
{
    OCIO::FixedFunctionTransformRcPtr func = OCIO::FixedFunctionTransform::Create();
    OCIO_CHECK_EQUAL(func->getDirection(), OCIO::TRANSFORM_DIR_FORWARD);
    OCIO_CHECK_EQUAL(func->getStyle(), OCIO::FIXED_FUNCTION_ACES_RED_MOD_03);
    OCIO_CHECK_EQUAL(func->getNumParams(), 0);
    OCIO_CHECK_NO_THROW(func->validate());

    OCIO_CHECK_NO_THROW(func->setDirection(OCIO::TRANSFORM_DIR_INVERSE));
    OCIO_CHECK_EQUAL(func->getDirection(), OCIO::TRANSFORM_DIR_INVERSE);
    OCIO_CHECK_EQUAL(func->getNumParams(), 0);
    OCIO_CHECK_NO_THROW(func->validate());

    OCIO_CHECK_NO_THROW(func->setStyle(OCIO::FIXED_FUNCTION_ACES_RED_MOD_10));
    OCIO_CHECK_EQUAL(func->getStyle(), OCIO::FIXED_FUNCTION_ACES_RED_MOD_10);
    OCIO_CHECK_EQUAL(func->getNumParams(), 0);
    OCIO_CHECK_NO_THROW(func->validate());

    OCIO_CHECK_NO_THROW(func->setStyle(OCIO::FIXED_FUNCTION_REC2100_SURROUND));
    OCIO_CHECK_THROW_WHAT(func->validate(), OCIO::Exception,
                          "The style 'REC2100_Surround' must have "
                          "one parameter but 0 found.");

    OCIO_CHECK_EQUAL(func->getNumParams(), 0);
    const double values[1] = { 1. };
    OCIO_CHECK_NO_THROW(func->setParams(&values[0], 1));
    OCIO_CHECK_EQUAL(func->getNumParams(), 1);
    double results[1] = { 0. };
    OCIO_CHECK_NO_THROW(func->getParams(&results[0]));
    OCIO_CHECK_EQUAL(results[0], values[0]);

    OCIO_CHECK_NO_THROW(func->validate());

    OCIO_CHECK_NO_THROW(func->setStyle(OCIO::FIXED_FUNCTION_ACES_DARK_TO_DIM_10));
    OCIO_CHECK_THROW_WHAT(func->validate(), OCIO::Exception,
                          "The style 'ACES_DarkToDim10 (Forward)' must have "
                          "zero parameters but 1 found.");
}

#endif
<|MERGE_RESOLUTION|>--- conflicted
+++ resolved
@@ -1,271 +1,248 @@
-/*
-Copyright (c) 2018 Autodesk Inc., et al.
-All Rights Reserved.
-
-Redistribution and use in source and binary forms, with or without
-modification, are permitted provided that the following conditions are
-met:
-* Redistributions of source code must retain the above copyright
-  notice, this list of conditions and the following disclaimer.
-* Redistributions in binary form must reproduce the above copyright
-  notice, this list of conditions and the following disclaimer in the
-  documentation and/or other materials provided with the distribution.
-* Neither the name of Sony Pictures Imageworks nor the names of its
-  contributors may be used to endorse or promote products derived from
-  this software without specific prior written permission.
-THIS SOFTWARE IS PROVIDED BY THE COPYRIGHT HOLDERS AND CONTRIBUTORS
-"AS IS" AND ANY EXPRESS OR IMPLIED WARRANTIES, INCLUDING, BUT NOT
-LIMITED TO, THE IMPLIED WARRANTIES OF MERCHANTABILITY AND FITNESS FOR
-A PARTICULAR PURPOSE ARE DISCLAIMED. IN NO EVENT SHALL THE COPYRIGHT
-OWNER OR CONTRIBUTORS BE LIABLE FOR ANY DIRECT, INDIRECT, INCIDENTAL,
-SPECIAL, EXEMPLARY, OR CONSEQUENTIAL DAMAGES (INCLUDING, BUT NOT
-LIMITED TO, PROCUREMENT OF SUBSTITUTE GOODS OR SERVICES; LOSS OF USE,
-DATA, OR PROFITS; OR BUSINESS INTERRUPTION) HOWEVER CAUSED AND ON ANY
-THEORY OF LIABILITY, WHETHER IN CONTRACT, STRICT LIABILITY, OR TORT
-(INCLUDING NEGLIGENCE OR OTHERWISE) ARISING IN ANY WAY OUT OF THE USE
-OF THIS SOFTWARE, EVEN IF ADVISED OF THE POSSIBILITY OF SUCH DAMAGE.
-*/
-
-
-#include <cstring>
-
-#include <OpenColorIO/OpenColorIO.h>
-
-#include "OpBuilders.h"
-#include "ops/FixedFunction/FixedFunctionOpData.h"
-
-
-OCIO_NAMESPACE_ENTER
-{
-
-FixedFunctionTransformRcPtr FixedFunctionTransform::Create()
-{
-    return FixedFunctionTransformRcPtr(new FixedFunctionTransform(), &deleter);
-}
-
-void FixedFunctionTransform::deleter(FixedFunctionTransform* t)
-{
-    delete t;
-}
-
-class FixedFunctionTransform::Impl : public FixedFunctionOpData
-{
-public:
-    Impl()
-        :   FixedFunctionOpData()
-        ,   m_direction(TRANSFORM_DIR_FORWARD)
-    {
-    }
-
-    ~Impl() {}
-
-    Impl(const Impl &) = delete;
-
-    Impl& operator=(const Impl & rhs)
-    {
-        if(this!=&rhs)
-        {
-            FixedFunctionOpData::operator=(rhs);
-            m_direction  = rhs.m_direction;
-        }
-        return *this;
-    }
-
-    bool equals(const Impl & rhs) const
-    {
-        if(this==&rhs) return true;
-
-        return FixedFunctionOpData::operator==(rhs)
-               && m_direction == rhs.m_direction;
-    }
-
-    TransformDirection m_direction;
-};
-
-///////////////////////////////////////////////////////////////////////////
-
-
-
-FixedFunctionTransform::FixedFunctionTransform()
-    : m_impl(new FixedFunctionTransform::Impl)
-{
-}
-
-TransformRcPtr FixedFunctionTransform::createEditableCopy() const
-{
-    FixedFunctionTransformRcPtr transform = FixedFunctionTransform::Create();
-    *transform->m_impl = *m_impl;
-    return transform;
-}
-
-FixedFunctionTransform::~FixedFunctionTransform()
-{
-    delete m_impl;
-    m_impl = nullptr;
-}
-
-FixedFunctionTransform & FixedFunctionTransform::operator= (const FixedFunctionTransform & rhs)
-{
-    if (this != &rhs)
-    {
-        *m_impl = *rhs.m_impl;
-    }
-    return *this;
-}
-
-TransformDirection FixedFunctionTransform::getDirection() const
-{
-    return getImpl()->m_direction;
-}
-
-void FixedFunctionTransform::setDirection(TransformDirection dir)
-{
-    getImpl()->m_direction = dir;
-}
-
-void FixedFunctionTransform::validate() const
-{
-    Transform::validate();
-    getImpl()->validate();
-}
-
-FormatMetadata & FixedFunctionTransform::getFormatMetadata()
-{
-    return m_impl->getFormatMetadata();
-}
-
-const FormatMetadata & FixedFunctionTransform::getFormatMetadata() const
-{
-    return m_impl->getFormatMetadata();
-}
-
-FixedFunctionStyle FixedFunctionTransform::getStyle() const
-{
-    return FixedFunctionOpData::ConvertStyle(getImpl()->getStyle());
-}
-
-void FixedFunctionTransform::setStyle(FixedFunctionStyle style)
-{
-    getImpl()->setStyle(FixedFunctionOpData::ConvertStyle(style));
-}
-
-size_t FixedFunctionTransform::getNumParams() const
-{
-    return getImpl()->getParams().size();
-}
-
-void FixedFunctionTransform::setParams(const double * params, size_t num)
-{
-    FixedFunctionOpData::Params p(num);
-    std::copy(params, params+num, p.begin());
-    getImpl()->setParams(p);
-}
-
-void FixedFunctionTransform::getParams(double * params) const
-{
-    const FixedFunctionOpData::Params & p = getImpl()->getParams();
-    std::copy(p.cbegin(), p.cend(), params);
-}
-
-
-
-std::ostream& operator<< (std::ostream & os, const FixedFunctionTransform & t)
-{
-    os << "<FixedFunction ";
-    os << "direction=" << TransformDirectionToString(t.getDirection());
-    os << ", style=" << FixedFunctionStyleToString(t.getStyle());
-
-    const size_t numParams = t.getNumParams();
-    if(numParams>0)
-    {
-        FixedFunctionOpData::Params params(numParams, 0.);
-        t.getParams(&params[0]);
-
-        os << ", params=" << params[0];
-        for (size_t i = 1; i < numParams; ++i)
-        {
-          os << " " << params[i];
-        }
-    }
-
-    os << ">";
-    return os;
-}
-
-<<<<<<< HEAD
-
-///////////////////////////////////////////////////////////////////////////
-
-void BuildFixedFunctionOps(OpRcPtrVec & ops,
-                           const Config & /*config*/,
-                           const ConstContextRcPtr & /*context*/,
-                           const FixedFunctionTransform & transform,
-                           TransformDirection dir)
-{
-    const TransformDirection combinedDir
-        = CombineTransformDirections(dir, transform.getDirection());
-
-    const size_t numParams = transform.getNumParams();
-    FixedFunctionOpData::Params params(numParams, 0.);
-    if(numParams>0) transform.getParams(&params[0]);
-
-    CreateFixedFunctionOp(ops, params, ConvertStyle(transform.getStyle(), combinedDir));
-}
-
-
-=======
->>>>>>> 432045dc
-}
-OCIO_NAMESPACE_EXIT
-
-
-////////////////////////////////////////////////////////////////////////////////
-
-
-#ifdef OCIO_UNIT_TEST
-
-#include "UnitTest.h"
-
-namespace OCIO = OCIO_NAMESPACE;
-
-
-OCIO_ADD_TEST(FixedFunctionTransform, basic)
-{
-    OCIO::FixedFunctionTransformRcPtr func = OCIO::FixedFunctionTransform::Create();
-    OCIO_CHECK_EQUAL(func->getDirection(), OCIO::TRANSFORM_DIR_FORWARD);
-    OCIO_CHECK_EQUAL(func->getStyle(), OCIO::FIXED_FUNCTION_ACES_RED_MOD_03);
-    OCIO_CHECK_EQUAL(func->getNumParams(), 0);
-    OCIO_CHECK_NO_THROW(func->validate());
-
-    OCIO_CHECK_NO_THROW(func->setDirection(OCIO::TRANSFORM_DIR_INVERSE));
-    OCIO_CHECK_EQUAL(func->getDirection(), OCIO::TRANSFORM_DIR_INVERSE);
-    OCIO_CHECK_EQUAL(func->getNumParams(), 0);
-    OCIO_CHECK_NO_THROW(func->validate());
-
-    OCIO_CHECK_NO_THROW(func->setStyle(OCIO::FIXED_FUNCTION_ACES_RED_MOD_10));
-    OCIO_CHECK_EQUAL(func->getStyle(), OCIO::FIXED_FUNCTION_ACES_RED_MOD_10);
-    OCIO_CHECK_EQUAL(func->getNumParams(), 0);
-    OCIO_CHECK_NO_THROW(func->validate());
-
-    OCIO_CHECK_NO_THROW(func->setStyle(OCIO::FIXED_FUNCTION_REC2100_SURROUND));
-    OCIO_CHECK_THROW_WHAT(func->validate(), OCIO::Exception,
-                          "The style 'REC2100_Surround' must have "
-                          "one parameter but 0 found.");
-
-    OCIO_CHECK_EQUAL(func->getNumParams(), 0);
-    const double values[1] = { 1. };
-    OCIO_CHECK_NO_THROW(func->setParams(&values[0], 1));
-    OCIO_CHECK_EQUAL(func->getNumParams(), 1);
-    double results[1] = { 0. };
-    OCIO_CHECK_NO_THROW(func->getParams(&results[0]));
-    OCIO_CHECK_EQUAL(results[0], values[0]);
-
-    OCIO_CHECK_NO_THROW(func->validate());
-
-    OCIO_CHECK_NO_THROW(func->setStyle(OCIO::FIXED_FUNCTION_ACES_DARK_TO_DIM_10));
-    OCIO_CHECK_THROW_WHAT(func->validate(), OCIO::Exception,
-                          "The style 'ACES_DarkToDim10 (Forward)' must have "
-                          "zero parameters but 1 found.");
-}
-
-#endif
+/*
+Copyright (c) 2018 Autodesk Inc., et al.
+All Rights Reserved.
+
+Redistribution and use in source and binary forms, with or without
+modification, are permitted provided that the following conditions are
+met:
+* Redistributions of source code must retain the above copyright
+  notice, this list of conditions and the following disclaimer.
+* Redistributions in binary form must reproduce the above copyright
+  notice, this list of conditions and the following disclaimer in the
+  documentation and/or other materials provided with the distribution.
+* Neither the name of Sony Pictures Imageworks nor the names of its
+  contributors may be used to endorse or promote products derived from
+  this software without specific prior written permission.
+THIS SOFTWARE IS PROVIDED BY THE COPYRIGHT HOLDERS AND CONTRIBUTORS
+"AS IS" AND ANY EXPRESS OR IMPLIED WARRANTIES, INCLUDING, BUT NOT
+LIMITED TO, THE IMPLIED WARRANTIES OF MERCHANTABILITY AND FITNESS FOR
+A PARTICULAR PURPOSE ARE DISCLAIMED. IN NO EVENT SHALL THE COPYRIGHT
+OWNER OR CONTRIBUTORS BE LIABLE FOR ANY DIRECT, INDIRECT, INCIDENTAL,
+SPECIAL, EXEMPLARY, OR CONSEQUENTIAL DAMAGES (INCLUDING, BUT NOT
+LIMITED TO, PROCUREMENT OF SUBSTITUTE GOODS OR SERVICES; LOSS OF USE,
+DATA, OR PROFITS; OR BUSINESS INTERRUPTION) HOWEVER CAUSED AND ON ANY
+THEORY OF LIABILITY, WHETHER IN CONTRACT, STRICT LIABILITY, OR TORT
+(INCLUDING NEGLIGENCE OR OTHERWISE) ARISING IN ANY WAY OUT OF THE USE
+OF THIS SOFTWARE, EVEN IF ADVISED OF THE POSSIBILITY OF SUCH DAMAGE.
+*/
+
+
+#include <cstring>
+
+#include <OpenColorIO/OpenColorIO.h>
+
+#include "OpBuilders.h"
+#include "ops/FixedFunction/FixedFunctionOpData.h"
+
+
+OCIO_NAMESPACE_ENTER
+{
+
+FixedFunctionTransformRcPtr FixedFunctionTransform::Create()
+{
+    return FixedFunctionTransformRcPtr(new FixedFunctionTransform(), &deleter);
+}
+
+void FixedFunctionTransform::deleter(FixedFunctionTransform* t)
+{
+    delete t;
+}
+
+class FixedFunctionTransform::Impl : public FixedFunctionOpData
+{
+public:
+    Impl()
+        :   FixedFunctionOpData()
+        ,   m_direction(TRANSFORM_DIR_FORWARD)
+    {
+    }
+
+    ~Impl() {}
+
+    Impl(const Impl &) = delete;
+
+    Impl& operator=(const Impl & rhs)
+    {
+        if(this!=&rhs)
+        {
+            FixedFunctionOpData::operator=(rhs);
+            m_direction  = rhs.m_direction;
+        }
+        return *this;
+    }
+
+    bool equals(const Impl & rhs) const
+    {
+        if(this==&rhs) return true;
+
+        return FixedFunctionOpData::operator==(rhs)
+               && m_direction == rhs.m_direction;
+    }
+
+    TransformDirection m_direction;
+};
+
+///////////////////////////////////////////////////////////////////////////
+
+
+
+FixedFunctionTransform::FixedFunctionTransform()
+    : m_impl(new FixedFunctionTransform::Impl)
+{
+}
+
+TransformRcPtr FixedFunctionTransform::createEditableCopy() const
+{
+    FixedFunctionTransformRcPtr transform = FixedFunctionTransform::Create();
+    *transform->m_impl = *m_impl;
+    return transform;
+}
+
+FixedFunctionTransform::~FixedFunctionTransform()
+{
+    delete m_impl;
+    m_impl = nullptr;
+}
+
+FixedFunctionTransform & FixedFunctionTransform::operator= (const FixedFunctionTransform & rhs)
+{
+    if (this != &rhs)
+    {
+        *m_impl = *rhs.m_impl;
+    }
+    return *this;
+}
+
+TransformDirection FixedFunctionTransform::getDirection() const
+{
+    return getImpl()->m_direction;
+}
+
+void FixedFunctionTransform::setDirection(TransformDirection dir)
+{
+    getImpl()->m_direction = dir;
+}
+
+void FixedFunctionTransform::validate() const
+{
+    Transform::validate();
+    getImpl()->validate();
+}
+
+FormatMetadata & FixedFunctionTransform::getFormatMetadata()
+{
+    return m_impl->getFormatMetadata();
+}
+
+const FormatMetadata & FixedFunctionTransform::getFormatMetadata() const
+{
+    return m_impl->getFormatMetadata();
+}
+
+FixedFunctionStyle FixedFunctionTransform::getStyle() const
+{
+    return FixedFunctionOpData::ConvertStyle(getImpl()->getStyle());
+}
+
+void FixedFunctionTransform::setStyle(FixedFunctionStyle style)
+{
+    getImpl()->setStyle(FixedFunctionOpData::ConvertStyle(style));
+}
+
+size_t FixedFunctionTransform::getNumParams() const
+{
+    return getImpl()->getParams().size();
+}
+
+void FixedFunctionTransform::setParams(const double * params, size_t num)
+{
+    FixedFunctionOpData::Params p(num);
+    std::copy(params, params+num, p.begin());
+    getImpl()->setParams(p);
+}
+
+void FixedFunctionTransform::getParams(double * params) const
+{
+    const FixedFunctionOpData::Params & p = getImpl()->getParams();
+    std::copy(p.cbegin(), p.cend(), params);
+}
+
+
+
+std::ostream& operator<< (std::ostream & os, const FixedFunctionTransform & t)
+{
+    os << "<FixedFunction ";
+    os << "direction=" << TransformDirectionToString(t.getDirection());
+    os << ", style=" << FixedFunctionStyleToString(t.getStyle());
+
+    const size_t numParams = t.getNumParams();
+    if(numParams>0)
+    {
+        FixedFunctionOpData::Params params(numParams, 0.);
+        t.getParams(&params[0]);
+
+        os << ", params=" << params[0];
+        for (size_t i = 1; i < numParams; ++i)
+        {
+          os << " " << params[i];
+        }
+    }
+
+    os << ">";
+    return os;
+}
+
+}
+OCIO_NAMESPACE_EXIT
+
+
+////////////////////////////////////////////////////////////////////////////////
+
+
+#ifdef OCIO_UNIT_TEST
+
+#include "UnitTest.h"
+
+namespace OCIO = OCIO_NAMESPACE;
+
+
+OCIO_ADD_TEST(FixedFunctionTransform, basic)
+{
+    OCIO::FixedFunctionTransformRcPtr func = OCIO::FixedFunctionTransform::Create();
+    OCIO_CHECK_EQUAL(func->getDirection(), OCIO::TRANSFORM_DIR_FORWARD);
+    OCIO_CHECK_EQUAL(func->getStyle(), OCIO::FIXED_FUNCTION_ACES_RED_MOD_03);
+    OCIO_CHECK_EQUAL(func->getNumParams(), 0);
+    OCIO_CHECK_NO_THROW(func->validate());
+
+    OCIO_CHECK_NO_THROW(func->setDirection(OCIO::TRANSFORM_DIR_INVERSE));
+    OCIO_CHECK_EQUAL(func->getDirection(), OCIO::TRANSFORM_DIR_INVERSE);
+    OCIO_CHECK_EQUAL(func->getNumParams(), 0);
+    OCIO_CHECK_NO_THROW(func->validate());
+
+    OCIO_CHECK_NO_THROW(func->setStyle(OCIO::FIXED_FUNCTION_ACES_RED_MOD_10));
+    OCIO_CHECK_EQUAL(func->getStyle(), OCIO::FIXED_FUNCTION_ACES_RED_MOD_10);
+    OCIO_CHECK_EQUAL(func->getNumParams(), 0);
+    OCIO_CHECK_NO_THROW(func->validate());
+
+    OCIO_CHECK_NO_THROW(func->setStyle(OCIO::FIXED_FUNCTION_REC2100_SURROUND));
+    OCIO_CHECK_THROW_WHAT(func->validate(), OCIO::Exception,
+                          "The style 'REC2100_Surround' must have "
+                          "one parameter but 0 found.");
+
+    OCIO_CHECK_EQUAL(func->getNumParams(), 0);
+    const double values[1] = { 1. };
+    OCIO_CHECK_NO_THROW(func->setParams(&values[0], 1));
+    OCIO_CHECK_EQUAL(func->getNumParams(), 1);
+    double results[1] = { 0. };
+    OCIO_CHECK_NO_THROW(func->getParams(&results[0]));
+    OCIO_CHECK_EQUAL(results[0], values[0]);
+
+    OCIO_CHECK_NO_THROW(func->validate());
+
+    OCIO_CHECK_NO_THROW(func->setStyle(OCIO::FIXED_FUNCTION_ACES_DARK_TO_DIM_10));
+    OCIO_CHECK_THROW_WHAT(func->validate(), OCIO::Exception,
+                          "The style 'ACES_DarkToDim10 (Forward)' must have "
+                          "zero parameters but 1 found.");
+}
+
+#endif