/*
Copyright (c) 2003-2010 Sony Pictures Imageworks Inc., et al.
All Rights Reserved.

Redistribution and use in source and binary forms, with or without
modification, are permitted provided that the following conditions are
met:
* Redistributions of source code must retain the above copyright
  notice, this list of conditions and the following disclaimer.
* Redistributions in binary form must reproduce the above copyright
  notice, this list of conditions and the following disclaimer in the
  documentation and/or other materials provided with the distribution.
* Neither the name of Sony Pictures Imageworks nor the names of its
  contributors may be used to endorse or promote products derived from
  this software without specific prior written permission.
THIS SOFTWARE IS PROVIDED BY THE COPYRIGHT HOLDERS AND CONTRIBUTORS
"AS IS" AND ANY EXPRESS OR IMPLIED WARRANTIES, INCLUDING, BUT NOT
LIMITED TO, THE IMPLIED WARRANTIES OF MERCHANTABILITY AND FITNESS FOR
A PARTICULAR PURPOSE ARE DISCLAIMED. IN NO EVENT SHALL THE COPYRIGHT
OWNER OR CONTRIBUTORS BE LIABLE FOR ANY DIRECT, INDIRECT, INCIDENTAL,
SPECIAL, EXEMPLARY, OR CONSEQUENTIAL DAMAGES (INCLUDING, BUT NOT
LIMITED TO, PROCUREMENT OF SUBSTITUTE GOODS OR SERVICES; LOSS OF USE,
DATA, OR PROFITS; OR BUSINESS INTERRUPTION) HOWEVER CAUSED AND ON ANY
THEORY OF LIABILITY, WHETHER IN CONTRACT, STRICT LIABILITY, OR TORT
(INCLUDING NEGLIGENCE OR OTHERWISE) ARISING IN ANY WAY OUT OF THE USE
OF THIS SOFTWARE, EVEN IF ADVISED OF THE POSSIBILITY OF SUCH DAMAGE.
*/

#include <OpenColorIO/OpenColorIO.h>

#include "FileTransform.h"
#include "Logging.h"
#include "Mutex.h"
#include "ops/NoOp/NoOps.h"
#include "PathUtils.h"
#include "pystring/pystring.h"

#include <fstream>
#include <map>
#include <sstream>
#include <algorithm>

OCIO_NAMESPACE_ENTER
{
    FileTransformRcPtr FileTransform::Create()
    {
        return FileTransformRcPtr(new FileTransform(), &deleter);
    }
    
    void FileTransform::deleter(FileTransform* t)
    {
        delete t;
    }
    
    
    class FileTransform::Impl
    {
    public:
        TransformDirection dir_;
        std::string src_;
        std::string cccid_;
        Interpolation interp_;
        
        Impl() :
            dir_(TRANSFORM_DIR_FORWARD),
            interp_(INTERP_UNKNOWN)
        { }
        
        ~Impl()
        { }
        
        Impl& operator= (const Impl & rhs)
        {
            if (this != &rhs)
            {
                dir_ = rhs.dir_;
                src_ = rhs.src_;
                cccid_ = rhs.cccid_;
                interp_ = rhs.interp_;
            }
            return *this;
        }
    };
    
    ///////////////////////////////////////////////////////////////////////////
    
    
    FileTransform::FileTransform()
        : m_impl(new FileTransform::Impl)
    {
    }
    
    TransformRcPtr FileTransform::createEditableCopy() const
    {
        FileTransformRcPtr transform = FileTransform::Create();
        *(transform->m_impl) = *m_impl;
        return transform;
    }
    
    FileTransform::~FileTransform()
    {
        delete m_impl;
        m_impl = NULL;
    }
    
    FileTransform& FileTransform::operator= (const FileTransform & rhs)
    {
        if (this != &rhs)
        {
            *m_impl = *rhs.m_impl;
        }
        return *this;
    }
    
    TransformDirection FileTransform::getDirection() const
    {
        return getImpl()->dir_;
    }
    
    void FileTransform::setDirection(TransformDirection dir)
    {
        getImpl()->dir_ = dir;
    }
    
    const char * FileTransform::getSrc() const
    {
        return getImpl()->src_.c_str();
    }
    
    void FileTransform::setSrc(const char * src)
    {
        getImpl()->src_ = src;
    }
    
    const char * FileTransform::getCCCId() const
    {
        return getImpl()->cccid_.c_str();
    }
    
    void FileTransform::setCCCId(const char * cccid)
    {
        getImpl()->cccid_ = cccid;
    }
    
    Interpolation FileTransform::getInterpolation() const
    {
        return getImpl()->interp_;
    }
    
    void FileTransform::setInterpolation(Interpolation interp)
    {
        getImpl()->interp_ = interp;
    }
    
    int FileTransform::getNumFormats()
    {
        return FormatRegistry::GetInstance().getNumFormats(
            FORMAT_CAPABILITY_READ);
    }
    
    const char * FileTransform::getFormatNameByIndex(int index)
    {
        return FormatRegistry::GetInstance().getFormatNameByIndex(
            FORMAT_CAPABILITY_READ, index);
    }
    
    const char * FileTransform::getFormatExtensionByIndex(int index)
    {
        return FormatRegistry::GetInstance().getFormatExtensionByIndex(
            FORMAT_CAPABILITY_READ, index);
    }
    
    std::ostream& operator<< (std::ostream& os, const FileTransform& t)
    {
        os << "<FileTransform ";
        os << "direction=";
        os << TransformDirectionToString(t.getDirection()) << ", ";
        os << "interpolation=" << InterpolationToString(t.getInterpolation());
        os << ", src=" << t.getSrc() << ", ";
        os << "cccid=" << t.getCCCId();
        os << ">";
        
        return os;
    }
    
    ///////////////////////////////////////////////////////////////////////////
    
    // NOTE: You must be mindful when editing this function.
    //       to be resiliant to the static initialization order 'fiasco'
    //
    //       See
    //       http://www.parashift.com/c++-faq-lite/ctors.html#faq-10.14
    //       http://stackoverflow.com/questions/335369/finding-c-static-initialization-order-problems
    //       for more info.
    
    namespace
    {
        FormatRegistry* g_formatRegistry = NULL;
        Mutex g_formatRegistryLock;
    }
    
    FormatRegistry & FormatRegistry::GetInstance()
    {
        AutoMutex lock(g_formatRegistryLock);
        
        if(!g_formatRegistry)
        {
            g_formatRegistry = new FormatRegistry();
        }
        
        return *g_formatRegistry;
    }
    
    FormatRegistry::FormatRegistry()
    {
        registerFileFormat(CreateFileFormat3DL());
        registerFileFormat(CreateFileFormatCCC());
        registerFileFormat(CreateFileFormatCDL());
        registerFileFormat(CreateFileFormatCC());
        registerFileFormat(CreateFileFormatCSP());
        registerFileFormat(CreateFileFormatHDL());
        registerFileFormat(CreateFileFormatICC());
        registerFileFormat(CreateFileFormatDiscreet1DL());
        registerFileFormat(CreateFileFormatIridasItx());
        registerFileFormat(CreateFileFormatIridasCube());
        registerFileFormat(CreateFileFormatIridasLook());
        registerFileFormat(CreateFileFormatPandora());
        registerFileFormat(CreateFileFormatSpi1D());
        registerFileFormat(CreateFileFormatSpi3D());
        registerFileFormat(CreateFileFormatSpiMtx());
        registerFileFormat(CreateFileFormatTruelight());
        registerFileFormat(CreateFileFormatVF());
        registerFileFormat(CreateFileFormatResolveCube());
    }
    
    FormatRegistry::~FormatRegistry()
    {
    }
    
    FileFormat* FormatRegistry::getFileFormatByName(
        const std::string & name) const
    {
        FileFormatMap::const_iterator iter = m_formatsByName.find(
            pystring::lower(name));
        if(iter != m_formatsByName.end())
            return iter->second;
        return NULL;
    }
    
    void FormatRegistry::getFileFormatForExtension(
        const std::string & extension,
        FileFormatVector & possibleFormats) const
    {
        FileFormatVectorMap::const_iterator iter = m_formatsByExtension.find(
            pystring::lower(extension));
        if(iter != m_formatsByExtension.end())
            possibleFormats = iter->second;
    }
    
    void FormatRegistry::registerFileFormat(FileFormat* format)
    {
        FormatInfoVec formatInfoVec;
        format->GetFormatInfo(formatInfoVec);
        
        if(formatInfoVec.empty())
        {
            std::ostringstream os;
            os << "FileFormat Registry error. ";
            os << "A file format did not provide the required format info.";
            throw Exception(os.str().c_str());
        }
        
        for(unsigned int i=0; i<formatInfoVec.size(); ++i)
        {
            if(formatInfoVec[i].capabilities == FORMAT_CAPABILITY_NONE)
            {
                std::ostringstream os;
                os << "FileFormat Registry error. ";
                os << "A file format does not define either";
                os << " reading or writing.";
                throw Exception(os.str().c_str());
            }
            
            if(getFileFormatByName(formatInfoVec[i].name))
            {
                std::ostringstream os;
                os << "Cannot register multiple file formats named, '";
                os << formatInfoVec[i].name << "'.";
                throw Exception(os.str().c_str());
            }
            
            m_formatsByName[pystring::lower(formatInfoVec[i].name)] = format;
            
            m_formatsByExtension[formatInfoVec[i].extension].push_back(format);
            
            if(formatInfoVec[i].capabilities & FORMAT_CAPABILITY_READ)
            {
                m_readFormatNames.push_back(formatInfoVec[i].name);
                m_readFormatExtensions.push_back(formatInfoVec[i].extension);
            }
            
            if(formatInfoVec[i].capabilities & FORMAT_CAPABILITY_WRITE)
            {
                m_writeFormatNames.push_back(formatInfoVec[i].name);
                m_writeFormatExtensions.push_back(formatInfoVec[i].extension);
            }
        }
        
        m_rawFormats.push_back(format);
    }
    
    int FormatRegistry::getNumRawFormats() const
    {
        return static_cast<int>(m_rawFormats.size());
    }
    
    FileFormat* FormatRegistry::getRawFormatByIndex(int index) const
    {
        if(index<0 || index>=getNumRawFormats())
        {
            return NULL;
        }
        
        return m_rawFormats[index];
    }
    
    int FormatRegistry::getNumFormats(int capability) const
    {
        if(capability == FORMAT_CAPABILITY_READ)
        {
            return static_cast<int>(m_readFormatNames.size());
        }
        else if(capability == FORMAT_CAPABILITY_WRITE)
        {
            return static_cast<int>(m_writeFormatNames.size());
        }
        return 0;
    }
    
    const char * FormatRegistry::getFormatNameByIndex(
        int capability, int index) const
    {
        if(capability == FORMAT_CAPABILITY_READ)
        {
            if(index<0 || index>=static_cast<int>(m_readFormatNames.size()))
            {
                return "";
            }
            return m_readFormatNames[index].c_str();
        }
        else if(capability == FORMAT_CAPABILITY_WRITE)
        {
            if(index<0 || index>=static_cast<int>(m_readFormatNames.size()))
            {
                return "";
            }
            return m_writeFormatNames[index].c_str();
        }
        return "";
    }
    
    const char * FormatRegistry::getFormatExtensionByIndex(
        int capability, int index) const
    {
        if(capability == FORMAT_CAPABILITY_READ)
        {
            if(index<0 
                || index>=static_cast<int>(m_readFormatExtensions.size()))
            {
                return "";
            }
            return m_readFormatExtensions[index].c_str();
        }
        else if(capability == FORMAT_CAPABILITY_WRITE)
        {
            if(index<0 
                || index>=static_cast<int>(m_writeFormatExtensions.size()))
            {
                return "";
            }
            return m_writeFormatExtensions[index].c_str();
        }
        return "";
    }
    
    ///////////////////////////////////////////////////////////////////////////
    
    FileFormat::~FileFormat()
    {
    
    }
    
    std::string FileFormat::getName() const
    {
        FormatInfoVec infoVec;
        GetFormatInfo(infoVec);
        if(infoVec.size()>0)
        {
            return infoVec[0].name;
        }
        return "Unknown Format";
    }
        
    
    
    void FileFormat::Write(const Baker & /*baker*/,
                           const std::string & formatName,
                           std::ostream & /*ostream*/) const
    {
        std::ostringstream os;
        os << "Format " << formatName << " does not support writing.";
        throw Exception(os.str().c_str());
    }
    
    namespace
    {
    
        void LoadFileUncached(FileFormat * & returnFormat,
            CachedFileRcPtr & returnCachedFile,
            const std::string & filepath)
        {
            returnFormat = NULL;
            
            {
                std::ostringstream os;
                os << "Opening " << filepath;
                LogDebug(os.str());
            }
            
            // Try the initial format.
            std::string primaryErrorText;
            std::string root, extension, name;
            pystring::os::path::splitext(root, extension, filepath);
            // remove the leading '.'
            extension = pystring::replace(extension,".","",1);

            name = pystring::os::path::basename(root);

            FormatRegistry & formatRegistry = FormatRegistry::GetInstance();
            
            FileFormatVector possibleFormats;
            formatRegistry.getFileFormatForExtension(
                extension, possibleFormats);
            FileFormatVector::const_iterator endFormat = possibleFormats.end();
            FileFormatVector::const_iterator itFormat =
                possibleFormats.begin();
            while(itFormat != endFormat)
            {

                FileFormat * tryFormat = *itFormat;
                std::ifstream filestream;
                try
                {
                    // Open the filePath
                    filestream.open(
                        filepath.c_str(),
                        tryFormat->IsBinary()
                            ? std::ios_base::binary : std::ios_base::in);
                    if (!filestream.good())
                    {
                        std::ostringstream os;
                        os << "The specified FileTransform srcfile, '";
                        os << filepath << "', could not be opened. ";
                        os << "Please confirm the file exists with ";
                        os << "appropriate read permissions.";
                        throw Exception(os.str().c_str());
                    }

                    CachedFileRcPtr cachedFile = tryFormat->Read(
                        filestream,
                        name);
                    
                    if(IsDebugLoggingEnabled())
                    {
                        std::ostringstream os;
                        os << "    Loaded primary format ";
                        os << tryFormat->getName();
                        LogDebug(os.str());
                    }
                    
                    returnFormat = tryFormat;
                    returnCachedFile = cachedFile;
                    filestream.close();
                    return;
                }
                catch(std::exception & e)
                {
                    if (filestream.is_open())
                    {
                        filestream.close();
                    }

                    primaryErrorText += tryFormat->getName();
                    primaryErrorText += " failed with: '";
                    primaryErrorText = e.what();
                    primaryErrorText += "'.  ";

                    if(IsDebugLoggingEnabled())
                    {
                        std::ostringstream os;
                        os << "    Failed primary format ";
                        os << tryFormat->getName();
                        os << ":  " << e.what();
                        LogDebug(os.str());
                    }
                }
                ++itFormat;
            }
            
            // If this fails, try all other formats
            CachedFileRcPtr cachedFile;
            FileFormat * altFormat = NULL;
            
            for(int findex = 0;
                findex<formatRegistry.getNumRawFormats();
                ++findex)
            {
                altFormat = formatRegistry.getRawFormatByIndex(findex);
                
                // Do not try primary formats twice.
                FileFormatVector::const_iterator itAlt = std::find(
                    possibleFormats.begin(), possibleFormats.end(), altFormat);
                if(itAlt != endFormat)
                    continue;
                
                std::ifstream filestream;
                try
                {
                    filestream.open(filepath.c_str(), altFormat->IsBinary()
                        ? std::ios_base::binary : std::ios_base::in);
                    if (!filestream.good())
                    {
                        std::ostringstream os;
                        os << "The specified FileTransform srcfile, '";
                        os << filepath << "', could not be opened. ";
                        os << "Please confirm the file exists with ";
                        os << "appropriate read";
                        os << " permissions.";
                        throw Exception(os.str().c_str());
                    }

                    cachedFile = altFormat->Read(filestream, name);
                    
                    if(IsDebugLoggingEnabled())
                    {
                        std::ostringstream os;
                        os << "    Loaded alt format ";
                        os << altFormat->getName();
                        LogDebug(os.str());
                    }
                    
                    returnFormat = altFormat;
                    returnCachedFile = cachedFile;
                    filestream.close();
                    return;
                }
                catch(std::exception & e)
                {
                    if (filestream.is_open())
                    {
                        filestream.close();
                    }

                    if(IsDebugLoggingEnabled())
                    {
                        std::ostringstream os;
                        os << "    Failed alt format ";
                        os << altFormat->getName();
                        os << ":  " << e.what();
                        LogDebug(os.str());
                    }
                }
            }
            
            // No formats succeeded. Error out with a sensible message.
            std::ostringstream os;
            os << "The specified transform file '";
            os << filepath << "' could not be loaded.  ";

            if (IsDebugLoggingEnabled())
            {
                os << "(Refer to debug log for errors from all formats). ";
            }
            else
            {
                os << "(Enable debug log for errors from all formats). ";
            }

            if(!possibleFormats.empty())
            {
                os << "All formats have been tried including ";
                os << "formats registered for the given extension. ";
                os << "These formats gave the following errors: ";
                os << primaryErrorText;
            }

            throw Exception(os.str().c_str());
        }
        
        // We mutex both the main map and each item individually, so that
        // the potentially slow file access wont block other lookups to already
        // existing items. (Loads of the *same* file will mutually block though)
        
        struct FileCacheResult
        {
            Mutex mutex;
            FileFormat * format;
            bool ready;
            bool error;
            CachedFileRcPtr cachedFile;
            std::string exceptionText;
            
            FileCacheResult():
                format(NULL),
                ready(false),
                error(false)
            {}
        };
        
        typedef OCIO_SHARED_PTR<FileCacheResult> FileCacheResultPtr;
        typedef std::map<std::string, FileCacheResultPtr> FileCacheMap;
        
        FileCacheMap g_fileCache;
        Mutex g_fileCacheLock;
        
        void GetCachedFileAndFormat(
            FileFormat * & format, CachedFileRcPtr & cachedFile,
            const std::string & filepath)
        {
            // Load the file cache ptr from the global map
            FileCacheResultPtr result;
            {
                AutoMutex lock(g_fileCacheLock);
                FileCacheMap::iterator iter = g_fileCache.find(filepath);
                if(iter != g_fileCache.end())
                {
                    result = iter->second;
                }
                else
                {
                    result = FileCacheResultPtr(new FileCacheResult);
                    g_fileCache[filepath] = result;
                }
            }
            
            // If this file has already been loaded, return
            // the result immediately
            
            AutoMutex lock(result->mutex);
            if(!result->ready)
            {
                result->ready = true;
                result->error = false;
                
                try
                {
                    LoadFileUncached(result->format,
                                     result->cachedFile,
                                     filepath);
                }
                catch(std::exception & e)
                {
                    result->error = true;
                    result->exceptionText = e.what();
                }
                catch(...)
                {
                    result->error = true;
                    std::ostringstream os;
                    os << "An unknown error occurred in LoadFileUncached, ";
                    os << filepath;
                    result->exceptionText = os.str();
                }
            }
            
            if(result->error)
            {
                throw Exception(result->exceptionText.c_str());
            }
            else
            {
                format = result->format;
                cachedFile = result->cachedFile;
            }
        }
    } // namespace
    
    void ClearFileTransformCaches()
    {
        AutoMutex lock(g_fileCacheLock);
        g_fileCache.clear();
    }
    
    void BuildFileOps(OpRcPtrVec & ops,
                      const Config& config,
                      const ConstContextRcPtr & context,
                      const FileTransform& fileTransform,
                      TransformDirection dir)
    {
        std::string src = fileTransform.getSrc();
        if(src.empty())
        {
            std::ostringstream os;
            os << "The transform file has not been specified.";
            throw Exception(os.str().c_str());
        }
        
        std::string filepath = context->resolveFileLocation(src.c_str());
        CreateFileNoOp(ops, filepath);
        
        FileFormat* format = NULL;
        CachedFileRcPtr cachedFile;
        
        GetCachedFileAndFormat(format, cachedFile, filepath);
        if(!format)
        {
            std::ostringstream os;
            os << "The specified file load ";
            os << filepath << " appeared to succeed, but no format ";
            os << "was returned.";
            throw Exception(os.str().c_str());
        }
        
        if(!cachedFile.get())
        {
            std::ostringstream os;
            os << "The specified file load ";
            os << filepath << " appeared to succeed, but no cachedFile ";
            os << "was returned.";
            throw Exception(os.str().c_str());
        }
        
        format->BuildFileOps(ops,
                             config, context,
                             cachedFile, fileTransform,
                             dir);
    }
}
OCIO_NAMESPACE_EXIT

#ifdef OCIO_UNIT_TEST

namespace OCIO = OCIO_NAMESPACE;
#include <algorithm>
#include "unittest.h"
#include "UnitTestFiles.h"

void LoadTransformFile(const std::string & fileName)
{
    const std::string filePath(std::string(OCIO::getTestFilesDir()) + "/"
                               + fileName);
    // Create a FileTransform
    OCIO::FileTransformRcPtr pFileTransform
        = OCIO::FileTransform::Create();
    //! A tranform file does not define any interpolation (contrary to config
    //! file), this is to avoid exception when creating the operation.
    pFileTransform->setInterpolation(OCIO::INTERP_LINEAR);
    pFileTransform->setDirection(OCIO::TRANSFORM_DIR_FORWARD);
    pFileTransform->setSrc(filePath.c_str());

    // Create empty Config to use
    OCIO::ConfigRcPtr pConfig = OCIO::Config::Create();

    // Get the processor corresponding to the transform
    OCIO::ConstProcessorRcPtr pProcessor
        = pConfig->getProcessor(pFileTransform);

}

OIIO_ADD_TEST(FileTransform, LoadFileOK)
{
<<<<<<< HEAD
    // Discreet 1D LUT
    const std::string discreetLut(ocioTestFilesDir
        + std::string("/logtolin_8to8.lut"));
=======
    // Discreet 1D Lut
    const std::string discreetLut("logtolin_8to8.lut");
>>>>>>> 32a6be0d
    OIIO_CHECK_NO_THROW(LoadTransformFile(discreetLut));

    // Houdini 1D LUT
    const std::string houdiniLut("sRGB.lut");
    OIIO_CHECK_NO_THROW(LoadTransformFile(houdiniLut));

    // Discreet 3D LUT file
    const std::string discree3DtLut("discreet-3d-lut.3dl");
    OIIO_CHECK_NO_THROW(LoadTransformFile(discree3DtLut));

    // 3D LUT file
    const std::string crosstalk3DtLut("crosstalk.3dl");
    OIIO_CHECK_NO_THROW(LoadTransformFile(crosstalk3DtLut));

    const std::string lustre3DtLut("lustre_33x33x33.3dl");
    OIIO_CHECK_NO_THROW(LoadTransformFile(lustre3DtLut));
}

OIIO_ADD_TEST(FileTransform, LoadFileFail)
{
    // Legacy Lustre 1D LUT files. Similar to supported formats but actually
    // are different formats.
    // Test that they are correctly recognized as unreadable. 
    // TODO - validate exception being thrown
    {
        const std::string lustreOldLut("legacy_slog_to_log_v3_lustre.lut");
        OIIO_CHECK_THROW(LoadTransformFile(lustreOldLut), OCIO::Exception);
    }
    {
        const std::string lustreOldLut("legacy_flmlk_desat.lut");
        OIIO_CHECK_THROW(LoadTransformFile(lustreOldLut), OCIO::Exception);
    }

    // Color transform file
    {
        const std::string colTransform("example-3d-lut.ctf");
        OIIO_CHECK_THROW(LoadTransformFile(colTransform), OCIO::Exception);
    }

    // Invalid file
    {
        const std::string unKnown("error_unknown_format.txt");
        OIIO_CHECK_THROW(LoadTransformFile(unKnown), OCIO::Exception);
    }
}

bool FormatNameFoundByExtension(const std::string & extension, const std::string & formatName)
{
    bool foundIt = false;
    OCIO::FormatRegistry & formatRegistry = OCIO::FormatRegistry::GetInstance();

    OCIO::FileFormatVector possibleFormats;
    formatRegistry.getFileFormatForExtension(extension, possibleFormats);
    OCIO::FileFormatVector::const_iterator endFormat = possibleFormats.end();
    OCIO::FileFormatVector::const_iterator itFormat = possibleFormats.begin();
    while (itFormat != endFormat && !foundIt)
    {
        OCIO::FileFormat * tryFormat = *itFormat;

        if (formatName == tryFormat->getName())
            foundIt = true;

        ++itFormat;
    }
    return foundIt;
}

bool FormatExtensionFoundByName(const std::string & extension, const std::string & formatName)
{
    bool foundIt = false;
    OCIO::FormatRegistry & formatRegistry = OCIO::FormatRegistry::GetInstance();

    OCIO::FileFormat * fileFormat = formatRegistry.getFileFormatByName(formatName);
    if (fileFormat)
    {
        OCIO::FormatInfoVec formatInfoVec;
        fileFormat->GetFormatInfo(formatInfoVec);

        for (unsigned int i = 0; i < formatInfoVec.size() && !foundIt; ++i)
        {
            if (extension == formatInfoVec[i].extension)
                foundIt = true;

        }
    }
    return foundIt;
}

OIIO_ADD_TEST(FileTransform, AllFormats)
{
    OCIO::FormatRegistry & formatRegistry = OCIO::FormatRegistry::GetInstance();
    OIIO_CHECK_EQUAL(18, formatRegistry.getNumRawFormats());
    OIIO_CHECK_EQUAL(21, formatRegistry.getNumFormats(OCIO::FORMAT_CAPABILITY_READ));
    OIIO_CHECK_EQUAL(8, formatRegistry.getNumFormats(OCIO::FORMAT_CAPABILITY_WRITE));

    OIIO_CHECK_ASSERT(FormatNameFoundByExtension("3dl", "flame"));
    OIIO_CHECK_ASSERT(FormatNameFoundByExtension("cc", "ColorCorrection"));
    OIIO_CHECK_ASSERT(FormatNameFoundByExtension("ccc", "ColorCorrectionCollection"));
    OIIO_CHECK_ASSERT(FormatNameFoundByExtension("cdl", "ColorDecisionList"));
    OIIO_CHECK_ASSERT(FormatNameFoundByExtension("csp", "cinespace"));
    OIIO_CHECK_ASSERT(FormatNameFoundByExtension("cub", "truelight"));
    OIIO_CHECK_ASSERT(FormatNameFoundByExtension("cube", "iridas_cube"));
    OIIO_CHECK_ASSERT(FormatNameFoundByExtension("cube", "resolve_cube"));
    OIIO_CHECK_ASSERT(FormatNameFoundByExtension("itx", "iridas_itx"));
    OIIO_CHECK_ASSERT(FormatNameFoundByExtension("icc", "International Color Consortium profile"));
    OIIO_CHECK_ASSERT(FormatNameFoundByExtension("look", "iridas_look"));
    OIIO_CHECK_ASSERT(FormatNameFoundByExtension("lut", "houdini"));
    OIIO_CHECK_ASSERT(FormatNameFoundByExtension("lut", "Discreet 1D LUT"));
    OIIO_CHECK_ASSERT(FormatNameFoundByExtension("mga", "pandora_mga"));
    OIIO_CHECK_ASSERT(FormatNameFoundByExtension("spi1d", "spi1d"));
    OIIO_CHECK_ASSERT(FormatNameFoundByExtension("spi3d", "spi3d"));
    OIIO_CHECK_ASSERT(FormatNameFoundByExtension("spimtx", "spimtx"));
    OIIO_CHECK_ASSERT(FormatNameFoundByExtension("vf", "nukevf"));
    // When a FileFormat handles 2 "formats" it declares both names
    // but only exposes one name using the getName() function.
    OIIO_CHECK_ASSERT(!FormatNameFoundByExtension("3dl", "lustre"));
    OIIO_CHECK_ASSERT(!FormatNameFoundByExtension("m3d", "pandora_m3d"));
    OIIO_CHECK_ASSERT(!FormatNameFoundByExtension("icm", "Image Color Matching"));

    OIIO_CHECK_ASSERT(FormatExtensionFoundByName("3dl", "flame"));
    OIIO_CHECK_ASSERT(FormatExtensionFoundByName("3dl", "lustre"));
    OIIO_CHECK_ASSERT(FormatExtensionFoundByName("cc", "ColorCorrection"));
    OIIO_CHECK_ASSERT(FormatExtensionFoundByName("ccc", "ColorCorrectionCollection"));
    OIIO_CHECK_ASSERT(FormatExtensionFoundByName("cdl", "ColorDecisionList"));
    OIIO_CHECK_ASSERT(FormatExtensionFoundByName("csp", "cinespace"));
    OIIO_CHECK_ASSERT(FormatExtensionFoundByName("cub", "truelight"));
    OIIO_CHECK_ASSERT(FormatExtensionFoundByName("cube", "iridas_cube"));
    OIIO_CHECK_ASSERT(FormatExtensionFoundByName("cube", "resolve_cube"));
    OIIO_CHECK_ASSERT(FormatExtensionFoundByName("itx", "iridas_itx"));
    OIIO_CHECK_ASSERT(FormatExtensionFoundByName("icc", "International Color Consortium profile"));
    OIIO_CHECK_ASSERT(FormatExtensionFoundByName("icm", "International Color Consortium profile"));
    OIIO_CHECK_ASSERT(FormatExtensionFoundByName("look", "iridas_look"));
    OIIO_CHECK_ASSERT(FormatExtensionFoundByName("lut", "houdini"));
    OIIO_CHECK_ASSERT(FormatExtensionFoundByName("lut", "Discreet 1D LUT"));
    OIIO_CHECK_ASSERT(FormatExtensionFoundByName("m3d", "pandora_m3d"));
    OIIO_CHECK_ASSERT(FormatExtensionFoundByName("mga", "pandora_mga"));
    OIIO_CHECK_ASSERT(FormatExtensionFoundByName("spi1d", "spi1d"));
    OIIO_CHECK_ASSERT(FormatExtensionFoundByName("spi3d", "spi3d"));
    OIIO_CHECK_ASSERT(FormatExtensionFoundByName("spimtx", "spimtx"));
    OIIO_CHECK_ASSERT(FormatExtensionFoundByName("vf", "nukevf"));

}


#endif<|MERGE_RESOLUTION|>--- conflicted
+++ resolved
@@ -769,14 +769,8 @@
 
 OIIO_ADD_TEST(FileTransform, LoadFileOK)
 {
-<<<<<<< HEAD
     // Discreet 1D LUT
-    const std::string discreetLut(ocioTestFilesDir
-        + std::string("/logtolin_8to8.lut"));
-=======
-    // Discreet 1D Lut
     const std::string discreetLut("logtolin_8to8.lut");
->>>>>>> 32a6be0d
     OIIO_CHECK_NO_THROW(LoadTransformFile(discreetLut));
 
     // Houdini 1D LUT
