--- conflicted
+++ resolved
@@ -413,7 +413,17 @@
     }
 
     {
-<<<<<<< HEAD
+        auto CIE_XYZ_D65_to_ST2084_DCDM_D65_Functor = [](OpRcPtrVec & ops)
+        {
+            ST_2084::GenerateLinearToPQOps(ops);
+        };
+
+        registry.addBuiltin("DISPLAY - CIE-XYZ-D65_to_ST2084-DCDM-D65", 
+                            "Convert CIE XYZ (D65 white) to ST-2084 (PQ) (D65 white in XYZ-E encoding)",
+                            CIE_XYZ_D65_to_ST2084_DCDM_D65_Functor);
+    }
+
+    {
         auto HLG_to_Linear_Functor = [](OpRcPtrVec & ops)
         {
             HLG::GenerateHLGToLinearOps(ops);
@@ -433,16 +443,6 @@
         registry.addBuiltin("CURVE - HLG-OETF",
                             "Apply ITU-R BT.2100 (HLG) OETF, scaled with 18% grey at HLG 0.42",
                             Linear_to_HLG_Functor);
-=======
-        auto CIE_XYZ_D65_to_ST2084_DCDM_D65_Functor = [](OpRcPtrVec & ops)
-        {
-            ST_2084::GenerateLinearToPQOps(ops);
-        };
-
-        registry.addBuiltin("DISPLAY - CIE-XYZ-D65_to_ST2084-DCDM-D65", 
-                            "Convert CIE XYZ (D65 white) to ST-2084 (PQ) (D65 white in XYZ-E encoding)",
-                            CIE_XYZ_D65_to_ST2084_DCDM_D65_Functor);
->>>>>>> 5c80c0be
     }
 
     {
