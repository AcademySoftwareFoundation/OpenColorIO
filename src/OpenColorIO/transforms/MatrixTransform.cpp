--- conflicted
+++ resolved
@@ -63,16 +63,11 @@
         
         Impl& operator= (const Impl & rhs)
         {
-<<<<<<< HEAD
-            MatrixOpData::operator=(rhs);
-            dir_ = rhs.dir_;
-=======
             if (this != &rhs)
             {
-                Matrix::operator=(rhs);
+                MatrixOpData::operator=(rhs);
                 dir_ = rhs.dir_;
             }
->>>>>>> bceeae91
             return *this;
         }
 
