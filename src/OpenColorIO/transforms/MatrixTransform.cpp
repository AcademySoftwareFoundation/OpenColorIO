--- conflicted
+++ resolved
@@ -63,17 +63,11 @@
         
         Impl& operator= (const Impl & rhs)
         {
-<<<<<<< HEAD
-            Matrix::operator=(rhs);
-            dir_ = rhs.dir_;
-=======
             if (this != &rhs)
             {
+                Matrix::operator=(rhs);
                 dir_ = rhs.dir_;
-                memcpy(matrix_, rhs.matrix_, 16 * sizeof(float));
-                memcpy(offset_, rhs.offset_, 4 * sizeof(float));
-            }
->>>>>>> 0be465fe
+            }
             return *this;
         }
 
