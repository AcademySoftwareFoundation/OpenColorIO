--- conflicted
+++ resolved
@@ -62,16 +62,11 @@
         
         Impl& operator= (const Impl & rhs)
         {
-<<<<<<< HEAD
-            ExponentOpData::operator=(rhs);
-            dir_ = rhs.dir_;
-=======
             if (this != &rhs)
             {
-                Exponent::operator=(rhs);
+                ExponentOpData::operator=(rhs);
                 dir_ = rhs.dir_;
             }
->>>>>>> bceeae91
             return *this;
         }
 
