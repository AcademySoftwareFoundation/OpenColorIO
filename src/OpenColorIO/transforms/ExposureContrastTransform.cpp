--- conflicted
+++ resolved
@@ -411,60 +411,34 @@
     pixel[0] = 0.2f;
     pixel[1] = 0.3f;
     pixel[2] = 0.4f;
-<<<<<<< HEAD
     cpuProcessor->applyRGB(pixel);
-    OIIO_CHECK_CLOSE(pixel[0], 0.32340f, error);
-    OIIO_CHECK_CLOSE(pixel[1], 0.43834f, error);
-    OIIO_CHECK_CLOSE(pixel[2], 0.54389f, error);
-
-    OCIO::DynamicPropertyRcPtr dpExposure;
-    OIIO_CHECK_NO_THROW(dpExposure = cpuProcessor->getDynamicProperty(OCIO::DYNAMIC_PROPERTY_EXPOSURE));
-    dpExposure->setValue(2.1);
-
-    // Gamma is a property of ExposureContrast but here it is not defined as dynamic.
-    OIIO_CHECK_THROW(cpuProcessor->getDynamicProperty(OCIO::DYNAMIC_PROPERTY_GAMMA), OCIO::Exception);
-=======
-    processor->applyRGB(pixel);
     OCIO_CHECK_CLOSE(pixel[0], 0.32340f, error);
     OCIO_CHECK_CLOSE(pixel[1], 0.43834f, error);
     OCIO_CHECK_CLOSE(pixel[2], 0.54389f, error);
 
     OCIO::DynamicPropertyRcPtr dpExposure;
-    OCIO_CHECK_NO_THROW(dpExposure = processor->getDynamicProperty(OCIO::DYNAMIC_PROPERTY_EXPOSURE));
+    OCIO_CHECK_NO_THROW(dpExposure = cpuProcessor->getDynamicProperty(OCIO::DYNAMIC_PROPERTY_EXPOSURE));
     dpExposure->setValue(2.1);
 
     // Gamma is a property of ExposureContrast but here it is not defined as dynamic.
-    OCIO_CHECK_THROW(processor->getDynamicProperty(OCIO::DYNAMIC_PROPERTY_GAMMA), OCIO::Exception);
->>>>>>> 91585da1
+    OCIO_CHECK_THROW(cpuProcessor->getDynamicProperty(OCIO::DYNAMIC_PROPERTY_GAMMA), OCIO::Exception);
 
     // Processor has been changed by dpExposure.
     pixel[0] = 0.2f;
     pixel[1] = 0.3f;
     pixel[2] = 0.4f;
-<<<<<<< HEAD
     cpuProcessor->applyRGB(pixel);
-    OIIO_CHECK_CLOSE(pixel[0], 0.42965f, error);
-    OIIO_CHECK_CLOSE(pixel[1], 0.58235f, error);
-    OIIO_CHECK_CLOSE(pixel[2], 0.72258f, error);
-=======
-    processor->applyRGB(pixel);
     OCIO_CHECK_CLOSE(pixel[0], 0.42965f, error);
     OCIO_CHECK_CLOSE(pixel[1], 0.58235f, error);
     OCIO_CHECK_CLOSE(pixel[2], 0.72258f, error);
->>>>>>> 91585da1
 
     // dpExposure can be used to change the processor.
     dpExposure->setValue(0.8);
     pixel[0] = 0.2f;
     pixel[1] = 0.3f;
     pixel[2] = 0.4f;
-<<<<<<< HEAD
     cpuProcessor->applyRGB(pixel);
-    OIIO_CHECK_CLOSE(pixel[0], 0.29698f, error);
-=======
-    processor->applyRGB(pixel);
     OCIO_CHECK_CLOSE(pixel[0], 0.29698f, error);
->>>>>>> 91585da1
     // Adjust error for SSE approximation.
     OCIO_CHECK_CLOSE(pixel[1], 0.40252f, error*2.0f);
     OCIO_CHECK_CLOSE(pixel[2], 0.49946f, error);
@@ -555,11 +529,7 @@
 
         // Make second exposure dynamic. Value is still a.
         OCIO::DynamicPropertyRcPtr dpExposure;
-<<<<<<< HEAD
-        OIIO_CHECK_NO_THROW(dpExposure = cpuProcessor->getDynamicProperty(OCIO::DYNAMIC_PROPERTY_EXPOSURE));
-=======
-        OCIO_CHECK_NO_THROW(dpExposure = processor->getDynamicProperty(OCIO::DYNAMIC_PROPERTY_EXPOSURE));
->>>>>>> 91585da1
+        OCIO_CHECK_NO_THROW(dpExposure = cpuProcessor->getDynamicProperty(OCIO::DYNAMIC_PROPERTY_EXPOSURE));
 
         float pixel[3] = { srcPixel[0], srcPixel[1], srcPixel[2] };
 
@@ -603,11 +573,7 @@
 
         // The dynamic property is common to both ops.
         OCIO::DynamicPropertyRcPtr dpExposure;
-<<<<<<< HEAD
-        OIIO_CHECK_NO_THROW(dpExposure = cpuProcessor->getDynamicProperty(OCIO::DYNAMIC_PROPERTY_EXPOSURE));
-=======
-        OCIO_CHECK_NO_THROW(dpExposure = processor->getDynamicProperty(OCIO::DYNAMIC_PROPERTY_EXPOSURE));
->>>>>>> 91585da1
+        OCIO_CHECK_NO_THROW(dpExposure = cpuProcessor->getDynamicProperty(OCIO::DYNAMIC_PROPERTY_EXPOSURE));
 
         float pixel[3] = { srcPixel[0], srcPixel[1], srcPixel[2] };
 
