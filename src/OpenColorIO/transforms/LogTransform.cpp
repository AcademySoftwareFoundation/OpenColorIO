/*
Copyright (c) 2003-2010 Sony Pictures Imageworks Inc., et al.
All Rights Reserved.

Redistribution and use in source and binary forms, with or without
modification, are permitted provided that the following conditions are
met:
* Redistributions of source code must retain the above copyright
  notice, this list of conditions and the following disclaimer.
* Redistributions in binary form must reproduce the above copyright
  notice, this list of conditions and the following disclaimer in the
  documentation and/or other materials provided with the distribution.
* Neither the name of Sony Pictures Imageworks nor the names of its
  contributors may be used to endorse or promote products derived from
  this software without specific prior written permission.
THIS SOFTWARE IS PROVIDED BY THE COPYRIGHT HOLDERS AND CONTRIBUTORS
"AS IS" AND ANY EXPRESS OR IMPLIED WARRANTIES, INCLUDING, BUT NOT
LIMITED TO, THE IMPLIED WARRANTIES OF MERCHANTABILITY AND FITNESS FOR
A PARTICULAR PURPOSE ARE DISCLAIMED. IN NO EVENT SHALL THE COPYRIGHT
OWNER OR CONTRIBUTORS BE LIABLE FOR ANY DIRECT, INDIRECT, INCIDENTAL,
SPECIAL, EXEMPLARY, OR CONSEQUENTIAL DAMAGES (INCLUDING, BUT NOT
LIMITED TO, PROCUREMENT OF SUBSTITUTE GOODS OR SERVICES; LOSS OF USE,
DATA, OR PROFITS; OR BUSINESS INTERRUPTION) HOWEVER CAUSED AND ON ANY
THEORY OF LIABILITY, WHETHER IN CONTRACT, STRICT LIABILITY, OR TORT
(INCLUDING NEGLIGENCE OR OTHERWISE) ARISING IN ANY WAY OUT OF THE USE
OF THIS SOFTWARE, EVEN IF ADVISED OF THE POSSIBILITY OF SUCH DAMAGE.
*/

#include <cstring>
#include <sstream>
#include <vector>

#include <OpenColorIO/OpenColorIO.h>

#include "ops/Log/LogOps.h"
#include "OpBuilders.h"

OCIO_NAMESPACE_ENTER
{
    LogTransformRcPtr LogTransform::Create()
    {
        return LogTransformRcPtr(new LogTransform(), &deleter);
    }
    
    void LogTransform::deleter(LogTransform* t)
    {
        delete t;
    }
    
    
    class LogTransform::Impl : public LogOpData
    {
    public:
        TransformDirection dir_;
        
        Impl() :
            LogOpData(2.0f),
            dir_(TRANSFORM_DIR_FORWARD)
        { }
        
        ~Impl()
        { }

        Impl& operator = (const Impl & rhs)
        {
<<<<<<< HEAD
            LogOpData::operator=(rhs);
            dir_ = rhs.dir_;
=======
            if (this != &rhs)
            {
                Log::operator=(rhs);
                dir_ = rhs.dir_;
            }
>>>>>>> bceeae91
            return *this;
        }

    private:        
        Impl(const Impl & rhs);
    };
    
    ///////////////////////////////////////////////////////////////////////////
    
    
    LogTransform::LogTransform()
        : m_impl(new LogTransform::Impl)
    {
    }
    
    TransformRcPtr LogTransform::createEditableCopy() const
    {
        LogTransformRcPtr transform = LogTransform::Create();
        *(transform->m_impl) = *m_impl;
        return transform;
    }
    
    LogTransform::~LogTransform()
    {
        delete m_impl;
        m_impl = NULL;
    }
    
    LogTransform& LogTransform::operator= (const LogTransform & rhs)
    {
        if (this != &rhs)
        {
            *m_impl = *rhs.m_impl;
        }
        return *this;
    }
    
    TransformDirection LogTransform::getDirection() const
    {
        return getImpl()->dir_;
    }
    
    void LogTransform::setDirection(TransformDirection dir)
    {
        getImpl()->dir_ = dir;
    }
    
    void LogTransform::validate() const
    {
        Transform::validate();

        // TODO: Uncomment in upcoming PR that contains the OpData validate.
        //       getImpl()->data_->validate()
        //       
        //       OpData classes are the enhancement of some existing 
        //       structures (like Lut1D and Lut3D) by encapsulating
        //       all the data and adding high-level behaviors.
    }

    float LogTransform::getBase() const
    {
        return getImpl()->m_base[0];
    }
    
    void LogTransform::setBase(float val)
    {
        getImpl()->m_base[0] = val;
        getImpl()->m_base[1] = val;
        getImpl()->m_base[2] = val;
    }
    
    std::ostream& operator<< (std::ostream& os, const LogTransform& t)
    {
        os << "<LogTransform ";
        os << "base=" << t.getBase() << ", ";
        os << "direction=" << TransformDirectionToString(t.getDirection());
        os << ">";
        
        return os;
    }
    
    
    ///////////////////////////////////////////////////////////////////////////
    
    
    void BuildLogOps(OpRcPtrVec & ops,
                     const Config& /*config*/,
                     const LogTransform& transform,
                     TransformDirection dir)
    {
        TransformDirection combinedDir = CombineTransformDirections(dir,
                                                  transform.getDirection());
        
        CreateLogOp(ops, transform.getBase(), combinedDir);
    }
}
OCIO_NAMESPACE_EXIT<|MERGE_RESOLUTION|>--- conflicted
+++ resolved
@@ -63,16 +63,11 @@
 
         Impl& operator = (const Impl & rhs)
         {
-<<<<<<< HEAD
-            LogOpData::operator=(rhs);
-            dir_ = rhs.dir_;
-=======
             if (this != &rhs)
             {
-                Log::operator=(rhs);
+                LogOpData::operator=(rhs);
                 dir_ = rhs.dir_;
             }
->>>>>>> bceeae91
             return *this;
         }
 
