/*
Copyright (c) 2003-2010 Sony Pictures Imageworks Inc., et al.
All Rights Reserved.

Redistribution and use in source and binary forms, with or without
modification, are permitted provided that the following conditions are
met:
* Redistributions of source code must retain the above copyright
  notice, this list of conditions and the following disclaimer.
* Redistributions in binary form must reproduce the above copyright
  notice, this list of conditions and the following disclaimer in the
  documentation and/or other materials provided with the distribution.
* Neither the name of Sony Pictures Imageworks nor the names of its
  contributors may be used to endorse or promote products derived from
  this software without specific prior written permission.
THIS SOFTWARE IS PROVIDED BY THE COPYRIGHT HOLDERS AND CONTRIBUTORS
"AS IS" AND ANY EXPRESS OR IMPLIED WARRANTIES, INCLUDING, BUT NOT
LIMITED TO, THE IMPLIED WARRANTIES OF MERCHANTABILITY AND FITNESS FOR
A PARTICULAR PURPOSE ARE DISCLAIMED. IN NO EVENT SHALL THE COPYRIGHT
OWNER OR CONTRIBUTORS BE LIABLE FOR ANY DIRECT, INDIRECT, INCIDENTAL,
SPECIAL, EXEMPLARY, OR CONSEQUENTIAL DAMAGES (INCLUDING, BUT NOT
LIMITED TO, PROCUREMENT OF SUBSTITUTE GOODS OR SERVICES; LOSS OF USE,
DATA, OR PROFITS; OR BUSINESS INTERRUPTION) HOWEVER CAUSED AND ON ANY
THEORY OF LIABILITY, WHETHER IN CONTRACT, STRICT LIABILITY, OR TORT
(INCLUDING NEGLIGENCE OR OTHERWISE) ARISING IN ANY WAY OUT OF THE USE
OF THIS SOFTWARE, EVEN IF ADVISED OF THE POSSIBILITY OF SUCH DAMAGE.
*/

#include <cstring>
#include <sstream>
#include <vector>

#include <OpenColorIO/OpenColorIO.h>

#include "ops/Log/LogOps.h"
#include "OpBuilders.h"

OCIO_NAMESPACE_ENTER
{
    LogTransformRcPtr LogTransform::Create()
    {
        return LogTransformRcPtr(new LogTransform(), &deleter);
    }
    
    void LogTransform::deleter(LogTransform* t)
    {
        delete t;
    }
    
    
    class LogTransform::Impl : public Log
    {
    public:
        TransformDirection dir_;
        
        Impl() :
            Log(2.0f),
            dir_(TRANSFORM_DIR_FORWARD)
        { }
        
        ~Impl()
        { }

        Impl& operator = (const Impl & rhs)
        {
<<<<<<< HEAD
            Log::operator=(rhs);
            dir_ = rhs.dir_;
=======
            if (this != &rhs)
            {
                dir_ = rhs.dir_;
                base_ = rhs.base_;
            }
>>>>>>> 0be465fe
            return *this;
        }

    private:        
        Impl(const Impl & rhs);
    };
    
    ///////////////////////////////////////////////////////////////////////////
    
    
    LogTransform::LogTransform()
        : m_impl(new LogTransform::Impl)
    {
    }
    
    TransformRcPtr LogTransform::createEditableCopy() const
    {
        LogTransformRcPtr transform = LogTransform::Create();
        *(transform->m_impl) = *m_impl;
        return transform;
    }
    
    LogTransform::~LogTransform()
    {
        delete m_impl;
        m_impl = NULL;
    }
    
    LogTransform& LogTransform::operator= (const LogTransform & rhs)
    {
        if (this != &rhs)
        {
            *m_impl = *rhs.m_impl;
        }
        return *this;
    }
    
    TransformDirection LogTransform::getDirection() const
    {
        return getImpl()->dir_;
    }
    
    void LogTransform::setDirection(TransformDirection dir)
    {
        getImpl()->dir_ = dir;
    }
    
    
    float LogTransform::getBase() const
    {
        return getImpl()->m_base[0];
    }
    
    void LogTransform::setBase(float val)
    {
        getImpl()->m_base[0] = val;
        getImpl()->m_base[1] = val;
        getImpl()->m_base[2] = val;
    }
    
    std::ostream& operator<< (std::ostream& os, const LogTransform& t)
    {
        os << "<LogTransform ";
        os << "base=" << t.getBase() << ", ";
        os << "direction=" << TransformDirectionToString(t.getDirection());
        os << ">";
        
        return os;
    }
    
    
    ///////////////////////////////////////////////////////////////////////////
    
    
    void BuildLogOps(OpRcPtrVec & ops,
                     const Config& /*config*/,
                     const LogTransform& transform,
                     TransformDirection dir)
    {
        TransformDirection combinedDir = CombineTransformDirections(dir,
                                                  transform.getDirection());
        
        CreateLogOp(ops, transform.getBase(), combinedDir);
    }
}
OCIO_NAMESPACE_EXIT<|MERGE_RESOLUTION|>--- conflicted
+++ resolved
@@ -63,16 +63,11 @@
 
         Impl& operator = (const Impl & rhs)
         {
-<<<<<<< HEAD
-            Log::operator=(rhs);
-            dir_ = rhs.dir_;
-=======
             if (this != &rhs)
             {
+                Log::operator=(rhs);
                 dir_ = rhs.dir_;
-                base_ = rhs.base_;
             }
->>>>>>> 0be465fe
             return *this;
         }
 
