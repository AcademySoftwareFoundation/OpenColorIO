/*
Copyright (c) 2018 Autodesk Inc., et al.
All Rights Reserved.

Redistribution and use in source and binary forms, with or without
modification, are permitted provided that the following conditions are
met:
* Redistributions of source code must retain the above copyright
  notice, this list of conditions and the following disclaimer.
* Redistributions in binary form must reproduce the above copyright
  notice, this list of conditions and the following disclaimer in the
  documentation and/or other materials provided with the distribution.
* Neither the name of Sony Pictures Imageworks nor the names of its
  contributors may be used to endorse or promote products derived from
  this software without specific prior written permission.
THIS SOFTWARE IS PROVIDED BY THE COPYRIGHT HOLDERS AND CONTRIBUTORS
"AS IS" AND ANY EXPRESS OR IMPLIED WARRANTIES, INCLUDING, BUT NOT
LIMITED TO, THE IMPLIED WARRANTIES OF MERCHANTABILITY AND FITNESS FOR
A PARTICULAR PURPOSE ARE DISCLAIMED. IN NO EVENT SHALL THE COPYRIGHT
OWNER OR CONTRIBUTORS BE LIABLE FOR ANY DIRECT, INDIRECT, INCIDENTAL,
SPECIAL, EXEMPLARY, OR CONSEQUENTIAL DAMAGES (INCLUDING, BUT NOT
LIMITED TO, PROCUREMENT OF SUBSTITUTE GOODS OR SERVICES; LOSS OF USE,
DATA, OR PROFITS; OR BUSINESS INTERRUPTION) HOWEVER CAUSED AND ON ANY
THEORY OF LIABILITY, WHETHER IN CONTRACT, STRICT LIABILITY, OR TORT
(INCLUDING NEGLIGENCE OR OTHERWISE) ARISING IN ANY WAY OUT OF THE USE
OF THIS SOFTWARE, EVEN IF ADVISED OF THE POSSIBILITY OF SUCH DAMAGE.
*/

#include <algorithm>
#include <cmath>

#include <OpenColorIO/OpenColorIO.h>

#include "BitDepthUtils.h"
#include "ops/FixedFunction/FixedFunctionOpCPU.h"


OCIO_NAMESPACE_ENTER
{

class FixedFunctionOpCPU : public OpCPU
{
public:
    explicit FixedFunctionOpCPU(ConstFixedFunctionOpDataRcPtr & func);

protected:
    void updateParams(ConstFixedFunctionOpDataRcPtr & func);

protected:
    float m_inScale;
    float m_outScale;
    float m_alphaScale;
    float m_noiseLimit;
};

class Renderer_ACES_RedMod03_Fwd : public FixedFunctionOpCPU
{
public:
    explicit Renderer_ACES_RedMod03_Fwd(ConstFixedFunctionOpDataRcPtr & func);

    void apply(const void * inImg, void * outImg, long numPixels) const override;

protected:
    float m_1minusScale;
    float m_pivot;
    float m_inv_width;
};

class Renderer_ACES_RedMod03_Inv : public Renderer_ACES_RedMod03_Fwd
{
public:
    explicit Renderer_ACES_RedMod03_Inv(ConstFixedFunctionOpDataRcPtr & func);

    void apply(const void * inImg, void * outImg, long numPixels) const override;
};

class Renderer_ACES_RedMod10_Fwd : public FixedFunctionOpCPU
{
public:
    explicit Renderer_ACES_RedMod10_Fwd(ConstFixedFunctionOpDataRcPtr & func);

    void apply(const void * inImg, void * outImg, long numPixels) const override;

protected:
    float m_1minusScale;
    float m_pivot;
    float m_inv_width;
};

class Renderer_ACES_RedMod10_Inv : public Renderer_ACES_RedMod10_Fwd
{
public:
    explicit Renderer_ACES_RedMod10_Inv(ConstFixedFunctionOpDataRcPtr & func);

    void apply(const void * inImg, void * outImg, long numPixels) const override;
};

class Renderer_ACES_Glow03_Fwd : public FixedFunctionOpCPU
{
public:
    Renderer_ACES_Glow03_Fwd(ConstFixedFunctionOpDataRcPtr & func,
                             float glowGain, float glowMid);

    void apply(const void * inImg, void * outImg, long numPixels) const override;

protected:
    float m_glowGain, m_glowMid;
};

class Renderer_ACES_Glow03_Inv : public Renderer_ACES_Glow03_Fwd
{
public:
    Renderer_ACES_Glow03_Inv(ConstFixedFunctionOpDataRcPtr & func,
                            float glowGain, float glowMid);

    void apply(const void * inImg, void * outImg, long numPixels) const override;
};

class Renderer_ACES_DarkToDim10_Fwd : public FixedFunctionOpCPU
{
public:
    Renderer_ACES_DarkToDim10_Fwd(ConstFixedFunctionOpDataRcPtr & func, float gamma);

    void apply(const void * inImg, void * outImg, long numPixels) const override;

protected:
    float m_gamma;
    float m_invInScale;
};

class Renderer_REC2100_Surround : public FixedFunctionOpCPU
{
public:
    Renderer_REC2100_Surround(ConstFixedFunctionOpDataRcPtr & func);

    void apply(const void * inImg, void * outImg, long numPixels) const override;

protected:
    float m_gamma;
    float m_invInScale;
};




///////////////////////////////////////////////////////////////////////////////




FixedFunctionOpCPU::FixedFunctionOpCPU(ConstFixedFunctionOpDataRcPtr & func)
    :   OpCPU()
    ,   m_inScale(1.0f)
    ,   m_outScale(1.0f)
    ,   m_alphaScale(1.0f)
    ,   m_noiseLimit(1e-2f)
{
}

void FixedFunctionOpCPU::updateParams(ConstFixedFunctionOpDataRcPtr & func)
{
    m_inScale    = (float)(GetBitDepthMaxValue(func->getInputBitDepth()));
    m_outScale   = (float)(GetBitDepthMaxValue(func->getOutputBitDepth()));
    m_alphaScale = m_outScale / m_inScale;
    m_noiseLimit = 1e-2f * m_inScale;
}

// Calculate a saturation measure in a safe manner.
__inline float CalcSatWeight(const float red, const float grn, const float blu,
                             const float noiseLimit)
{
    const float minVal = std::min( red, std::min( grn, blu ) );
    const float maxVal = std::max( red, std::max( grn, blu ) );

    // The numerator is clamped to prevent problems from negative values,
    // the denominator is clamped higher to prevent dark noise from being
    // classified as having high saturation.
    const float sat = ( std::max( 1e-10f, maxVal) - std::max( 1e-10f, minVal) )  /
                        std::max( noiseLimit, maxVal);
    return sat;
}

Renderer_ACES_RedMod03_Fwd::Renderer_ACES_RedMod03_Fwd(ConstFixedFunctionOpDataRcPtr & func)
    :   FixedFunctionOpCPU(func)
{
    updateParams(func);

    // Constants that define a scale and offset to be applied to the red channel.
    m_1minusScale = 1.f - 0.85f;   // (1. - scale) from the original ctl code
    m_pivot = 0.03f;
    m_pivot = m_pivot * m_inScale; // offset will be applied to unnormalized input values

    //float width = 120;  // width of hue region (in degrees)
    // Actually want to multiply by 4 / width (in radians).
    // Note: _inv_width = 4 / (width * pi/180)
    m_inv_width = 1.9098593171027443f;
}

__inline float CalcHueWeight(const float red, const float grn, const float blu, 
                             const float inv_width)
{
    // Convert RGB to Yab (luma/chroma).
    const float a = 2.f * red - (grn + blu);
    static const float sqrt3 = 1.7320508075688772f;
    const float b = sqrt3 * (grn - blu);

    const float hue = atan2f(b, a);

    // NB: The code in RedMod03 apply() assumes that in the range of the modification
    // window that red will be the largest channel.  The center and width must be
    // chosen to maintain this.

    // Center the hue and re-wrap to +/-pi.
    //float _center = 0.0f;  // center hue angle (in radians, red = 0.)
    // Note: For this version, center = 0, so this is a no-op.
    // Leaving the code here in case center needs to be tweaked.
    //hue -= _center;
    //hue = (hue < -_pi) ? hue + _twopi: hue;
    //hue = (hue >  _pi) ? hue - _twopi: hue;

    // Determine normalized input coords to B-spline.
    const float knot_coord = hue * inv_width + 2.f;
    const int j = (int) knot_coord;    // index

    // These are the coefficients for a quadratic B-spline basis function.
    // (All coefs taken from the ACES ctl code on github.)
    static const float _M[4][4] = {
        { 0.25f,  0.00f,  0.00f,  0.00f},
        {-0.75f,  0.75f,  0.75f,  0.25f},
        { 0.75f, -1.50f,  0.00f,  1.00f},
        {-0.25f,  0.75f, -0.75f,  0.25f} };

    // Hue is in range of the window, calculate weight.
    float f_H = 0.f;
    if ( j >= 0 && j < 4)
    {
        const float t = knot_coord - j;  // fractional component

        // Calculate quadratic B-spline weighting function.
        const float* coefs = _M[j];
        f_H = coefs[3] + t * (coefs[2] + t * (coefs[1] + t * coefs[0]));
    }

    return f_H;
}

void Renderer_ACES_RedMod03_Fwd::apply(const void * inImg, void * outImg, long numPixels) const
{
    const float * in = (const float *)inImg;
    float * out = (float *)outImg;

    for(long idx=0; idx<numPixels; ++idx)
    {
        float red = in[0];
        float grn = in[1];
        float blu = in[2];

        const float f_H = CalcHueWeight(red, grn, blu, m_inv_width);

        // Hue is in range of the window, apply mod.
        if (f_H > 0.f)
        {
            const float f_S = CalcSatWeight(red, grn, blu, m_noiseLimit);

            // Apply red modifier.  NB:  Red is still at inScale.

            //const float modRed = (red - _pivot) * _scale + _pivot;
            //const float tmp = red * (1.f - f_S) + f_S * modRed;
            //const float newRed = red * (1.f - f_H) + f_H * tmp;
            // The above is easier to understand, but reduces down to the following:
            const float newRed = red + f_H * f_S * (m_pivot - red) * m_1minusScale;

            // Restore hue.
            if (grn >= blu) // red >= grn >= blu
            {
                const float hue_fac = (grn - blu) / std::max( 1e-10f, red - blu);
                grn = hue_fac * (newRed - blu) + blu;
            }
            else            // red >= blu >= grn
            {
                const float hue_fac = (blu - grn) / std::max( 1e-10f, red - grn);
                blu = hue_fac * (newRed - grn) + grn;
            }

            red = newRed;
        }

        out[0] = red * m_alphaScale;
        out[1] = grn * m_alphaScale;
        out[2] = blu * m_alphaScale;
        out[3] = in[3] * m_alphaScale;

        in  += 4;
        out += 4;
    }
}

Renderer_ACES_RedMod03_Inv::Renderer_ACES_RedMod03_Inv(ConstFixedFunctionOpDataRcPtr & func)
    :   Renderer_ACES_RedMod03_Fwd(func)
{
}

void Renderer_ACES_RedMod03_Inv::apply(const void * inImg, void * outImg, long numPixels) const
{
    const float * in = (const float *)inImg;
    float * out = (float *)outImg;

    for(long idx=0; idx<numPixels; ++idx)
    {
        float red = in[0];
        float grn = in[1];
        float blu = in[2];

        const float f_H = CalcHueWeight(red, grn, blu, m_inv_width);
        if (f_H > 0.f)
        {
            const float minChan = (grn < blu) ? grn: blu;

            const float a = f_H * m_1minusScale - 1.f;
            const float b = red - f_H * (m_pivot + minChan) * m_1minusScale;
            const float c = f_H * m_pivot * minChan * m_1minusScale;

            const float newRed = ( -b - sqrt( b * b - 4.f * a * c)) / ( 2.f * a);

            // Restore hue.
            if (grn >= blu) // red >= grn >= blu
            {
                const float hue_fac = (grn - blu) / std::max( 1e-10f, red - blu);
                grn = hue_fac * (newRed - blu) + blu;
            }
            else            // red >= blu >= grn
            {
                const float hue_fac = (blu - grn) / std::max( 1e-10f, red - grn);
                blu = hue_fac * (newRed - grn) + grn;
            }

            red = newRed;
        }

        out[0] = red * m_alphaScale;
        out[1] = grn * m_alphaScale;
        out[2] = blu * m_alphaScale;
        out[3] = in[3] * m_alphaScale;

        in  += 4;
        out += 4;
    }
}

Renderer_ACES_RedMod10_Fwd::Renderer_ACES_RedMod10_Fwd(ConstFixedFunctionOpDataRcPtr & func)
    :   FixedFunctionOpCPU(func)
{
    updateParams(func);

    // Constants that define a scale and offset to be applied to the red channel.
    m_1minusScale = 1.f - 0.82f;  // (1. - scale) from the original ctl code
    m_pivot = 0.03f;
    m_pivot = m_pivot * m_inScale;  // offset will be applied to unnormalized input values

    //float width = 135;  // width of hue region (in degrees)
    // Actually want to multiply by 4 / width (in radians).
    // Note: _inv_width = 4 / (width * pi/180)
    m_inv_width = 1.6976527263135504f;
}

void Renderer_ACES_RedMod10_Fwd::apply(const void * inImg, void * outImg, long numPixels) const
{
    const float * in = (const float *)inImg;
    float * out = (float *)outImg;

    for(long idx=0; idx<numPixels; ++idx)
    {
        float red = in[0];
        const float grn = in[1];
        const float blu = in[2];

        const float f_H = CalcHueWeight(red, grn, blu, m_inv_width);

        // Hue is in range of the window, apply mod.
        if (f_H > 0.f)
        {
            const float f_S = CalcSatWeight(red, grn, blu, m_noiseLimit);

            // Apply red modifier.  NB:  Red is still at inScale.

            //const float modRed = (red - _pivot) * _scale + _pivot;
            //const float tmp = red * (1.f - f_S) + f_S * modRed;
            //const float newRed = red * (1.f - f_H) + f_H * tmp;
            // The above is easier to understand, but reduces down to the following:
            red = red + f_H * f_S * (m_pivot - red) * m_1minusScale;
        }

        out[0] = red * m_alphaScale;
        out[1] = grn * m_alphaScale;
        out[2] = blu * m_alphaScale;
        out[3] = in[3] * m_alphaScale;

        in  += 4;
        out += 4;
    }
}

Renderer_ACES_RedMod10_Inv::Renderer_ACES_RedMod10_Inv(ConstFixedFunctionOpDataRcPtr & func)
    :   Renderer_ACES_RedMod10_Fwd(func)
{
}

void Renderer_ACES_RedMod10_Inv::apply(const void * inImg, void * outImg, long numPixels) const
{
    const float * in = (const float *)inImg;
    float * out = (float *)outImg;

    for(long idx=0; idx<numPixels; ++idx)
    {
        float red = in[0];
        const float grn = in[1];
        const float blu = in[2];

        const float f_H = CalcHueWeight(red, grn, blu, m_inv_width);
        if (f_H > 0.f)
        {
            const float minChan = (grn < blu) ? grn: blu;

            const float a = f_H * m_1minusScale - 1.f;
            const float b = red - f_H * (m_pivot + minChan) * m_1minusScale;
            const float c = f_H * m_pivot * minChan * m_1minusScale;

            // TODO: Replace sqrt with faster approx. (also in RedMod03 above).
            red = ( -b - sqrt( b * b - 4.f * a * c)) / ( 2.f * a);
        }

        out[0] = red * m_alphaScale;
        out[1] = grn * m_alphaScale;
        out[2] = blu * m_alphaScale;
        out[3] = in[3] * m_alphaScale;

        in  += 4;
        out += 4;
    }
}

Renderer_ACES_Glow03_Fwd::Renderer_ACES_Glow03_Fwd(ConstFixedFunctionOpDataRcPtr & func,
                                                   float glowGain,
                                                   float glowMid)
    :   FixedFunctionOpCPU(func)
{
    updateParams(func);

    m_glowGain = glowGain;
    m_glowMid = glowMid;
}

__inline float rgbToYC(const float red, const float grn, const float blu)
{
    // Convert RGB to YC (luma + chroma factor).
    const float YCRadiusWeight = 1.75f;
    const float chroma = sqrt( blu*(blu-grn) + grn*(grn-red) + red*(red-blu) );
    const float YC = (blu + grn + red + YCRadiusWeight * chroma) / 3.f;
    return YC;
}

__inline float SigmoidShaper(const float sat)
{
    const float x = (sat - 0.4f) * 5.f;
    const float sign = std::copysignf(1.f, x);
    const float t = std::max(0.f, 1.f - 0.5f * sign * x);
    const float s = (1.f + sign * (1.f - t * t)) * 0.5f;
    return s;
}

void Renderer_ACES_Glow03_Fwd::apply(const void * inImg, void * outImg, long numPixels) const
{
    const float * in = (const float *)inImg;
    float * out = (float *)outImg;

    for(long idx=0; idx<numPixels; ++idx)
    {
        const float red = in[0];
        const float grn = in[1];
        const float blu = in[2];

        // NB: YC is at inScale.
        const float YC = rgbToYC(red, grn, blu);

        const float sat = CalcSatWeight(red, grn, blu, m_noiseLimit);

        const float s = SigmoidShaper(sat);

        const float GlowGain = m_glowGain * s;
        const float GlowMid = m_glowMid * m_inScale;

        // Apply FwdGlow.
        float glowGainOut;
        if (YC >= GlowMid * 2.f)
        {
            glowGainOut = 0.f;
        }
        else if (YC <= GlowMid * 2.f / 3.f)
        {
            glowGainOut = GlowGain;
        }
        else
        {
            glowGainOut = GlowGain * (GlowMid / YC - 0.5f);
        }

        // Calculate glow factor.
        const float addedGlow = 1.f + glowGainOut;
        const float scaleFac = m_alphaScale * addedGlow;

        out[0] = red * scaleFac;
        out[1] = grn * scaleFac;
        out[2] = blu * scaleFac;
        out[3] = in[3] * m_alphaScale;

        in  += 4;
        out += 4;
    }
}

Renderer_ACES_Glow03_Inv::Renderer_ACES_Glow03_Inv(ConstFixedFunctionOpDataRcPtr & func,
                                                   float glowGain,
                                                   float glowMid)
    :   Renderer_ACES_Glow03_Fwd(func, glowGain, glowMid)
{
}

void Renderer_ACES_Glow03_Inv::apply(const void * inImg, void * outImg, long numPixels) const
{
    const float * in = (const float *)inImg;
    float * out = (float *)outImg;

    for(long idx=0; idx<numPixels; ++idx)
    {
        const float red = in[0];
        const float grn = in[1];
        const float blu = in[2];

        // NB: YC is at inScale.
        const float YC = rgbToYC(red, grn, blu);

        const float sat = CalcSatWeight(red, grn, blu, m_noiseLimit);

        const float s = SigmoidShaper(sat);

        const float GlowGain = m_glowGain * s;
        const float GlowMid = m_glowMid * m_inScale;

        // Apply InvGlow.
        float glowGainOut;
        if (YC >= GlowMid * 2.f)
        {
            glowGainOut = 0.f;
        }
        else if (YC <= (1.f + GlowGain) * GlowMid * 2.f / 3.f)
        {
            glowGainOut = -GlowGain / (1.f + GlowGain);
        }
        else
        {
            glowGainOut = GlowGain * (GlowMid / YC - 0.5f) / (GlowGain * 0.5f - 1.f);
        }

        // Calculate glow factor.
        const float reducedGlow = 1.f + glowGainOut;
        const float scaleFac = m_alphaScale * reducedGlow;

        out[0] = red * scaleFac;
        out[1] = grn * scaleFac;
        out[2] = blu * scaleFac;
        out[3] = in[3] * m_alphaScale;

        in  += 4;
        out += 4;
    }
}

Renderer_ACES_DarkToDim10_Fwd::Renderer_ACES_DarkToDim10_Fwd(ConstFixedFunctionOpDataRcPtr & func,
                                                             float gamma)
    :   FixedFunctionOpCPU(func)
{
    updateParams(func);
    m_gamma = gamma - 1.f;  // compute Y^gamma / Y
    m_invInScale = 1.f / m_inScale;
}

void Renderer_ACES_DarkToDim10_Fwd::apply(const void * inImg, void * outImg, long numPixels) const
{
    const float * in = (const float *)inImg;
    float * out = (float *)outImg;

    for(long idx=0; idx<numPixels; ++idx)
    {
        const float red = in[0];
        const float grn = in[1];
        const float blu = in[2];


        // With the modest 2% ACES surround, this minLum allows the min/max gain
        // applied to dark colors to be about 0.6 to 1.6.
        const float minLum = 1e-10f;

        // Calculate luminance assuming input is AP1 RGB.
        const float Y = std::max( minLum, m_invInScale * ( 0.27222871678091454f  * red + 
                                                           0.67408176581114831f  * grn + 
                                                           0.053689517407937051f * blu ) );

        // TODO: Currently our fast approx. requires SSE registers.
        //       Either make this whole routine SSE or make fast scalar pow.
        const float Ypow_over_Y = powf(Y, m_gamma);

        const float scaleFac = m_alphaScale * Ypow_over_Y;

        out[0] = red * scaleFac;
        out[1] = grn * scaleFac;
        out[2] = blu * scaleFac;
        out[3] = in[3] * m_alphaScale;

        in  += 4;
        out += 4;
    }
}

Renderer_REC2100_Surround::Renderer_REC2100_Surround(ConstFixedFunctionOpDataRcPtr & func)
    :   FixedFunctionOpCPU(func)
{
    updateParams(func);

    const float gamma = (float)func->getParams()[0];

    m_gamma = gamma - 1.f;  // compute Y^gamma / Y
    m_invInScale = 1.f / m_inScale;
}

void Renderer_REC2100_Surround::apply(const void * inImg, void * outImg, long numPixels) const
{
    const float * in = (const float *)inImg;
    float * out = (float *)outImg;

    for(long idx=0; idx<numPixels; ++idx)
    {
        const float red = in[0];
        const float grn = in[1];
        const float blu = in[2];

        // This threshold needs to be bigger than 1e-10 (used above) to prevent extreme
        // gain in dark colors, yet smaller than 1e-2 to prevent distorting the shape of
        // the HLG EOTF curve.  Max gain = 1e-4 ** (0.78-1) = 7.6 for HLG min gamma of 0.78.
        // 
        // TODO: Should have forward & reverse versions of this so the threshold can be
        //       adjusted correctly for the reverse direction.
        const float minLum = 1e-4f;

        // Calculate luminance assuming input is Rec.2100 RGB.
        // TODO: Add another parameter to allow using other primaries.
        const float Y = std::max( minLum, m_invInScale * ( 0.2627f * red + 
                                                           0.6780f * grn + 
                                                           0.0593f * blu ) );

        // TODO: Currently our fast approx. requires SSE registers.
        //       Either make this whole routine SSE or make fast scalar pow.
        const float Ypow_over_Y = powf(Y, m_gamma);

        const float scaleFac = m_alphaScale * Ypow_over_Y;

        out[0] = red * scaleFac;
        out[1] = grn * scaleFac;
        out[2] = blu * scaleFac;
        out[3] = in[3] * m_alphaScale;

        in  += 4;
        out += 4;
    }
}




///////////////////////////////////////////////////////////////////////////////



ConstOpCPURcPtr GetFixedFunctionCPURenderer(ConstFixedFunctionOpDataRcPtr & func)
{
    switch(func->getStyle())
    {
        case FixedFunctionOpData::ACES_RED_MOD_03_FWD:
        {
            return std::make_shared<Renderer_ACES_RedMod03_Fwd>(func);
        }        
        case FixedFunctionOpData::ACES_RED_MOD_03_INV:
        {
            return std::make_shared<Renderer_ACES_RedMod03_Inv>(func);
        }        
        case FixedFunctionOpData::ACES_RED_MOD_10_FWD:
        {
            return std::make_shared<Renderer_ACES_RedMod10_Fwd>(func);
        }
        case FixedFunctionOpData::ACES_RED_MOD_10_INV:
        {
            return std::make_shared<Renderer_ACES_RedMod10_Inv>(func);
        }
        case FixedFunctionOpData::ACES_GLOW_03_FWD:
        {
            return std::make_shared<Renderer_ACES_Glow03_Fwd>(func, 0.075f, 0.1f);
        }        
        case FixedFunctionOpData::ACES_GLOW_03_INV:
        {
            return std::make_shared<Renderer_ACES_Glow03_Inv>(func, 0.075f, 0.1f);
        }        
        case FixedFunctionOpData::ACES_GLOW_10_FWD:
        {
            return std::make_shared<Renderer_ACES_Glow03_Fwd>(func, 0.05f, 0.08f);
        }
        case FixedFunctionOpData::ACES_GLOW_10_INV:
        {
            return std::make_shared<Renderer_ACES_Glow03_Inv>(func, 0.05f, 0.08f);
        }
        case FixedFunctionOpData::ACES_DARK_TO_DIM_10_FWD:
        {
            return std::make_shared<Renderer_ACES_DarkToDim10_Fwd>(func, 0.9811f);
        }
        case FixedFunctionOpData::ACES_DARK_TO_DIM_10_INV:
        {
            return std::make_shared<Renderer_ACES_DarkToDim10_Fwd>(func, 1.0192640913260627f);
        }
        case FixedFunctionOpData::REC2100_SURROUND:
        {
            return std::make_shared<Renderer_REC2100_Surround>(func);
        }
    }

    throw Exception("Unsupported FixedFunction style");
    return ConstOpCPURcPtr();
}

}
OCIO_NAMESPACE_EXIT



////////////////////////////////////////////////////////////////////////////////


#ifdef OCIO_UNIT_TEST

namespace OCIO = OCIO_NAMESPACE;

#include <cstring>

#include "MathUtils.h"
#include "UnitTest.h"


void ApplyFixedFunction(float * input_32f, 
                        const float * expected_32f, 
                        unsigned numSamples,
                        OCIO::ConstFixedFunctionOpDataRcPtr & fnData, 
                        float errorThreshold)
{
<<<<<<< HEAD
    OCIO::ConstOpCPURcPtr op;
    OIIO_CHECK_NO_THROW(op = OCIO::GetFixedFunctionCPURenderer(fnData));
    OIIO_CHECK_NO_THROW(op->apply(input_32f, input_32f, numSamples));
=======
    OCIO::OpCPURcPtr op;
    OCIO_CHECK_NO_THROW(op = OCIO::GetFixedFunctionCPURenderer(fnData));
    OCIO_CHECK_NO_THROW(op->apply(input_32f, input_32f, numSamples));
>>>>>>> 91585da1

    for(unsigned idx=0; idx<(numSamples*4); ++idx)
    {
        // Using rel error with a large minExpected value of 1 will transition
        // from absolute error for expected values < 1 and
        // relative error for values > 1.
        const bool equalRel = OCIO::EqualWithSafeRelError(input_32f[idx],
                                                          expected_32f[idx],
                                                          errorThreshold,
                                                          1.0f);
        if (!equalRel)
        {
            std::ostringstream errorMsg;
            errorMsg.precision(14);
            errorMsg << "Index: " << idx;
            errorMsg << " - Values: " << input_32f[idx] << " and: " << expected_32f[idx];
            errorMsg << " - Threshold: " << errorThreshold;
            OCIO_CHECK_ASSERT_MESSAGE(0, errorMsg.str());
        }
    }
}

OCIO_ADD_TEST(FixedFunctionOpCPU, aces_red_mod_03)
{
    const unsigned num_samples = 4;

    const float input_32f[num_samples*4] = {
            0.90f,  0.05f,   0.22f,   0.5f,
            0.97f,  0.097f,  0.0097f, 1.0f,
            0.89f,  0.15f,   0.56f,   0.0f,
           -1.0f,  -0.001f,  1.2f,    0.0f
        };

    float output_32f[num_samples*4];
    memcpy(&output_32f[0], &input_32f[0], sizeof(float)*num_samples*4);

    const float expected_32f[num_samples*4] = {
            0.79670035f, 0.05f,       0.19934007f, 0.5f,
            0.83517569f, 0.08474324f, 0.0097f,     1.0f,
            0.87166744f, 0.15f,       0.54984271f, 0.0f,
           -1.0f,       -0.001f,      1.2f,        0.0f
        };

    OCIO::FixedFunctionOpData::Params params;

    {
        OCIO::ConstFixedFunctionOpDataRcPtr funcData 
            = std::make_shared<OCIO::FixedFunctionOpData>(OCIO::BIT_DEPTH_F32, OCIO::BIT_DEPTH_F32,
                                                          params, 
                                                          OCIO::FixedFunctionOpData::ACES_RED_MOD_03_FWD);

        ApplyFixedFunction(&output_32f[0], &expected_32f[0], num_samples, 
                           funcData,
                           1e-7f);
    }

    {
        OCIO::ConstFixedFunctionOpDataRcPtr funcData 
            = std::make_shared<OCIO::FixedFunctionOpData>(OCIO::BIT_DEPTH_F32, OCIO::BIT_DEPTH_F32,
                                                          params, 
                                                          OCIO::FixedFunctionOpData::ACES_RED_MOD_03_INV);

        ApplyFixedFunction(&output_32f[0], &input_32f[0], num_samples, 
                           funcData,
                           1e-7f);
    }
}

OCIO_ADD_TEST(FixedFunctionOpCPU, aces_red_mod_10)
{
    const unsigned num_samples = 4;

    const float input_32f[num_samples*4] = {
            0.90f,  0.05f,   0.22f,   0.5f,
            0.97f,  0.097f,  0.0097f, 1.0f,
            0.89f,  0.15f,   0.56f,   0.0f,
           -1.0f,  -0.001f,  1.2f,    0.0f,
        };

    float output_32f[num_samples*4];
    memcpy(&output_32f[0], &input_32f[0], sizeof(float)*num_samples*4);

    const float expected_32f[num_samples*4] = {
            0.77148211f,  0.05f,   0.22f,    0.5f,
            0.80705338f,  0.097f,  0.0097f,  1.0f,
            0.85730940f,  0.15f,   0.56f,    0.0f,
           -1.0f,        -0.001f,  1.2f,     0.0f,
        };

    OCIO::FixedFunctionOpData::Params params;

    {
        OCIO::ConstFixedFunctionOpDataRcPtr funcData 
            = std::make_shared<OCIO::FixedFunctionOpData>(OCIO::BIT_DEPTH_F32, OCIO::BIT_DEPTH_F32,
                                                          params, 
                                                          OCIO::FixedFunctionOpData::ACES_RED_MOD_10_FWD);

        ApplyFixedFunction(&output_32f[0], &expected_32f[0], num_samples, 
                           funcData,
                           1e-7f);
    }

    {
        OCIO::ConstFixedFunctionOpDataRcPtr funcData 
            = std::make_shared<OCIO::FixedFunctionOpData>(OCIO::BIT_DEPTH_F32, OCIO::BIT_DEPTH_F32,
                                                          params, 
                                                          OCIO::FixedFunctionOpData::ACES_RED_MOD_10_INV);

        float adjusted_input_32f[num_samples*4];
        memcpy(&adjusted_input_32f[0], &input_32f[0], sizeof(float)*num_samples*4);

        // Note: There is a known issue in ACES 1.0 where the red modifier inverse algorithm 
        // is not quite exact.  Hence the aim values here aren't quite the same as the input.
        adjusted_input_32f[0] = 0.89146208f;
        adjusted_input_32f[4] = 0.96750682f;
        adjusted_input_32f[8] = 0.88518190f;


        ApplyFixedFunction(&output_32f[0], &adjusted_input_32f[0], num_samples, 
                           funcData,
                           1e-7f);
    }
}

OCIO_ADD_TEST(FixedFunctionOpCPU, aces_glow_03)
{
    const unsigned num_samples = 4;

    const float input_32f[num_samples*4] = {
            0.11f,  0.02f,  0.f,   0.5f, // YC = 0.10
            0.01f,  0.02f,  0.03f, 1.0f, // YC = 0.03
            0.11f,  0.91f,  0.01f, 0.0f, // YC = 0.84
           -1.0f,  -0.001f, 1.2f,  0.0f
        };

    float output_32f[num_samples*4];
    memcpy(&output_32f[0], &input_32f[0], sizeof(float)*num_samples*4);

    const float expected_32f[num_samples*4] = {
            0.11392101f, 0.02071291f, 0.0f,        0.5f,
            0.01070833f, 0.02141666f, 0.03212499f, 1.0f,
            0.10999999f, 0.91000002f, 0.00999999f, 0.0f,
           -1.0f,       -0.001f,      1.2f,        0.0f
        };

    OCIO::FixedFunctionOpData::Params params;

    {
        OCIO::ConstFixedFunctionOpDataRcPtr funcData 
            = std::make_shared<OCIO::FixedFunctionOpData>(OCIO::BIT_DEPTH_F32, OCIO::BIT_DEPTH_F32,
                                                          params, 
                                                          OCIO::FixedFunctionOpData::ACES_GLOW_03_FWD);

        ApplyFixedFunction(&output_32f[0], &expected_32f[0], num_samples, 
                           funcData,
                           1e-7f);
    }

    {
        OCIO::ConstFixedFunctionOpDataRcPtr funcData 
            = std::make_shared<OCIO::FixedFunctionOpData>(OCIO::BIT_DEPTH_F32, OCIO::BIT_DEPTH_F32,
                                                          params, 
                                                          OCIO::FixedFunctionOpData::ACES_GLOW_03_INV);

        ApplyFixedFunction(&output_32f[0], &input_32f[0], num_samples, 
                           funcData,
                           1e-7f);
    }
}

OCIO_ADD_TEST(FixedFunctionOpCPU, aces_glow_10)
{
    const unsigned num_samples = 4;

    const float input_32f[num_samples*4] = {
            0.11f,  0.02f,  0.f,   0.5f, // YC = 0.10
            0.01f,  0.02f,  0.03f, 1.0f, // YC = 0.03
            0.11f,  0.91f,  0.01f, 0.0f, // YC = 0.84
           -1.0f,  -0.001f, 1.2f,  0.0f
        };

    float output_32f[num_samples*4];
    memcpy(&output_32f[0], &input_32f[0], sizeof(float)*num_samples*4);

    const float expected_32f[num_samples*4] = {
            0.11154121f, 0.02028021f, 0.0f,        0.5f,
            0.01047222f, 0.02094444f, 0.03141666f, 1.0f,
            0.10999999f, 0.91000002f, 0.00999999f, 0.0f,
           -1.0f,       -0.001f,      1.2f,        0.0f
        };

    OCIO::FixedFunctionOpData::Params params;

    {
        OCIO::ConstFixedFunctionOpDataRcPtr funcData 
            = std::make_shared<OCIO::FixedFunctionOpData>(OCIO::BIT_DEPTH_F32, OCIO::BIT_DEPTH_F32,
                                                          params, 
                                                          OCIO::FixedFunctionOpData::ACES_GLOW_10_FWD);

        ApplyFixedFunction(&output_32f[0], &expected_32f[0], num_samples, 
                           funcData,
                           1e-7f);
    }

    {
        OCIO::ConstFixedFunctionOpDataRcPtr funcData 
            = std::make_shared<OCIO::FixedFunctionOpData>(OCIO::BIT_DEPTH_F32, OCIO::BIT_DEPTH_F32,
                                                          params, 
                                                          OCIO::FixedFunctionOpData::ACES_GLOW_10_INV);

        ApplyFixedFunction(&output_32f[0], &input_32f[0], num_samples, 
                           funcData,
                           1e-7f);
    }
}

OCIO_ADD_TEST(FixedFunctionOpCPU, aces_dark_to_dim_10)
{
    const unsigned num_samples = 4;

    const float input_32f[num_samples*4] = {
            0.11f,  0.02f,  0.04f, 0.5f,
            0.71f,  0.51f,  0.92f, 1.0f,
            0.43f,  0.82f,  0.71f, 0.0f,
           -0.3f,   0.5f,   1.2f,  0.0f
        };

    float output_32f[num_samples*4];
    memcpy(&output_32f[0], &input_32f[0], sizeof(float)*num_samples*4);

    const float expected_32f[num_samples*4] = {
            0.11661188f,  0.02120216f,  0.04240432f,  0.5f,
            0.71719729f,  0.51516991f,  0.92932611f,  1.0f,
            0.43281638f,  0.82537078f,  0.71465027f,  0.0f,
           -0.30653429f,  0.51089048f,  1.22613716f,  0.0f
        };

    OCIO::FixedFunctionOpData::Params params;

    {
        OCIO::ConstFixedFunctionOpDataRcPtr funcData 
            = std::make_shared<OCIO::FixedFunctionOpData>(OCIO::BIT_DEPTH_F32, OCIO::BIT_DEPTH_F32,
                                                          params, 
                                                          OCIO::FixedFunctionOpData::ACES_DARK_TO_DIM_10_FWD);

        ApplyFixedFunction(&output_32f[0], &expected_32f[0], num_samples, 
                           funcData,
                           1e-7f);
    }

    {
        OCIO::ConstFixedFunctionOpDataRcPtr funcData 
            = std::make_shared<OCIO::FixedFunctionOpData>(OCIO::BIT_DEPTH_F32, OCIO::BIT_DEPTH_F32,
                                                          params, 
                                                          OCIO::FixedFunctionOpData::ACES_DARK_TO_DIM_10_INV);

        ApplyFixedFunction(&output_32f[0], &input_32f[0], num_samples, 
                           funcData,
                           1e-7f);
    }
}   

OCIO_ADD_TEST(FixedFunctionOpCPU, rec2100_surround)
{
    const unsigned num_samples = 4;

    float input_32f[num_samples*4] = {
            0.11f,  0.02f,  0.04f, 0.5f,
            0.71f,  0.51f,  0.81f, 1.0f,
            0.43f,  0.82f,  0.71f, 0.0f,
           -1.0f,  -0.001f, 1.2f,  0.0f
        };

    const float expected_32f[num_samples*4] = {
            0.21779590f,  0.03959925f, 0.07919850f, 0.5f,
            0.80029451f,  0.57485944f, 0.91301214f, 1.0f,
            0.46350446f,  0.88389223f, 0.76532131f, 0.0f,
           -7.58577776f, -0.00758577f, 9.10293388f, 0.0f,
        };

    OCIO::FixedFunctionOpData::Params params = { 0.78 };
    OCIO::ConstFixedFunctionOpDataRcPtr funcData 
        = std::make_shared<OCIO::FixedFunctionOpData>(OCIO::BIT_DEPTH_F32, OCIO::BIT_DEPTH_F32,
                                                      params, 
                                                      OCIO::FixedFunctionOpData::REC2100_SURROUND);

    ApplyFixedFunction(&input_32f[0], &expected_32f[0], num_samples, 
                       funcData,
                       1e-7f);
}   

#endif
<|MERGE_RESOLUTION|>--- conflicted
+++ resolved
@@ -758,15 +758,9 @@
                         OCIO::ConstFixedFunctionOpDataRcPtr & fnData, 
                         float errorThreshold)
 {
-<<<<<<< HEAD
     OCIO::ConstOpCPURcPtr op;
-    OIIO_CHECK_NO_THROW(op = OCIO::GetFixedFunctionCPURenderer(fnData));
-    OIIO_CHECK_NO_THROW(op->apply(input_32f, input_32f, numSamples));
-=======
-    OCIO::OpCPURcPtr op;
     OCIO_CHECK_NO_THROW(op = OCIO::GetFixedFunctionCPURenderer(fnData));
     OCIO_CHECK_NO_THROW(op->apply(input_32f, input_32f, numSamples));
->>>>>>> 91585da1
 
     for(unsigned idx=0; idx<(numSamples*4); ++idx)
     {
@@ -1058,4 +1052,4 @@
                        1e-7f);
 }   
 
-#endif
+#endif