--- conflicted
+++ resolved
@@ -206,22 +206,7 @@
 
 
 
-<<<<<<< HEAD
-
-void CreateRangeOp(OpRcPtrVec & ops,
-                   double minInValue, double maxInValue,
-                   double minOutValue, double maxOutValue)
-{
-    CreateRangeOp(ops,
-                  minInValue, maxInValue,
-                  minOutValue, maxOutValue,
-                  TRANSFORM_DIR_FORWARD);
-}
-
-void CreateRangeOp(OpRcPtrVec & ops,
-=======
 void CreateRangeOp(OpRcPtrVec & ops, const FormatMetadataImpl & info,
->>>>>>> 432045dc
                    double minInValue, double maxInValue,
                    double minOutValue, double maxOutValue,
                    TransformDirection direction)
@@ -310,12 +295,7 @@
 
 #ifdef OCIO_UNIT_TEST
 
-<<<<<<< HEAD
-=======
-namespace OCIO = OCIO_NAMESPACE;
-
 #include "BitDepthUtils.h"
->>>>>>> 432045dc
 #include "ops/Matrix/MatrixOps.h"
 #include "UnitTest.h"
 
