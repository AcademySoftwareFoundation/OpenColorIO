--- conflicted
+++ resolved
@@ -101,29 +101,6 @@
     data() = range;
 }
 
-<<<<<<< HEAD
-RangeOp::RangeOp(double minInValue, double maxInValue,
-                 double minOutValue, double maxOutValue,
-                 TransformDirection direction)
-    :   Op()
-    ,   m_direction(direction)
-{
-    if(m_direction == TRANSFORM_DIR_UNKNOWN)
-    {
-        throw Exception(
-            "Cannot create RangeOp with unspecified transform direction.");
-    }
-
-    RangeOpDataRcPtr range
-        = std::make_shared<RangeOpData>(BIT_DEPTH_F32, BIT_DEPTH_F32,
-                                        minInValue, maxInValue,
-                                        minOutValue, maxOutValue);
-    range->validate();
-    data() = range;
-}
-=======
->>>>>>> 432045dc
-
 OpRcPtr RangeOp::clone() const
 {
     RangeOpDataRcPtr clonedData = rangeData()->clone();
@@ -229,22 +206,7 @@
 
 
 
-<<<<<<< HEAD
-
-void CreateRangeOp(OpRcPtrVec & ops,
-                   double minInValue, double maxInValue,
-                   double minOutValue, double maxOutValue)
-{
-    CreateRangeOp(ops,
-                  minInValue, maxInValue,
-                  minOutValue, maxOutValue,
-                  TRANSFORM_DIR_FORWARD);
-}
-
-void CreateRangeOp(OpRcPtrVec & ops,
-=======
 void CreateRangeOp(OpRcPtrVec & ops, const FormatMetadataImpl & info,
->>>>>>> 432045dc
                    double minInValue, double maxInValue,
                    double minOutValue, double maxOutValue,
                    TransformDirection direction)
