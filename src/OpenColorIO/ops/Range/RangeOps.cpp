--- conflicted
+++ resolved
@@ -202,22 +202,6 @@
         throw Exception("CreateRangeTransform: op has to be a RangeOp");
     }
 
-<<<<<<< HEAD
-    auto rangeDataScr = DynamicPtrCast<const RangeOpData>(op->data());
-    rangeTransform->setFileInputBitDepth(rangeDataScr->getFileInputBitDepth());
-    rangeTransform->setFileOutputBitDepth(rangeDataScr->getFileOutputBitDepth());
-
-    auto & formatMetadata = rangeTransform->getFormatMetadata();
-    auto & metadata = dynamic_cast<FormatMetadataImpl &>(formatMetadata);
-    metadata = rangeDataScr->getFormatMetadata();
-
-    // A RangeOp always clamps. (Non-clamping Range transforms become MatrixOps rather than RangeOps.)
-    rangeTransform->setStyle(RANGE_CLAMP);
-    rangeTransform->setMinInValue(rangeDataScr->getMinInValue());
-    rangeTransform->setMaxInValue(rangeDataScr->getMaxInValue());
-    rangeTransform->setMinOutValue(rangeDataScr->getMinOutValue());
-    rangeTransform->setMaxOutValue(rangeDataScr->getMaxOutValue());
-=======
     RangeTransformRcPtr rangeTransform = RangeTransform::Create();
 
     RangeOpData & data
@@ -226,15 +210,11 @@
     ConstRangeOpDataRcPtr rangeDataSrc = DynamicPtrCast<const RangeOpData>(op->data());    
 
     data = *rangeDataSrc;
-
-    data.setInputBitDepth(BIT_DEPTH_F32);
-    data.setOutputBitDepth(BIT_DEPTH_F32);
     data.getFormatMetadata() = rangeDataSrc->getFormatMetadata();
 
     rangeTransform->setDirection(range->getDirection());
     rangeTransform->setFileInputBitDepth(rangeDataSrc->getFileInputBitDepth());
     rangeTransform->setFileOutputBitDepth(rangeDataSrc->getFileOutputBitDepth());
->>>>>>> 7d6992ba
 
     group->push_back(rangeTransform);
 }
@@ -247,20 +227,10 @@
     const TransformDirection combinedDir
         = CombineTransformDirections(dir, transform.getDirection());
 
-<<<<<<< HEAD
-    RangeOpDataRcPtr rangeData = std::make_shared<RangeOpData>(
-        transform.getMinInValue(), transform.getMaxInValue(),
-        transform.getMinOutValue(), transform.getMaxOutValue());
-
-    rangeData->getFormatMetadata() = transform.getFormatMetadata();
-    rangeData->setFileInputBitDepth(transform.getFileInputBitDepth());
-    rangeData->setFileOutputBitDepth(transform.getFileOutputBitDepth());
-=======
     const RangeOpData & data
         = dynamic_cast<const RangeTransformImpl*>(&transform)->data();
 
     data.validate();
->>>>>>> 7d6992ba
 
     if(transform.getStyle()==RANGE_CLAMP)
     {
