/*
Copyright (c) 2018 Autodesk Inc., et al.
All Rights Reserved.

Redistribution and use in source and binary forms, with or without
modification, are permitted provided that the following conditions are
met:
* Redistributions of source code must retain the above copyright
  notice, this list of conditions and the following disclaimer.
* Redistributions in binary form must reproduce the above copyright
  notice, this list of conditions and the following disclaimer in the
  documentation and/or other materials provided with the distribution.
* Neither the name of Sony Pictures Imageworks nor the names of its
  contributors may be used to endorse or promote products derived from
  this software without specific prior written permission.
THIS SOFTWARE IS PROVIDED BY THE COPYRIGHT HOLDERS AND CONTRIBUTORS
"AS IS" AND ANY EXPRESS OR IMPLIED WARRANTIES, INCLUDING, BUT NOT
LIMITED TO, THE IMPLIED WARRANTIES OF MERCHANTABILITY AND FITNESS FOR
A PARTICULAR PURPOSE ARE DISCLAIMED. IN NO EVENT SHALL THE COPYRIGHT
OWNER OR CONTRIBUTORS BE LIABLE FOR ANY DIRECT, INDIRECT, INCIDENTAL,
SPECIAL, EXEMPLARY, OR CONSEQUENTIAL DAMAGES (INCLUDING, BUT NOT
LIMITED TO, PROCUREMENT OF SUBSTITUTE GOODS OR SERVICES; LOSS OF USE,
DATA, OR PROFITS; OR BUSINESS INTERRUPTION) HOWEVER CAUSED AND ON ANY
THEORY OF LIABILITY, WHETHER IN CONTRACT, STRICT LIABILITY, OR TORT
(INCLUDING NEGLIGENCE OR OTHERWISE) ARISING IN ANY WAY OUT OF THE USE
OF THIS SOFTWARE, EVEN IF ADVISED OF THE POSSIBILITY OF SUCH DAMAGE.
*/


#include <cstring>
#include <sstream>

#include <OpenColorIO/OpenColorIO.h>

#include "GpuShaderUtils.h"
#include "ilmbase/half.h"
#include "HashUtils.h"
#include "MathUtils.h"
#include "ops/Range/RangeOpCPU.h"
#include "ops/Range/RangeOpGPU.h"
#include "ops/Range/RangeOps.h"


OCIO_NAMESPACE_ENTER
{

namespace
{

class RangeOp;
typedef OCIO_SHARED_PTR<RangeOp> RangeOpRcPtr;
typedef OCIO_SHARED_PTR<const RangeOp> ConstRangeOpRcPtr;

class RangeOp : public Op
{
public:
    RangeOp();

    RangeOp(RangeOpDataRcPtr & range, TransformDirection direction);

    RangeOp(double minInValue, double maxInValue,
            double minOutValue, double maxOutValue,
            TransformDirection direction);

    virtual ~RangeOp();
    
    virtual OpRcPtr clone() const;
    
    virtual std::string getInfo() const;
    
    virtual bool isIdentity() const;
    virtual bool isSameType(ConstOpRcPtr & op) const;
    virtual bool isInverse(ConstOpRcPtr & op) const;
    virtual bool canCombineWith(ConstOpRcPtr & op) const;
    virtual void combineWith(OpRcPtrVec & ops, ConstOpRcPtr & secondOp) const;
    
    virtual void finalize();
    virtual void apply(float * rgbaBuffer, long numPixels) const;
    
    virtual void extractGpuShaderInfo(GpuShaderDescRcPtr & shaderDesc) const;

protected:
    ConstRangeOpDataRcPtr rangeData() const { return DynamicPtrCast<const RangeOpData>(data()); }
    RangeOpDataRcPtr rangeData() { return DynamicPtrCast<RangeOpData>(data()); }

private:            
    // The range direction
    TransformDirection m_direction;
    // The CPU processor
    OpCPURcPtr m_cpu;
};


RangeOp::RangeOp()
    :   Op()
    ,   m_direction(TRANSFORM_DIR_FORWARD)
    ,   m_cpu(new NoOpCPU)
{           
    data().reset(new RangeOpData());
}

RangeOp::RangeOp(RangeOpDataRcPtr & range, TransformDirection direction)
    :   Op()
    ,   m_direction(direction)
    ,   m_cpu(new NoOpCPU)
{
    if(m_direction == TRANSFORM_DIR_UNKNOWN)
    {
        throw Exception(
            "Cannot create RangeOp with unspecified transform direction.");
    }

    data() = range;
}

RangeOp::RangeOp(double minInValue, double maxInValue,
                 double minOutValue, double maxOutValue,
                 TransformDirection direction)
    :   Op()
    ,   m_direction(direction)
    ,   m_cpu(new NoOpCPU)
{
    if(m_direction == TRANSFORM_DIR_UNKNOWN)
    {
        throw Exception(
            "Cannot create RangeOp with unspecified transform direction.");
    }

    data().reset(new RangeOpData(BIT_DEPTH_F32, BIT_DEPTH_F32,
                                 minInValue, maxInValue,
                                 minOutValue, maxOutValue));
}

OpRcPtr RangeOp::clone() const
{
    return std::make_shared<RangeOp>(rangeData()->getMinInValue(), 
                                     rangeData()->getMaxInValue(),
                                     rangeData()->getMinOutValue(), 
                                     rangeData()->getMaxOutValue(),
                                     m_direction);
}

RangeOp::~RangeOp()
{
}

std::string RangeOp::getInfo() const
{
    return "<RangeOp>";
}

bool RangeOp::isIdentity() const
{
    return rangeData()->isIdentity();
}

bool RangeOp::isSameType(ConstOpRcPtr & op) const
{
    ConstRangeOpRcPtr typedRcPtr = DynamicPtrCast<const RangeOp>(op);
    return (bool)typedRcPtr;
}

bool RangeOp::isInverse(ConstOpRcPtr & op) const
{
    ConstRangeOpRcPtr typedRcPtr = DynamicPtrCast<const RangeOp>(op);
    if(!typedRcPtr) return false;

    if(GetInverseTransformDirection(m_direction)==typedRcPtr->m_direction)
    {
        return *rangeData()==*(typedRcPtr->rangeData());
    }

    ConstRangeOpDataRcPtr rangeOpData = typedRcPtr->rangeData();
    return rangeData()->isInverse(rangeOpData);
}

bool RangeOp::canCombineWith(ConstOpRcPtr & /*op*/) const
{
    // TODO: Implement RangeOp::canCombineWith()
    return false;
}

void RangeOp::combineWith(OpRcPtrVec & /*ops*/, ConstOpRcPtr & secondOp) const
{
    if(!canCombineWith(secondOp))
    {
        throw Exception("TODO: Range can't be combined.");
    }

    // TODO: Implement RangeOp::combineWith()
}

void RangeOp::finalize()
{
    const RangeOp & constThis = *this;
    if(m_direction == TRANSFORM_DIR_INVERSE)
    {
        data() = constThis.rangeData()->inverse();
        m_direction = TRANSFORM_DIR_FORWARD;
    }

    // In this initial implementation, only 32f processing is
    // natively supported.
    rangeData()->setInputBitDepth(BIT_DEPTH_F32);
    rangeData()->setOutputBitDepth(BIT_DEPTH_F32);

    rangeData()->validate();
    rangeData()->finalize();

    ConstRangeOpDataRcPtr rangeOpData = constThis.rangeData();
    m_cpu = GetRangeRenderer(rangeOpData);

    // Create the cacheID
    std::ostringstream cacheIDStream;
    cacheIDStream << "<RangeOp ";
    cacheIDStream << constThis.rangeData()->getCacheID() << " ";
    cacheIDStream << TransformDirectionToString(m_direction) << " ";
    cacheIDStream << ">";
    
    m_cacheID = cacheIDStream.str();
}

void RangeOp::apply(float * rgbaBuffer, long numPixels) const
{
    m_cpu->apply(rgbaBuffer, numPixels);
}

void RangeOp::extractGpuShaderInfo(GpuShaderDescRcPtr & shaderDesc) const
{
    if (m_direction != TRANSFORM_DIR_FORWARD)
    {
        throw Exception(
            "RangeOp direction should have been set to forward by finalize");
    }

    if(getInputBitDepth()!=BIT_DEPTH_F32 || getOutputBitDepth()!=BIT_DEPTH_F32)
    {
        throw Exception(
            "Only 32F bit depth is supported for the GPU shader");
    }

    ConstRangeOpDataRcPtr data = rangeData();
    GetRangeGPUShaderProgram(shaderDesc, data);
}

}  // Anon namespace




///////////////////////////////////////////////////////////////////////////




void CreateRangeOp(OpRcPtrVec & ops, RangeOpDataRcPtr & rangeData, TransformDirection direction)
{
    if(rangeData->isNoOp()) return;

    ops.push_back(RangeOpRcPtr(new RangeOp(rangeData, direction)));
}


void CreateRangeOp(OpRcPtrVec & ops, 
                   double minInValue, double maxInValue,
                   double minOutValue, double maxOutValue)
{
    CreateRangeOp(ops, 
                  minInValue, maxInValue,
                  minOutValue, maxOutValue,
                  TRANSFORM_DIR_FORWARD);
}

void CreateRangeOp(OpRcPtrVec & ops, 
                   double minInValue, double maxInValue,
                   double minOutValue, double maxOutValue,
                   TransformDirection direction)
{
    RangeOpDataRcPtr rangeData(
        new RangeOpData(BIT_DEPTH_F32, BIT_DEPTH_F32,
                        minInValue, maxInValue, minOutValue, maxOutValue));

    CreateRangeOp(ops, rangeData, direction);
}

}
OCIO_NAMESPACE_EXIT



////////////////////////////////////////////////////////////////////////////////


#ifdef OCIO_UNIT_TEST

namespace OCIO = OCIO_NAMESPACE;

#include "ops/Matrix/MatrixOps.h"
#include "unittest.h"


OCIO_NAMESPACE_USING

const float g_error = 1e-7f;


<<<<<<< HEAD
OIIO_ADD_TEST(RangeOps, identity)
{
    OCIO::RangeOp r;

    float image[4*3] = { -0.50f, -0.25f, 0.50f, 0.0f,
                          0.75f,  1.00f, 1.25f, 1.0f,
                          1.25f,  1.50f, 1.75f, 0.0f };

    OIIO_CHECK_NO_THROW(r.finalize());
    OIIO_CHECK_NO_THROW(r.apply(&image[0], 3));

    OIIO_CHECK_CLOSE(image[0],  -0.50f, g_error);
    OIIO_CHECK_CLOSE(image[1],  -0.25f, g_error);
    OIIO_CHECK_CLOSE(image[2],   0.50f, g_error);
    OIIO_CHECK_CLOSE(image[3],   0.00f, g_error);
    OIIO_CHECK_CLOSE(image[4],   0.75f, g_error);
    OIIO_CHECK_CLOSE(image[5],   1.00f, g_error);
    OIIO_CHECK_CLOSE(image[6],   1.25f, g_error);
    OIIO_CHECK_CLOSE(image[7],   1.00f, g_error);
    OIIO_CHECK_CLOSE(image[8],   1.25f, g_error);
    OIIO_CHECK_CLOSE(image[9],   1.50f, g_error);
    OIIO_CHECK_CLOSE(image[10],  1.75f, g_error);
    OIIO_CHECK_CLOSE(image[11],  0.00f, g_error);
}

OIIO_ADD_TEST(RangeOps, scale_with_low_and_high_clippings)
{
    OCIO::RangeOp r(0., 1., 0.5, 1.5, OCIO::TRANSFORM_DIR_FORWARD);
    OIIO_CHECK_NO_THROW(r.finalize());

    float image[4*3] = { -0.50f, -0.25f, 0.50f, 0.0f,
                          0.75f,  1.00f, 1.25f, 1.0f,
                          1.25f,  1.50f, 1.75f, 0.0f };

    OIIO_CHECK_NO_THROW(r.apply(&image[0], 3));

    OIIO_CHECK_CLOSE(image[0],  0.50f, g_error);
    OIIO_CHECK_CLOSE(image[1],  0.50f, g_error);
    OIIO_CHECK_CLOSE(image[2],  1.00f, g_error);
    OIIO_CHECK_CLOSE(image[3],  0.00f, g_error);
    OIIO_CHECK_CLOSE(image[4],  1.25f, g_error);
    OIIO_CHECK_CLOSE(image[5],  1.50f, g_error);
    OIIO_CHECK_CLOSE(image[6],  1.50f, g_error);
    OIIO_CHECK_CLOSE(image[7],  1.00f, g_error);
    OIIO_CHECK_CLOSE(image[8],  1.50f, g_error);
    OIIO_CHECK_CLOSE(image[9],  1.50f, g_error);
    OIIO_CHECK_CLOSE(image[10], 1.50f, g_error);
    OIIO_CHECK_CLOSE(image[11], 0.00f, g_error);
}

OIIO_ADD_TEST(RangeOps, scale_with_low_clipping)
{
    OCIO::RangeOp r(0., OCIO::RangeOpData::EmptyValue(), 
                    0.5, OCIO::RangeOpData::EmptyValue(), 
                    OCIO::TRANSFORM_DIR_FORWARD);

    OIIO_CHECK_NO_THROW(r.finalize());

    float image[4*3] = { -0.50f, -0.25f, 0.50f, 0.0f,
                          0.75f,  1.00f, 1.25f, 1.0f,
                          1.25f,  1.50f, 1.75f, 0.0f };

    OIIO_CHECK_NO_THROW(r.apply(&image[0], 3));

    OIIO_CHECK_CLOSE(image[0],  0.50f, g_error);
    OIIO_CHECK_CLOSE(image[1],  0.50f, g_error);
    OIIO_CHECK_CLOSE(image[2],  1.00f, g_error);
    OIIO_CHECK_CLOSE(image[3],  0.00f, g_error);
    OIIO_CHECK_CLOSE(image[4],  1.25f, g_error);
    OIIO_CHECK_CLOSE(image[5],  1.50f, g_error);
    OIIO_CHECK_CLOSE(image[6],  1.75f, g_error);
    OIIO_CHECK_CLOSE(image[7],  1.00f, g_error);
    OIIO_CHECK_CLOSE(image[8],  1.75f, g_error);
    OIIO_CHECK_CLOSE(image[9],  2.00f, g_error);
    OIIO_CHECK_CLOSE(image[10], 2.25f, g_error);
    OIIO_CHECK_CLOSE(image[11], 0.00f, g_error);
}

OIIO_ADD_TEST(RangeOps, scale_with_high_clipping)
{
    OCIO::RangeOp r(OCIO::RangeOpData::EmptyValue(), 1., 
                    OCIO::RangeOpData::EmptyValue(), 1.5, 
                    OCIO::TRANSFORM_DIR_FORWARD);

    OIIO_CHECK_NO_THROW(r.finalize());

    float image[4*3] = { -0.50f, -0.25f, 0.50f, 0.0f,
                          0.75f,  1.00f, 1.25f, 1.0f,
                          1.25f,  1.50f, 1.75f, 0.0f };

    OIIO_CHECK_NO_THROW(r.apply(&image[0], 3));

    OIIO_CHECK_CLOSE(image[0],  0.00f, g_error);
    OIIO_CHECK_CLOSE(image[1],  0.25f, g_error);
    OIIO_CHECK_CLOSE(image[2],  1.00f, g_error);
    OIIO_CHECK_CLOSE(image[3],  0.00f, g_error);
    OIIO_CHECK_CLOSE(image[4],  1.25f, g_error);
    OIIO_CHECK_CLOSE(image[5],  1.50f, g_error);
    OIIO_CHECK_CLOSE(image[6],  1.50f, g_error);
    OIIO_CHECK_CLOSE(image[7],  1.00f, g_error);
    OIIO_CHECK_CLOSE(image[8],  1.50f, g_error);
    OIIO_CHECK_CLOSE(image[9],  1.50f, g_error);
    OIIO_CHECK_CLOSE(image[10], 1.50f, g_error);
    OIIO_CHECK_CLOSE(image[11], 0.00f, g_error);
}

OIIO_ADD_TEST(RangeOps, scale_with_low_and_high_clippings_2)
{
    OCIO::RangeOp r(0., 1., 0., 1.5, OCIO::TRANSFORM_DIR_FORWARD);
    OIIO_CHECK_NO_THROW(r.finalize());

    float image[4*3] = { -0.50f, -0.25f, 0.50f, 0.0f,
                          0.75f,  1.00f, 1.25f, 1.0f,
                          1.25f,  1.50f, 1.75f, 0.0f };

    OIIO_CHECK_NO_THROW(r.apply(&image[0], 3));

    OIIO_CHECK_CLOSE(image[0],  0.000f, g_error);
    OIIO_CHECK_CLOSE(image[1],  0.000f, g_error);
    OIIO_CHECK_CLOSE(image[2],  0.750f, g_error);
    OIIO_CHECK_CLOSE(image[3],  0.000f, g_error);
    OIIO_CHECK_CLOSE(image[4],  1.125f, g_error);
    OIIO_CHECK_CLOSE(image[5],  1.500f, g_error);
    OIIO_CHECK_CLOSE(image[6],  1.500f, g_error);
    OIIO_CHECK_CLOSE(image[7],  1.000f, g_error);
    OIIO_CHECK_CLOSE(image[8],  1.500f, g_error);
    OIIO_CHECK_CLOSE(image[9],  1.500f, g_error);
    OIIO_CHECK_CLOSE(image[10], 1.500f, g_error);
    OIIO_CHECK_CLOSE(image[11], 0.000f, g_error);
}

=======
>>>>>>> c12d9359
OIIO_ADD_TEST(RangeOps, apply_arbitrary)
{
    OCIO::RangeOp r(-0.101, 0.95, 0.194, 1.001, OCIO::TRANSFORM_DIR_FORWARD);
    OIIO_CHECK_NO_THROW(r.finalize());

    float image[4*3] = { -0.50f,  0.25f, 0.50f, 0.0f,
                          0.75f,  1.00f, 1.25f, 1.0f,
                          1.25f,  1.50f, 1.75f, 0.0f };

    OIIO_CHECK_NO_THROW(r.apply(&image[0], 3));

    OIIO_CHECK_CLOSE(image[0],  0.194f,        g_error);
    OIIO_CHECK_CLOSE(image[1],  0.4635119438f, g_error);
    OIIO_CHECK_CLOSE(image[2],  0.6554719806f, g_error);
    OIIO_CHECK_CLOSE(image[3],  0.0f,          g_error);
    OIIO_CHECK_CLOSE(image[4],  0.8474320173f, g_error);
    OIIO_CHECK_CLOSE(image[5],  1.001f,        g_error);
    OIIO_CHECK_CLOSE(image[6],  1.001f,        g_error);
    OIIO_CHECK_CLOSE(image[7],  1.0f,          g_error);
    OIIO_CHECK_CLOSE(image[8],  1.001f,        g_error);
    OIIO_CHECK_CLOSE(image[9],  1.001f,        g_error);
    OIIO_CHECK_CLOSE(image[10], 1.001f,        g_error);
    OIIO_CHECK_CLOSE(image[11], 0.0f,          g_error);
}

OIIO_ADD_TEST(RangeOps, combining)
{
    OCIO::OpRcPtrVec ops;

    OCIO::CreateRangeOp(ops, 0., 0.5, 0.5, 1.0);
    OIIO_REQUIRE_EQUAL(ops.size(), 1);
    OIIO_CHECK_NO_THROW(ops[0]->finalize());
    OCIO::CreateRangeOp(ops, 0., 1., 0.5, 1.5);
    OIIO_REQUIRE_EQUAL(ops.size(), 2);
    OIIO_CHECK_NO_THROW(ops[1]->finalize());

    OCIO::ConstOpRcPtr op1 = ops[1];

    // TODO: implement Range combine
    OIIO_CHECK_THROW_WHAT(ops[0]->combineWith(ops, op1), 
                          OCIO::Exception, "TODO: Range can't be combined");
    OIIO_CHECK_EQUAL(ops.size(), 2);

}

OIIO_ADD_TEST(RangeOps, combining_with_inverse)
{
    OCIO::OpRcPtrVec ops;

    OCIO::CreateRangeOp(ops, 0., 1., 0.5, 1.5);
    OIIO_REQUIRE_EQUAL(ops.size(), 1);
    OIIO_CHECK_NO_THROW(ops[0]->finalize());
    OCIO::CreateRangeOp(ops, 0., 1., 0.5, 1.5, OCIO::TRANSFORM_DIR_INVERSE);
    OIIO_REQUIRE_EQUAL(ops.size(), 2);
    OIIO_CHECK_NO_THROW(ops[1]->finalize());

    OCIO::ConstOpRcPtr op1 = ops[1];

    // TODO: implement Range combine
    OIIO_CHECK_THROW_WHAT(ops[0]->combineWith(ops, op1), 
                          OCIO::Exception, "TODO: Range can't be combined");
    OIIO_CHECK_EQUAL(ops.size(), 2);

}

OIIO_ADD_TEST(RangeOps, is_inverse)
{
    OCIO::OpRcPtrVec ops;

    OCIO::CreateRangeOp(ops, 0., 0.5, 0.5, 1.);
    OIIO_CHECK_EQUAL(ops.size(), 1);
    // Skip finalize so that inverse direction is kept
    OCIO::CreateRangeOp(ops, 0., 0.5, 0.5, 1., OCIO::TRANSFORM_DIR_INVERSE);
    OIIO_CHECK_EQUAL(ops.size(), 2);

    const float offset[] = { 1.1f, -1.3f, 0.3f, 0.0f };
    OIIO_CHECK_NO_THROW(CreateOffsetOp(ops, offset, OCIO::TRANSFORM_DIR_FORWARD));
    OIIO_REQUIRE_EQUAL(ops.size(), 3);
    OCIO::ConstOpRcPtr op0 = ops[0];
    OCIO::ConstOpRcPtr op1 = ops[1];
    OCIO::ConstOpRcPtr op2 = ops[2];

    OIIO_CHECK_ASSERT(ops[0]->isSameType(op1));
    OIIO_CHECK_ASSERT(!ops[0]->isSameType(op2));

    OIIO_CHECK_ASSERT(!ops[0]->isInverse(op2));
    OIIO_CHECK_ASSERT(!ops[0]->isInverse(op0));

    // Inverse based on Op direction

    OIIO_CHECK_ASSERT(ops[0]->isInverse(op1));

    OCIO::CreateRangeOp(ops, 0.000002, 0.5, 0.5, 1., OCIO::TRANSFORM_DIR_INVERSE);
    OIIO_REQUIRE_EQUAL(ops.size(), 4);
    OCIO::ConstOpRcPtr op3 = ops[3];

    OIIO_CHECK_ASSERT(!ops[0]->isInverse(op3));
    OIIO_CHECK_ASSERT(!ops[2]->isInverse(op3));

    OCIO::CreateRangeOp(ops, 0.000002, 0.5, 0.5, 1.);
    OIIO_REQUIRE_EQUAL(ops.size(), 5);
    OCIO::ConstOpRcPtr op4 = ops[4];

    OIIO_CHECK_ASSERT(!ops[0]->isInverse(op4));
    OIIO_CHECK_ASSERT(!ops[2]->isInverse(op4));
    OIIO_CHECK_ASSERT(ops[3]->isInverse(op4));

    OCIO::CreateRangeOp(ops, 0.5, 1., 0.000002, 0.5, OCIO::TRANSFORM_DIR_INVERSE);
    OIIO_REQUIRE_EQUAL(ops.size(), 6);
    OCIO::ConstOpRcPtr op5 = ops[5];

    OIIO_CHECK_ASSERT(!ops[0]->isInverse(op5));
    OIIO_CHECK_ASSERT(!ops[2]->isInverse(op5));
    OIIO_CHECK_ASSERT(ops[3]->isInverse(op5));
    OIIO_CHECK_ASSERT(!ops[4]->isInverse(op5));
}

OIIO_ADD_TEST(RangeOps, computed_identifier)
{
    OCIO::OpRcPtrVec ops;

    OCIO::CreateRangeOp(ops, 0., 0.5, 0.5, 1.0);
    OCIO::CreateRangeOp(ops, 0., 0.5, 0.5, 1.0);
    OCIO::CreateRangeOp(ops, 0.1, 1., 0.3, 1.9);
    OCIO::CreateRangeOp(ops, 0.1, 1., 0.3, 1.9, OCIO::TRANSFORM_DIR_INVERSE);
    for(OCIO::OpRcPtrVec::reference op : ops) { op->finalize(); }

    OIIO_REQUIRE_EQUAL(ops.size(), 4);

    OIIO_CHECK_ASSERT(ops[0]->getCacheID() == ops[1]->getCacheID());
    OIIO_CHECK_ASSERT(ops[0]->getCacheID() != ops[2]->getCacheID());
    OIIO_CHECK_ASSERT(ops[1]->getCacheID() != ops[2]->getCacheID());
    OIIO_CHECK_ASSERT(ops[2]->getCacheID() != ops[3]->getCacheID());

    OCIO::CreateRangeOp(ops, 0.1, 1., 0.3, 1.90001);
    for(OCIO::OpRcPtrVec::reference op : ops) { op->finalize(); }

    OIIO_REQUIRE_EQUAL(ops.size(), 5);
    OIIO_CHECK_ASSERT(ops[2]->getCacheID() != ops[4]->getCacheID());
    OIIO_CHECK_ASSERT(ops[3]->getCacheID() != ops[4]->getCacheID());
}

#endif<|MERGE_RESOLUTION|>--- conflicted
+++ resolved
@@ -303,141 +303,6 @@
 
 const float g_error = 1e-7f;
 
-
-<<<<<<< HEAD
-OIIO_ADD_TEST(RangeOps, identity)
-{
-    OCIO::RangeOp r;
-
-    float image[4*3] = { -0.50f, -0.25f, 0.50f, 0.0f,
-                          0.75f,  1.00f, 1.25f, 1.0f,
-                          1.25f,  1.50f, 1.75f, 0.0f };
-
-    OIIO_CHECK_NO_THROW(r.finalize());
-    OIIO_CHECK_NO_THROW(r.apply(&image[0], 3));
-
-    OIIO_CHECK_CLOSE(image[0],  -0.50f, g_error);
-    OIIO_CHECK_CLOSE(image[1],  -0.25f, g_error);
-    OIIO_CHECK_CLOSE(image[2],   0.50f, g_error);
-    OIIO_CHECK_CLOSE(image[3],   0.00f, g_error);
-    OIIO_CHECK_CLOSE(image[4],   0.75f, g_error);
-    OIIO_CHECK_CLOSE(image[5],   1.00f, g_error);
-    OIIO_CHECK_CLOSE(image[6],   1.25f, g_error);
-    OIIO_CHECK_CLOSE(image[7],   1.00f, g_error);
-    OIIO_CHECK_CLOSE(image[8],   1.25f, g_error);
-    OIIO_CHECK_CLOSE(image[9],   1.50f, g_error);
-    OIIO_CHECK_CLOSE(image[10],  1.75f, g_error);
-    OIIO_CHECK_CLOSE(image[11],  0.00f, g_error);
-}
-
-OIIO_ADD_TEST(RangeOps, scale_with_low_and_high_clippings)
-{
-    OCIO::RangeOp r(0., 1., 0.5, 1.5, OCIO::TRANSFORM_DIR_FORWARD);
-    OIIO_CHECK_NO_THROW(r.finalize());
-
-    float image[4*3] = { -0.50f, -0.25f, 0.50f, 0.0f,
-                          0.75f,  1.00f, 1.25f, 1.0f,
-                          1.25f,  1.50f, 1.75f, 0.0f };
-
-    OIIO_CHECK_NO_THROW(r.apply(&image[0], 3));
-
-    OIIO_CHECK_CLOSE(image[0],  0.50f, g_error);
-    OIIO_CHECK_CLOSE(image[1],  0.50f, g_error);
-    OIIO_CHECK_CLOSE(image[2],  1.00f, g_error);
-    OIIO_CHECK_CLOSE(image[3],  0.00f, g_error);
-    OIIO_CHECK_CLOSE(image[4],  1.25f, g_error);
-    OIIO_CHECK_CLOSE(image[5],  1.50f, g_error);
-    OIIO_CHECK_CLOSE(image[6],  1.50f, g_error);
-    OIIO_CHECK_CLOSE(image[7],  1.00f, g_error);
-    OIIO_CHECK_CLOSE(image[8],  1.50f, g_error);
-    OIIO_CHECK_CLOSE(image[9],  1.50f, g_error);
-    OIIO_CHECK_CLOSE(image[10], 1.50f, g_error);
-    OIIO_CHECK_CLOSE(image[11], 0.00f, g_error);
-}
-
-OIIO_ADD_TEST(RangeOps, scale_with_low_clipping)
-{
-    OCIO::RangeOp r(0., OCIO::RangeOpData::EmptyValue(), 
-                    0.5, OCIO::RangeOpData::EmptyValue(), 
-                    OCIO::TRANSFORM_DIR_FORWARD);
-
-    OIIO_CHECK_NO_THROW(r.finalize());
-
-    float image[4*3] = { -0.50f, -0.25f, 0.50f, 0.0f,
-                          0.75f,  1.00f, 1.25f, 1.0f,
-                          1.25f,  1.50f, 1.75f, 0.0f };
-
-    OIIO_CHECK_NO_THROW(r.apply(&image[0], 3));
-
-    OIIO_CHECK_CLOSE(image[0],  0.50f, g_error);
-    OIIO_CHECK_CLOSE(image[1],  0.50f, g_error);
-    OIIO_CHECK_CLOSE(image[2],  1.00f, g_error);
-    OIIO_CHECK_CLOSE(image[3],  0.00f, g_error);
-    OIIO_CHECK_CLOSE(image[4],  1.25f, g_error);
-    OIIO_CHECK_CLOSE(image[5],  1.50f, g_error);
-    OIIO_CHECK_CLOSE(image[6],  1.75f, g_error);
-    OIIO_CHECK_CLOSE(image[7],  1.00f, g_error);
-    OIIO_CHECK_CLOSE(image[8],  1.75f, g_error);
-    OIIO_CHECK_CLOSE(image[9],  2.00f, g_error);
-    OIIO_CHECK_CLOSE(image[10], 2.25f, g_error);
-    OIIO_CHECK_CLOSE(image[11], 0.00f, g_error);
-}
-
-OIIO_ADD_TEST(RangeOps, scale_with_high_clipping)
-{
-    OCIO::RangeOp r(OCIO::RangeOpData::EmptyValue(), 1., 
-                    OCIO::RangeOpData::EmptyValue(), 1.5, 
-                    OCIO::TRANSFORM_DIR_FORWARD);
-
-    OIIO_CHECK_NO_THROW(r.finalize());
-
-    float image[4*3] = { -0.50f, -0.25f, 0.50f, 0.0f,
-                          0.75f,  1.00f, 1.25f, 1.0f,
-                          1.25f,  1.50f, 1.75f, 0.0f };
-
-    OIIO_CHECK_NO_THROW(r.apply(&image[0], 3));
-
-    OIIO_CHECK_CLOSE(image[0],  0.00f, g_error);
-    OIIO_CHECK_CLOSE(image[1],  0.25f, g_error);
-    OIIO_CHECK_CLOSE(image[2],  1.00f, g_error);
-    OIIO_CHECK_CLOSE(image[3],  0.00f, g_error);
-    OIIO_CHECK_CLOSE(image[4],  1.25f, g_error);
-    OIIO_CHECK_CLOSE(image[5],  1.50f, g_error);
-    OIIO_CHECK_CLOSE(image[6],  1.50f, g_error);
-    OIIO_CHECK_CLOSE(image[7],  1.00f, g_error);
-    OIIO_CHECK_CLOSE(image[8],  1.50f, g_error);
-    OIIO_CHECK_CLOSE(image[9],  1.50f, g_error);
-    OIIO_CHECK_CLOSE(image[10], 1.50f, g_error);
-    OIIO_CHECK_CLOSE(image[11], 0.00f, g_error);
-}
-
-OIIO_ADD_TEST(RangeOps, scale_with_low_and_high_clippings_2)
-{
-    OCIO::RangeOp r(0., 1., 0., 1.5, OCIO::TRANSFORM_DIR_FORWARD);
-    OIIO_CHECK_NO_THROW(r.finalize());
-
-    float image[4*3] = { -0.50f, -0.25f, 0.50f, 0.0f,
-                          0.75f,  1.00f, 1.25f, 1.0f,
-                          1.25f,  1.50f, 1.75f, 0.0f };
-
-    OIIO_CHECK_NO_THROW(r.apply(&image[0], 3));
-
-    OIIO_CHECK_CLOSE(image[0],  0.000f, g_error);
-    OIIO_CHECK_CLOSE(image[1],  0.000f, g_error);
-    OIIO_CHECK_CLOSE(image[2],  0.750f, g_error);
-    OIIO_CHECK_CLOSE(image[3],  0.000f, g_error);
-    OIIO_CHECK_CLOSE(image[4],  1.125f, g_error);
-    OIIO_CHECK_CLOSE(image[5],  1.500f, g_error);
-    OIIO_CHECK_CLOSE(image[6],  1.500f, g_error);
-    OIIO_CHECK_CLOSE(image[7],  1.000f, g_error);
-    OIIO_CHECK_CLOSE(image[8],  1.500f, g_error);
-    OIIO_CHECK_CLOSE(image[9],  1.500f, g_error);
-    OIIO_CHECK_CLOSE(image[10], 1.500f, g_error);
-    OIIO_CHECK_CLOSE(image[11], 0.000f, g_error);
-}
-
-=======
->>>>>>> c12d9359
 OIIO_ADD_TEST(RangeOps, apply_arbitrary)
 {
     OCIO::RangeOp r(-0.101, 0.95, 0.194, 1.001, OCIO::TRANSFORM_DIR_FORWARD);
