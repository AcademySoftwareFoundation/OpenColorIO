/*
Copyright (c) 2018 Autodesk Inc., et al.
All Rights Reserved.

Redistribution and use in source and binary forms, with or without
modification, are permitted provided that the following conditions are
met:
* Redistributions of source code must retain the above copyright
  notice, this list of conditions and the following disclaimer.
* Redistributions in binary form must reproduce the above copyright
  notice, this list of conditions and the following disclaimer in the
  documentation and/or other materials provided with the distribution.
* Neither the name of Sony Pictures Imageworks nor the names of its
  contributors may be used to endorse or promote products derived from
  this software without specific prior written permission.
THIS SOFTWARE IS PROVIDED BY THE COPYRIGHT HOLDERS AND CONTRIBUTORS
"AS IS" AND ANY EXPRESS OR IMPLIED WARRANTIES, INCLUDING, BUT NOT
LIMITED TO, THE IMPLIED WARRANTIES OF MERCHANTABILITY AND FITNESS FOR
A PARTICULAR PURPOSE ARE DISCLAIMED. IN NO EVENT SHALL THE COPYRIGHT
OWNER OR CONTRIBUTORS BE LIABLE FOR ANY DIRECT, INDIRECT, INCIDENTAL,
SPECIAL, EXEMPLARY, OR CONSEQUENTIAL DAMAGES (INCLUDING, BUT NOT
LIMITED TO, PROCUREMENT OF SUBSTITUTE GOODS OR SERVICES; LOSS OF USE,
DATA, OR PROFITS; OR BUSINESS INTERRUPTION) HOWEVER CAUSED AND ON ANY
THEORY OF LIABILITY, WHETHER IN CONTRACT, STRICT LIABILITY, OR TORT
(INCLUDING NEGLIGENCE OR OTHERWISE) ARISING IN ANY WAY OUT OF THE USE
OF THIS SOFTWARE, EVEN IF ADVISED OF THE POSSIBILITY OF SUCH DAMAGE.
*/


#include <cstring>
#include <sstream>

#include <OpenColorIO/OpenColorIO.h>

#include "GpuShaderUtils.h"
#include "ilmbase/half.h"
#include "HashUtils.h"
#include "MathUtils.h"
#include "ops/Range/RangeOpCPU.h"
#include "ops/Range/RangeOpGPU.h"
#include "ops/Range/RangeOps.h"


OCIO_NAMESPACE_ENTER
{

namespace
{

class RangeOp;
typedef OCIO_SHARED_PTR<RangeOp> RangeOpRcPtr;
typedef OCIO_SHARED_PTR<const RangeOp> ConstRangeOpRcPtr;

class RangeOp : public Op
{
public:
    RangeOp() = delete;

    RangeOp(RangeOpDataRcPtr & range, TransformDirection direction);

    RangeOp(double minInValue, double maxInValue,
            double minOutValue, double maxOutValue,
            TransformDirection direction);

    virtual ~RangeOp();

    TransformDirection getDirection() const noexcept override { return m_direction; }

    OpRcPtr clone() const override;

    std::string getInfo() const override;

    bool isSameType(ConstOpRcPtr & op) const override;
    bool isInverse(ConstOpRcPtr & op) const override;
    bool canCombineWith(ConstOpRcPtr & op) const override;
    void combineWith(OpRcPtrVec & ops, ConstOpRcPtr & secondOp) const override;

    void finalize(FinalizationFlags fFlags) override;

    ConstOpCPURcPtr getCPUOp() const override;

    void extractGpuShaderInfo(GpuShaderDescRcPtr & shaderDesc) const override;

protected:
    ConstRangeOpDataRcPtr rangeData() const { return DynamicPtrCast<const RangeOpData>(data()); }
    RangeOpDataRcPtr rangeData() { return DynamicPtrCast<RangeOpData>(data()); }

private:            
    // The range direction
    TransformDirection m_direction;
};


RangeOp::RangeOp(RangeOpDataRcPtr & range, TransformDirection direction)
    :   Op()
    ,   m_direction(direction)
{
    if(m_direction == TRANSFORM_DIR_UNKNOWN)
    {
        throw Exception(
            "Cannot create RangeOp with unspecified transform direction.");
    }

    data() = range;
}

RangeOp::RangeOp(double minInValue, double maxInValue,
                 double minOutValue, double maxOutValue,
                 TransformDirection direction)
    :   Op()
    ,   m_direction(direction)
{
    if(m_direction == TRANSFORM_DIR_UNKNOWN)
    {
        throw Exception(
            "Cannot create RangeOp with unspecified transform direction.");
    }

    data().reset(new RangeOpData(BIT_DEPTH_F32, BIT_DEPTH_F32,
                                 minInValue, maxInValue,
                                 minOutValue, maxOutValue));
}

OpRcPtr RangeOp::clone() const
{
    RangeOpDataRcPtr clonedData = rangeData()->clone();
    return std::make_shared<RangeOp>(clonedData, m_direction);
}

RangeOp::~RangeOp()
{
}

std::string RangeOp::getInfo() const
{
    return "<RangeOp>";
}

bool RangeOp::isSameType(ConstOpRcPtr & op) const
{
    ConstRangeOpRcPtr typedRcPtr = DynamicPtrCast<const RangeOp>(op);
    return (bool)typedRcPtr;
}

bool RangeOp::isInverse(ConstOpRcPtr & op) const
{
    ConstRangeOpRcPtr typedRcPtr = DynamicPtrCast<const RangeOp>(op);
    if(!typedRcPtr) return false;

    if(GetInverseTransformDirection(m_direction)==typedRcPtr->m_direction)
    {
        return *rangeData()==*(typedRcPtr->rangeData());
    }

    ConstRangeOpDataRcPtr rangeOpData = typedRcPtr->rangeData();
    return rangeData()->isInverse(rangeOpData);
}

bool RangeOp::canCombineWith(ConstOpRcPtr & /*op*/) const
{
    // TODO: Implement RangeOp::canCombineWith()
    return false;
}

void RangeOp::combineWith(OpRcPtrVec & /*ops*/, ConstOpRcPtr & secondOp) const
{
    if(!canCombineWith(secondOp))
    {
        throw Exception("TODO: Range can't be combined.");
    }

    // TODO: Implement RangeOp::combineWith()
}

void RangeOp::finalize(FinalizationFlags /*fFlags*/)
{
    const RangeOp & constThis = *this;
    if(m_direction == TRANSFORM_DIR_INVERSE)
    {
        data() = constThis.rangeData()->inverse();
        m_direction = TRANSFORM_DIR_FORWARD;
    }

    // Only 32f processing is natively supported.
    rangeData()->setInputBitDepth(BIT_DEPTH_F32);
    rangeData()->setOutputBitDepth(BIT_DEPTH_F32);

    rangeData()->finalize();

    // Create the cacheID
    std::ostringstream cacheIDStream;
    cacheIDStream << "<RangeOp ";
    cacheIDStream << constThis.rangeData()->getCacheID() << " ";
    cacheIDStream << TransformDirectionToString(m_direction) << " ";
    cacheIDStream << ">";
    
    m_cacheID = cacheIDStream.str();
}

ConstOpCPURcPtr RangeOp::getCPUOp() const
{
    ConstRangeOpDataRcPtr data = rangeData();
    return GetRangeRenderer(data);
}

void RangeOp::extractGpuShaderInfo(GpuShaderDescRcPtr & shaderDesc) const
{
    if (m_direction != TRANSFORM_DIR_FORWARD)
    {
        throw Exception(
            "RangeOp direction should have been set to forward by finalize");
    }

    if(getInputBitDepth()!=BIT_DEPTH_F32 || getOutputBitDepth()!=BIT_DEPTH_F32)
    {
        throw Exception(
            "Only 32F bit depth is supported for the GPU shader");
    }

    ConstRangeOpDataRcPtr data = rangeData();
    GetRangeGPUShaderProgram(shaderDesc, data);
}

}  // Anon namespace




///////////////////////////////////////////////////////////////////////////




void CreateRangeOp(OpRcPtrVec & ops, 
                   double minInValue, double maxInValue,
                   double minOutValue, double maxOutValue)
{
    CreateRangeOp(ops, 
                  minInValue, maxInValue,
                  minOutValue, maxOutValue,
                  TRANSFORM_DIR_FORWARD);
}

void CreateRangeOp(OpRcPtrVec & ops, 
                   double minInValue, double maxInValue,
                   double minOutValue, double maxOutValue,
                   TransformDirection direction)
{
    RangeOpDataRcPtr rangeData =
        std::make_shared<RangeOpData>(BIT_DEPTH_F32, BIT_DEPTH_F32,
                                      minInValue, maxInValue, minOutValue, maxOutValue);

    CreateRangeOp(ops, rangeData, direction);
}

void CreateRangeOp(OpRcPtrVec & ops, RangeOpDataRcPtr & rangeData, TransformDirection direction)
{
    if (rangeData->isNoOp()) return;

    ops.push_back(std::make_shared<RangeOp>(rangeData, direction));
}

}
OCIO_NAMESPACE_EXIT



////////////////////////////////////////////////////////////////////////////////


#ifdef OCIO_UNIT_TEST

namespace OCIO = OCIO_NAMESPACE;

#include "ops/Matrix/MatrixOps.h"
#include "UnitTest.h"


OCIO_NAMESPACE_USING

const float g_error = 1e-7f;

OCIO_ADD_TEST(RangeOps, apply_arbitrary)
{
    OCIO::RangeOp r(-0.101, 0.95, 0.194, 1.001, OCIO::TRANSFORM_DIR_FORWARD);
<<<<<<< HEAD
    OIIO_CHECK_NO_THROW(r.finalize(OCIO::FINALIZATION_EXACT));
=======
    OCIO_CHECK_NO_THROW(r.finalize());
>>>>>>> 91585da1

    float image[4*3] = { -0.50f,  0.25f, 0.50f, 0.0f,
                          0.75f,  1.00f, 1.25f, 1.0f,
                          1.25f,  1.50f, 1.75f, 0.0f };

    OCIO_CHECK_NO_THROW(r.apply(&image[0], 3));

    OCIO_CHECK_CLOSE(image[0],  0.194f,        g_error);
    OCIO_CHECK_CLOSE(image[1],  0.4635119438f, g_error);
    OCIO_CHECK_CLOSE(image[2],  0.6554719806f, g_error);
    OCIO_CHECK_CLOSE(image[3],  0.0f,          g_error);
    OCIO_CHECK_CLOSE(image[4],  0.8474320173f, g_error);
    OCIO_CHECK_CLOSE(image[5],  1.001f,        g_error);
    OCIO_CHECK_CLOSE(image[6],  1.001f,        g_error);
    OCIO_CHECK_CLOSE(image[7],  1.0f,          g_error);
    OCIO_CHECK_CLOSE(image[8],  1.001f,        g_error);
    OCIO_CHECK_CLOSE(image[9],  1.001f,        g_error);
    OCIO_CHECK_CLOSE(image[10], 1.001f,        g_error);
    OCIO_CHECK_CLOSE(image[11], 0.0f,          g_error);
}

OCIO_ADD_TEST(RangeOps, combining)
{
    OCIO::OpRcPtrVec ops;

    OCIO::CreateRangeOp(ops, 0., 0.5, 0.5, 1.0);
<<<<<<< HEAD
    OIIO_REQUIRE_EQUAL(ops.size(), 1);
    OIIO_CHECK_NO_THROW(ops[0]->finalize(OCIO::FINALIZATION_EXACT));
    OCIO::CreateRangeOp(ops, 0., 1., 0.5, 1.5);
    OIIO_REQUIRE_EQUAL(ops.size(), 2);
    OIIO_CHECK_NO_THROW(ops[1]->finalize(OCIO::FINALIZATION_EXACT));
=======
    OCIO_REQUIRE_EQUAL(ops.size(), 1);
    OCIO_CHECK_NO_THROW(ops[0]->finalize());
    OCIO::CreateRangeOp(ops, 0., 1., 0.5, 1.5);
    OCIO_REQUIRE_EQUAL(ops.size(), 2);
    OCIO_CHECK_NO_THROW(ops[1]->finalize());
>>>>>>> 91585da1

    OCIO::ConstOpRcPtr op1 = ops[1];

    // TODO: implement Range combine
    OCIO_CHECK_THROW_WHAT(ops[0]->combineWith(ops, op1), 
                          OCIO::Exception, "TODO: Range can't be combined");
    OCIO_CHECK_EQUAL(ops.size(), 2);

}

OCIO_ADD_TEST(RangeOps, combining_with_inverse)
{
    OCIO::OpRcPtrVec ops;

    OCIO::CreateRangeOp(ops, 0., 1., 0.5, 1.5);
<<<<<<< HEAD
    OIIO_REQUIRE_EQUAL(ops.size(), 1);
    OIIO_CHECK_NO_THROW(ops[0]->finalize(OCIO::FINALIZATION_EXACT));
    OCIO::CreateRangeOp(ops, 0., 1., 0.5, 1.5, OCIO::TRANSFORM_DIR_INVERSE);
    OIIO_REQUIRE_EQUAL(ops.size(), 2);
    OIIO_CHECK_NO_THROW(ops[1]->finalize(OCIO::FINALIZATION_EXACT));
=======
    OCIO_REQUIRE_EQUAL(ops.size(), 1);
    OCIO_CHECK_NO_THROW(ops[0]->finalize());
    OCIO::CreateRangeOp(ops, 0., 1., 0.5, 1.5, OCIO::TRANSFORM_DIR_INVERSE);
    OCIO_REQUIRE_EQUAL(ops.size(), 2);
    OCIO_CHECK_NO_THROW(ops[1]->finalize());
>>>>>>> 91585da1

    OCIO::ConstOpRcPtr op1 = ops[1];

    // TODO: implement Range combine
    OCIO_CHECK_THROW_WHAT(ops[0]->combineWith(ops, op1), 
                          OCIO::Exception, "TODO: Range can't be combined");
    OCIO_CHECK_EQUAL(ops.size(), 2);

}

OCIO_ADD_TEST(RangeOps, is_inverse)
{
    OCIO::OpRcPtrVec ops;

    OCIO::CreateRangeOp(ops, 0., 0.5, 0.5, 1.);
    OCIO_CHECK_EQUAL(ops.size(), 1);
    // Skip finalize so that inverse direction is kept
    OCIO::CreateRangeOp(ops, 0., 0.5, 0.5, 1., OCIO::TRANSFORM_DIR_INVERSE);
    OCIO_CHECK_EQUAL(ops.size(), 2);

    const float offset[] = { 1.1f, -1.3f, 0.3f, 0.0f };
    OCIO_CHECK_NO_THROW(CreateOffsetOp(ops, offset, OCIO::TRANSFORM_DIR_FORWARD));
    OCIO_REQUIRE_EQUAL(ops.size(), 3);
    OCIO::ConstOpRcPtr op0 = ops[0];
    OCIO::ConstOpRcPtr op1 = ops[1];
    OCIO::ConstOpRcPtr op2 = ops[2];

    OCIO_CHECK_ASSERT(ops[0]->isSameType(op1));
    OCIO_CHECK_ASSERT(!ops[0]->isSameType(op2));

    OCIO_CHECK_ASSERT(!ops[0]->isInverse(op2));
    OCIO_CHECK_ASSERT(!ops[0]->isInverse(op0));

    // Inverse based on Op direction

    OCIO_CHECK_ASSERT(ops[0]->isInverse(op1));

    OCIO::CreateRangeOp(ops, 0.000002, 0.5, 0.5, 1., OCIO::TRANSFORM_DIR_INVERSE);
    OCIO_REQUIRE_EQUAL(ops.size(), 4);
    OCIO::ConstOpRcPtr op3 = ops[3];

    OCIO_CHECK_ASSERT(!ops[0]->isInverse(op3));
    OCIO_CHECK_ASSERT(!ops[2]->isInverse(op3));

    OCIO::CreateRangeOp(ops, 0.000002, 0.5, 0.5, 1.);
    OCIO_REQUIRE_EQUAL(ops.size(), 5);
    OCIO::ConstOpRcPtr op4 = ops[4];

    OCIO_CHECK_ASSERT(!ops[0]->isInverse(op4));
    OCIO_CHECK_ASSERT(!ops[2]->isInverse(op4));
    OCIO_CHECK_ASSERT(ops[3]->isInverse(op4));

    OCIO::CreateRangeOp(ops, 0.5, 1., 0.000002, 0.5, OCIO::TRANSFORM_DIR_INVERSE);
    OCIO_REQUIRE_EQUAL(ops.size(), 6);
    OCIO::ConstOpRcPtr op5 = ops[5];

    OCIO_CHECK_ASSERT(!ops[0]->isInverse(op5));
    OCIO_CHECK_ASSERT(!ops[2]->isInverse(op5));
    OCIO_CHECK_ASSERT(ops[3]->isInverse(op5));
    OCIO_CHECK_ASSERT(!ops[4]->isInverse(op5));
}

OCIO_ADD_TEST(RangeOps, computed_identifier)
{
    OCIO::OpRcPtrVec ops;

    OCIO::CreateRangeOp(ops, 0., 0.5, 0.5, 1.0);
    OCIO::CreateRangeOp(ops, 0., 0.5, 0.5, 1.0);
    OCIO::CreateRangeOp(ops, 0.1, 1., 0.3, 1.9);
    OCIO::CreateRangeOp(ops, 0.1, 1., 0.3, 1.9, OCIO::TRANSFORM_DIR_INVERSE);
    for(OCIO::OpRcPtrVec::reference op : ops) { op->finalize(OCIO::FINALIZATION_EXACT); }

    OCIO_REQUIRE_EQUAL(ops.size(), 4);

    OCIO_CHECK_ASSERT(ops[0]->getCacheID() == ops[1]->getCacheID());
    OCIO_CHECK_ASSERT(ops[0]->getCacheID() != ops[2]->getCacheID());
    OCIO_CHECK_ASSERT(ops[1]->getCacheID() != ops[2]->getCacheID());
    OCIO_CHECK_ASSERT(ops[2]->getCacheID() != ops[3]->getCacheID());

    OCIO::CreateRangeOp(ops, 0.1, 1., 0.3, 1.90001);
    for(OCIO::OpRcPtrVec::reference op : ops) { op->finalize(OCIO::FINALIZATION_EXACT); }

    OCIO_REQUIRE_EQUAL(ops.size(), 5);
    OCIO_CHECK_ASSERT(ops[2]->getCacheID() != ops[4]->getCacheID());
    OCIO_CHECK_ASSERT(ops[3]->getCacheID() != ops[4]->getCacheID());
}

OCIO_ADD_TEST(RangeOps, bit_depth)
{
    // Test bit depths.

    OCIO::RangeOpDataRcPtr range
        = std::make_shared<OCIO::RangeOpData>(OCIO::BIT_DEPTH_UINT8, OCIO::BIT_DEPTH_UINT16,
                                              0., 255., -1., 65540.);

    OCIO_CHECK_EQUAL(range->getInputBitDepth(), OCIO::BIT_DEPTH_UINT8);
    OCIO_CHECK_EQUAL(range->getOutputBitDepth(), OCIO::BIT_DEPTH_UINT16);

    OCIO::OpRcPtrVec ops;
    OCIO_CHECK_NO_THROW(OCIO::CreateRangeOp(ops, range, OCIO::TRANSFORM_DIR_FORWARD));
    OCIO_REQUIRE_EQUAL(ops.size(), 1);

    OCIO_CHECK_EQUAL(ops[0]->getInputBitDepth(), OCIO::BIT_DEPTH_UINT8);
    OCIO_CHECK_EQUAL(ops[0]->getOutputBitDepth(), OCIO::BIT_DEPTH_UINT16);

    // Test bit depths after a clone.

    OCIO::ConstOpRcPtr o = ops[0]->clone();
    OCIO_CHECK_EQUAL(o->getInputBitDepth(), OCIO::BIT_DEPTH_UINT8);
    OCIO_CHECK_EQUAL(o->getOutputBitDepth(), OCIO::BIT_DEPTH_UINT16);

    OCIO::ConstRangeOpDataRcPtr r = DynamicPtrCast<const OCIO::RangeOpData>(o->data());
    OCIO_CHECK_EQUAL(r->getMinOutValue(), -1.);
}
#endif<|MERGE_RESOLUTION|>--- conflicted
+++ resolved
@@ -283,11 +283,7 @@
 OCIO_ADD_TEST(RangeOps, apply_arbitrary)
 {
     OCIO::RangeOp r(-0.101, 0.95, 0.194, 1.001, OCIO::TRANSFORM_DIR_FORWARD);
-<<<<<<< HEAD
-    OIIO_CHECK_NO_THROW(r.finalize(OCIO::FINALIZATION_EXACT));
-=======
-    OCIO_CHECK_NO_THROW(r.finalize());
->>>>>>> 91585da1
+    OCIO_CHECK_NO_THROW(r.finalize(OCIO::FINALIZATION_EXACT));
 
     float image[4*3] = { -0.50f,  0.25f, 0.50f, 0.0f,
                           0.75f,  1.00f, 1.25f, 1.0f,
@@ -314,19 +310,11 @@
     OCIO::OpRcPtrVec ops;
 
     OCIO::CreateRangeOp(ops, 0., 0.5, 0.5, 1.0);
-<<<<<<< HEAD
-    OIIO_REQUIRE_EQUAL(ops.size(), 1);
-    OIIO_CHECK_NO_THROW(ops[0]->finalize(OCIO::FINALIZATION_EXACT));
-    OCIO::CreateRangeOp(ops, 0., 1., 0.5, 1.5);
-    OIIO_REQUIRE_EQUAL(ops.size(), 2);
-    OIIO_CHECK_NO_THROW(ops[1]->finalize(OCIO::FINALIZATION_EXACT));
-=======
     OCIO_REQUIRE_EQUAL(ops.size(), 1);
-    OCIO_CHECK_NO_THROW(ops[0]->finalize());
+    OCIO_CHECK_NO_THROW(ops[0]->finalize(OCIO::FINALIZATION_EXACT));
     OCIO::CreateRangeOp(ops, 0., 1., 0.5, 1.5);
     OCIO_REQUIRE_EQUAL(ops.size(), 2);
-    OCIO_CHECK_NO_THROW(ops[1]->finalize());
->>>>>>> 91585da1
+    OCIO_CHECK_NO_THROW(ops[1]->finalize(OCIO::FINALIZATION_EXACT));
 
     OCIO::ConstOpRcPtr op1 = ops[1];
 
@@ -342,19 +330,11 @@
     OCIO::OpRcPtrVec ops;
 
     OCIO::CreateRangeOp(ops, 0., 1., 0.5, 1.5);
-<<<<<<< HEAD
-    OIIO_REQUIRE_EQUAL(ops.size(), 1);
-    OIIO_CHECK_NO_THROW(ops[0]->finalize(OCIO::FINALIZATION_EXACT));
-    OCIO::CreateRangeOp(ops, 0., 1., 0.5, 1.5, OCIO::TRANSFORM_DIR_INVERSE);
-    OIIO_REQUIRE_EQUAL(ops.size(), 2);
-    OIIO_CHECK_NO_THROW(ops[1]->finalize(OCIO::FINALIZATION_EXACT));
-=======
     OCIO_REQUIRE_EQUAL(ops.size(), 1);
-    OCIO_CHECK_NO_THROW(ops[0]->finalize());
+    OCIO_CHECK_NO_THROW(ops[0]->finalize(OCIO::FINALIZATION_EXACT));
     OCIO::CreateRangeOp(ops, 0., 1., 0.5, 1.5, OCIO::TRANSFORM_DIR_INVERSE);
     OCIO_REQUIRE_EQUAL(ops.size(), 2);
-    OCIO_CHECK_NO_THROW(ops[1]->finalize());
->>>>>>> 91585da1
+    OCIO_CHECK_NO_THROW(ops[1]->finalize(OCIO::FINALIZATION_EXACT));
 
     OCIO::ConstOpRcPtr op1 = ops[1];
 
