/*
Copyright (c) 2018 Autodesk Inc., et al.
All Rights Reserved.

Redistribution and use in source and binary forms, with or without
modification, are permitted provided that the following conditions are
met:
* Redistributions of source code must retain the above copyright
  notice, this list of conditions and the following disclaimer.
* Redistributions in binary form must reproduce the above copyright
  notice, this list of conditions and the following disclaimer in the
  documentation and/or other materials provided with the distribution.
* Neither the name of Sony Pictures Imageworks nor the names of its
  contributors may be used to endorse or promote products derived from
  this software without specific prior written permission.
THIS SOFTWARE IS PROVIDED BY THE COPYRIGHT HOLDERS AND CONTRIBUTORS
"AS IS" AND ANY EXPRESS OR IMPLIED WARRANTIES, INCLUDING, BUT NOT
LIMITED TO, THE IMPLIED WARRANTIES OF MERCHANTABILITY AND FITNESS FOR
A PARTICULAR PURPOSE ARE DISCLAIMED. IN NO EVENT SHALL THE COPYRIGHT
OWNER OR CONTRIBUTORS BE LIABLE FOR ANY DIRECT, INDIRECT, INCIDENTAL,
SPECIAL, EXEMPLARY, OR CONSEQUENTIAL DAMAGES (INCLUDING, BUT NOT
LIMITED TO, PROCUREMENT OF SUBSTITUTE GOODS OR SERVICES; LOSS OF USE,
DATA, OR PROFITS; OR BUSINESS INTERRUPTION) HOWEVER CAUSED AND ON ANY
THEORY OF LIABILITY, WHETHER IN CONTRACT, STRICT LIABILITY, OR TORT
(INCLUDING NEGLIGENCE OR OTHERWISE) ARISING IN ANY WAY OUT OF THE USE
OF THIS SOFTWARE, EVEN IF ADVISED OF THE POSSIBILITY OF SUCH DAMAGE.
*/

#include <OpenColorIO/OpenColorIO.h>

#include "BitDepthUtils.h"
#include "MathUtils.h"
#include "ops/Matrix/MatrixOpCPU.h"
#include "Platform.h"
#include "SSE.h"

OCIO_NAMESPACE_ENTER
{
namespace
{

class ScaleRenderer : public OpCPU
{
public:
    ScaleRenderer(ConstMatrixOpDataRcPtr & mat);

    void apply(const void * inImg, void * outImg, long numPixels) const override;

private:
    ScaleRenderer() = delete;
    float m_scale[4];
};

class ScaleWithOffsetRenderer : public OpCPU
{
public:
    ScaleWithOffsetRenderer(ConstMatrixOpDataRcPtr & mat);

    void apply(const void * inImg, void * outImg, long numPixels) const override;

private:
    ScaleWithOffsetRenderer() = delete;
    float m_scale[4];
    float m_offset[4];
};

class MatrixWithOffsetRenderer : public OpCPU
{
public:
    MatrixWithOffsetRenderer(ConstMatrixOpDataRcPtr & mat);

    void apply(const void * inImg, void * outImg, long numPixels) const override;

private:
    MatrixWithOffsetRenderer() = delete;
                                
    float m_column1[4];
    float m_column2[4];
    float m_column3[4];
    float m_column4[4];

    float m_offset[4];
};

class MatrixRenderer : public OpCPU
{
public:
    MatrixRenderer(ConstMatrixOpDataRcPtr & mat);

    void apply(const void * inImg, void * outImg, long numPixels) const override;

private:
    MatrixRenderer() = delete;

    float m_column1[4];
    float m_column2[4];
    float m_column3[4];
    float m_column4[4];
};

ScaleRenderer::ScaleRenderer(ConstMatrixOpDataRcPtr & mat)
    : OpCPU()
{
    const ArrayDouble::Values & m = mat->getArray().getValues();

    m_scale[0] = (float)m[0];
    m_scale[1] = (float)m[5];
    m_scale[2] = (float)m[10];
    m_scale[3] = (float)m[15];
}

void ScaleRenderer::apply(const void * inImg, void * outImg, long numPixels) const
{
    const float * in = (const float *)inImg;
    float * out = (float *)outImg;

    for (long idx = 0; idx < numPixels; ++idx)
    {
        out[0] = in[0] * m_scale[0];
        out[1] = in[1] * m_scale[1];
        out[2] = in[2] * m_scale[2];
        out[3] = in[3] * m_scale[3];

        in  += 4;
        out += 4;
    }
}

ScaleWithOffsetRenderer::ScaleWithOffsetRenderer(ConstMatrixOpDataRcPtr & mat)
    : OpCPU()
{
    const ArrayDouble::Values & m = mat->getArray().getValues();

    m_scale[0] = (float)m[0];
    m_scale[1] = (float)m[5];
    m_scale[2] = (float)m[10];
    m_scale[3] = (float)m[15];

    const MatrixOpData::Offsets& o = mat->getOffsets();

    m_offset[0] = (float)o[0];
    m_offset[1] = (float)o[1];
    m_offset[2] = (float)o[2];
    m_offset[3] = (float)o[3];
}

void ScaleWithOffsetRenderer::apply(const void * inImg, void * outImg, long numPixels) const
{
    const float * in = (const float *)inImg;
    float * out = (float *)outImg;

    for (long idx = 0; idx < numPixels; ++idx)
    {
        out[0] = in[0] * m_scale[0] + m_offset[0];
        out[1] = in[1] * m_scale[1] + m_offset[1];
        out[2] = in[2] * m_scale[2] + m_offset[2];
        out[3] = in[3] * m_scale[3] + m_offset[3];

        in  += 4;
        out += 4;
    }
}

MatrixWithOffsetRenderer::MatrixWithOffsetRenderer(ConstMatrixOpDataRcPtr & mat)
    : OpCPU()
{
    const unsigned long dim = mat->getArray().getLength();
    const unsigned long twoDim = 2 * dim;
    const unsigned long threeDim = 3 * dim;
    const ArrayDouble::Values & m = mat->getArray().getValues();

    // Red multipliers.
    m_column1[0] = (float)m[0];
    m_column1[1] = (float)m[dim];
    m_column1[2] = (float)m[twoDim];
    m_column1[3] = (float)m[threeDim];

    // Green multipliers.
    m_column2[0] = (float)m[1];
    m_column2[1] = (float)m[dim + 1];
    m_column2[2] = (float)m[twoDim + 1];
    m_column2[3] = (float)m[threeDim + 1];

    // Blue multipliers.
    m_column3[0] = (float)m[2];
    m_column3[1] = (float)m[dim + 2];
    m_column3[2] = (float)m[twoDim + 2];
    m_column3[3] = (float)m[threeDim + 2];

    // Alpha multipliers.
    m_column4[0] = (float)m[3];
    m_column4[1] = (float)m[dim + 3];
    m_column4[2] = (float)m[twoDim + 3];
    m_column4[3] = (float)m[threeDim + 3];

    const MatrixOpData::Offsets & o = mat->getOffsets();

    m_offset[0] = (float)o[0];
    m_offset[1] = (float)o[1];
    m_offset[2] = (float)o[2];
    m_offset[3] = (float)o[3];

}

// Apply the rendering
//
// for (unsigned idx = 0; idx<numPixels; ++idx)
// {
//     const float r = rgbaBuffer[0];
//     const float g = rgbaBuffer[1];
//     const float b = rgbaBuffer[2];
//     const float a = rgbaBuffer[3];
//
//     rgbaBuffer[0] = r*m[0] + g*m[1] + b*m[2] + a*m[3];
//     rgbaBuffer[1] = r*m[4] + g*m[5] + b*m[6] + a*m[7];
//     rgbaBuffer[2] = r*m[8] + g*m[9] + b*m[10] + a*m[11];
//     rgbaBuffer[3] = r*m[12] + g*m[13] + b*m[14] + a*m[15];
// }
// 
// To better understand the SSE implementation of this algorithm,
// you have to notice that:
// 1) you have four multiplications:
//      rm0 = r*m[]
//      gm1 = g*m[]
//      bm2 = b*m[]
//      am3 = a*m[]
// 2) you have three additions:
//      res1 = rm0 + gm1
//      res2 = bm2 + am3
//      image = res1 + res2
void MatrixWithOffsetRenderer::apply(const void * inImg, void * outImg, long numPixels) const
{
    const float * in = (const float *)inImg;
    float * out = (float *)outImg;

#ifdef USE_SSE
    // Matrix decomposition per _column.
    __m128 m0 = _mm_set_ps(m_column1[3],
                           m_column1[2],
                           m_column1[1],
                           m_column1[0]);
    __m128 m1 = _mm_set_ps(m_column2[3],
                           m_column2[2],
                           m_column2[1],
                           m_column2[0]);
    __m128 m2 = _mm_set_ps(m_column3[3],
                           m_column3[2],
                           m_column3[1],
                           m_column3[0]);
    __m128 m3 = _mm_set_ps(m_column4[3],
                           m_column4[2],
                           m_column4[1],
                           m_column4[0]);
    __m128 o = _mm_set_ps(m_offset[3], m_offset[2], m_offset[1], m_offset[0]);

    for (long idx = 0; idx < numPixels; ++idx)
    {
        __m128 r = _mm_set1_ps(in[0]);
        __m128 g = _mm_set1_ps(in[1]);
        __m128 b = _mm_set1_ps(in[2]);
        __m128 a = _mm_set1_ps(in[3]);

        __m128 rm0 = _mm_mul_ps(m0, r);
        __m128 gm1 = _mm_mul_ps(m1, g);
        __m128 bm2 = _mm_mul_ps(m2, b);
        __m128 am3 = _mm_mul_ps(m3, a);

        __m128 img = _mm_add_ps(_mm_add_ps(rm0, gm1), _mm_add_ps(bm2, am3));
        img = _mm_add_ps(img, o);

        _mm_storeu_ps(out, img);

        in  += 4;
        out += 4;
    }
#else
    for (long idx = 0; idx < numPixels; ++idx)
    {
        const float r = in[0];
        const float g = in[1];
        const float b = in[2];
        const float a = in[3];

        out[0] = r*m_column1[0]
                + g*m_column2[0]
                + b*m_column3[0]
                + a*m_column4[0]
                + m_offset[0];
        out[1] = r*m_column1[1]
                + g*m_column2[1]
                + b*m_column3[1]
                + a*m_column4[1]
                + m_offset[1];
        out[2] = r*m_column1[2]
                + g*m_column2[2]
                + b*m_column3[2]
                + a*m_column4[2]
                + m_offset[2];
        out[3] = r*m_column1[3]
                + g*m_column2[3]
                + b*m_column3[3]
                + a*m_column4[3]
                + m_offset[3];

        in  += 4;
        out += 4;
    }
#endif

}

MatrixRenderer::MatrixRenderer(ConstMatrixOpDataRcPtr & mat)
    : OpCPU()
{
    const unsigned long dim = mat->getArray().getLength();
    const unsigned long twoDim = 2 * dim;
    const unsigned long threeDim = 3 * dim;
    const ArrayDouble::Values & m = mat->getArray().getValues();

    // Red multipliers.
    m_column1[0] = (float)m[0];
    m_column1[1] = (float)m[dim];
    m_column1[2] = (float)m[twoDim];
    m_column1[3] = (float)m[threeDim];

    // Green multipliers.
    m_column2[0] = (float)m[1];
    m_column2[1] = (float)m[dim + 1];
    m_column2[2] = (float)m[twoDim + 1];
    m_column2[3] = (float)m[threeDim + 1];

    // Blue multipliers.
    m_column3[0] = (float)m[2];
    m_column3[1] = (float)m[dim + 2];
    m_column3[2] = (float)m[twoDim + 2];
    m_column3[3] = (float)m[threeDim + 2];

    // Alpha multipliers.
    m_column4[0] = (float)m[3];
    m_column4[1] = (float)m[dim + 3];
    m_column4[2] = (float)m[twoDim + 3];
    m_column4[3] = (float)m[threeDim + 3];
}

void MatrixRenderer::apply(const void * inImg, void * outImg, long numPixels) const
{
    const float * in = (const float *)inImg;
    float * out = (float *)outImg;

#ifdef USE_SSE
    // Matrix decomposition per _column.
    __m128 m0 = _mm_set_ps(m_column1[3],
                           m_column1[2],
                           m_column1[1],
                           m_column1[0]);
    __m128 m1 = _mm_set_ps(m_column2[3],
                           m_column2[2],
                           m_column2[1],
                           m_column2[0]);
    __m128 m2 = _mm_set_ps(m_column3[3],
                           m_column3[2],
                           m_column3[1],
                           m_column3[0]);
    __m128 m3 = _mm_set_ps(m_column4[3],
                           m_column4[2],
                           m_column4[1],
                           m_column4[0]);

    for (long idx = 0; idx < numPixels; ++idx)
    {
        __m128 r = _mm_set1_ps(in[0]);
        __m128 g = _mm_set1_ps(in[1]);
        __m128 b = _mm_set1_ps(in[2]);
        __m128 a = _mm_set1_ps(in[3]);

        __m128 rm0 = _mm_mul_ps(m0, r);
        __m128 gm1 = _mm_mul_ps(m1, g);
        __m128 bm2 = _mm_mul_ps(m2, b);
        __m128 am3 = _mm_mul_ps(m3, a);

        __m128 img = _mm_add_ps(_mm_add_ps(rm0, gm1), _mm_add_ps(bm2, am3));

        _mm_storeu_ps(out, img);

        in  += 4;
        out += 4;
    }
#else
    for (long idx = 0; idx < numPixels; ++idx)
    {
        const float r = in[0];
        const float g = in[1];
        const float b = in[2];
        const float a = in[3];

        out[0] = r*m_column1[0]
               + g*m_column2[0]
               + b*m_column3[0]
               + a*m_column4[0];
        out[1] = r*m_column1[1]
               + g*m_column2[1]
               + b*m_column3[1]
               + a*m_column4[1];
        out[2] = r*m_column1[2]
               + g*m_column2[2]
               + b*m_column3[2]
               + a*m_column4[2];
        out[3] = r*m_column1[3]
               + g*m_column2[3]
               + b*m_column3[3]
               + a*m_column4[3];

        in  += 4;
        out += 4;
    }

#endif
}

}

ConstOpCPURcPtr GetMatrixRenderer(ConstMatrixOpDataRcPtr & mat)
{
    if (mat->isDiagonal())
    {
        if (mat->hasOffsets())
        {
            return std::make_shared<ScaleWithOffsetRenderer>(mat);
        }
        else
        {
            return std::make_shared<ScaleRenderer>(mat);
        }
    }
    else
    {
        if (mat->hasOffsets())
        {
            return std::make_shared<MatrixWithOffsetRenderer>(mat);
        }
        else
        {
            return std::make_shared<MatrixRenderer>(mat);
        }
    }
}

}
OCIO_NAMESPACE_EXIT


#ifdef OCIO_UNIT_TEST

namespace OCIO = OCIO_NAMESPACE;
#include "UnitTest.h"

// TODO: syncolor also tests various bit-depths and pixel formats.
// CPURenderer_cases.cpp_inc - CPURendererMatrix
// CPURenderer_cases.cpp_inc - CPURendererMatrixWithOffsets
// CPURenderer_cases.cpp_inc - CPURendererMatrixWithOffsets4
// CPURenderer_cases.cpp_inc - CPURendererMatrixWithOffsets_check_scaling
// CPURenderer_cases.cpp_inc - CPURendererMatrixWithOffsets4_check_scaling
// CPURenderer_cases.cpp_inc - CPURendererMatrix_half

OCIO_NAMESPACE_USING

OCIO_ADD_TEST(MatrixOpCPU, scale_renderer)
{
    ConstMatrixOpDataRcPtr mat(MatrixOpData::CreateDiagonalMatrix(
        OCIO::BIT_DEPTH_F32, OCIO::BIT_DEPTH_F32, 2.0));

<<<<<<< HEAD
    ConstOpCPURcPtr op = GetMatrixRenderer(mat);
    OIIO_CHECK_ASSERT((bool)op);

    const ScaleRenderer* scaleOp = dynamic_cast<const ScaleRenderer*>(op.get());
    OIIO_CHECK_ASSERT(scaleOp);
=======
    OpCPURcPtr op = GetMatrixRenderer(mat);
    OCIO_CHECK_ASSERT((bool)op);

    ScaleRenderer* scaleOp = dynamic_cast<ScaleRenderer*>(op.get());
    OCIO_CHECK_ASSERT(scaleOp);
>>>>>>> 91585da1

    float rgba[4] = { 4.f, 3.f, 2.f, 1.f };

    op->apply(rgba, rgba, 1);

    OCIO_CHECK_EQUAL(rgba[0], 8.f);
    OCIO_CHECK_EQUAL(rgba[1], 6.f);
    OCIO_CHECK_EQUAL(rgba[2], 4.f);
    OCIO_CHECK_EQUAL(rgba[3], 2.f);
}

OCIO_ADD_TEST(MatrixOpCPU, scale_with_offset_renderer)
{
    MatrixOpDataRcPtr mat(MatrixOpData::CreateDiagonalMatrix(
        OCIO::BIT_DEPTH_F32, OCIO::BIT_DEPTH_F32, 2.0));
    
    mat->setOffsetValue(0, 1.f);
    mat->setOffsetValue(1, 2.f);
    mat->setOffsetValue(2, 3.f);
    mat->setOffsetValue(3, 4.f);

    OCIO::ConstMatrixOpDataRcPtr m = OCIO::DynamicPtrCast<const OCIO::MatrixOpData>(mat);
<<<<<<< HEAD
    ConstOpCPURcPtr op = GetMatrixRenderer(m);
    OIIO_CHECK_ASSERT((bool)op);

    const ScaleWithOffsetRenderer* scaleOffOp = dynamic_cast<const ScaleWithOffsetRenderer*>(op.get());
    OIIO_CHECK_ASSERT(scaleOffOp);
=======
    OpCPURcPtr op = GetMatrixRenderer(m);
    OCIO_CHECK_ASSERT((bool)op);

    ScaleWithOffsetRenderer* scaleOffOp = dynamic_cast<ScaleWithOffsetRenderer*>(op.get());
    OCIO_CHECK_ASSERT(scaleOffOp);
>>>>>>> 91585da1

    float rgba[4] = { 4.f, 3.f, 2.f, 1.f };

    op->apply(rgba, rgba, 1);

    OCIO_CHECK_EQUAL(rgba[0], 9.f);
    OCIO_CHECK_EQUAL(rgba[1], 8.f);
    OCIO_CHECK_EQUAL(rgba[2], 7.f);
    OCIO_CHECK_EQUAL(rgba[3], 6.f);
}


OCIO_ADD_TEST(MatrixOpCPU, matrix_with_offset_renderer)
{
    MatrixOpDataRcPtr mat(MatrixOpData::CreateDiagonalMatrix(
        OCIO::BIT_DEPTH_F32, OCIO::BIT_DEPTH_F32, 2.0));

    // set offset
    mat->setOffsetValue(0, 1.f);
    mat->setOffsetValue(1, 2.f);
    mat->setOffsetValue(2, 3.f);
    mat->setOffsetValue(3, 4.f);

    // make not diag
    mat->setArrayValue(3, 0.5f);

    OCIO::ConstMatrixOpDataRcPtr m = OCIO::DynamicPtrCast<const OCIO::MatrixOpData>(mat);
<<<<<<< HEAD
    ConstOpCPURcPtr op = GetMatrixRenderer(m);
    OIIO_CHECK_ASSERT((bool)op);

    const MatrixWithOffsetRenderer* matOffOp = dynamic_cast<const MatrixWithOffsetRenderer*>(op.get());
    OIIO_CHECK_ASSERT(matOffOp);
=======
    OpCPURcPtr op = GetMatrixRenderer(m);
    OCIO_CHECK_ASSERT((bool)op);

    MatrixWithOffsetRenderer* matOffOp = dynamic_cast<MatrixWithOffsetRenderer*>(op.get());
    OCIO_CHECK_ASSERT(matOffOp);
>>>>>>> 91585da1

    float rgba[4] = { 4.f, 3.f, 2.f, 1.f };

    op->apply(rgba, rgba, 1);

    OCIO_CHECK_EQUAL(rgba[0], 9.5f);
    OCIO_CHECK_EQUAL(rgba[1], 8.f);
    OCIO_CHECK_EQUAL(rgba[2], 7.f);
    OCIO_CHECK_EQUAL(rgba[3], 6.f);
}

OCIO_ADD_TEST(MatrixOpCPU, matrix_renderer)
{
    MatrixOpDataRcPtr mat(MatrixOpData::CreateDiagonalMatrix(
        OCIO::BIT_DEPTH_F32, OCIO::BIT_DEPTH_F32, 2.0));

    // Make not diagonal.
    mat->setArrayValue(3, 0.5f);

    OCIO::ConstMatrixOpDataRcPtr m = OCIO::DynamicPtrCast<const OCIO::MatrixOpData>(mat);
<<<<<<< HEAD
    ConstOpCPURcPtr op = GetMatrixRenderer(m);
    OIIO_CHECK_ASSERT((bool)op);

    const MatrixRenderer* matOp = dynamic_cast<const MatrixRenderer*>(op.get());
    OIIO_CHECK_ASSERT(matOp);
=======
    OpCPURcPtr op = GetMatrixRenderer(m);
    OCIO_CHECK_ASSERT((bool)op);

    MatrixRenderer* matOp = dynamic_cast<MatrixRenderer*>(op.get());
    OCIO_CHECK_ASSERT(matOp);
>>>>>>> 91585da1

    float rgba[4] = { 4.f, 3.f, 2.f, 1.f };

    op->apply(rgba, rgba, 1);

    OCIO_CHECK_EQUAL(rgba[0], 8.5f);
    OCIO_CHECK_EQUAL(rgba[1], 6.f);
    OCIO_CHECK_EQUAL(rgba[2], 4.f);
    OCIO_CHECK_EQUAL(rgba[3], 2.f);
}



#endif<|MERGE_RESOLUTION|>--- conflicted
+++ resolved
@@ -469,19 +469,11 @@
     ConstMatrixOpDataRcPtr mat(MatrixOpData::CreateDiagonalMatrix(
         OCIO::BIT_DEPTH_F32, OCIO::BIT_DEPTH_F32, 2.0));
 
-<<<<<<< HEAD
     ConstOpCPURcPtr op = GetMatrixRenderer(mat);
-    OIIO_CHECK_ASSERT((bool)op);
+    OCIO_CHECK_ASSERT((bool)op);
 
     const ScaleRenderer* scaleOp = dynamic_cast<const ScaleRenderer*>(op.get());
-    OIIO_CHECK_ASSERT(scaleOp);
-=======
-    OpCPURcPtr op = GetMatrixRenderer(mat);
-    OCIO_CHECK_ASSERT((bool)op);
-
-    ScaleRenderer* scaleOp = dynamic_cast<ScaleRenderer*>(op.get());
     OCIO_CHECK_ASSERT(scaleOp);
->>>>>>> 91585da1
 
     float rgba[4] = { 4.f, 3.f, 2.f, 1.f };
 
@@ -504,19 +496,11 @@
     mat->setOffsetValue(3, 4.f);
 
     OCIO::ConstMatrixOpDataRcPtr m = OCIO::DynamicPtrCast<const OCIO::MatrixOpData>(mat);
-<<<<<<< HEAD
     ConstOpCPURcPtr op = GetMatrixRenderer(m);
-    OIIO_CHECK_ASSERT((bool)op);
+    OCIO_CHECK_ASSERT((bool)op);
 
     const ScaleWithOffsetRenderer* scaleOffOp = dynamic_cast<const ScaleWithOffsetRenderer*>(op.get());
-    OIIO_CHECK_ASSERT(scaleOffOp);
-=======
-    OpCPURcPtr op = GetMatrixRenderer(m);
-    OCIO_CHECK_ASSERT((bool)op);
-
-    ScaleWithOffsetRenderer* scaleOffOp = dynamic_cast<ScaleWithOffsetRenderer*>(op.get());
     OCIO_CHECK_ASSERT(scaleOffOp);
->>>>>>> 91585da1
 
     float rgba[4] = { 4.f, 3.f, 2.f, 1.f };
 
@@ -544,19 +528,11 @@
     mat->setArrayValue(3, 0.5f);
 
     OCIO::ConstMatrixOpDataRcPtr m = OCIO::DynamicPtrCast<const OCIO::MatrixOpData>(mat);
-<<<<<<< HEAD
     ConstOpCPURcPtr op = GetMatrixRenderer(m);
-    OIIO_CHECK_ASSERT((bool)op);
+    OCIO_CHECK_ASSERT((bool)op);
 
     const MatrixWithOffsetRenderer* matOffOp = dynamic_cast<const MatrixWithOffsetRenderer*>(op.get());
-    OIIO_CHECK_ASSERT(matOffOp);
-=======
-    OpCPURcPtr op = GetMatrixRenderer(m);
-    OCIO_CHECK_ASSERT((bool)op);
-
-    MatrixWithOffsetRenderer* matOffOp = dynamic_cast<MatrixWithOffsetRenderer*>(op.get());
     OCIO_CHECK_ASSERT(matOffOp);
->>>>>>> 91585da1
 
     float rgba[4] = { 4.f, 3.f, 2.f, 1.f };
 
@@ -577,19 +553,11 @@
     mat->setArrayValue(3, 0.5f);
 
     OCIO::ConstMatrixOpDataRcPtr m = OCIO::DynamicPtrCast<const OCIO::MatrixOpData>(mat);
-<<<<<<< HEAD
     ConstOpCPURcPtr op = GetMatrixRenderer(m);
-    OIIO_CHECK_ASSERT((bool)op);
+    OCIO_CHECK_ASSERT((bool)op);
 
     const MatrixRenderer* matOp = dynamic_cast<const MatrixRenderer*>(op.get());
-    OIIO_CHECK_ASSERT(matOp);
-=======
-    OpCPURcPtr op = GetMatrixRenderer(m);
-    OCIO_CHECK_ASSERT((bool)op);
-
-    MatrixRenderer* matOp = dynamic_cast<MatrixRenderer*>(op.get());
     OCIO_CHECK_ASSERT(matOp);
->>>>>>> 91585da1
 
     float rgba[4] = { 4.f, 3.f, 2.f, 1.f };
 
