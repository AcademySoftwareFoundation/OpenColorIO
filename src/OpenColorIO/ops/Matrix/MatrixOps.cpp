--- conflicted
+++ resolved
@@ -258,11 +258,7 @@
             virtual void extractGpuShaderInfo(GpuShaderDescRcPtr & shaderDesc) const;
         
         protected:
-<<<<<<< HEAD
-            const MatrixOpDataRcPtr matrixData() const { return DynamicPtrCast<MatrixOpData>(data()); }
-=======
             const MatrixOpDataRcPtr matrix() const { return DynamicPtrCast<MatrixOpData>(const_data()); }
->>>>>>> aadd5ecb
 
         private:
             TransformDirection m_direction;
