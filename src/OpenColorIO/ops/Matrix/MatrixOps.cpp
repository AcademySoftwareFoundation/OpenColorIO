--- conflicted
+++ resolved
@@ -477,26 +477,15 @@
     OCIO_CHECK_EQUAL(ops[0]->getInfo(), "<MatrixOffsetOp>");
 
     std::string cacheID = ops[0]->getCacheID();
-<<<<<<< HEAD
-    OIIO_REQUIRE_ASSERT(cacheID.empty());
-    OIIO_CHECK_NO_THROW(ops[0]->finalize(OCIO::FINALIZATION_EXACT));
-=======
     OCIO_REQUIRE_ASSERT(cacheID.empty());
-    OCIO_CHECK_NO_THROW(ops[0]->finalize());
->>>>>>> 91585da1
+    OCIO_CHECK_NO_THROW(ops[0]->finalize(OCIO::FINALIZATION_EXACT));
 
     cacheID = ops[0]->getCacheID();
     OCIO_REQUIRE_ASSERT(!cacheID.empty());
 
-<<<<<<< HEAD
-    OIIO_CHECK_NO_THROW(CreateScaleOp(ops, scale, TRANSFORM_DIR_INVERSE));
-    OIIO_REQUIRE_EQUAL(ops.size(), 2);
-    OIIO_CHECK_NO_THROW(ops[1]->finalize(OCIO::FINALIZATION_EXACT));
-=======
     OCIO_CHECK_NO_THROW(CreateScaleOp(ops, scale, TRANSFORM_DIR_INVERSE));
     OCIO_REQUIRE_EQUAL(ops.size(), 2);
-    OCIO_CHECK_NO_THROW(ops[1]->finalize());
->>>>>>> 91585da1
+    OCIO_CHECK_NO_THROW(ops[1]->finalize(OCIO::FINALIZATION_EXACT));
 
     const unsigned long NB_PIXELS = 3;
     const float src[NB_PIXELS*4] = {  0.1004f,  0.2f, 0.3f,   0.4f,
@@ -531,25 +520,14 @@
 
     OpRcPtrVec ops;
     const float offset[] = { 1.1f, -1.3f, 0.3f, -1.0f };
-<<<<<<< HEAD
-    OIIO_CHECK_NO_THROW(CreateOffsetOp(ops, offset, TRANSFORM_DIR_FORWARD));
-    OIIO_REQUIRE_EQUAL(ops.size(), 1);
-    OIIO_CHECK_EQUAL(ops[0]->getInfo(), "<MatrixOffsetOp>");
-    OIIO_CHECK_NO_THROW(ops[0]->finalize(OCIO::FINALIZATION_EXACT));
-
-    OIIO_CHECK_NO_THROW(CreateOffsetOp(ops, offset, TRANSFORM_DIR_INVERSE));
-    OIIO_CHECK_EQUAL(ops.size(), 2);
-    OIIO_CHECK_NO_THROW(ops[1]->finalize(OCIO::FINALIZATION_EXACT));
-=======
     OCIO_CHECK_NO_THROW(CreateOffsetOp(ops, offset, TRANSFORM_DIR_FORWARD));
     OCIO_REQUIRE_EQUAL(ops.size(), 1);
     OCIO_CHECK_EQUAL(ops[0]->getInfo(), "<MatrixOffsetOp>");
-    OCIO_CHECK_NO_THROW(ops[0]->finalize());
+    OCIO_CHECK_NO_THROW(ops[0]->finalize(OCIO::FINALIZATION_EXACT));
 
     OCIO_CHECK_NO_THROW(CreateOffsetOp(ops, offset, TRANSFORM_DIR_INVERSE));
     OCIO_CHECK_EQUAL(ops.size(), 2);
-    OCIO_CHECK_NO_THROW(ops[1]->finalize());
->>>>>>> 91585da1
+    OCIO_CHECK_NO_THROW(ops[1]->finalize(OCIO::FINALIZATION_EXACT));
 
     const unsigned long NB_PIXELS = 3;
     const float src[NB_PIXELS*4] = {  0.1004f,  0.2f, 0.3f,  0.4f,
@@ -588,25 +566,14 @@
                                0.3f, 0.4f, 0.5f, 1.6f };
                    
     OpRcPtrVec ops;
-<<<<<<< HEAD
-    OIIO_CHECK_NO_THROW(CreateMatrixOp(ops, matrix, TRANSFORM_DIR_FORWARD));
-    OIIO_REQUIRE_EQUAL(ops.size(), 1);
-    OIIO_CHECK_EQUAL(ops[0]->getInfo(), "<MatrixOffsetOp>");
-    OIIO_CHECK_NO_THROW(ops[0]->finalize(OCIO::FINALIZATION_EXACT));
-
-    OIIO_CHECK_NO_THROW(CreateMatrixOp(ops, matrix, TRANSFORM_DIR_INVERSE));
-    OIIO_REQUIRE_EQUAL(ops.size(), 2);
-    OIIO_CHECK_NO_THROW(ops[1]->finalize(OCIO::FINALIZATION_EXACT));
-=======
     OCIO_CHECK_NO_THROW(CreateMatrixOp(ops, matrix, TRANSFORM_DIR_FORWARD));
     OCIO_REQUIRE_EQUAL(ops.size(), 1);
     OCIO_CHECK_EQUAL(ops[0]->getInfo(), "<MatrixOffsetOp>");
-    OCIO_CHECK_NO_THROW(ops[0]->finalize());
+    OCIO_CHECK_NO_THROW(ops[0]->finalize(OCIO::FINALIZATION_EXACT));
 
     OCIO_CHECK_NO_THROW(CreateMatrixOp(ops, matrix, TRANSFORM_DIR_INVERSE));
     OCIO_REQUIRE_EQUAL(ops.size(), 2);
-    OCIO_CHECK_NO_THROW(ops[1]->finalize());
->>>>>>> 91585da1
+    OCIO_CHECK_NO_THROW(ops[1]->finalize(OCIO::FINALIZATION_EXACT));
 
     const unsigned long NB_PIXELS = 3;
     const float src[NB_PIXELS*4] = {  0.1004f,  0.201f, 0.303f, 0.408f,
@@ -654,25 +621,14 @@
     OpRcPtrVec ops;
     OCIO_CHECK_NO_THROW(
         CreateMatrixOffsetOp(ops, matrix, offset,TRANSFORM_DIR_FORWARD));
-<<<<<<< HEAD
-    OIIO_REQUIRE_EQUAL(ops.size(), 1);
-    OIIO_CHECK_EQUAL(ops[0]->getInfo(), "<MatrixOffsetOp>");
-    OIIO_CHECK_NO_THROW(ops[0]->finalize(OCIO::FINALIZATION_EXACT));
-=======
     OCIO_REQUIRE_EQUAL(ops.size(), 1);
     OCIO_CHECK_EQUAL(ops[0]->getInfo(), "<MatrixOffsetOp>");
-    OCIO_CHECK_NO_THROW(ops[0]->finalize());
->>>>>>> 91585da1
+    OCIO_CHECK_NO_THROW(ops[0]->finalize(OCIO::FINALIZATION_EXACT));
 
     OCIO_CHECK_NO_THROW(
         CreateMatrixOffsetOp(ops, matrix, offset, TRANSFORM_DIR_INVERSE));
-<<<<<<< HEAD
-    OIIO_REQUIRE_EQUAL(ops.size(), 2);
-    OIIO_CHECK_NO_THROW(ops[1]->finalize(OCIO::FINALIZATION_EXACT));
-=======
     OCIO_REQUIRE_EQUAL(ops.size(), 2);
-    OCIO_CHECK_NO_THROW(ops[1]->finalize());
->>>>>>> 91585da1
+    OCIO_CHECK_NO_THROW(ops[1]->finalize(OCIO::FINALIZATION_EXACT));
 
     const unsigned long NB_PIXELS = 3;
     const float src[NB_PIXELS*4] = {
@@ -716,13 +672,8 @@
     std::string cacheID = ops[1]->getCacheID();
     std::string cacheIDCloned = clonedOp->getCacheID();
     
-<<<<<<< HEAD
-    OIIO_CHECK_ASSERT(cacheIDCloned.empty());
-    OIIO_CHECK_NO_THROW(clonedOp->finalize(OCIO::FINALIZATION_EXACT));
-=======
     OCIO_CHECK_ASSERT(cacheIDCloned.empty());
-    OCIO_CHECK_NO_THROW(clonedOp->finalize());
->>>>>>> 91585da1
+    OCIO_CHECK_NO_THROW(clonedOp->finalize(OCIO::FINALIZATION_EXACT));
 
     cacheIDCloned = clonedOp->getCacheID();
 
@@ -743,26 +694,15 @@
     OCIO_CHECK_NO_THROW(CreateFitOp(ops,
                                     oldmin4, oldmax4,
                                     newmin4, newmax4, TRANSFORM_DIR_FORWARD));
-<<<<<<< HEAD
-    OIIO_REQUIRE_EQUAL(ops.size(), 1);
-    OIIO_CHECK_EQUAL(ops[0]->getInfo(), "<MatrixOffsetOp>");
-    OIIO_CHECK_NO_THROW(ops[0]->finalize(OCIO::FINALIZATION_EXACT));
-=======
     OCIO_REQUIRE_EQUAL(ops.size(), 1);
     OCIO_CHECK_EQUAL(ops[0]->getInfo(), "<MatrixOffsetOp>");
-    OCIO_CHECK_NO_THROW(ops[0]->finalize());
->>>>>>> 91585da1
+    OCIO_CHECK_NO_THROW(ops[0]->finalize(OCIO::FINALIZATION_EXACT));
 
     OCIO_CHECK_NO_THROW(CreateFitOp(ops,
                                     oldmin4, oldmax4,
                                     newmin4, newmax4, TRANSFORM_DIR_INVERSE));
-<<<<<<< HEAD
-    OIIO_REQUIRE_EQUAL(ops.size(), 2);
-    OIIO_CHECK_NO_THROW(ops[1]->finalize(OCIO::FINALIZATION_EXACT));
-=======
-    OCIO_REQUIRE_EQUAL(ops.size(), 2);
-    OCIO_CHECK_NO_THROW(ops[1]->finalize());
->>>>>>> 91585da1
+    OCO_REQUIRE_EQUAL(ops.size(), 2);
+    OCO_CHECK_NO_THROW(ops[1]->finalize(OCIO::FINALIZATION_EXACT));
 
     const unsigned long NB_PIXELS = 3;
     const float src[NB_PIXELS * 4] = {  0.1004f, 0.201f, 0.303f, 0.408f,
@@ -802,25 +742,14 @@
     OCIO_CHECK_NO_THROW(
         CreateSaturationOp(ops, sat, lumaCoef3, TRANSFORM_DIR_FORWARD));
 
-<<<<<<< HEAD
-    OIIO_REQUIRE_EQUAL(ops.size(), 1);
-    OIIO_CHECK_EQUAL(ops[0]->getInfo(), "<MatrixOffsetOp>");
-    OIIO_CHECK_NO_THROW(ops[0]->finalize(OCIO::FINALIZATION_EXACT));
-=======
     OCIO_REQUIRE_EQUAL(ops.size(), 1);
     OCIO_CHECK_EQUAL(ops[0]->getInfo(), "<MatrixOffsetOp>");
-    OCIO_CHECK_NO_THROW(ops[0]->finalize());
->>>>>>> 91585da1
+    OCIO_CHECK_NO_THROW(ops[0]->finalize(OCIO::FINALIZATION_EXACT));
 
     OCIO_CHECK_NO_THROW(
         CreateSaturationOp(ops, sat, lumaCoef3, TRANSFORM_DIR_INVERSE));
-<<<<<<< HEAD
-    OIIO_REQUIRE_EQUAL(ops.size(), 2);
-    OIIO_CHECK_NO_THROW(ops[1]->finalize(OCIO::FINALIZATION_EXACT));
-=======
     OCIO_REQUIRE_EQUAL(ops.size(), 2);
-    OCIO_CHECK_NO_THROW(ops[1]->finalize());
->>>>>>> 91585da1
+    OCIO_CHECK_NO_THROW(ops[1]->finalize(OCIO::FINALIZATION_EXACT));
 
     const unsigned long NB_PIXELS = 3;
     const float src[NB_PIXELS * 4] = { 0.1004f, 0.201f, 0.303f, 0.408f,
@@ -858,17 +787,10 @@
     const float max3[4] = { 2.0f, 4.0f, 6.0f };
 
     OpRcPtrVec ops;
-<<<<<<< HEAD
-    OIIO_CHECK_NO_THROW(CreateMinMaxOp(ops, min3, max3, TRANSFORM_DIR_FORWARD));
-    OIIO_REQUIRE_EQUAL(ops.size(), 1);
-    OIIO_CHECK_EQUAL(ops[0]->getInfo(), "<MatrixOffsetOp>");
-    OIIO_CHECK_NO_THROW(ops[0]->finalize(OCIO::FINALIZATION_EXACT));
-=======
     OCIO_CHECK_NO_THROW(CreateMinMaxOp(ops, min3, max3, TRANSFORM_DIR_FORWARD));
     OCIO_REQUIRE_EQUAL(ops.size(), 1);
     OCIO_CHECK_EQUAL(ops[0]->getInfo(), "<MatrixOffsetOp>");
-    OCIO_CHECK_NO_THROW(ops[0]->finalize());
->>>>>>> 91585da1
+    OCIO_CHECK_NO_THROW(ops[0]->finalize(OCIO::FINALIZATION_EXACT));
 
     const unsigned long NB_PIXELS = 5;
     const float src[NB_PIXELS * 4] = { 1.0f, 2.0f, 3.0f,  1.0f,
@@ -918,27 +840,15 @@
             CreateMatrixOffsetOp(ops, m1, v1, TRANSFORM_DIR_FORWARD));
         OCIO_CHECK_NO_THROW(
             CreateMatrixOffsetOp(ops, m2, v2, TRANSFORM_DIR_FORWARD));
-<<<<<<< HEAD
-        OIIO_REQUIRE_EQUAL(ops.size(), 2);
-        OIIO_CHECK_NO_THROW(ops[0]->finalize(OCIO::FINALIZATION_EXACT));
-        OIIO_CHECK_NO_THROW(ops[1]->finalize(OCIO::FINALIZATION_EXACT));
-        
-        OpRcPtrVec combined;
-        ConstOpRcPtr opc1 = ops[1];
-        OIIO_CHECK_NO_THROW(ops[0]->combineWith(combined, opc1));
-        OIIO_REQUIRE_EQUAL(combined.size(), 1);
-        OIIO_CHECK_NO_THROW(combined[0]->finalize(OCIO::FINALIZATION_EXACT));
-=======
         OCIO_REQUIRE_EQUAL(ops.size(), 2);
-        OCIO_CHECK_NO_THROW(ops[0]->finalize());
-        OCIO_CHECK_NO_THROW(ops[1]->finalize());
+        OCIO_CHECK_NO_THROW(ops[0]->finalize(OCIO::FINALIZATION_EXACT));
+        OCIO_CHECK_NO_THROW(ops[1]->finalize(OCIO::FINALIZATION_EXACT));
         
         OpRcPtrVec combined;
         ConstOpRcPtr opc1 = ops[1];
         OCIO_CHECK_NO_THROW(ops[0]->combineWith(combined, opc1));
         OCIO_REQUIRE_EQUAL(combined.size(), 1);
-        OCIO_CHECK_NO_THROW(combined[0]->finalize());
->>>>>>> 91585da1
+        OCIO_CHECK_NO_THROW(combined[0]->finalize(OCIO::FINALIZATION_EXACT));
 
         const std::string cacheIDCombined = combined[0]->getCacheID();
         OCIO_CHECK_ASSERT(!cacheIDCombined.empty());
@@ -970,14 +880,9 @@
         OpRcPtr op0 = ops[0];
         OpRcPtr op1 = ops[1];
 
-<<<<<<< HEAD
-        OIIO_CHECK_NO_THROW(OptimizeOpVec(ops, OCIO::OPTIMIZATION_DEFAULT));
-        OIIO_CHECK_NO_THROW(FinalizeOpVec(ops, OCIO::FINALIZATION_EXACT));
-        OIIO_REQUIRE_EQUAL(ops.size(), 1);
-=======
-        OCIO_CHECK_NO_THROW(FinalizeOpVec(ops));
+        OCIO_CHECK_NO_THROW(OptimizeOpVec(ops, OCIO::OPTIMIZATION_DEFAULT));
+        OCIO_CHECK_NO_THROW(FinalizeOpVec(ops, OCIO::FINALIZATION_EXACT));
         OCIO_REQUIRE_EQUAL(ops.size(), 1);
->>>>>>> 91585da1
 
         const std::string cacheIDOptimized = ops[0]->getCacheID();
         OCIO_CHECK_ASSERT(!cacheIDOptimized.empty());
@@ -1012,28 +917,15 @@
             CreateMatrixOffsetOp(ops, m1, v1, TRANSFORM_DIR_FORWARD));
         OCIO_CHECK_NO_THROW(
             CreateMatrixOffsetOp(ops, m2, v2, TRANSFORM_DIR_INVERSE));
-<<<<<<< HEAD
-        OIIO_REQUIRE_EQUAL(ops.size(), 2);
-        OIIO_CHECK_NO_THROW(ops[0]->finalize(OCIO::FINALIZATION_EXACT));
-        OIIO_CHECK_NO_THROW(ops[1]->finalize(OCIO::FINALIZATION_EXACT));
-        
-        OpRcPtrVec combined;
-        ConstOpRcPtr opc1 = ops[1];
-        OIIO_CHECK_NO_THROW(ops[0]->combineWith(combined, opc1));
-        OIIO_REQUIRE_EQUAL(combined.size(), 1);
-        OIIO_CHECK_NO_THROW(combined[0]->finalize(OCIO::FINALIZATION_EXACT));
-=======
         OCIO_REQUIRE_EQUAL(ops.size(), 2);
-        OCIO_CHECK_NO_THROW(ops[0]->finalize());
-        OCIO_CHECK_NO_THROW(ops[1]->finalize());
+        OCIO_CHECK_NO_THROW(ops[0]->finalize(OCIO::FINALIZATION_EXACT));
+        OCIO_CHECK_NO_THROW(ops[1]->finalize(OCIO::FINALIZATION_EXACT));
         
         OpRcPtrVec combined;
         ConstOpRcPtr opc1 = ops[1];
         OCIO_CHECK_NO_THROW(ops[0]->combineWith(combined, opc1));
         OCIO_REQUIRE_EQUAL(combined.size(), 1);
-        OCIO_CHECK_NO_THROW(combined[0]->finalize());
->>>>>>> 91585da1
-        
+        OCIO_CHECK_NO_THROW(combined[0]->finalize(OCIO::FINALIZATION_EXACT));       
         
         for(int test=0; test<3; ++test)
         {
@@ -1059,27 +951,15 @@
             CreateMatrixOffsetOp(ops, m1, v1, TRANSFORM_DIR_INVERSE));
         OCIO_CHECK_NO_THROW(
             CreateMatrixOffsetOp(ops, m2, v2, TRANSFORM_DIR_FORWARD));
-<<<<<<< HEAD
-        OIIO_REQUIRE_EQUAL(ops.size(), 2);
-        OIIO_CHECK_NO_THROW(ops[0]->finalize(OCIO::FINALIZATION_EXACT));
-        OIIO_CHECK_NO_THROW(ops[1]->finalize(OCIO::FINALIZATION_EXACT));
-        
-        OpRcPtrVec combined;
-        ConstOpRcPtr opc1 = ops[1];
-        OIIO_CHECK_NO_THROW(ops[0]->combineWith(combined, opc1));
-        OIIO_REQUIRE_EQUAL(combined.size(), 1);
-        OIIO_CHECK_NO_THROW(combined[0]->finalize(OCIO::FINALIZATION_EXACT));
-=======
         OCIO_REQUIRE_EQUAL(ops.size(), 2);
-        OCIO_CHECK_NO_THROW(ops[0]->finalize());
-        OCIO_CHECK_NO_THROW(ops[1]->finalize());
+        OCIO_CHECK_NO_THROW(ops[0]->finalize(OCIO::FINALIZATION_EXACT));
+        OCIO_CHECK_NO_THROW(ops[1]->finalize(OCIO::FINALIZATION_EXACT));
         
         OpRcPtrVec combined;
         ConstOpRcPtr opc1 = ops[1];
         OCIO_CHECK_NO_THROW(ops[0]->combineWith(combined, opc1));
         OCIO_REQUIRE_EQUAL(combined.size(), 1);
-        OCIO_CHECK_NO_THROW(combined[0]->finalize());
->>>>>>> 91585da1
+        OCIO_CHECK_NO_THROW(combined[0]->finalize(OCIO::FINALIZATION_EXACT));
         
         for(int test=0; test<3; ++test)
         {
@@ -1105,27 +985,15 @@
             CreateMatrixOffsetOp(ops, m1, v1, TRANSFORM_DIR_INVERSE));
         OCIO_CHECK_NO_THROW(
             CreateMatrixOffsetOp(ops, m2, v2, TRANSFORM_DIR_INVERSE));
-<<<<<<< HEAD
-        OIIO_REQUIRE_EQUAL(ops.size(), 2);
-        OIIO_CHECK_NO_THROW(ops[0]->finalize(OCIO::FINALIZATION_EXACT));
-        OIIO_CHECK_NO_THROW(ops[1]->finalize(OCIO::FINALIZATION_EXACT));
-        
-        OpRcPtrVec combined;
-        OCIO::ConstOpRcPtr op1 = ops[1];
-        OIIO_CHECK_NO_THROW(ops[0]->combineWith(combined, op1));
-        OIIO_REQUIRE_EQUAL(combined.size(), 1);
-        OIIO_CHECK_NO_THROW(combined[0]->finalize(OCIO::FINALIZATION_EXACT));
-=======
         OCIO_REQUIRE_EQUAL(ops.size(), 2);
-        OCIO_CHECK_NO_THROW(ops[0]->finalize());
-        OCIO_CHECK_NO_THROW(ops[1]->finalize());
+        OCIO_CHECK_NO_THROW(ops[0]->finalize(OCIO::FINALIZATION_EXACT));
+        OCIO_CHECK_NO_THROW(ops[1]->finalize(OCIO::FINALIZATION_EXACT));
         
         OpRcPtrVec combined;
         OCIO::ConstOpRcPtr op1 = ops[1];
         OCIO_CHECK_NO_THROW(ops[0]->combineWith(combined, op1));
         OCIO_REQUIRE_EQUAL(combined.size(), 1);
-        OCIO_CHECK_NO_THROW(combined[0]->finalize());
->>>>>>> 91585da1
+        OCIO_CHECK_NO_THROW(combined[0]->finalize(OCIO::FINALIZATION_EXACT));
         
         for(int test=0; test<3; ++test)
         {
@@ -1188,11 +1056,7 @@
     const float scale[] = { 0.0f, 1.3f, 0.3f, 1.0f };
     OCIO_CHECK_NO_THROW(CreateScaleOp(ops, scale, TRANSFORM_DIR_INVERSE));
 
-<<<<<<< HEAD
-    OIIO_CHECK_THROW_WHAT(ops[0]->finalize(OCIO::FINALIZATION_EXACT),
-=======
-    OCIO_CHECK_THROW_WHAT(ops[0]->finalize(),
->>>>>>> 91585da1
+    OCIO_CHECK_THROW_WHAT(ops[0]->finalize(OCIO::FINALIZATION_EXACT),
         OCIO::Exception, "Singular Matrix can't be inverted");
 }
 
@@ -1318,26 +1182,11 @@
     OCIO_CHECK_EQUAL(ops.size(), 0);
 
     // Except if CreateIdentityMatrixOp is used.
-<<<<<<< HEAD
-    OIIO_CHECK_NO_THROW(CreateIdentityMatrixOp(ops));
-    OIIO_REQUIRE_EQUAL(ops.size(), 1);
-    OIIO_CHECK_ASSERT(ops[0]->isNoOp());
-    OIIO_CHECK_NO_THROW(ops[0]->finalize(OCIO::FINALIZATION_EXACT));
-    OIIO_CHECK_ASSERT(ops[0]->isNoOp());
-=======
-    OCIO_CHECK_NO_THROW(CreateIdentityMatrixOp(ops, TRANSFORM_DIR_FORWARD));
+    OCIO_CHECK_NO_THROW(CreateIdentityMatrixOp(ops));
     OCIO_REQUIRE_EQUAL(ops.size(), 1);
     OCIO_CHECK_ASSERT(ops[0]->isNoOp());
-    OCIO_CHECK_NO_THROW(ops[0]->finalize());
+    OCIO_CHECK_NO_THROW(ops[0]->finalize(OCIO::FINALIZATION_EXACT));
     OCIO_CHECK_ASSERT(ops[0]->isNoOp());
-
-    OCIO_CHECK_NO_THROW(CreateIdentityMatrixOp(ops, TRANSFORM_DIR_INVERSE));
-    OCIO_REQUIRE_EQUAL(ops.size(), 2);
-    OCIO_CHECK_ASSERT(ops[1]->isNoOp());
-    OCIO_CHECK_NO_THROW(ops[1]->finalize());
-    OCIO_CHECK_ASSERT(ops[1]->isNoOp());
-
->>>>>>> 91585da1
 }
 
 OCIO_ADD_TEST(MatrixOffsetOp, is_same_type)
@@ -1415,23 +1264,13 @@
     const float lumaCoef3[3] = { 1.0f, 0.5f, 0.1f };
 
     OpRcPtrVec ops;
-<<<<<<< HEAD
-    OIIO_CHECK_NO_THROW(CreateScaleOp(ops, scale, TRANSFORM_DIR_FORWARD));
-    OIIO_REQUIRE_EQUAL(ops.size(), 1);
-    OIIO_CHECK_NO_THROW(ops[0]->finalize(OCIO::FINALIZATION_EXACT));
-    OIIO_CHECK_NO_THROW(
-        CreateSaturationOp(ops, sat, lumaCoef3, TRANSFORM_DIR_FORWARD));
-    OIIO_REQUIRE_EQUAL(ops.size(), 2);
-    OIIO_CHECK_NO_THROW(ops[1]->finalize(OCIO::FINALIZATION_EXACT));
-=======
     OCIO_CHECK_NO_THROW(CreateScaleOp(ops, scale, TRANSFORM_DIR_FORWARD));
     OCIO_REQUIRE_EQUAL(ops.size(), 1);
-    OCIO_CHECK_NO_THROW(ops[0]->finalize());
+    OCIO_CHECK_NO_THROW(ops[0]->finalize(OCIO::FINALIZATION_EXACT));
     OCIO_CHECK_NO_THROW(
         CreateSaturationOp(ops, sat, lumaCoef3, TRANSFORM_DIR_FORWARD));
     OCIO_REQUIRE_EQUAL(ops.size(), 2);
-    OCIO_CHECK_NO_THROW(ops[1]->finalize());
->>>>>>> 91585da1
+    OCIO_CHECK_NO_THROW(ops[1]->finalize(OCIO::FINALIZATION_EXACT));
 
     OCIO_CHECK_ASSERT(!ops[0]->hasChannelCrosstalk());
     OCIO_CHECK_ASSERT(ops[1]->hasChannelCrosstalk());
@@ -1445,13 +1284,8 @@
     OpRcPtrVec ops;
     OCIO_CHECK_NO_THROW(
         CreateMatrixOp(ops, mat, TRANSFORM_DIR_FORWARD));
-<<<<<<< HEAD
-    OIIO_REQUIRE_EQUAL(ops.size(), 1);
-    OIIO_CHECK_NO_THROW(ops[0]->finalize(OCIO::FINALIZATION_EXACT));
-=======
     OCIO_REQUIRE_EQUAL(ops.size(), 1);
-    OCIO_CHECK_NO_THROW(ops[0]->finalize());
->>>>>>> 91585da1
+    OCIO_CHECK_NO_THROW(ops[0]->finalize(OCIO::FINALIZATION_EXACT));
 
     const unsigned long NB_PIXELS = 6;
     const float src[NB_PIXELS * 4] = {
