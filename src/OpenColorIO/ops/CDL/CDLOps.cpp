--- conflicted
+++ resolved
@@ -431,11 +431,7 @@
                       style, slope, offset, power, saturation, 
                       OCIO::TRANSFORM_DIR_FORWARD);
 
-<<<<<<< HEAD
-    OIIO_CHECK_NO_THROW(cdlOp.finalize(OCIO::FINALIZATION_EXACT));
-=======
-    OCIO_CHECK_NO_THROW(cdlOp.finalize());
->>>>>>> 91585da1
+    OCIO_CHECK_NO_THROW(cdlOp.finalize(OCIO::FINALIZATION_EXACT));
 
     cdlOp.apply(in, in, numPixels);
 
@@ -492,13 +488,8 @@
                 OCIO::TRANSFORM_DIR_FORWARD);
     OCIO_REQUIRE_EQUAL(ops.size(), 2);
 
-<<<<<<< HEAD
-    OIIO_CHECK_NO_THROW( ops[0]->finalize(OCIO::FINALIZATION_EXACT) );
-    OIIO_CHECK_NO_THROW( ops[1]->finalize(OCIO::FINALIZATION_EXACT) );
-=======
-    OCIO_CHECK_NO_THROW( ops[0]->finalize() );
-    OCIO_CHECK_NO_THROW( ops[1]->finalize() );
->>>>>>> 91585da1
+    OCIO_CHECK_NO_THROW( ops[0]->finalize(OCIO::FINALIZATION_EXACT) );
+    OCIO_CHECK_NO_THROW( ops[1]->finalize(OCIO::FINALIZATION_EXACT) );
 
     OCIO_CHECK_EQUAL( ops[0]->getCacheID(), ops[1]->getCacheID() );
 
@@ -511,11 +502,7 @@
                 OCIO::TRANSFORM_DIR_FORWARD);
     OCIO_REQUIRE_EQUAL(ops.size(), 3);
 
-<<<<<<< HEAD
-    OIIO_CHECK_NO_THROW( ops[2]->finalize(OCIO::FINALIZATION_EXACT) );
-=======
-    OCIO_CHECK_NO_THROW( ops[2]->finalize() );
->>>>>>> 91585da1
+    OCIO_CHECK_NO_THROW( ops[2]->finalize(OCIO::FINALIZATION_EXACT) );
 
     OCIO_CHECK_ASSERT( ops[0]->getCacheID() != ops[2]->getCacheID() );
     OCIO_CHECK_ASSERT( ops[1]->getCacheID() != ops[2]->getCacheID() );
@@ -528,11 +515,7 @@
                 OCIO::TRANSFORM_DIR_FORWARD);
     OCIO_REQUIRE_EQUAL(ops.size(), 4);
 
-<<<<<<< HEAD
-    OIIO_CHECK_NO_THROW( ops[3]->finalize(OCIO::FINALIZATION_EXACT) );
-=======
-    OCIO_CHECK_NO_THROW( ops[3]->finalize() );
->>>>>>> 91585da1
+    OCIO_CHECK_NO_THROW( ops[3]->finalize(OCIO::FINALIZATION_EXACT) );
 
     OCIO_CHECK_ASSERT( ops[0]->getCacheID() != ops[3]->getCacheID() );
     OCIO_CHECK_ASSERT( ops[1]->getCacheID() != ops[3]->getCacheID() );
@@ -546,11 +529,7 @@
                 OCIO::TRANSFORM_DIR_FORWARD);
     OCIO_REQUIRE_EQUAL(ops.size(), 5);
 
-<<<<<<< HEAD
-    OIIO_CHECK_NO_THROW( ops[4]->finalize(OCIO::FINALIZATION_EXACT) );
-=======
-    OCIO_CHECK_NO_THROW( ops[4]->finalize() );
->>>>>>> 91585da1
+    OCIO_CHECK_NO_THROW( ops[4]->finalize(OCIO::FINALIZATION_EXACT) );
 
     OCIO_CHECK_ASSERT( ops[0]->getCacheID() != ops[4]->getCacheID() );
     OCIO_CHECK_ASSERT( ops[1]->getCacheID() != ops[4]->getCacheID() );
@@ -565,11 +544,7 @@
                 OCIO::TRANSFORM_DIR_FORWARD);
     OCIO_REQUIRE_EQUAL(ops.size(), 6);
 
-<<<<<<< HEAD
-    OIIO_CHECK_NO_THROW( ops[5]->finalize(OCIO::FINALIZATION_EXACT) );
-=======
-    OCIO_CHECK_NO_THROW( ops[5]->finalize() );
->>>>>>> 91585da1
+    OCIO_CHECK_NO_THROW( ops[5]->finalize(OCIO::FINALIZATION_EXACT) );
 
     OCIO_CHECK_ASSERT( ops[3]->getCacheID() != ops[5]->getCacheID() );
     OCIO_CHECK_ASSERT( ops[4]->getCacheID() != ops[5]->getCacheID() );
@@ -1012,4 +987,4 @@
 #endif
 }
 
-#endif
+#endif