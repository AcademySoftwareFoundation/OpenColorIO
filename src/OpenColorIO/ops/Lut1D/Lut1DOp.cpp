--- conflicted
+++ resolved
@@ -849,15 +849,9 @@
                                       OCIO::TRANSFORM_DIR_FORWARD));
     OCIO_CHECK_NO_THROW(CreateLut1DOp(ops, lut, OCIO::INTERP_LINEAR,
                                       OCIO::TRANSFORM_DIR_INVERSE));
-<<<<<<< HEAD
-    OIIO_REQUIRE_EQUAL(ops.size(), 2);
-    OIIO_CHECK_NO_THROW(ops[0]->finalize(OCIO::FINALIZATION_EXACT));
-    OIIO_CHECK_NO_THROW(ops[1]->finalize(OCIO::FINALIZATION_EXACT));
-=======
     OCIO_REQUIRE_EQUAL(ops.size(), 2);
-    OCIO_CHECK_NO_THROW(ops[0]->finalize());
-    OCIO_CHECK_NO_THROW(ops[1]->finalize());
->>>>>>> 91585da1
+    OCIO_CHECK_NO_THROW(ops[0]->finalize(OCIO::FINALIZATION_EXACT));
+    OCIO_CHECK_NO_THROW(ops[1]->finalize(OCIO::FINALIZATION_EXACT));
 
     float inputBuffer_linearforward[4] = { 0.5f, 0.6f, 0.7f, 0.5f };
     float inputBuffer_linearforward2[4] = { 0.5f, 0.6f, 0.7f, 0.5f };
@@ -1064,13 +1058,8 @@
     OCIO_CHECK_EQUAL(ops[5]->getInfo(), "<MatrixOffsetOp>");
     OCIO_CHECK_EQUAL(ops[6]->getInfo(), "<Lut1DOp>");
 
-<<<<<<< HEAD
-    OIIO_CHECK_NO_THROW(FinalizeOpVec(ops, OCIO::FINALIZATION_EXACT));
-    OIIO_REQUIRE_EQUAL(ops.size(), 7);
-=======
-    OCIO_CHECK_NO_THROW(OCIO::FinalizeOpVec(ops, false));
+    OCIO_CHECK_NO_THROW(FinalizeOpVec(ops, OCIO::FINALIZATION_EXACT));
     OCIO_REQUIRE_EQUAL(ops.size(), 7);
->>>>>>> 91585da1
 
     OCIO_CHECK_EQUAL(ops[0]->getCacheID(), ops[3]->getCacheID());
     OCIO_CHECK_EQUAL(ops[1]->getCacheID(), ops[4]->getCacheID());
@@ -1082,17 +1071,11 @@
 
     // Optimize will remove LUT forward and inverse (0+1 and 3+4),
     // and remove matrix forward and inverse 2+5.
-<<<<<<< HEAD
-    OIIO_CHECK_NO_THROW(OptimizeOpVec(ops, OCIO::OPTIMIZATION_DEFAULT));
-    OIIO_CHECK_NO_THROW(FinalizeOpVec(ops, OCIO::FINALIZATION_EXACT));
-
-    OIIO_REQUIRE_EQUAL(ops.size(), 1);
-    OIIO_CHECK_EQUAL(ops[0]->getInfo(), "<Lut1DOp>");
-=======
-    OCIO_CHECK_NO_THROW(OCIO::FinalizeOpVec(ops, true));
+    OCIO_CHECK_NO_THROW(OptimizeOpVec(ops, OCIO::OPTIMIZATION_DEFAULT));
+    OCIO_CHECK_NO_THROW(FinalizeOpVec(ops, OCIO::FINALIZATION_EXACT));
+
     OCIO_REQUIRE_EQUAL(ops.size(), 1);
     OCIO_CHECK_EQUAL(ops[0]->getInfo(), "<Lut1DOp>");
->>>>>>> 91585da1
 }
 
 
@@ -1346,16 +1329,10 @@
                                       OCIO::INTERP_NEAREST,
                                       OCIO::TRANSFORM_DIR_FORWARD));
     
-<<<<<<< HEAD
-    OIIO_CHECK_NO_THROW(OCIO::OptimizeOpVec(ops, OCIO::OPTIMIZATION_DEFAULT));
-    OIIO_CHECK_NO_THROW(OCIO::FinalizeOpVec(ops, OCIO::FINALIZATION_EXACT));
-    OIIO_REQUIRE_EQUAL(ops.size(), 1);
-    OIIO_CHECK_EQUAL(ops[0]->supportedByLegacyShader(), false);
-=======
-    OCIO_CHECK_NO_THROW(OCIO::FinalizeOpVec(ops));
+    OCIO_CHECK_NO_THROW(OCIO::OptimizeOpVec(ops, OCIO::OPTIMIZATION_DEFAULT));
+    OCIO_CHECK_NO_THROW(OCIO::FinalizeOpVec(ops, OCIO::FINALIZATION_EXACT));
     OCIO_REQUIRE_EQUAL(ops.size(), 1);
     OCIO_CHECK_EQUAL(ops[0]->supportedByLegacyShader(), false);
->>>>>>> 91585da1
 }
 
 OCIO_ADD_TEST(Lut1DOp, identity_lut_1d)
@@ -1397,15 +1374,9 @@
 
     OCIO::Lut1DOp lut(lutData);
 
-<<<<<<< HEAD
-    OIIO_CHECK_NO_THROW(lut.finalize(OCIO::FINALIZATION_EXACT));
-    OIIO_CHECK_ASSERT(lutData->isIdentity());
-    OIIO_CHECK_ASSERT(!lut.isNoOp());
-=======
-    OCIO_CHECK_NO_THROW(lut.finalize());
+    OCIO_CHECK_NO_THROW(lut.finalize(OCIO::FINALIZATION_EXACT));
     OCIO_CHECK_ASSERT(lutData->isIdentity());
     OCIO_CHECK_ASSERT(!lut.isNoOp());
->>>>>>> 91585da1
 
     const float step = OCIO::GetBitDepthMaxValue(lutData->getInputBitDepth())
                        / ((float)lutData->getArray().getLength() - 1.0f);
@@ -1433,15 +1404,9 @@
 
     lutData->getArray()[5] = arbitraryVal;
 
-<<<<<<< HEAD
-    OIIO_CHECK_NO_THROW(lut.finalize(OCIO::FINALIZATION_EXACT));
-    OIIO_CHECK_ASSERT(!lutData->isIdentity());
-    OIIO_CHECK_ASSERT(!lut.isNoOp());
-=======
-    OCIO_CHECK_NO_THROW(lut.finalize());
+    OCIO_CHECK_NO_THROW(lut.finalize(OCIO::FINALIZATION_EXACT));
     OCIO_CHECK_ASSERT(!lutData->isIdentity());
     OCIO_CHECK_ASSERT(!lut.isNoOp());
->>>>>>> 91585da1
 
     {
         OCIO_CHECK_NO_THROW(lut.apply(myImage, myImage, 2));
@@ -1486,13 +1451,8 @@
 
     // TODO: The SC test is intended to test half evaluation using myImage
     // as input.  Adjust after half support is added to apply.
-<<<<<<< HEAD
-    OIIO_CHECK_NO_THROW(lut.finalize(OCIO::FINALIZATION_EXACT));
-    OIIO_CHECK_NO_THROW(lut.apply(resImage, resImage, 2));
-=======
-    OCIO_CHECK_NO_THROW(lut.finalize());
+    OCIO_CHECK_NO_THROW(lut.finalize(OCIO::FINALIZATION_EXACT));
     OCIO_CHECK_NO_THROW(lut.apply(resImage, resImage, 2));
->>>>>>> 91585da1
 
     const float error = 1e-4f;
 
@@ -1521,15 +1481,9 @@
 
     OCIO::Lut1DOp lut(lutData);
 
-<<<<<<< HEAD
-    OIIO_CHECK_NO_THROW(lut.finalize(OCIO::FINALIZATION_EXACT));
-    OIIO_CHECK_ASSERT(lut.isIdentity());
-    OIIO_CHECK_ASSERT(!lut.isNoOp());
-=======
-    OCIO_CHECK_NO_THROW(lut.finalize());
+    OCIO_CHECK_NO_THROW(lut.finalize(OCIO::FINALIZATION_EXACT));
     OCIO_CHECK_ASSERT(lut.isIdentity());
     OCIO_CHECK_ASSERT(!lut.isNoOp());
->>>>>>> 91585da1
 
     const float step = OCIO::GetBitDepthMaxValue(lutData->getInputBitDepth())
                        / ((float)lutData->getArray().getLength() - 1.0f);
@@ -1577,13 +1531,8 @@
 
         float lut1d_inputBuffer_linearforward[4] = { 0.5f, 0.6f, 0.7f, 0.5f };
 
-<<<<<<< HEAD
-        OIIO_CHECK_NO_THROW(ops[0]->finalize(OCIO::FINALIZATION_EXACT));
-        OIIO_CHECK_NO_THROW(ops[0]->apply(lut1d_inputBuffer_linearforward, 1));
-=======
-        OCIO_CHECK_NO_THROW(ops[0]->finalize());
+        OCIO_CHECK_NO_THROW(ops[0]->finalize(OCIO::FINALIZATION_EXACT));
         OCIO_CHECK_NO_THROW(ops[0]->apply(lut1d_inputBuffer_linearforward, 1));
->>>>>>> 91585da1
         for (int i = 0; i <4; ++i)
         {
             OCIO_CHECK_CLOSE(lut1d_inputBuffer_linearforward[i],
@@ -1611,13 +1560,8 @@
 
         float lut1d_outputBuffer_linearinverse[4] = { 0.25f, 0.36f, 0.49f, 0.5f };
 
-<<<<<<< HEAD
-        OIIO_CHECK_NO_THROW(ops[0]->finalize(OCIO::FINALIZATION_EXACT));
-        OIIO_CHECK_NO_THROW(ops[0]->apply(lut1d_outputBuffer_linearinverse, 1));
-=======
-        OCIO_CHECK_NO_THROW(ops[0]->finalize());
+        OCIO_CHECK_NO_THROW(ops[0]->finalize(OCIO::FINALIZATION_EXACT));
         OCIO_CHECK_NO_THROW(ops[0]->apply(lut1d_outputBuffer_linearinverse, 1));
->>>>>>> 91585da1
         for (int i = 0; i <4; ++i)
         {
             OCIO_CHECK_CLOSE(lut1dlegacy_outputBuffer_linearinverse[i],
@@ -1657,13 +1601,8 @@
                                                   0.5f };
     float lut1d_inputBuffer_linearforward[4] = { 0.5f, 0.6f, 0.7f, 0.5f };
 
-<<<<<<< HEAD
-    OIIO_CHECK_NO_THROW(typedRcPtr->finalize(OCIO::FINALIZATION_EXACT));
-    OIIO_CHECK_NO_THROW(typedRcPtr->apply(lut1d_inputBuffer_linearforward, 1));
-=======
-    OCIO_CHECK_NO_THROW(typedRcPtr->finalize());
+    OCIO_CHECK_NO_THROW(typedRcPtr->finalize(OCIO::FINALIZATION_EXACT));
     OCIO_CHECK_NO_THROW(typedRcPtr->apply(lut1d_inputBuffer_linearforward, 1));
->>>>>>> 91585da1
     for (int i = 0; i <4; ++i)
     {
         OCIO_CHECK_CLOSE(lut1d_inputBuffer_linearforward[i],
@@ -1684,17 +1623,10 @@
     float lut1d_outputBuffer_linearinverse[4] = { 0.25f, 0.37f, 0.49f, 0.5f };
     float lut1d_outputBuffer_linearinverseEx[4] = { 0.25f, 0.37f, 0.49f, 0.5f };
 
-<<<<<<< HEAD
-    OIIO_CHECK_NO_THROW(ops[1]->finalize(OCIO::FINALIZATION_EXACT));
-    OIIO_CHECK_NO_THROW(ops[2]->finalize(OCIO::FINALIZATION_EXACT));
-    OIIO_CHECK_NO_THROW(ops[1]->apply(lut1d_outputBuffer_linearinverse, 1)); // fast
-    OIIO_CHECK_NO_THROW(ops[2]->apply(lut1d_outputBuffer_linearinverseEx, 1)); // exact
-=======
-    OCIO_CHECK_NO_THROW(ops[1]->finalize());
-    OCIO_CHECK_NO_THROW(ops[2]->finalize());
+    OCIO_CHECK_NO_THROW(ops[1]->finalize(OCIO::FINALIZATION_EXACT));
+    OCIO_CHECK_NO_THROW(ops[2]->finalize(OCIO::FINALIZATION_EXACT));
     OCIO_CHECK_NO_THROW(ops[1]->apply(lut1d_outputBuffer_linearinverse, 1)); // fast
     OCIO_CHECK_NO_THROW(ops[2]->apply(lut1d_outputBuffer_linearinverseEx, 1)); // exact
->>>>>>> 91585da1
     for (int i = 0; i <4; ++i)
     {
         OCIO_CHECK_CLOSE(lut1d_outputBuffer_linearinverse[i],
@@ -1743,13 +1675,8 @@
         0.05f, 0.18f, 1.1f, 0.5f,
         2.3f, 0.01f, 0.3f, 1.0f };
 
-<<<<<<< HEAD
-    OIIO_CHECK_NO_THROW(OCIO::FinalizeOpVec(ops, OCIO::FINALIZATION_EXACT));
-    OIIO_CHECK_NO_THROW(Apply(ops, inputFrame, 2));
-=======
-    OCIO_CHECK_NO_THROW(OCIO::FinalizeOpVec(ops));
+    OCIO_CHECK_NO_THROW(OCIO::FinalizeOpVec(ops, OCIO::FINALIZATION_EXACT));
     OCIO_CHECK_NO_THROW(Apply(ops, inputFrame, 2));
->>>>>>> 91585da1
 
     const float rtol = 1e-6f;
     const float minExpected = 1e-3f;
@@ -1816,13 +1743,8 @@
     memcpy(inImage1, inImage, 12 * sizeof(float));
 
     // Apply forward LUT.
-<<<<<<< HEAD
-    OIIO_CHECK_NO_THROW(OCIO::FinalizeOpVec(ops1, OCIO::FINALIZATION_EXACT));
-    OIIO_CHECK_NO_THROW(Apply(ops1, inImage1, 3));
-=======
-    OCIO_CHECK_NO_THROW(OCIO::FinalizeOpVec(ops1));
+    OCIO_CHECK_NO_THROW(OCIO::FinalizeOpVec(ops1, OCIO::FINALIZATION_EXACT));
     OCIO_CHECK_NO_THROW(Apply(ops1, inImage1, 3));
->>>>>>> 91585da1
 
     // Apply inverse LUT.
     OCIO::OpRcPtrVec ops2;
@@ -1834,13 +1756,8 @@
     float inImage2[12];
     memcpy(inImage2, inImage1, 12 * sizeof(float));
 
-<<<<<<< HEAD
-    OIIO_CHECK_NO_THROW(OCIO::FinalizeOpVec(ops2, OCIO::FINALIZATION_EXACT));
-    OIIO_CHECK_NO_THROW(Apply(ops2, inImage2, 3));
-=======
-    OCIO_CHECK_NO_THROW(OCIO::FinalizeOpVec(ops2));
+    OCIO_CHECK_NO_THROW(OCIO::FinalizeOpVec(ops2, OCIO::FINALIZATION_EXACT));
     OCIO_CHECK_NO_THROW(Apply(ops2, inImage2, 3));
->>>>>>> 91585da1
 
     // Compare the two applys
     for (unsigned i = 0; i < 12; ++i)
@@ -1858,13 +1775,8 @@
 
     memcpy(inImage2, inImage1, 12 * sizeof(float));
 
-<<<<<<< HEAD
-    OIIO_CHECK_NO_THROW(OCIO::FinalizeOpVec(ops3, OCIO::FINALIZATION_EXACT));
-    OIIO_CHECK_NO_THROW(Apply(ops3, inImage2, 3));
-=======
-    OCIO_CHECK_NO_THROW(OCIO::FinalizeOpVec(ops3));
+    OCIO_CHECK_NO_THROW(OCIO::FinalizeOpVec(ops3, OCIO::FINALIZATION_EXACT));
     OCIO_CHECK_NO_THROW(Apply(ops3, inImage2, 3));
->>>>>>> 91585da1
 
     // Compare the two applys
     for (unsigned i = 0; i < 12; ++i)
@@ -1946,21 +1858,12 @@
     const float lut1d_inputBuffer_reference[4] = { 0.25f, 0.36f, 0.49f, 0.5f };
     float lut1d_inputBuffer_linearinverse[4] = { 0.25f, 0.36f, 0.49f, 0.5f };
 
-<<<<<<< HEAD
-    OIIO_CHECK_NO_THROW(ops[0]->finalize(OCIO::FINALIZATION_EXACT));
-    OIIO_CHECK_NO_THROW(ops[0]->apply(lut1d_inputBuffer_linearinverse, 1));
-    for (int i = 0; i < 4; ++i)
-    {
-        OIIO_CHECK_CLOSE(lut1d_inputBuffer_linearinverse[i],
-            outputBuffer_linearinverse[i], 1e-5f);
-=======
-    OCIO_CHECK_NO_THROW(ops[0]->finalize());
+    OCIO_CHECK_NO_THROW(ops[0]->finalize(OCIO::FINALIZATION_EXACT));
     OCIO_CHECK_NO_THROW(ops[0]->apply(lut1d_inputBuffer_linearinverse, 1));
     for (int i = 0; i < 4; ++i)
     {
         OCIO_CHECK_CLOSE(lut1d_inputBuffer_linearinverse[i],
-                         outputBuffer_linearinverse[i], 1e-5f);
->>>>>>> 91585da1
+            outputBuffer_linearinverse[i], 1e-5f);
     }
 
     // Inverse the inverse.
@@ -1972,13 +1875,8 @@
     OCIO_REQUIRE_EQUAL(ops.size(), 2);
 
     // Apply the inverse.
-<<<<<<< HEAD
-    OIIO_CHECK_NO_THROW(ops[1]->finalize(OCIO::FINALIZATION_EXACT));
-    OIIO_CHECK_NO_THROW(ops[1]->apply(lut1d_inputBuffer_linearinverse, 1));
-=======
-    OCIO_CHECK_NO_THROW(ops[1]->finalize());
+    OCIO_CHECK_NO_THROW(ops[1]->finalize(OCIO::FINALIZATION_EXACT));
     OCIO_CHECK_NO_THROW(ops[1]->apply(lut1d_inputBuffer_linearinverse, 1));
->>>>>>> 91585da1
 
     // Verify we are back on the input.
     for (int i = 0; i < 4; ++i)
