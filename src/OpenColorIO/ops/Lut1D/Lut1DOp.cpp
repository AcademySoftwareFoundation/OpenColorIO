--- conflicted
+++ resolved
@@ -637,11 +637,7 @@
             Lut1DOpDataRcPtr makeFastLut1D(bool forGPU);
 
         protected:
-<<<<<<< HEAD
-            const Lut1DOpDataRcPtr lutData() const { return DynamicPtrCast<Lut1DOpData>(data()); }
-=======
-            const Lut1DOpDataRcPtr lut() const { return DynamicPtrCast<Lut1DOpData>(const_data()); }
->>>>>>> aadd5ecb
+            const Lut1DOpDataRcPtr lutData() const { return DynamicPtrCast<Lut1DOpData>(const_data()); }
 
         private:
             Interpolation m_interpolation;
