--- conflicted
+++ resolved
@@ -1834,11 +1834,7 @@
                          inf,  inf,  inf,  inf,
                          -inf, -inf, -inf, -inf };
 
-<<<<<<< HEAD
-    renderer->apply(pixels, pixels, 4);
-=======
-    renderer->apply(pixels, 6);
->>>>>>> d55291d6
+    renderer->apply(pixels, pixels, 6);
 
     OIIO_CHECK_CLOSE(pixels[0], values[0], 1e-7f);
     OIIO_CHECK_CLOSE(pixels[5], values[1], 1e-7f);
