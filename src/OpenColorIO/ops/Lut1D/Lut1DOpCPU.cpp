/*
Copyright (c) 2018 Autodesk Inc., et al.
All Rights Reserved.

Redistribution and use in source and binary forms, with or without
modification, are permitted provided that the following conditions are
met:
* Redistributions of source code must retain the above copyright
  notice, this list of conditions and the following disclaimer.
* Redistributions in binary form must reproduce the above copyright
  notice, this list of conditions and the following disclaimer in the
  documentation and/or other materials provided with the distribution.
* Neither the name of Sony Pictures Imageworks nor the names of its
  contributors may be used to endorse or promote products derived from
  this software without specific prior written permission.
THIS SOFTWARE IS PROVIDED BY THE COPYRIGHT HOLDERS AND CONTRIBUTORS
"AS IS" AND ANY EXPRESS OR IMPLIED WARRANTIES, INCLUDING, BUT NOT
LIMITED TO, THE IMPLIED WARRANTIES OF MERCHANTABILITY AND FITNESS FOR
A PARTICULAR PURPOSE ARE DISCLAIMED. IN NO EVENT SHALL THE COPYRIGHT
OWNER OR CONTRIBUTORS BE LIABLE FOR ANY DIRECT, INDIRECT, INCIDENTAL,
SPECIAL, EXEMPLARY, OR CONSEQUENTIAL DAMAGES (INCLUDING, BUT NOT
LIMITED TO, PROCUREMENT OF SUBSTITUTE GOODS OR SERVICES; LOSS OF USE,
DATA, OR PROFITS; OR BUSINESS INTERRUPTION) HOWEVER CAUSED AND ON ANY
THEORY OF LIABILITY, WHETHER IN CONTRACT, STRICT LIABILITY, OR TORT
(INCLUDING NEGLIGENCE OR OTHERWISE) ARISING IN ANY WAY OUT OF THE USE
OF THIS SOFTWARE, EVEN IF ADVISED OF THE POSSIBILITY OF SUCH DAMAGE.
*/

#include <algorithm>
#include <math.h>
#include <memory>
#include <stdint.h>

#include <OpenColorIO/OpenColorIO.h>

#include "BitDepthUtils.h"
#include "MathUtils.h"
#include "ops/Lut1D/Lut1DOpCPU.h"
#include "OpTools.h"
#include "Platform.h"
#include "SSE.h"


#define L_ADJUST(val) \
    (T)((isOutInteger) ? Clamp((val)+0.5f, outMin,  outMax) : SanitizeFloat(val))


OCIO_NAMESPACE_ENTER
{

namespace
{

inline uint8_t GetLookupValue(const uint8_t & val)
{
    return val;
}

inline uint16_t GetLookupValue(const uint16_t & val)
{
    return val;
}

inline unsigned short GetLookupValue(const half & val)
{
    return val.bits();
}

// When instantiating all templates this case is needed.
// But it will never be used as the 32f is not a lookup case.
inline uint16_t GetLookupValue(const float & val)
{
    return (uint16_t)val;
}

template<typename InType, typename OutType>
struct LookupLut
{
    static inline OutType compute(const OutType * lutData,
                                  const InType & val)
    {
        return lutData[GetLookupValue(val)];
    }
};


template<BitDepth inBD, BitDepth outBD>
class BaseLut1DRenderer : public OpCPU
{
public:
    BaseLut1DRenderer(ConstLut1DOpDataRcPtr & lut);
    BaseLut1DRenderer(ConstLut1DOpDataRcPtr & lut, BitDepth outBitDepth);
    virtual ~BaseLut1DRenderer();

    // NB: 1D LUT as Lookup table is so important for the performance
    //     that having a way to test it is critical.
    constexpr bool isLookup() const noexcept { return inBD != BIT_DEPTH_F32; }

protected:

    virtual void update(ConstLut1DOpDataRcPtr & lut);

    template<typename T>
    void updateData(ConstLut1DOpDataRcPtr & lut);

    void reset();

    template<typename T>
    void resetData();

protected:
    unsigned long m_dim = 0;

    void * m_tmpLutR = nullptr;
    void * m_tmpLutG = nullptr;
    void * m_tmpLutB = nullptr;

    float m_alphaScaling = 0.0f;

    BitDepth m_outBitDepth = BIT_DEPTH_UNKNOWN;

    float m_step = 1.0f;
    float m_dimMinusOne = 0.0f;

private:
    BaseLut1DRenderer() = delete;
    BaseLut1DRenderer(const BaseLut1DRenderer &) = delete;
    BaseLut1DRenderer & operator=(const BaseLut1DRenderer &) = delete;
};

// Structure used to keep track of the interpolation data for
// special case 16f/64k 1D LUT.
struct IndexPair
{
    unsigned short valA;
    unsigned short valB;
    float fraction;

    IndexPair()
    {
        valA = 0;
        valB = 0;
        fraction = 0.0f;
    }

    static IndexPair GetEdgeFloatValues(float fIn);
};

template<BitDepth inBD, BitDepth outBD>
class Lut1DRendererHalfCode : public BaseLut1DRenderer<inBD, outBD>
{
public:
    Lut1DRendererHalfCode(ConstLut1DOpDataRcPtr & lut)
        : BaseLut1DRenderer<inBD, outBD>(lut) {}

    Lut1DRendererHalfCode(ConstLut1DOpDataRcPtr & lut, BitDepth outBitDepth)
        : BaseLut1DRenderer<inBD, outBD>(lut, outBitDepth) {}

    void apply(const void * inImg, void * outImg, long numPixels) const override;
};

template<BitDepth inBD, BitDepth outBD>
class Lut1DRenderer : public BaseLut1DRenderer<inBD, outBD>
{
public:
    Lut1DRenderer(ConstLut1DOpDataRcPtr & lut) 
        : BaseLut1DRenderer<inBD, outBD>(lut) {}

    Lut1DRenderer(ConstLut1DOpDataRcPtr & lut, BitDepth outBitDepth)
        : BaseLut1DRenderer<inBD, outBD>(lut, outBitDepth) {}

    void apply(const void * inImg, void * outImg, long numPixels) const override;
};

template<BitDepth inBD, BitDepth outBD>
class Lut1DRendererHueAdjust : public Lut1DRenderer<inBD, outBD>
{
public:
    Lut1DRendererHueAdjust(ConstLut1DOpDataRcPtr & lut)
        :  Lut1DRenderer<inBD, outBD>(lut, BIT_DEPTH_F32) {}

    void apply(const void * inImg, void * outImg, long numPixels) const override;
};

template<BitDepth inBD, BitDepth outBD>
class Lut1DRendererHalfCodeHueAdjust : public Lut1DRendererHalfCode<inBD, outBD>
{
public:
    Lut1DRendererHalfCodeHueAdjust(ConstLut1DOpDataRcPtr & lut)
        : Lut1DRendererHalfCode<inBD, outBD>(lut, BIT_DEPTH_F32) {}

    void apply(const void * inImg, void * outImg, long numPixels) const override;
};

// Holds the parameters of a color component.
// Note: The structure does not own any of the pointers.
struct ComponentParams
{
    ComponentParams()
        :   lutStart(nullptr)
        ,   startOffset(0.f)
        ,   lutEnd(nullptr)
        ,   negLutStart(nullptr)
        ,   negStartOffset(0.f)
        ,   negLutEnd(nullptr)
        ,   flipSign(1.f)
        ,   bisectPoint(0.f)
    {}

    const float * lutStart;   // Copy of the pointer to start of effective lutData.
    float startOffset;        // Difference between real and effective start of lut.
    const float * lutEnd;     // Copy of the pointer to end of effective lutData.
    const float * negLutStart;// lutStart for negative part of half domain LUT.
    float negStartOffset;     // startOffset for negative part of half domain LUT.
    const float * negLutEnd;  // lutEnd for negative part of half domain LUT.
    float flipSign;           // Flip the sign of value to handle decreasing luts.
    float bisectPoint;        // Point of switching from pos to neg of half domain.

    static void setComponentParams(ComponentParams & params,
                                   const Lut1DOpData::ComponentProperties & properties,
                                   const float * lutPtr,
                                   float lutZeroEntry);
};

template<BitDepth inBD, BitDepth outBD>
class InvLut1DRenderer : public OpCPU
{
public:
    InvLut1DRenderer(ConstLut1DOpDataRcPtr & lut);
    virtual ~InvLut1DRenderer();

    void apply(const void * inImg, void * outImg, long numPixels) const override;

    void resetData();

    virtual void updateData(ConstLut1DOpDataRcPtr & lut);

protected:
    float m_scale; // Output scaling for the r, g and b components.

    ComponentParams m_paramsR;
    ComponentParams m_paramsG;
    ComponentParams m_paramsB;

    unsigned long      m_dim;
    std::vector<float> m_tmpLutR;
    std::vector<float> m_tmpLutG;
    std::vector<float> m_tmpLutB;
    float              m_alphaScaling;  // Bit-depth scale factor for alpha channel.

private:
    InvLut1DRenderer() = delete;
    InvLut1DRenderer(const InvLut1DRenderer&) = delete;
    InvLut1DRenderer& operator=(const InvLut1DRenderer&) = delete;
};

template<BitDepth inBD, BitDepth outBD>
class InvLut1DRendererHalfCode : public InvLut1DRenderer<inBD, outBD>
{
public:
    InvLut1DRendererHalfCode(ConstLut1DOpDataRcPtr & lut);
    virtual ~InvLut1DRendererHalfCode();

    void updateData(ConstLut1DOpDataRcPtr & lut) override;

    void apply(const void * inImg, void * outImg, long numPixels) const override;
};

template<BitDepth inBD, BitDepth outBD>
class InvLut1DRendererHueAdjust : public InvLut1DRenderer<inBD, outBD>
{
public:
    InvLut1DRendererHueAdjust(ConstLut1DOpDataRcPtr & lut);
 
    void apply(const void * inImg, void * outImg, long numPixels) const override;
};

template<BitDepth inBD, BitDepth outBD>
class InvLut1DRendererHalfCodeHueAdjust : public InvLut1DRendererHalfCode<inBD, outBD>
{
public:
    InvLut1DRendererHalfCodeHueAdjust(ConstLut1DOpDataRcPtr & lut);

    void apply(const void * inImg, void * outImg, long numPixels) const override;
};


template<BitDepth inBD, BitDepth outBD>
BaseLut1DRenderer<inBD, outBD>::BaseLut1DRenderer(ConstLut1DOpDataRcPtr & lut)
    :   OpCPU()
    ,   m_dim(lut->getArray().getLength())
    ,   m_outBitDepth(lut->getOutputBitDepth())
{
    static_assert(inBD!=BIT_DEPTH_UINT32 && inBD!=BIT_DEPTH_UINT14, "Unsupported bit depth.");

    if(inBD!=lut->getInputBitDepth() || outBD!=lut->getOutputBitDepth())
    {
        throw Exception("Bit depth mismatch between the 1D LUT and the CPU processing.");
    }

    update(lut);
}

template<BitDepth inBD, BitDepth outBD>
BaseLut1DRenderer<inBD, outBD>::BaseLut1DRenderer(ConstLut1DOpDataRcPtr & lut, BitDepth outBitDepth)
    :   OpCPU()
    ,   m_dim(lut->getArray().getLength())
    ,   m_outBitDepth(outBitDepth)
{
    static_assert(inBD!=BIT_DEPTH_UINT32 && inBD!=BIT_DEPTH_UINT14, "Unsupported bit depth.");

    if(inBD!=lut->getInputBitDepth() || outBD!=lut->getOutputBitDepth())
    {
        throw Exception("Bit depth mismatch between the 1D LUT and the CPU processing.");
    }

    update(lut);
}

template<BitDepth inBD, BitDepth outBD>
void BaseLut1DRenderer<inBD, outBD>::update(ConstLut1DOpDataRcPtr & lut)
{
    switch(m_outBitDepth)
    {
        case BIT_DEPTH_UINT8:
            updateData<BitDepthInfo<BIT_DEPTH_UINT8>::Type>(lut);
            break;
        case BIT_DEPTH_UINT10:
            updateData<BitDepthInfo<BIT_DEPTH_UINT10>::Type>(lut);
            break;
        case BIT_DEPTH_UINT12:
            updateData<BitDepthInfo<BIT_DEPTH_UINT12>::Type>(lut);
            break;
        case BIT_DEPTH_UINT16:
            updateData<BitDepthInfo<BIT_DEPTH_UINT16>::Type>(lut);
            break;
        case BIT_DEPTH_F16:
            updateData<BitDepthInfo<BIT_DEPTH_F16>::Type>(lut);
            break;
        case BIT_DEPTH_F32:
            updateData<BitDepthInfo<BIT_DEPTH_F32>::Type>(lut);
            break;

        case BIT_DEPTH_UINT14:
        case BIT_DEPTH_UINT32:
        case BIT_DEPTH_UNKNOWN:
        default:
            break;
    }
}

template<BitDepth inBD, BitDepth outBD>
template<typename T>
void BaseLut1DRenderer<inBD, outBD>::updateData(ConstLut1DOpDataRcPtr & lut)
{
    resetData<T>();

    m_dim = lut->getArray().getLength();

    const float outMax = GetBitDepthMaxValue(outBD);
    const float outMin = 0.0f;

    // (Used by L_ADJUST macro.)
    const bool isOutInteger = !IsFloatBitDepth(outBD);

    const bool mustResample = !lut->mayLookup(inBD);

    if (isLookup())
    {
        ConstLut1DOpDataRcPtr newLut = lut;

        // If we are able to lookup, need to resample the LUT based on inBitDepth.
        if(mustResample)
        {
            Lut1DOpDataRcPtr newLutTmp = Lut1DOpData::MakeLookupDomain(inBD);

            // Note: Compose should render at 32f, to avoid infinite recursion.
            Lut1DOpData::Compose(newLutTmp,
                                 lut,
                                 // Prevent compose from modifying newLut domain.
                                 Lut1DOpData::COMPOSE_RESAMPLE_NO);
            newLut = newLutTmp;
        }

        m_dim = newLut->getArray().getLength();

        m_tmpLutR = new T[m_dim];
        m_tmpLutG = new T[m_dim];
        m_tmpLutB = new T[m_dim];

        const Array::Values & lutValues = newLut->getArray().getValues();

        // TODO: Would be faster if R, G, B were adjacent in memory?
        for(unsigned long i=0; i<m_dim; ++i)
        {
            ((T*)m_tmpLutR)[i] = L_ADJUST(lutValues[i*3+0]);
            ((T*)m_tmpLutG)[i] = L_ADJUST(lutValues[i*3+1]);
            ((T*)m_tmpLutB)[i] = L_ADJUST(lutValues[i*3+2]);
        }
    }
    else
    {
        const Array::Values & lutValues = lut->getArray().getValues();

        m_tmpLutR = new float[m_dim];
        m_tmpLutG = new float[m_dim];
        m_tmpLutB = new float[m_dim];

        for(unsigned long i=0; i<m_dim; ++i)
        {
            ((float*)m_tmpLutR)[i] = SanitizeFloat(lutValues[i*3+0]);
            ((float*)m_tmpLutG)[i] = SanitizeFloat(lutValues[i*3+1]);
            ((float*)m_tmpLutB)[i] = SanitizeFloat(lutValues[i*3+2]);
        }
    }

    m_alphaScaling = GetBitDepthMaxValue(outBD)
                     / GetBitDepthMaxValue(inBD);

    m_step = ((float)m_dim - 1.0f)
                 / GetBitDepthMaxValue(lut->getInputBitDepth());

    m_dimMinusOne = m_dim - 1.0f;
}

template<BitDepth inBD, BitDepth outBD>
void BaseLut1DRenderer<inBD, outBD>::reset()
{
    if(!m_tmpLutR && !m_tmpLutG && !m_tmpLutB) return;

    if (isLookup())
    {
        switch(m_outBitDepth)
        {
            case BIT_DEPTH_UINT8:
                resetData<BitDepthInfo<BIT_DEPTH_UINT8>::Type>();
                break;
            case BIT_DEPTH_UINT10:
                resetData<BitDepthInfo<BIT_DEPTH_UINT10>::Type>();
                break;
            case BIT_DEPTH_UINT12:
                resetData<BitDepthInfo<BIT_DEPTH_UINT12>::Type>();
                break;
            case BIT_DEPTH_UINT16:
                resetData<BitDepthInfo<BIT_DEPTH_UINT16>::Type>();
                break;
            case BIT_DEPTH_F16:
                resetData<BitDepthInfo<BIT_DEPTH_F16>::Type>();
                break;
            case BIT_DEPTH_F32:
                resetData<BitDepthInfo<BIT_DEPTH_F32>::Type>();
                break;

            case BIT_DEPTH_UINT14:
            case BIT_DEPTH_UINT32:
            case BIT_DEPTH_UNKNOWN:
            default:
                break;
        }
    }
    else
    {
        resetData<float>();
    }
}

template<BitDepth inBD, BitDepth outBD>
template<typename T>
void BaseLut1DRenderer<inBD, outBD>::resetData()
{
    delete [](T*)m_tmpLutR; m_tmpLutR = nullptr;
    delete [](T*)m_tmpLutG; m_tmpLutG = nullptr;
    delete [](T*)m_tmpLutB; m_tmpLutB = nullptr;
}

template<BitDepth inBD, BitDepth outBD>
BaseLut1DRenderer<inBD, outBD>::~BaseLut1DRenderer()
{
    reset();
}

template<BitDepth inBD, BitDepth outBD>
void Lut1DRendererHalfCode<inBD, outBD>::apply(const void * inImg, void * outImg, long numPixels) const
{
    typedef typename BitDepthInfo<inBD>::Type InType;
    typedef typename BitDepthInfo<outBD>::Type OutType;

    const InType * in = (InType *)inImg;
    OutType * out = (OutType *)outImg;

    // Input pixel format allows lookup rather than interpolation.
    //
    // NB: The if/else is expanded at compile time based on the template args.
    //     (Should be no runtime cost.)
    if(inBD != BIT_DEPTH_F32)
    {
        const OutType * lutR = (const OutType *)this->m_tmpLutR;
        const OutType * lutG = (const OutType *)this->m_tmpLutG;
        const OutType * lutB = (const OutType *)this->m_tmpLutB;

        for(long idx=0; idx<numPixels; ++idx)
        {
            out[0] = LookupLut<InType, OutType>::compute(lutR, in[0]);
            out[1] = LookupLut<InType, OutType>::compute(lutG, in[1]);
            out[2] = LookupLut<InType, OutType>::compute(lutB, in[2]);
            out[3] = OutType(in[3] * this->m_alphaScaling);

            in  += 4;
            out += 4;
        }
    }
    else  // Need to interpolate rather than simply lookup.
    {
        const float * lutR = (const float *)this->m_tmpLutR;
        const float * lutG = (const float *)this->m_tmpLutG;
        const float * lutB = (const float *)this->m_tmpLutB;

        for(long idx=0; idx<numPixels; ++idx)
        {
            const IndexPair redInterVals   = IndexPair::GetEdgeFloatValues(in[0]);
            const IndexPair greenInterVals = IndexPair::GetEdgeFloatValues(in[1]);
            const IndexPair blueInterVals  = IndexPair::GetEdgeFloatValues(in[2]);

            // Since fraction is in the domain [0, 1), interpolate using
            // 1-fraction in order to avoid cases like -/+Inf * 0.
            out[0] = Converter<outBD>::CastValue(
                        lerpf(lutR[redInterVals.valB],
                              lutR[redInterVals.valA],
                              1.0f-redInterVals.fraction));

            out[1] = Converter<outBD>::CastValue(
                        lerpf(lutG[greenInterVals.valB],
                              lutG[greenInterVals.valA],
                              1.0f-greenInterVals.fraction));

            out[2] = Converter<outBD>::CastValue(
                        lerpf(lutB[blueInterVals.valB],
                              lutB[blueInterVals.valA],
                              1.0f-blueInterVals.fraction));

            out[3] = Converter<outBD>::CastValue(in[3] * this->m_alphaScaling);

            in  += 4;
            out += 4;
        }
    }
}

IndexPair IndexPair::GetEdgeFloatValues(float fIn)
{
    // TODO: Could we speed this up (perhaps alternate nan/inf behavior)?

    half halfVal;
    IndexPair idxPair;

    halfVal = half( fIn );
    if(halfVal.isInfinity())
    {
        halfVal = halfVal.isNegative() ? -HALF_MAX : HALF_MAX;
        fIn = halfVal;
    }

    // Convert back to float to compare to fIn
    // and interpolate both values.
    const float floatTemp = (float) halfVal;

    // Strict comparison required otherwise negative fractions will occur.
    if (fabs(floatTemp)> fabs(fIn)) 
    {
        idxPair.valB = halfVal.bits();
        idxPair.valA = idxPair.valB;
        --(idxPair.valA);
    }
    else
    {
        idxPair.valA = halfVal.bits();
        idxPair.valB = idxPair.valA;
        ++(idxPair.valB);

        halfVal.setBits(idxPair.valB);
        if(halfVal.isInfinity())
        {
            halfVal =  halfVal.isNegative () ? -HALF_MAX : HALF_MAX;
            idxPair.valB = halfVal.bits();
        }
    }

    halfVal.setBits(idxPair.valA);
    const float fA = (float) halfVal;

    halfVal.setBits(idxPair.valB);
    const float fB = (float) halfVal;

    idxPair.fraction = (fIn - fA) / (fB - fA);

    if (IsNan(idxPair.fraction)) idxPair.fraction = 0.0f;

    return idxPair;
}

template<BitDepth inBD, BitDepth outBD>
void Lut1DRenderer<inBD, outBD>::apply(const void * inImg, void * outImg, long numPixels) const
{
    typedef typename BitDepthInfo<inBD>::Type InType;
    typedef typename BitDepthInfo<outBD>::Type OutType;

    const InType * in = (InType *)inImg;
    OutType * out = (OutType *)outImg;

    // Input pixel format allows lookup rather than interpolation.
    //
    // NB: The if/else is expanded at compile time based on the template args.
    //     (Should be no runtime cost.)
    if (inBD != BIT_DEPTH_F32)
    {
        const OutType * lutR = (const OutType *)this->m_tmpLutR;
        const OutType * lutG = (const OutType *)this->m_tmpLutG;
        const OutType * lutB = (const OutType *)this->m_tmpLutB;

        for(long idx=0; idx<numPixels; ++idx)
        {
            out[0] = LookupLut<InType, OutType>::compute(lutR, in[0]);
            out[1] = LookupLut<InType, OutType>::compute(lutG, in[1]);
            out[2] = LookupLut<InType, OutType>::compute(lutB, in[2]);
            out[3] = OutType(in[3] * this->m_alphaScaling);

            in  += 4;
            out += 4;
        }
    }
    else  // Need to interpolate rather than simply lookup.
    {
        const float * lutR = (const float *)this->m_tmpLutR;
        const float * lutG = (const float *)this->m_tmpLutG;
        const float * lutB = (const float *)this->m_tmpLutB;

#ifdef USE_SSE
        __m128 step = _mm_set_ps(1.0f, this->m_step, this->m_step, this->m_step);
        __m128 dimMinusOne = _mm_set1_ps(this->m_dimMinusOne);
#endif

        for(long i=0; i<numPixels; ++i)
        {
#ifdef USE_SSE
            __m128 idx
                = _mm_mul_ps(_mm_set_ps(in[3], in[2], in[1], in[0]), step);

            // _mm_max_ps => NaNs become 0
            idx = _mm_min_ps(_mm_max_ps(idx, EZERO), dimMinusOne);

            // zero < std::floor(idx) < maxIdx
            // SSE => zero < truncate(idx) < maxIdx
            //
            __m128 lIdx = _mm_cvtepi32_ps(_mm_cvttps_epi32(idx));

            // zero < std::ceil(idx) < maxIdx
            // SSE => (lowIdx (already truncated) + 1) < maxIdx
            // then clamp to prevent hIdx from falling off the end
            // of the LUT
            __m128 hIdx = _mm_min_ps(_mm_add_ps(lIdx, EONE), dimMinusOne);

            // Computing delta relative to high rather than lowIdx
            // to save computing (1-delta) below.
            __m128 d = _mm_sub_ps(hIdx, idx);

            OCIO_ALIGN(float delta[4]);   _mm_store_ps(delta, d);
            OCIO_ALIGN(float lowIdx[4]);  _mm_store_ps(lowIdx, lIdx);
            OCIO_ALIGN(float highIdx[4]); _mm_store_ps(highIdx, hIdx);
#else
            float idx[3];
            idx[0] = this->m_step * in[0];
            idx[1] = this->m_step * in[1];
            idx[2] = this->m_step * in[2];

            // NaNs become 0
            idx[0] = std::min(std::max(0.f, idx[0]), this->m_dimMinusOne);
            idx[1] = std::min(std::max(0.f, idx[1]), this->m_dimMinusOne);
            idx[2] = std::min(std::max(0.f, idx[2]), this->m_dimMinusOne);

            unsigned int lowIdx[3];
            lowIdx[0] = static_cast<unsigned int>(std::floor(idx[0]));
            lowIdx[1] = static_cast<unsigned int>(std::floor(idx[1]));
            lowIdx[2] = static_cast<unsigned int>(std::floor(idx[2]));

            // When the idx is exactly equal to an index (e.g. 0,1,2...)
            // then the computation of highIdx is wrong. However,
            // the delta is then equal to zero (e.g. lowIdx-idx),
            // so the highIdx has no impact.
            unsigned int highIdx[3];
            highIdx[0] = static_cast<unsigned int>(std::ceil(idx[0]));
            highIdx[1] = static_cast<unsigned int>(std::ceil(idx[1]));
            highIdx[2] = static_cast<unsigned int>(std::ceil(idx[2]));

            // Computing delta relative to high rather than lowIdx
            // to save computing (1-delta) below.
            float delta[3];
            delta[0] = (float)highIdx[0] - idx[0];
            delta[1] = (float)highIdx[1] - idx[1];
            delta[2] = (float)highIdx[2] - idx[2];

#endif
            // Since fraction is in the domain [0, 1), interpolate using 1-fraction
            // in order to avoid cases like -/+Inf * 0. Therefore we never multiply by 0 and
            // thus handle the case where A or B is infinity and return infinity rather than
            // 0*Infinity (which is NaN).

            out[0] = Converter<outBD>::CastValue(
                        lerpf(lutR[(unsigned int)highIdx[0]], 
                              lutR[(unsigned int)lowIdx[0]], 
                              delta[0]));
            out[1] = Converter<outBD>::CastValue(
                        lerpf(lutG[(unsigned int)highIdx[1]],
                              lutG[(unsigned int)lowIdx[1]],
                              delta[1]));
            out[2] = Converter<outBD>::CastValue(
                        lerpf(lutB[(unsigned int)highIdx[2]], 
                              lutB[(unsigned int)lowIdx[2]],
                              delta[2]));
            out[3] = Converter<outBD>::CastValue(in[3] * this->m_alphaScaling);

            in  += 4;
            out += 4;
        }
    }
}

namespace GamutMapUtils
{
    // Compute the indices for the smallest, middle, and largest elements of
    // RGB[3]. (Trying to be clever and do this without branching.)
    inline void Order3(const float* RGB, int& min, int& mid, int& max)
    {
        //                                    0  1  2  3  4  5  6  7  8  (typical val - 3)
        static const int table[] = { 2, 1, 0, 2, 1, 0, 2, 1, 2, 0, 1, 2 };

        int val = (int(RGB[0] > RGB[1]) * 5 + int(RGB[1] > RGB[2]) * 4)
                  - int(RGB[0] > RGB[2]) * 3 + 3;

        // A NaN in a logical comparison always results in False.
        // So the case to be careful of here is { A, NaN, B } with A > B.
        // In that case, the first two compares are false but the third is true
        // (something that would never happen with regular numbers).
        // So that is the reason for the +3, to make val 0 in that case.

        max = table[val];
        mid = table[++val];
        min = table[++val];
    }
};


// TODO:  Below largely copy/pasted the regular and halfCode renderers in order
// to implement the hueAdjust versions quickly and without risk of breaking
// the original renderers.

template<BitDepth inBD, BitDepth outBD>
void Lut1DRendererHalfCodeHueAdjust<inBD, outBD>::apply(const void * inImg, void * outImg, long numPixels) const
{
    typedef typename BitDepthInfo<inBD>::Type InType;
    typedef typename BitDepthInfo<outBD>::Type OutType;

    const float * lutR = (const float *)this->m_tmpLutR;
    const float * lutG = (const float *)this->m_tmpLutG;
    const float * lutB = (const float *)this->m_tmpLutB;

    const InType * in = (InType *)inImg;
    OutType * out = (OutType *)outImg;

    // NB: The if/else is expanded at compile time based on the template args.
    // (Should be no runtime cost.)
    if (inBD != BIT_DEPTH_F32)
    {
        for(long idx=0; idx<numPixels; ++idx)
        {
            const float RGB[] = {(float)in[0], (float)in[1], (float)in[2]};

            int min, mid, max;
            GamutMapUtils::Order3( RGB, min, mid, max);

            const float orig_chroma = RGB[max] - RGB[min];
            const float hue_factor 
                = orig_chroma == 0.f  ?  0.f 
                                      :  (RGB[mid] - RGB[min]) / orig_chroma;

            float RGB2[] = {
                LookupLut<InType, float>::compute(lutR, in[0]),
                LookupLut<InType, float>::compute(lutG, in[1]),
                LookupLut<InType, float>::compute(lutB, in[2])   };

            const float new_chroma = RGB2[max] - RGB2[min];

            RGB2[mid] = hue_factor * new_chroma + RGB2[min];

            out[0] = OutType(RGB2[0]);
            out[1] = OutType(RGB2[1]);
            out[2] = OutType(RGB2[2]);
            out[3] = OutType(in[3] * this->m_alphaScaling);

            in  += 4;
            out += 4;
        }
    }
    else  // Need to interpolate rather than simply lookup.
    {
        for(long idx=0; idx<numPixels; ++idx)
        {
            const float RGB[] = {(float)in[0], (float)in[1], (float)in[2]};

            int min, mid, max;
            GamutMapUtils::Order3(RGB, min, mid, max);

            const IndexPair redInterVals   = IndexPair::GetEdgeFloatValues(RGB[0]);
            const IndexPair greenInterVals = IndexPair::GetEdgeFloatValues(RGB[1]);
            const IndexPair blueInterVals  = IndexPair::GetEdgeFloatValues(RGB[2]);

            // Since fraction is in the domain [0, 1), interpolate using
            // 1-fraction in order to avoid cases like -/+Inf * 0.
            float RGB2[] = {
                lerpf(lutR[redInterVals.valB],
                      lutR[redInterVals.valA],
                      1.0f-redInterVals.fraction),
                lerpf(lutG[greenInterVals.valB],
                      lutG[greenInterVals.valA],
                      1.0f-greenInterVals.fraction),
                lerpf(lutB[blueInterVals.valB],
                      lutB[blueInterVals.valA],
                      1.0f-blueInterVals.fraction)  };

            // TODO: ease SSE implementation (may be applied to all chans):
            // RGB2[channel] = (RGB[channel] - RGB(min)) 
            //                 * new_chroma / orig_chroma + RGB2[min].
            const float orig_chroma = RGB[max] - RGB[min];
            const float hue_factor 
                = orig_chroma == 0.f  ? 0.f
                                      : (RGB[mid] - RGB[min]) / orig_chroma;

            const float new_chroma = RGB2[max] - RGB2[min];
            RGB2[mid] = hue_factor * new_chroma + RGB2[min];

            out[0] = Converter<outBD>::CastValue(RGB2[0]);
            out[1] = Converter<outBD>::CastValue(RGB2[1]);
            out[2] = Converter<outBD>::CastValue(RGB2[2]);
            out[3] = Converter<outBD>::CastValue(in[3] * this->m_alphaScaling);

            in  += 4;
            out += 4;
        }
    }
}

template<BitDepth inBD, BitDepth outBD>
void Lut1DRendererHueAdjust<inBD, outBD>::apply(const void * inImg, void * outImg, long numPixels) const
{
    typedef typename BitDepthInfo<inBD>::Type InType;
    typedef typename BitDepthInfo<outBD>::Type OutType;

    const float * lutR = (const float *)this->m_tmpLutR;
    const float * lutG = (const float *)this->m_tmpLutG;
    const float * lutB = (const float *)this->m_tmpLutB;

    const InType * in = (InType *)inImg;
    OutType * out = (OutType *)outImg;

    // NB: The if/else is expanded at compile time based on the template args.
    // (Should be no runtime cost.)
    if (inBD != BIT_DEPTH_F32)
    {
        for(long idx=0; idx<numPixels; ++idx)
        {
            const float RGB[] = {(float)in[0], (float)in[1], (float)in[2]};

            int min, mid, max;
            GamutMapUtils::Order3(RGB, min, mid, max);
                
            const float orig_chroma = RGB[max] - RGB[min];
            const float hue_factor
                = orig_chroma == 0.f ? 0.f
                                     : (RGB[mid] - RGB[min]) / orig_chroma;

            float RGB2[] = {
                LookupLut<InType, float>::compute(lutR, in[0]),
                LookupLut<InType, float>::compute(lutG, in[1]),
                LookupLut<InType, float>::compute(lutB, in[2])
            };

            const float new_chroma = RGB2[max] - RGB2[min];

            RGB2[mid] = hue_factor * new_chroma + RGB2[min];

            out[0] = OutType(RGB2[0]);
            out[1] = OutType(RGB2[1]);
            out[2] = OutType(RGB2[2]);
            out[3] = OutType(in[3] * this->m_alphaScaling);

            in  += 4;
            out += 4;
        }
    }
    else  // Need to interpolate rather than simply lookup.
    {
        for(long i=0; i<numPixels; ++i)
        {
            const float RGB[] = {(float)in[0], (float)in[1], (float)in[2]};

            int min, mid, max;
            GamutMapUtils::Order3( RGB, min, mid, max);

            const float orig_chroma = RGB[max] - RGB[min];
            const float hue_factor 
                = orig_chroma == 0.f ? 0.f
                                     : (RGB[mid] - RGB[min]) / orig_chroma;

#ifdef USE_SSE
            __m128 idx
                = _mm_mul_ps(_mm_set_ps(in[3],
                                        RGB[2],
                                        RGB[1],
                                        RGB[0]),
                             _mm_set_ps(1.0f,
                                        this->m_step,
                                        this->m_step,
                                        this->m_step));

            // _mm_max_ps => NaNs become 0
            idx = _mm_min_ps(_mm_max_ps(idx, EZERO),
                             _mm_set1_ps(this->m_dimMinusOne));

            // zero < std::floor(idx) < maxIdx
            // SSE => zero < truncate(idx) < maxIdx
            // then clamp to prevent hIdx from falling off the end
            // of the LUT
            __m128 lIdx = _mm_cvtepi32_ps(_mm_cvttps_epi32(idx));

            // zero < std::ceil(idx) < maxIdx
            // SSE => (lowIdx (already truncated) + 1) < maxIdx
            __m128 hIdx = _mm_min_ps(_mm_add_ps(lIdx, EONE),
                                     _mm_set1_ps(this->m_dimMinusOne));

            // Computing delta relative to high rather than lowIdx
            // to save computing (1-delta) below.
            __m128 d = _mm_sub_ps(hIdx, idx);

            OCIO_ALIGN(float delta[4]);   _mm_store_ps(delta, d);
            OCIO_ALIGN(float lowIdx[4]);  _mm_store_ps(lowIdx, lIdx);
            OCIO_ALIGN(float highIdx[4]); _mm_store_ps(highIdx, hIdx);
#else
            float idx[3];
            idx[0] = this->m_step * RGB[0];
            idx[1] = this->m_step * RGB[1];
            idx[2] = this->m_step * RGB[2];

            // NaNs become 0
            idx[0] = std::min(std::max(0.f, idx[0]), this->m_dimMinusOne);
            idx[1] = std::min(std::max(0.f, idx[1]), this->m_dimMinusOne);
            idx[2] = std::min(std::max(0.f, idx[2]), this->m_dimMinusOne);

            unsigned int lowIdx[3];
            lowIdx[0] = static_cast<unsigned int>(std::floor(idx[0]));
            lowIdx[1] = static_cast<unsigned int>(std::floor(idx[1]));
            lowIdx[2] = static_cast<unsigned int>(std::floor(idx[2]));

            // When the idx is exactly equal to an index (e.g. 0,1,2...)
            // then the computation of highIdx is wrong. However,
            // the delta is then equal to zero (e.g. lowIdx-idx),
            // so the highIdx has no impact.
            unsigned int highIdx[3];
            highIdx[0] = static_cast<unsigned int>(std::ceil(idx[0]));
            highIdx[1] = static_cast<unsigned int>(std::ceil(idx[1]));
            highIdx[2] = static_cast<unsigned int>(std::ceil(idx[2]));

            // Computing delta relative to high rather than lowIdx
            // to save computing (1-delta) below.
            float delta[3];
            delta[0] = (float)highIdx[0] - idx[0];
            delta[1] = (float)highIdx[1] - idx[1];
            delta[2] = (float)highIdx[2] - idx[2];
#endif
            // Since fraction is in the domain [0, 1), interpolate using 1-fraction
            // in order to avoid cases like -/+Inf * 0. Therefore we never multiply by 0 and
            // thus handle the case where A or B is infinity and return infinity rather than
            // 0*Infinity (which is NaN).
            float RGB2[] = {
                lerpf(lutR[(unsigned int)highIdx[0]], lutR[(unsigned int)lowIdx[0]], delta[0]),
                lerpf(lutG[(unsigned int)highIdx[1]], lutG[(unsigned int)lowIdx[1]], delta[1]),
                lerpf(lutB[(unsigned int)highIdx[2]], lutB[(unsigned int)lowIdx[2]], delta[2])
            };

            const float new_chroma = RGB2[max] - RGB2[min];

            RGB2[mid] = hue_factor * new_chroma + RGB2[min];

            out[0] = Converter<outBD>::CastValue(RGB2[0]);
            out[1] = Converter<outBD>::CastValue(RGB2[1]);
            out[2] = Converter<outBD>::CastValue(RGB2[2]);
            out[3] = Converter<outBD>::CastValue(in[3] * this->m_alphaScaling);

            in  += 4;
            out += 4;
        }
    }
}

namespace
{
// TODO: Use SSE intrinsics to speed this up.

// Calculate the inverse of a value resulting from linear interpolation
// in a 1d LUT.
// start:       Pointer to the first effective LUT entry (end of flat spot).
// startOffset: Distance between first LUT entry and start.
// end:         Pointer to the last effective LUT entry (start of flat spot).
// flipSign:    Flips val if we're working with the negative of the orig LUT.
// scale:       From LUT index units to outDepth units.
// val:         The value to invert.
// Return the result that would produce val if used 
// in a forward linear interpolation in the LUT.
float FindLutInv(const float * start,
                 const float   startOffset,
                 const float * end,
                 const float   flipSign,
                 const float   scale,
                 const float   val)
{
    // Note that the LUT data pointed to by start/end must be in increasing order,
    // regardless of whether the original LUT was increasing or decreasing because
    // this function uses std::lower_bound().

    // Clamp the value to the range of the LUT.
    const float cv = std::min( std::max( val * flipSign, *start ), *end );

    // std::lower_bound()
    // "Returns an iterator pointing to the first element in the range [first,last) 
    // which does not compare less than val (but could be equal)."
    // (NB: This is correct using either end or end+1 since lower_bound will return a
    //  value one greater than the second argument if no values in the array are >= cv.)
    // http://www.sgi.com/tech/stl/lower_bound.html
    const float* lowbound = std::lower_bound(start, end, cv);

    // lower_bound() returns first entry >= val so decrement it unless val == *start.
    if (lowbound > start) {
        --lowbound;
    }

    const float* highbound = lowbound;
    if (highbound < end) {
        ++highbound;
    }

    // Delta is the fractional distance of val between the adjacent LUT entries.
    float delta = 0.f;
    if (*highbound > *lowbound) {   // (handle flat spots by leaving delta = 0)
        delta = (cv - *lowbound) / (*highbound - *lowbound);
    }

    // Inds is the index difference from the effective start to lowbound.
    const float inds = (float)( lowbound - start );

    // Correct for the fact that start is not the beginning of the LUT if it
    // starts with a flat spot.
    // (NB: It may seem like lower_bound would automatically find the end of the
    //  flat spot, so start could always simply be the start of the LUT, however
    //  this fails when val equals the flat spot value.)
    const float totalInds = inds + startOffset;

    // Scale converts from units of [0,dim] to [0,outDepth].
    return (totalInds + delta) * scale;
}

// Calculate the inverse of a value resulting from linear interpolation
// in a half domain 1d LUT.
// start:       Pointer to the first effective LUT entry (end of flat spot).
// startOffset: Distance between first LUT entry and start.
// end:         Pointer to the last effective LUT entry (start of flat spot).
// flipSign:    Flips val if we're working with the negative of the orig LUT.
// scale:       From LUT index units to outDepth units.
// val:         The value to invert.
// Return the result that would produce val if used in a forward linear
// interpolation in the LUT.
float FindLutInvHalf(const float * start,
                     const float   startOffset,
                     const float * end,
                     const float   flipSign,
                     const float   scale,
                     const float   val)
{
    // Note that the LUT data pointed to by start/end must be in increasing order,
    // regardless of whether the original LUT was increasing or decreasing because
    // this function uses std::lower_bound().

    // Clamp the value to the range of the LUT.
    const float cv = std::min( std::max( val * flipSign, *start ), *end );

    const float* lowbound = std::lower_bound(start, end, cv);

    // lower_bound() returns first entry >= val so decrement it unless val == *start.
    if (lowbound > start) {
        --lowbound;
    }

    const float* highbound = lowbound;
    if (highbound < end) {
        ++highbound;
    }

    // Delta is the fractional distance of val between the adjacent LUT entries.
    float delta = 0.f;
    if (*highbound > *lowbound) {   // (handle flat spots by leaving delta = 0)
        delta = (cv - *lowbound) / (*highbound - *lowbound);
    }

    // Inds is the index difference from the effective start to lowbound.
    const float inds = (float)( lowbound - start );

    // Correct for the fact that start is not the beginning of the LUT if it
    // starts with a flat spot.
    // (NB: It may seem like lower_bound would automatically find the end of the
    //  flat spot, so start could always simply be the start of the LUT, however
    //  this fails when val equals the flat spot value.)
    const float totalInds = inds + startOffset;

    // For a half domain LUT, the entries are not a constant distance apart,
    // so convert the indices (which are half floats) into real floats in order
    // to calculate what distance the delta factor is working over.
    half h;
    h.setBits((unsigned short)totalInds);
    float base = h;
    h.setBits((unsigned short)(totalInds + 1));
    float basePlus1 = h;
    float domain = base + delta * (basePlus1 - base);

    // Scale converts from units of [0,dim] to [0,outDepth].
    return domain * scale;
}
}

template<BitDepth inBD, BitDepth outBD>
InvLut1DRenderer<inBD, outBD>::InvLut1DRenderer(ConstLut1DOpDataRcPtr & lut) 
    :   OpCPU()
    ,   m_dim(0)
    ,   m_alphaScaling(0.0f)
{
    if(inBD!=lut->getInputBitDepth() || outBD!=lut->getOutputBitDepth())
    {
        throw Exception("Bit depth mismatch between the 1D LUT and the CPU processing.");
    }

    updateData(lut);
}

template<BitDepth inBD, BitDepth outBD>
InvLut1DRenderer<inBD, outBD>::~InvLut1DRenderer()
{
    resetData();
}

void ComponentParams::setComponentParams(ComponentParams & params,
                                         const Lut1DOpData::ComponentProperties & properties,
                                         const float * lutPtr,
                                         float lutZeroEntry)
{
    params.flipSign = properties.isIncreasing ? 1.f: -1.f;
    params.bisectPoint = lutZeroEntry;
    params.startOffset = (float) properties.startDomain;
    params.lutStart = lutPtr + properties.startDomain;
    params.lutEnd   = lutPtr + properties.endDomain;
    params.negStartOffset = (float) properties.negStartDomain;
    params.negLutStart = lutPtr + properties.negStartDomain;
    params.negLutEnd   = lutPtr + properties.negEndDomain;
}

template<BitDepth inBD, BitDepth outBD>
void InvLut1DRenderer<inBD, outBD>::resetData()
{
    m_tmpLutR.resize(0);
    m_tmpLutG.resize(0);
    m_tmpLutB.resize(0);
}

template<BitDepth inBD, BitDepth outBD>
void InvLut1DRenderer<inBD, outBD>::updateData(ConstLut1DOpDataRcPtr & lut)
{
    resetData();

    const bool hasSingleLut = lut->hasSingleLut();

    m_dim = lut->getArray().getLength();

    // Allocated temporary LUT(s)

    m_tmpLutR.resize(m_dim);
    m_tmpLutG.resize(0);
    m_tmpLutB.resize(0);

    if( !hasSingleLut )
    {
        m_tmpLutG.resize(m_dim);
        m_tmpLutB.resize(m_dim);
    }

    // Get component properties and initialize component parameters structure.
    const Lut1DOpData::ComponentProperties & redProperties   = lut->getRedProperties();
    const Lut1DOpData::ComponentProperties & greenProperties = lut->getGreenProperties();
    const Lut1DOpData::ComponentProperties & blueProperties  = lut->getBlueProperties();

    ComponentParams::setComponentParams(this->m_paramsR, redProperties, m_tmpLutR.data(), 0.f);

    if( hasSingleLut )
    {
        // NB: All pointers refer to _tmpLutR.
        this->m_paramsB = this->m_paramsG = this->m_paramsR;
    }
    else
    {
        ComponentParams::setComponentParams(this->m_paramsG, greenProperties, m_tmpLutG.data(), 0.f);
        ComponentParams::setComponentParams(this->m_paramsB, blueProperties, m_tmpLutB.data(), 0.f);
    }

    // Fill temporary LUT.
    // Note: Since FindLutInv requires increasing arrays, if the LUT is
    // decreasing we negate the values to obtain the required sort order
    // of smallest to largest.

    const Array::Values& lutValues = lut->getArray().getValues();
    for(unsigned long i = 0; i<m_dim; ++i)
    {
        m_tmpLutR[i] = redProperties.isIncreasing ? lutValues[i*3+0]: -lutValues[i*3+0];

        if(!hasSingleLut)
        {
            m_tmpLutG[i] = greenProperties.isIncreasing ? lutValues[i*3+1]: -lutValues[i*3+1];
            m_tmpLutB[i] = blueProperties.isIncreasing ? lutValues[i*3+2]: -lutValues[i*3+2];
        }
    }

    const float outMax = GetBitDepthMaxValue(lut->getOutputBitDepth());

    m_alphaScaling = outMax / GetBitDepthMaxValue(lut->getInputBitDepth());

    // Converts from index units to inDepth units of the original LUT.
    // (Note that inDepth of the original LUT is outDepth of the inverse LUT.)
    m_scale = outMax / (float) (m_dim - 1);
}

template<BitDepth inBD, BitDepth outBD>
void InvLut1DRenderer<inBD, outBD>::apply(const void * inImg, void * outImg, long numPixels) const
{
    typedef typename BitDepthInfo<inBD>::Type InType;
    typedef typename BitDepthInfo<outBD>::Type OutType;

    const InType * in = (InType *)inImg;
    OutType * out = (OutType *)outImg;

    for(long idx=0; idx<numPixels; ++idx)
    {
        // red
        out[0] = Converter<outBD>::CastValue(
                    FindLutInv(this->m_paramsR.lutStart,
                               this->m_paramsR.startOffset,
                               this->m_paramsR.lutEnd,
                               this->m_paramsR.flipSign,
                               m_scale,
                               (float)in[0]));

        // green
        out[1] = Converter<outBD>::CastValue(
                    FindLutInv(this->m_paramsG.lutStart,
                               this->m_paramsG.startOffset,
                               this->m_paramsG.lutEnd,
                               this->m_paramsG.flipSign,
                               m_scale,
                               (float)in[1]));

        // blue
        out[2] = Converter<outBD>::CastValue(
                    FindLutInv(this->m_paramsB.lutStart,
                               this->m_paramsB.startOffset,
                               this->m_paramsB.lutEnd,
                               this->m_paramsB.flipSign,
                               m_scale,
                               (float)in[2]));

        // alpha
        out[3] = Converter<outBD>::CastValue(in[3] * m_alphaScaling);

        in  += 4;
        out += 4;
    }
}

template<BitDepth inBD, BitDepth outBD>
InvLut1DRendererHueAdjust<inBD, outBD>::InvLut1DRendererHueAdjust(ConstLut1DOpDataRcPtr & lut) 
    :  InvLut1DRenderer<inBD, outBD>(lut)
{
    this->updateData(lut);
}

template<BitDepth inBD, BitDepth outBD>
void InvLut1DRendererHueAdjust<inBD, outBD>::apply(const void * inImg, void * outImg, long numPixels) const
{
    typedef typename BitDepthInfo<inBD>::Type InType;
    typedef typename BitDepthInfo<outBD>::Type OutType;

    const InType * in = (InType *)inImg;
    OutType * out = (OutType *)outImg;

    for(long idx=0; idx<numPixels; ++idx)
    {
        const float RGB[] = {(float)in[0], (float)in[1], (float)in[2]};

        int min, mid, max;
        GamutMapUtils::Order3(RGB, min, mid, max);

        const float orig_chroma = RGB[max] - RGB[min];
        const float hue_factor
            = (orig_chroma == 0.f) ? 0.f
                                   : (RGB[mid] - RGB[min]) / orig_chroma;

        float RGB2[] = {
            // red
            FindLutInv(this->m_paramsR.lutStart,
                       this->m_paramsR.startOffset,
                       this->m_paramsR.lutEnd,
                       this->m_paramsR.flipSign,
                       this->m_scale,
                       RGB[0]),
            // green
            FindLutInv(this->m_paramsG.lutStart,
                       this->m_paramsG.startOffset,
                       this->m_paramsG.lutEnd,
                       this->m_paramsG.flipSign,
                       this->m_scale,
                       RGB[1]),
            // blue
            FindLutInv(this->m_paramsB.lutStart,
                       this->m_paramsB.startOffset,
                       this->m_paramsB.lutEnd,
                       this->m_paramsB.flipSign,
                       this->m_scale,
                       RGB[2])
        };

        const float new_chroma = RGB2[max] - RGB2[min];

        RGB2[mid] = hue_factor * new_chroma + RGB2[min];

        out[0] = Converter<outBD>::CastValue(RGB2[0]);
        out[1] = Converter<outBD>::CastValue(RGB2[1]);
        out[2] = Converter<outBD>::CastValue(RGB2[2]);
        out[3] = Converter<outBD>::CastValue(in[3] * this->m_alphaScaling);

        in  += 4;
        out += 4;
    }
}

template<BitDepth inBD, BitDepth outBD>
InvLut1DRendererHalfCode<inBD, outBD>::InvLut1DRendererHalfCode(ConstLut1DOpDataRcPtr & lut) 
    :  InvLut1DRenderer<inBD, outBD>(lut)
{
    this->updateData(lut);
}

template<BitDepth inBD, BitDepth outBD>
InvLut1DRendererHalfCode<inBD, outBD>::~InvLut1DRendererHalfCode()
{
    this->resetData();
}

template<BitDepth inBD, BitDepth outBD>
void InvLut1DRendererHalfCode<inBD, outBD>::updateData(ConstLut1DOpDataRcPtr & lut)
{
    this->resetData();

    const bool hasSingleLut = lut->hasSingleLut();

    this->m_dim = lut->getArray().getLength();

    // Allocated temporary LUT(s)

    this->m_tmpLutR.resize(this->m_dim);
    this->m_tmpLutG.resize(0);
    this->m_tmpLutB.resize(0);

    if( !hasSingleLut )
    {
        this->m_tmpLutG.resize(this->m_dim);
        this->m_tmpLutB.resize(this->m_dim);
    }

    // Get component properties and initialize component parameters structure.
    const Lut1DOpData::ComponentProperties & redProperties   = lut->getRedProperties();
    const Lut1DOpData::ComponentProperties & greenProperties = lut->getGreenProperties();
    const Lut1DOpData::ComponentProperties & blueProperties  = lut->getBlueProperties();

    const Array::Values & lutValues = lut->getArray().getValues();

    ComponentParams::setComponentParams(this->m_paramsR, redProperties, this->m_tmpLutR.data(), lutValues[0]);

    if( hasSingleLut )
    {
        // NB: All pointers refer to m_tmpLutR.
        this->m_paramsB = this->m_paramsG = this->m_paramsR;
    }
    else
    {
        ComponentParams::setComponentParams(this->m_paramsG, greenProperties, this->m_tmpLutG.data(), lutValues[1]);
        ComponentParams::setComponentParams(this->m_paramsB, blueProperties,  this->m_tmpLutB.data(), lutValues[2]);
    }

    // Fill temporary LUT.
    // Note: Since FindLutInv requires increasing arrays, if the LUT is
    // decreasing we negate the values to obtain the required sort order
    // of smallest to largest.
    for(unsigned long i = 0; i < 32768; ++i)     // positive half domain
    {
        this->m_tmpLutR[i] = redProperties.isIncreasing ? lutValues[i*3+0]: -lutValues[i*3+0];

        if( !hasSingleLut )
        {
            this->m_tmpLutG[i] = greenProperties.isIncreasing ? lutValues[i*3+1]: -lutValues[i*3+1];
            this->m_tmpLutB[i] = blueProperties.isIncreasing ? lutValues[i*3+2]: -lutValues[i*3+2];
        }
    }

    for(unsigned long i = 32768; i < 65536; ++i) // negative half domain
    {
        // (Per above, the LUT must be increasing, so negative half domain is sign reversed.)
        this->m_tmpLutR[i] = redProperties.isIncreasing ? -lutValues[i*3+0]: lutValues[i*3+0];

        if( !hasSingleLut )
        {
            this->m_tmpLutG[i] = greenProperties.isIncreasing ? -lutValues[i*3+1]: lutValues[i*3+1];
            this->m_tmpLutB[i] = blueProperties.isIncreasing ? -lutValues[i*3+2]: lutValues[i*3+2];
        }
    }

    const float outMax = GetBitDepthMaxValue(lut->getOutputBitDepth());

    this->m_alphaScaling = outMax / GetBitDepthMaxValue(lut->getInputBitDepth());

    // Note the difference for half domain LUTs, since the distance between
    // between adjacent entries is not constant, we cannot roll it into the
    // scale.
    this->m_scale = outMax;
}

template<BitDepth inBD, BitDepth outBD>
void InvLut1DRendererHalfCode<inBD, outBD>::apply(const void * inImg, void * outImg, long numPixels) const
{
    typedef typename BitDepthInfo<inBD>::Type InType;
    typedef typename BitDepthInfo<outBD>::Type OutType;

    const InType * in = (InType *)inImg;
    OutType * out = (OutType *)outImg;

    const bool redIsIncreasing = this->m_paramsR.flipSign > 0.f;
    const bool grnIsIncreasing = this->m_paramsG.flipSign > 0.f;
    const bool bluIsIncreasing = this->m_paramsB.flipSign > 0.f;

    for(long idx=0; idx<numPixels; ++idx)
    {
        // Test the values against the bisectPoint to determine which half of
        // the float domain to do the inverse eval in.

        // Note that since the clamp of values outside the effective domain
        // happens in FindLutInvHalf, that input values < the bisectPoint
        // but > the neg effective domain will get clamped to -0 or wherever
        // the neg effective domain starts.
        // If this proves to be a problem, could move the clamp here instead.

        const float redIn = in[0];
        const float redOut 
            = (redIsIncreasing == (redIn >= this->m_paramsR.bisectPoint)) 
                ? FindLutInvHalf(this->m_paramsR.lutStart,
                                 this->m_paramsR.startOffset,
                                 this->m_paramsR.lutEnd,
                                 this->m_paramsR.flipSign,
                                 this->m_scale,
                                 redIn) 
                : FindLutInvHalf(this->m_paramsR.negLutStart,
                                 this->m_paramsR.negStartOffset,
                                 this->m_paramsR.negLutEnd,
                                 -this->m_paramsR.flipSign,
                                 this->m_scale,
                                 redIn);

        const float grnIn = in[1];
        const float grnOut 
            = (grnIsIncreasing == (grnIn >= this->m_paramsG.bisectPoint)) 
                ? FindLutInvHalf(this->m_paramsG.lutStart,
                                 this->m_paramsG.startOffset,
                                 this->m_paramsG.lutEnd,
                                 this->m_paramsG.flipSign,
                                 this->m_scale,
                                 grnIn) 
                : FindLutInvHalf(this->m_paramsG.negLutStart,
                                 this->m_paramsG.negStartOffset,
                                 this->m_paramsG.negLutEnd,
                                 -this->m_paramsG.flipSign,
                                 this->m_scale,
                                 grnIn);

        const float bluIn = in[2];
        const float bluOut 
            = (bluIsIncreasing == (bluIn >= this->m_paramsB.bisectPoint)) 
                ? FindLutInvHalf(this->m_paramsB.lutStart,
                                 this->m_paramsB.startOffset,
                                 this->m_paramsB.lutEnd,
                                 this->m_paramsB.flipSign,
                                 this->m_scale,
                                 bluIn)
                : FindLutInvHalf(this->m_paramsB.negLutStart,
                                 this->m_paramsB.negStartOffset,
                                 this->m_paramsB.negLutEnd,
                                 -this->m_paramsR.flipSign,
                                 this->m_scale,
                                 bluIn);

        out[0] = Converter<outBD>::CastValue(redOut);
        out[1] = Converter<outBD>::CastValue(grnOut);
        out[2] = Converter<outBD>::CastValue(bluOut);
        out[3] = Converter<outBD>::CastValue(in[3] * this->m_alphaScaling);

        in  += 4;
        out += 4;
    }
}

template<BitDepth inBD, BitDepth outBD>
InvLut1DRendererHalfCodeHueAdjust<inBD, outBD>::InvLut1DRendererHalfCodeHueAdjust(ConstLut1DOpDataRcPtr & lut) 
    :  InvLut1DRendererHalfCode<inBD, outBD>(lut)
{
    this->updateData(lut);
}

template<BitDepth inBD, BitDepth outBD>
void InvLut1DRendererHalfCodeHueAdjust<inBD, outBD>::apply(const void * inImg, void * outImg, long numPixels) const
{
    typedef typename BitDepthInfo<inBD>::Type InType;
    typedef typename BitDepthInfo<outBD>::Type OutType;

    const InType * in = (InType *)inImg;
    OutType * out = (OutType *)outImg;

    const bool redIsIncreasing = this->m_paramsR.flipSign > 0.f;
    const bool grnIsIncreasing = this->m_paramsG.flipSign > 0.f;
    const bool bluIsIncreasing = this->m_paramsB.flipSign > 0.f;

    for(long idx=0; idx<numPixels; ++idx)
    {
        const float RGB[] = {(float)in[0], (float)in[1], (float)in[2]};

        int min, mid, max;
        GamutMapUtils::Order3( RGB, min, mid, max);

        const float orig_chroma = RGB[max] - RGB[min];
        const float hue_factor 
            = orig_chroma == 0.f ? 0.f
                                 : (RGB[mid] - RGB[min]) / orig_chroma;

        const float redOut 
            = (redIsIncreasing == (RGB[0] >= this->m_paramsR.bisectPoint)) 
                ? FindLutInvHalf(this->m_paramsR.lutStart,
                                 this->m_paramsR.startOffset,
                                 this->m_paramsR.lutEnd,
                                 this->m_paramsR.flipSign,
                                 this->m_scale,
                                 RGB[0])
                : FindLutInvHalf(this->m_paramsR.negLutStart,
                                 this->m_paramsR.negStartOffset,
                                 this->m_paramsR.negLutEnd,
                                 -this->m_paramsR.flipSign,
                                 this->m_scale,
                                 RGB[0]);

        const float grnOut 
            = (grnIsIncreasing == (RGB[1] >= this->m_paramsG.bisectPoint)) 
                ? FindLutInvHalf(this->m_paramsG.lutStart,
                                 this->m_paramsG.startOffset,
                                 this->m_paramsG.lutEnd,
                                 this->m_paramsG.flipSign,
                                 this->m_scale,
                                 RGB[1]) 
                : FindLutInvHalf(this->m_paramsG.negLutStart,
                                 this->m_paramsG.negStartOffset,
                                 this->m_paramsG.negLutEnd,
                                 -this->m_paramsG.flipSign,
                                 this->m_scale,
                                 RGB[1]);

        const float bluOut 
            = (bluIsIncreasing == (RGB[2] >= this->m_paramsB.bisectPoint)) 
                ? FindLutInvHalf(this->m_paramsB.lutStart,
                                 this->m_paramsB.startOffset,
                                 this->m_paramsB.lutEnd,
                                 this->m_paramsB.flipSign,
                                 this->m_scale,
                                 RGB[2]) 
                : FindLutInvHalf(this->m_paramsB.negLutStart,
                                 this->m_paramsB.negStartOffset,
                                 this->m_paramsB.negLutEnd,
                                 -this->m_paramsR.flipSign,
                                 this->m_scale,
                                 RGB[2]);

        float RGB2[] = { redOut, grnOut, bluOut };

        const float new_chroma = RGB2[max] - RGB2[min];

        RGB2[mid] = hue_factor * new_chroma + RGB2[min];

        out[0] = Converter<outBD>::CastValue(RGB2[0]);
        out[1] = Converter<outBD>::CastValue(RGB2[1]);
        out[2] = Converter<outBD>::CastValue(RGB2[2]);
        out[3] = Converter<outBD>::CastValue(in[3] * this->m_alphaScaling);

        in  += 4;
        out += 4;
    }
}

template<BitDepth inBD, BitDepth outBD>
OpCPURcPtr GetForwardLut1DRenderer(ConstLut1DOpDataRcPtr & lut)
{
    // NB: Unlike bit-depth, the half domain status of a LUT
    //     may not be changed.
    if (lut->isInputHalfDomain())
    {
        if (lut->getHueAdjust() == Lut1DOpData::HUE_NONE)
        {
            return std::make_shared< Lut1DRendererHalfCode<inBD, outBD> >(lut);
        }
        else
        {
            return std::make_shared< Lut1DRendererHalfCodeHueAdjust<inBD, outBD> >(lut);
        }
    }
    else
    {
        if (lut->getHueAdjust() == Lut1DOpData::HUE_NONE)
        {
            return std::make_shared< Lut1DRenderer<inBD, outBD> >(lut);
        }
        else
        {
            return std::make_shared< Lut1DRendererHueAdjust<inBD, outBD> >(lut);
        }
    }
}

}

template<BitDepth inBD, BitDepth outBD>
OpCPURcPtr GetLut1DRenderer_OutBitDepth(ConstLut1DOpDataRcPtr & lut)
{
    if (lut->getDirection() == TRANSFORM_DIR_FORWARD)
    {
        return GetForwardLut1DRenderer<inBD, outBD>(lut);
    }
    else
    {
        if (lut->getConcreteInversionQuality() == LUT_INVERSION_FAST)
        {
            ConstLut1DOpDataRcPtr newLut = Lut1DOpData::MakeFastLut1DFromInverse(lut, false);

            // Render with a Lut1D renderer.
            return GetForwardLut1DRenderer<inBD, outBD>(newLut);
        }
        else  // INV_EXACT
        {
            if (lut->isInputHalfDomain())
            {
                if (lut->getHueAdjust() == Lut1DOpData::HUE_NONE)
                {
                    return std::make_shared< InvLut1DRendererHalfCode<inBD, outBD> >(lut);
                }
                else
                {
                    return std::make_shared< InvLut1DRendererHalfCodeHueAdjust<inBD, outBD> >(lut);
                }
            }
            else
            {
                if (lut->getHueAdjust() == Lut1DOpData::HUE_NONE)
                {
                    return std::make_shared< InvLut1DRenderer<inBD, outBD> >(lut);
                }
                else
                {
                    return std::make_shared< InvLut1DRendererHueAdjust<inBD, outBD> >(lut);
                }
            }
        }
    }
}

template<BitDepth inBD>
OpCPURcPtr GetLut1DRenderer_InBitDepth(ConstLut1DOpDataRcPtr & lut, BitDepth outBD)
{
    if(lut->getOutputBitDepth()!=outBD)
    {
        throw Exception("Bit depth mismatch between the 1D LUT and the CPU processing.");
    }

    switch(outBD)
    {
        case BIT_DEPTH_UINT8:
            return GetLut1DRenderer_OutBitDepth<inBD, BIT_DEPTH_UINT8>(lut); break;
        case BIT_DEPTH_UINT10:
            return GetLut1DRenderer_OutBitDepth<inBD, BIT_DEPTH_UINT10>(lut); break;
        case BIT_DEPTH_UINT12:
            return GetLut1DRenderer_OutBitDepth<inBD, BIT_DEPTH_UINT12>(lut); break;
        case BIT_DEPTH_UINT16:
            return GetLut1DRenderer_OutBitDepth<inBD, BIT_DEPTH_UINT16>(lut); break;
        case BIT_DEPTH_F16:
            return GetLut1DRenderer_OutBitDepth<inBD, BIT_DEPTH_F16>(lut); break;
        case BIT_DEPTH_F32:
            return GetLut1DRenderer_OutBitDepth<inBD, BIT_DEPTH_F32>(lut); break;

        case BIT_DEPTH_UINT14:
        case BIT_DEPTH_UINT32:
        case BIT_DEPTH_UNKNOWN:
        default:
            break;
    }

    throw Exception("Unsupported output bit depth");
    return OpCPURcPtr();
}

OpCPURcPtr GetLut1DRenderer(ConstLut1DOpDataRcPtr & lut, BitDepth inBD, BitDepth outBD)
{
    if(lut->getInputBitDepth()!=inBD)
    {
        throw Exception("Bit depth mismatch between the 1D LUT and the CPU processing.");
    }

    switch(inBD)
    {
        case BIT_DEPTH_UINT8:
            return GetLut1DRenderer_InBitDepth<BIT_DEPTH_UINT8>(lut, outBD); break;
        case BIT_DEPTH_UINT10:
            return GetLut1DRenderer_InBitDepth<BIT_DEPTH_UINT10>(lut, outBD); break;
        case BIT_DEPTH_UINT12:
            return GetLut1DRenderer_InBitDepth<BIT_DEPTH_UINT12>(lut, outBD); break;
        case BIT_DEPTH_UINT16:
            return GetLut1DRenderer_InBitDepth<BIT_DEPTH_UINT16>(lut, outBD); break;
        case BIT_DEPTH_F16:
            return GetLut1DRenderer_InBitDepth<BIT_DEPTH_F16>(lut, outBD); break;
        case BIT_DEPTH_F32:
            return GetLut1DRenderer_InBitDepth<BIT_DEPTH_F32>(lut, outBD); break;

        case BIT_DEPTH_UINT14:
        case BIT_DEPTH_UINT32:
        case BIT_DEPTH_UNKNOWN:
        default:
            break;
    }

    throw Exception("Unsupported input bit depth");
    return OpCPURcPtr();
}


}
OCIO_NAMESPACE_EXIT




#ifdef OCIO_UNIT_TEST

namespace OCIO = OCIO_NAMESPACE;

#include "unittest.h"


OIIO_ADD_TEST(GamutMapUtil, order3_test)
{
    const float posinf = std::numeric_limits<float>::infinity();
    const float qnan = std::numeric_limits<float>::quiet_NaN();

    // { A, NaN, B } with A > B test (used to be a crash).
    {
        const float RGB[] = { 65504.f, -qnan, 0.f };
        int min, mid, max;
        OCIO::GamutMapUtils::Order3(RGB, min, mid, max);
        OIIO_CHECK_EQUAL(max, 2);
        OIIO_CHECK_EQUAL(mid, 1);
        OIIO_CHECK_EQUAL(min, 0);
    }
    // Triple NaN test.
    {
    const float RGB[] = { qnan, qnan, -qnan };
    int min, mid, max;
    OCIO::GamutMapUtils::Order3(RGB, min, mid, max);
    OIIO_CHECK_EQUAL(max, 2);
    OIIO_CHECK_EQUAL(mid, 1);
    OIIO_CHECK_EQUAL(min, 0);
    }
    // -Inf test.
    {
        const float RGB[] = { 65504.f, -posinf, 0.f };
        int min, mid, max;
        OCIO::GamutMapUtils::Order3(RGB, min, mid, max);
        OIIO_CHECK_EQUAL(max, 0);
        OIIO_CHECK_EQUAL(mid, 2);
        OIIO_CHECK_EQUAL(min, 1);
    }
    // Inf test.
    {
        const float RGB[] = { 0.f, posinf, -65504.f };
        int min, mid, max;
        OCIO::GamutMapUtils::Order3(RGB, min, mid, max);
        OIIO_CHECK_EQUAL(max, 1);
        OIIO_CHECK_EQUAL(mid, 0);
        OIIO_CHECK_EQUAL(min, 2);
    }
    // Double Inf test.
    {
        const float RGB[] = { posinf, posinf, -65504.f };
        int min, mid, max;
        OCIO::GamutMapUtils::Order3(RGB, min, mid, max);
        OIIO_CHECK_EQUAL(max, 1);
        OIIO_CHECK_EQUAL(mid, 0);
        OIIO_CHECK_EQUAL(min, 2);
    }

    // Equal values.
    {
        const float RGB[] = { 0.f, 0.f, 0.f };
        int min, mid, max;
        OCIO::GamutMapUtils::Order3(RGB, min, mid, max);
        // In this case we only really care that they are distinct and in [0,2]
        // so this test could be changed (it is ok, but overly restrictive).
        OIIO_CHECK_EQUAL(max, 2);
        OIIO_CHECK_EQUAL(mid, 1);
        OIIO_CHECK_EQUAL(min, 0);
    }

    // Now test the six typical possibilities.
    {
        const float RGB[] = { 3.f, 2.f, 1.f };
        int min, mid, max;
        OCIO::GamutMapUtils::Order3(RGB, min, mid, max);
        OIIO_CHECK_EQUAL(max, 0);
        OIIO_CHECK_EQUAL(mid, 1);
        OIIO_CHECK_EQUAL(min, 2);
    }
    {
        const float RGB[] = { -3.f, -2.f, 1.f };
        int min, mid, max;
        OCIO::GamutMapUtils::Order3(RGB, min, mid, max);
        OIIO_CHECK_EQUAL(max, 2);
        OIIO_CHECK_EQUAL(mid, 1);
        OIIO_CHECK_EQUAL(min, 0);
    }
    {
        const float RGB[] = { -3.f, 2.f, 1.f };
        int min, mid, max;
        OCIO::GamutMapUtils::Order3(RGB, min, mid, max);
        OIIO_CHECK_EQUAL(max, 1);
        OIIO_CHECK_EQUAL(mid, 2);
        OIIO_CHECK_EQUAL(min, 0);
    }
    {
        const float RGB[] = { -0.3f, 2.f, -1.f };
        int min, mid, max;
        OCIO::GamutMapUtils::Order3(RGB, min, mid, max);
        OIIO_CHECK_EQUAL(max, 1);
        OIIO_CHECK_EQUAL(mid, 0);
        OIIO_CHECK_EQUAL(min, 2);
    }
    {
        const float RGB[] = { 3.f, -2.f, 1.f };
        int min, mid, max;
        OCIO::GamutMapUtils::Order3(RGB, min, mid, max);
        OIIO_CHECK_EQUAL(max, 0);
        OIIO_CHECK_EQUAL(mid, 2);
        OIIO_CHECK_EQUAL(min, 1);
    }
    {
        const float RGB[] = { 3.f, -2.f, 10.f };
        int min, mid, max;
        OCIO::GamutMapUtils::Order3(RGB, min, mid, max);
        OIIO_CHECK_EQUAL(max, 2);
        OIIO_CHECK_EQUAL(mid, 0);
        OIIO_CHECK_EQUAL(min, 1);
    }

}

OIIO_ADD_TEST(Lut1DRenderer, nan_test)
{
    OCIO::Lut1DOpDataRcPtr lut =
        std::make_shared<OCIO::Lut1DOpData>(OCIO::BIT_DEPTH_F32,
                                            OCIO::BIT_DEPTH_F32,
                                            OCIO::Lut1DOpData::LUT_STANDARD);

    lut->getArray().resize(8, 3);
    float * values = &lut->getArray().getValues()[0];

    values[0]  = 0.0f;      values[1]  = 0.0f;      values[2]  = 0.002333f;
    values[3]  = 0.0f;      values[4]  = 0.291341f; values[5]  = 0.015624f;
    values[6]  = 0.106521f; values[7]  = 0.334331f; values[8]  = 0.462431f;
    values[9]  = 0.515851f; values[10] = 0.474151f; values[11] = 0.624611f;
    values[12] = 0.658791f; values[13] = 0.527381f; values[14] = 0.685071f;
    values[15] = 0.908501f; values[16] = 0.707951f; values[17] = 0.886331f;
    values[18] = 0.926671f; values[19] = 0.846431f; values[20] = 1.0f;
    values[21] = 1.0f;      values[22] = 1.0f;      values[23] = 1.0f;

    OCIO::ConstLut1DOpDataRcPtr lutConst = lut;
    OCIO::OpCPURcPtr renderer 
        = OCIO::GetLut1DRenderer(lutConst, OCIO::BIT_DEPTH_F32, OCIO::BIT_DEPTH_F32);

    const float qnan = std::numeric_limits<float>::quiet_NaN();
    float pixels[16] = { qnan, 0.5f, 0.3f, -0.2f, 
                         0.5f, qnan, 0.3f, 0.2f, 
                         0.5f, 0.3f, qnan, 1.2f,
                         0.5f, 0.3f, 0.2f, qnan };

    renderer->apply(pixels, pixels, 4);

    OIIO_CHECK_CLOSE(pixels[0], values[0], 1e-7f);
    OIIO_CHECK_CLOSE(pixels[5], values[1], 1e-7f);
    OIIO_CHECK_CLOSE(pixels[10], values[2], 1e-7f);
<<<<<<< HEAD
    OIIO_CHECK_ASSERT(OCIO::IsNan(pixels[15]));
    OIIO_CHECK_CLOSE(pixels[16], values[21], 1e-7f);
    OIIO_CHECK_CLOSE(pixels[17], values[22], 1e-7f);
    OIIO_CHECK_CLOSE(pixels[18], values[23], 1e-7f);
    OIIO_CHECK_EQUAL(pixels[19], inf);
    OIIO_CHECK_CLOSE(pixels[20], values[0], 1e-7f);
    OIIO_CHECK_CLOSE(pixels[21], values[1], 1e-7f);
    OIIO_CHECK_CLOSE(pixels[22], values[2], 1e-7f);
    OIIO_CHECK_EQUAL(pixels[23], -inf);
=======
    OIIO_CHECK_ASSERT(std::isnan(pixels[15]));
>>>>>>> 8deb32f3

}

OIIO_ADD_TEST(Lut1DRenderer, nan_half_test)
{
    OCIO::Lut1DOpDataRcPtr lut = std::make_shared<OCIO::Lut1DOpData>(
        OCIO::BIT_DEPTH_F16, OCIO::BIT_DEPTH_F32,
        "", OCIO::OpData::Descriptions(),
        OCIO::INTERP_LINEAR,
        OCIO::Lut1DOpData::LUT_INPUT_HALF_CODE);

    float * values = &lut->getArray().getValues()[0];

    // Changed values for nan input.
    const int nanIdRed = 32256 * 3;
    values[nanIdRed] = -1.0f;
    values[nanIdRed + 1] = -2.0f;
    values[nanIdRed + 2] = -3.0f;

    lut->setInputBitDepth(OCIO::BIT_DEPTH_F32);
    OCIO::ConstLut1DOpDataRcPtr lutConst = lut;
    OCIO::OpCPURcPtr renderer 
        = OCIO::GetLut1DRenderer(lutConst, OCIO::BIT_DEPTH_F32, OCIO::BIT_DEPTH_F32);

    const float qnan = std::numeric_limits<float>::quiet_NaN();
    float pixels[16] = { qnan, 0.5f, 0.3f, -0.2f,
                         0.5f, qnan, 0.3f, 0.2f,
                         0.5f, 0.3f, qnan, 1.2f,
                         0.5f, 0.3f, 0.2f, qnan };

    renderer->apply(pixels, pixels, 4);

    // This verifies that a half-domain Lut1D can map NaNs to whatever the LUT author wants.
    // In this test, a different value for R, G, and B.

    OIIO_CHECK_CLOSE(pixels[0], values[nanIdRed], 1e-7f);
    OIIO_CHECK_CLOSE(pixels[5], values[nanIdRed + 1], 1e-7f);
    OIIO_CHECK_CLOSE(pixels[10], values[nanIdRed + 2], 1e-7f);
    OIIO_CHECK_ASSERT(OCIO::IsNan(pixels[15]));
}

OIIO_ADD_TEST(Lut1DRenderer, bit_depth_support)
{
    // Unit test to validate the pixel bit depth processing with the 1D LUT.

    // Note: Copy & paste of logtolin_8to8.lut

    OCIO::Lut1DOpDataRcPtr lutData 
        = std::make_shared<OCIO::Lut1DOpData>(OCIO::BIT_DEPTH_UINT8,
                                              OCIO::BIT_DEPTH_UINT8,
                                              OCIO::Lut1DOpData::LUT_STANDARD);

    OCIO::Array::Values & vals = lutData->getArray().getValues();

    static const std::vector<float> lutValues = { 
         0.0f,          0.0f,          0.0f,
         0.0f,          0.0f,          0.0f,
         0.0f,          0.0f,          0.0f,
         0.0f,          0.0f,          0.0f,
         0.0f,          0.0f,          0.0f,
         0.0f,          0.0f,          0.0f,
         0.0f,          0.0f,          0.0f,
         0.0f,          0.0f,          0.0f,
         0.0f,          0.0f,          0.0f,
         0.0f,          0.0f,          0.0f,
         0.0f,          0.0f,          0.0f,
         0.0f,          0.0f,          0.0f,
         0.0f,          0.0f,          0.0f,
         0.0f,          0.0f,          0.0f,
         0.0f,          0.0f,          0.0f,
         0.0f,          0.0f,          0.0f,
         0.0f,          0.0f,          0.0f,
         0.0f,          0.0f,          0.0f,
         0.0f,          0.0f,          0.0f,
         0.0f,          0.0f,          0.0f,
         0.0f,          0.0f,          0.0f,
         0.0f,          0.0f,          0.0f,
         0.0f,          0.0f,          0.0f,
         0.0f,          0.0f,          0.0f,
         0.0f,          0.0f,          0.0f,
         1.0f,          1.0f,          1.0f,
         1.0f,          1.0f,          1.0f,
         2.0f,          2.0f,          2.0f,
         2.0f,          2.0f,          2.0f,
         3.0f,          3.0f,          3.0f,
         3.0f,          3.0f,          3.0f,
         4.0f,          4.0f,          4.0f,
         5.0f,          5.0f,          5.0f,
         5.0f,          5.0f,          5.0f,
         6.0f,          6.0f,          6.0f,
         6.0f,          6.0f,          6.0f,
         7.0f,          7.0f,          7.0f,
         8.0f,          8.0f,          8.0f,
         8.0f,          8.0f,          8.0f,
         9.0f,          9.0f,          9.0f,
        10.0f,         10.0f,         10.0f,
        10.0f,         10.0f,         10.0f,
        11.0f,         11.0f,         11.0f,
        12.0f,         12.0f,         12.0f,
        12.0f,         12.0f,         12.0f,
        13.0f,         13.0f,         13.0f,
        14.0f,         14.0f,         14.0f,
        15.0f,         15.0f,         15.0f,
        15.0f,         15.0f,         15.0f,
        16.0f,         16.0f,         16.0f,
        17.0f,         17.0f,         17.0f,
        18.0f,         18.0f,         18.0f,
        18.0f,         18.0f,         18.0f,
        19.0f,         19.0f,         19.0f,
        20.0f,         20.0f,         20.0f,
        21.0f,         21.0f,         21.0f,
        22.0f,         22.0f,         22.0f,
        22.0f,         22.0f,         22.0f,
        23.0f,         23.0f,         23.0f,
        24.0f,         24.0f,         24.0f,
        25.0f,         25.0f,         25.0f,
        26.0f,         26.0f,         26.0f,
        27.0f,         27.0f,         27.0f,
        28.0f,         28.0f,         28.0f,
        29.0f,         29.0f,         29.0f,
        30.0f,         30.0f,         30.0f,
        30.0f,         30.0f,         30.0f,
        31.0f,         31.0f,         31.0f,
        32.0f,         32.0f,         32.0f,
        33.0f,         33.0f,         33.0f,
        34.0f,         34.0f,         34.0f,
        35.0f,         35.0f,         35.0f,
        36.0f,         36.0f,         36.0f,
        37.0f,         37.0f,         37.0f,
        39.0f,         39.0f,         39.0f,
        40.0f,         40.0f,         40.0f,
        41.0f,         41.0f,         41.0f,
        42.0f,         42.0f,         42.0f,
        43.0f,         43.0f,         43.0f,
        44.0f,         44.0f,         44.0f,
        45.0f,         45.0f,         45.0f,
        46.0f,         46.0f,         46.0f,
        48.0f,         48.0f,         48.0f,
        49.0f,         49.0f,         49.0f,
        50.0f,         50.0f,         50.0f,
        51.0f,         51.0f,         51.0f,
        52.0f,         52.0f,         52.0f,
        54.0f,         54.0f,         54.0f,
        55.0f,         55.0f,         55.0f,
        56.0f,         56.0f,         56.0f,
        58.0f,         58.0f,         58.0f,
        59.0f,         59.0f,         59.0f,
        60.0f,         60.0f,         60.0f,
        62.0f,         62.0f,         62.0f,
        63.0f,         63.0f,         63.0f,
        64.0f,         64.0f,         64.0f,
        66.0f,         66.0f,         66.0f,
        67.0f,         67.0f,         67.0f,
        69.0f,         69.0f,         69.0f,
        70.0f,         70.0f,         70.0f,
        72.0f,         72.0f,         72.0f,
        73.0f,         73.0f,         73.0f,
        75.0f,         75.0f,         75.0f,
        76.0f,         76.0f,         76.0f,
        78.0f,         78.0f,         78.0f,
        80.0f,         80.0f,         80.0f,
        81.0f,         81.0f,         81.0f,
        83.0f,         83.0f,         83.0f,
        85.0f,         85.0f,         85.0f,
        86.0f,         86.0f,         86.0f,
        88.0f,         88.0f,         88.0f,
        90.0f,         90.0f,         90.0f,
        92.0f,         92.0f,         92.0f,
        94.0f,         94.0f,         94.0f,
        95.0f,         95.0f,         95.0f,
        97.0f,         97.0f,         97.0f,
        99.0f,         99.0f,         99.0f,
       101.0f,        101.0f,        101.0f,
       103.0f,        103.0f,        103.0f,
       105.0f,        105.0f,        105.0f,
       107.0f,        107.0f,        107.0f,
       109.0f,        109.0f,        109.0f,
       111.0f,        111.0f,        111.0f,
       113.0f,        113.0f,        113.0f,
       115.0f,        115.0f,        115.0f,
       117.0f,        117.0f,        117.0f,
       120.0f,        120.0f,        120.0f,
       122.0f,        122.0f,        122.0f,
       124.0f,        124.0f,        124.0f,
       126.0f,        126.0f,        126.0f,
       129.0f,        129.0f,        129.0f,
       131.0f,        131.0f,        131.0f,
       133.0f,        133.0f,        133.0f,
       136.0f,        136.0f,        136.0f,
       138.0f,        138.0f,        138.0f,
       140.0f,        140.0f,        140.0f,
       143.0f,        143.0f,        143.0f,
       145.0f,        145.0f,        145.0f,
       148.0f,        148.0f,        148.0f,
       151.0f,        151.0f,        151.0f,
       153.0f,        153.0f,        153.0f,
       156.0f,        156.0f,        156.0f,
       159.0f,        159.0f,        159.0f,
       161.0f,        161.0f,        161.0f,
       164.0f,        164.0f,        164.0f,
       167.0f,        167.0f,        167.0f,
       170.0f,        170.0f,        170.0f,
       173.0f,        173.0f,        173.0f,
       176.0f,        176.0f,        176.0f,
       179.0f,        179.0f,        179.0f,
       182.0f,        182.0f,        182.0f,
       185.0f,        185.0f,        185.0f,
       188.0f,        188.0f,        188.0f,
       191.0f,        191.0f,        191.0f,
       194.0f,        194.0f,        194.0f,
       198.0f,        198.0f,        198.0f,
       201.0f,        201.0f,        201.0f,
       204.0f,        204.0f,        204.0f,
       208.0f,        208.0f,        208.0f,
       211.0f,        211.0f,        211.0f,
       214.0f,        214.0f,        214.0f,
       218.0f,        218.0f,        218.0f,
       222.0f,        222.0f,        222.0f,
       225.0f,        225.0f,        225.0f,
       229.0f,        229.0f,        229.0f,
       233.0f,        233.0f,        233.0f,
       236.0f,        236.0f,        236.0f,
       240.0f,        240.0f,        240.0f,
       244.0f,        244.0f,        244.0f,
       248.0f,        248.0f,        248.0f,
       252.0f,        252.0f,        252.0f,
       255.0f,        255.0f,        255.0f,
       255.0f,        255.0f,        255.0f,
       255.0f,        255.0f,        255.0f,
       255.0f,        255.0f,        255.0f,
       255.0f,        255.0f,        255.0f,
       255.0f,        255.0f,        255.0f,
       255.0f,        255.0f,        255.0f,
       255.0f,        255.0f,        255.0f,
       255.0f,        255.0f,        255.0f,
       255.0f,        255.0f,        255.0f,
       255.0f,        255.0f,        255.0f,
       255.0f,        255.0f,        255.0f,
       255.0f,        255.0f,        255.0f,
       255.0f,        255.0f,        255.0f,
       255.0f,        255.0f,        255.0f,
       255.0f,        255.0f,        255.0f,
       255.0f,        255.0f,        255.0f,
       255.0f,        255.0f,        255.0f,
       255.0f,        255.0f,        255.0f,
       255.0f,        255.0f,        255.0f,
       255.0f,        255.0f,        255.0f,
       255.0f,        255.0f,        255.0f,
       255.0f,        255.0f,        255.0f,
       255.0f,        255.0f,        255.0f,
       255.0f,        255.0f,        255.0f,
       255.0f,        255.0f,        255.0f,
       255.0f,        255.0f,        255.0f,
       255.0f,        255.0f,        255.0f,
       255.0f,        255.0f,        255.0f,
       255.0f,        255.0f,        255.0f,
       255.0f,        255.0f,        255.0f,
       255.0f,        255.0f,        255.0f,
       255.0f,        255.0f,        255.0f,
       255.0f,        255.0f,        255.0f,
       255.0f,        255.0f,        255.0f,
       255.0f,        255.0f,        255.0f,
       255.0f,        255.0f,        255.0f,
       255.0f,        255.0f,        255.0f,
       255.0f,        255.0f,        255.0f,
       255.0f,        255.0f,        255.0f,
       255.0f,        255.0f,        255.0f,
       255.0f,        255.0f,        255.0f,
       255.0f,        255.0f,        255.0f,
       255.0f,        255.0f,        255.0f,
       255.0f,        255.0f,        255.0f,
       255.0f,        255.0f,        255.0f,
       255.0f,        255.0f,        255.0f,
       255.0f,        255.0f,        255.0f,
       255.0f,        255.0f,        255.0f,
       255.0f,        255.0f,        255.0f,
       255.0f,        255.0f,        255.0f,
       255.0f,        255.0f,        255.0f,
       255.0f,        255.0f,        255.0f,
       255.0f,        255.0f,        255.0f,
       255.0f,        255.0f,        255.0f,
       255.0f,        255.0f,        255.0f,
       255.0f,        255.0f,        255.0f,
       255.0f,        255.0f,        255.0f,
       255.0f,        255.0f,        255.0f,
       255.0f,        255.0f,        255.0f,
       255.0f,        255.0f,        255.0f,
       255.0f,        255.0f,        255.0f,
       255.0f,        255.0f,        255.0f,
       255.0f,        255.0f,        255.0f,
       255.0f,        255.0f,        255.0f,
       255.0f,        255.0f,        255.0f,
       255.0f,        255.0f,        255.0f,
       255.0f,        255.0f,        255.0f,
       255.0f,        255.0f,        255.0f,
       255.0f,        255.0f,        255.0f,
       255.0f,        255.0f,        255.0f,
       255.0f,        255.0f,        255.0f,
       255.0f,        255.0f,        255.0f,
       255.0f,        255.0f,        255.0f,
       255.0f,        255.0f,        255.0f,
       255.0f,        255.0f,        255.0f,
       255.0f,        255.0f,        255.0f,
       255.0f,        255.0f,        255.0f,
       255.0f,        255.0f,        255.0f,
       255.0f,        255.0f,        255.0f,
       255.0f,        255.0f,        255.0f,
       255.0f,        255.0f,        255.0f,
       255.0f,        255.0f,        255.0f,
       255.0f,        255.0f,        255.0f,
       255.0f,        255.0f,        255.0f   };

    vals = lutValues;

    const unsigned NB_PIXELS = 4;

    const std::vector<uint8_t> uint8_inImg = { 
          0,   1,   2,   0,
         50,  51,  52, 255,
        150, 151, 152,   0,
        230, 240, 250, 255  };

    const std::vector<uint16_t> uint16_outImg = {
            0,     0,     0,     0,
         4369,  4626,  4626, 65535,
        46774, 47545, 48316,     0,
        65535, 65535, 65535, 65535 };

    // Processing from UINT8 to UINT8.
    {
        OCIO::ConstLut1DOpDataRcPtr constLut = lutData;
        OCIO::OpCPURcPtr cpuOp
            = OCIO::GetLut1DRenderer(constLut, OCIO::BIT_DEPTH_UINT8, OCIO::BIT_DEPTH_UINT8);

        const bool isLookup
            = OCIO::DynamicPtrCast<OCIO::BaseLut1DRenderer<OCIO::BIT_DEPTH_UINT8, 
                                                           OCIO::BIT_DEPTH_UINT8>>(cpuOp)->isLookup();
        OIIO_CHECK_ASSERT(isLookup);

        std::vector<uint8_t> outImg(NB_PIXELS * 4, 0);

        OIIO_CHECK_NO_THROW( cpuOp->apply(&uint8_inImg[0], &outImg[0], NB_PIXELS) );

        OIIO_CHECK_EQUAL(outImg[ 0],   0);
        OIIO_CHECK_EQUAL(outImg[ 1],   0);
        OIIO_CHECK_EQUAL(outImg[ 2],   0);
        OIIO_CHECK_EQUAL(outImg[ 3],   0);

        OIIO_CHECK_EQUAL(outImg[ 4],  17);
        OIIO_CHECK_EQUAL(outImg[ 5],  18);
        OIIO_CHECK_EQUAL(outImg[ 6],  18);
        OIIO_CHECK_EQUAL(outImg[ 7], 255);

        OIIO_CHECK_EQUAL(outImg[ 8], 182);
        OIIO_CHECK_EQUAL(outImg[ 9], 185);
        OIIO_CHECK_EQUAL(outImg[10], 188);
        OIIO_CHECK_EQUAL(outImg[11],   0);

        OIIO_CHECK_EQUAL(outImg[12], 255);
        OIIO_CHECK_EQUAL(outImg[13], 255);
        OIIO_CHECK_EQUAL(outImg[14], 255);
        OIIO_CHECK_EQUAL(outImg[15], 255);
    }

    // Processing from UINT8 to UINT8, using the inverse LUT.
    {
        OCIO::Lut1DOpDataRcPtr lutDataCloned = lutData->inverse();
        OCIO::ConstLut1DOpDataRcPtr constLut = lutDataCloned;

        OCIO::OpCPURcPtr cpuOp
            = OCIO::GetLut1DRenderer(constLut, OCIO::BIT_DEPTH_UINT8, OCIO::BIT_DEPTH_UINT8);

        const bool isLookup
            = OCIO::DynamicPtrCast<OCIO::BaseLut1DRenderer<OCIO::BIT_DEPTH_UINT8, 
                                                           OCIO::BIT_DEPTH_UINT8>>(cpuOp)->isLookup();
        OIIO_CHECK_ASSERT(isLookup);

        std::vector<uint8_t> outImg(NB_PIXELS * 4, 0);

        OIIO_CHECK_NO_THROW( cpuOp->apply(&uint8_inImg[0], &outImg[0], NB_PIXELS) );

        OIIO_CHECK_EQUAL(outImg[ 0],  24);
        OIIO_CHECK_EQUAL(outImg[ 1],  25);
        OIIO_CHECK_EQUAL(outImg[ 2],  27);
        OIIO_CHECK_EQUAL(outImg[ 3],   0);

        OIIO_CHECK_EQUAL(outImg[ 4],  84);
        OIIO_CHECK_EQUAL(outImg[ 5],  85);
        OIIO_CHECK_EQUAL(outImg[ 6],  86);
        OIIO_CHECK_EQUAL(outImg[ 7], 255);

        OIIO_CHECK_EQUAL(outImg[ 8], 139);
        OIIO_CHECK_EQUAL(outImg[ 9], 139);
        OIIO_CHECK_EQUAL(outImg[10], 140);
        OIIO_CHECK_EQUAL(outImg[11],   0);

        OIIO_CHECK_EQUAL(outImg[12], 164);
        OIIO_CHECK_EQUAL(outImg[13], 167);
        OIIO_CHECK_EQUAL(outImg[14], 170);
        OIIO_CHECK_EQUAL(outImg[15], 255);
    }

    // Processing from UINT8 to UINT16.
    {
        OCIO::Lut1DOpDataRcPtr lutDataCloned = lutData->clone();
        lutDataCloned->setOutputBitDepth(OCIO::BIT_DEPTH_UINT16);

        OCIO::ConstLut1DOpDataRcPtr constLut = lutDataCloned;

        OCIO::OpCPURcPtr cpuOp
            = OCIO::GetLut1DRenderer(constLut, OCIO::BIT_DEPTH_UINT8, OCIO::BIT_DEPTH_UINT16);

        const bool isLookup
            = OCIO::DynamicPtrCast<OCIO::BaseLut1DRenderer<OCIO::BIT_DEPTH_UINT8, 
                                                           OCIO::BIT_DEPTH_UINT16>>(cpuOp)->isLookup();
        OIIO_CHECK_ASSERT(isLookup);

        std::vector<uint16_t> outImg(NB_PIXELS * 4, 0);

        OIIO_CHECK_NO_THROW( cpuOp->apply(&uint8_inImg[0], &outImg[0], NB_PIXELS) );

        OIIO_CHECK_EQUAL(outImg[ 0], uint16_outImg[ 0]);
        OIIO_CHECK_EQUAL(outImg[ 1], uint16_outImg[ 1]);
        OIIO_CHECK_EQUAL(outImg[ 2], uint16_outImg[ 2]);
        OIIO_CHECK_EQUAL(outImg[ 3], uint16_outImg[ 3]);

        OIIO_CHECK_EQUAL(outImg[ 4], uint16_outImg[ 4]);
        OIIO_CHECK_EQUAL(outImg[ 5], uint16_outImg[ 5]);
        OIIO_CHECK_EQUAL(outImg[ 6], uint16_outImg[ 6]);
        OIIO_CHECK_EQUAL(outImg[ 7], uint16_outImg[ 7]);

        OIIO_CHECK_EQUAL(outImg[ 8], uint16_outImg[ 8]);
        OIIO_CHECK_EQUAL(outImg[ 9], uint16_outImg[ 9]);
        OIIO_CHECK_EQUAL(outImg[10], uint16_outImg[10]);
        OIIO_CHECK_EQUAL(outImg[11], uint16_outImg[11]);

        OIIO_CHECK_EQUAL(outImg[12], uint16_outImg[12]);
        OIIO_CHECK_EQUAL(outImg[13], uint16_outImg[13]);
        OIIO_CHECK_EQUAL(outImg[14], uint16_outImg[14]);
        OIIO_CHECK_EQUAL(outImg[15], uint16_outImg[15]);
    }

    // Processing from UINT8 to F16.
    {
        OCIO::Lut1DOpDataRcPtr lutDataCloned = lutData->clone();
        lutDataCloned->setOutputBitDepth(OCIO::BIT_DEPTH_F16);

        OCIO::ConstLut1DOpDataRcPtr constLut = lutDataCloned;

        OCIO::OpCPURcPtr cpuOp
            = OCIO::GetLut1DRenderer(constLut, OCIO::BIT_DEPTH_UINT8, OCIO::BIT_DEPTH_F16);

        const bool isLookup
            = OCIO::DynamicPtrCast<OCIO::BaseLut1DRenderer<OCIO::BIT_DEPTH_UINT8, 
                                                           OCIO::BIT_DEPTH_F16>>(cpuOp)->isLookup();
        OIIO_CHECK_ASSERT(isLookup);

        std::vector<half> outImg(NB_PIXELS * 4, 0);

        OIIO_CHECK_NO_THROW( cpuOp->apply(&uint8_inImg[0], &outImg[0], NB_PIXELS) );

        OIIO_CHECK_EQUAL(outImg[ 0], 0.0f);
        OIIO_CHECK_EQUAL(outImg[ 1], 0.0f);
        OIIO_CHECK_EQUAL(outImg[ 2], 0.0f);
        OIIO_CHECK_EQUAL(outImg[ 3], 0.0f);

        OIIO_CHECK_CLOSE(outImg[ 4], 0.066650390625f, 1e-6f);
        OIIO_CHECK_CLOSE(outImg[ 5], 0.070617675781f, 1e-6f);
        OIIO_CHECK_CLOSE(outImg[ 6], 0.070617675781f, 1e-6f);
        OIIO_CHECK_EQUAL(outImg[ 7], 1.0f);

        OIIO_CHECK_CLOSE(outImg[ 8], 0.7138671875f, 1e-6f);
        OIIO_CHECK_CLOSE(outImg[ 9], 0.7255859375f, 1e-6f);
        OIIO_CHECK_CLOSE(outImg[10], 0.7373046875f, 1e-6f);
        OIIO_CHECK_EQUAL(outImg[11], 0.0f);

        OIIO_CHECK_EQUAL(outImg[12], 1.0f);
        OIIO_CHECK_EQUAL(outImg[13], 1.0f);
        OIIO_CHECK_EQUAL(outImg[14], 1.0f);
        OIIO_CHECK_EQUAL(outImg[15], 1.0f);
    }

    // Processing from UINT8 to F32.
    {
        OCIO::Lut1DOpDataRcPtr lutDataCloned = lutData->clone();
        lutDataCloned->setOutputBitDepth(OCIO::BIT_DEPTH_F32);

        OCIO::ConstLut1DOpDataRcPtr constLut = lutDataCloned;

        OCIO::OpCPURcPtr cpuOp
            = OCIO::GetLut1DRenderer(constLut, OCIO::BIT_DEPTH_UINT8, OCIO::BIT_DEPTH_F32);

        const bool isLookup
            = OCIO::DynamicPtrCast<OCIO::BaseLut1DRenderer<OCIO::BIT_DEPTH_UINT8, 
                                                           OCIO::BIT_DEPTH_F32>>(cpuOp)->isLookup();
        OIIO_CHECK_ASSERT(isLookup);

        std::vector<float> outImg(NB_PIXELS * 4, 0);

        OIIO_CHECK_NO_THROW( cpuOp->apply(&uint8_inImg[0], &outImg[0], NB_PIXELS) );

        OIIO_CHECK_EQUAL(outImg[ 0], 0.0f);
        OIIO_CHECK_EQUAL(outImg[ 1], 0.0f);
        OIIO_CHECK_EQUAL(outImg[ 2], 0.0f);
        OIIO_CHECK_EQUAL(outImg[ 3], 0.0f);

        OIIO_CHECK_CLOSE(outImg[ 4], 0.06666666666666667f, 1e-6f);
        OIIO_CHECK_CLOSE(outImg[ 5], 0.07058823529411765f, 1e-6f);
        OIIO_CHECK_CLOSE(outImg[ 6], 0.07058823529411765f, 1e-6f);
        OIIO_CHECK_EQUAL(outImg[ 7], 1.0f);

        OIIO_CHECK_CLOSE(outImg[ 8], 0.7137254901960784f, 1e-6f);
        OIIO_CHECK_CLOSE(outImg[ 9], 0.7254901960784313f, 1e-6f);
        OIIO_CHECK_CLOSE(outImg[10], 0.7372549019607844f, 1e-6f);
        OIIO_CHECK_EQUAL(outImg[11], 0.0f);

        OIIO_CHECK_EQUAL(outImg[12], 1.0f);
        OIIO_CHECK_EQUAL(outImg[13], 1.0f);
        OIIO_CHECK_EQUAL(outImg[14], 1.0f);
        OIIO_CHECK_EQUAL(outImg[15], 1.0f);
    }

    // Use scaled previous input values so previous output values could be 
    // reused (i.e. uint16_outImg) to validate the pixel bit depth processing.

    const std::vector<float> float_inImg = { 
        uint8_inImg[ 0]/255.0f, uint8_inImg[ 1]/255.0f, uint8_inImg[ 2]/255.0f, uint8_inImg[ 3]/255.0f,
        uint8_inImg[ 4]/255.0f, uint8_inImg[ 5]/255.0f, uint8_inImg[ 6]/255.0f, uint8_inImg[ 7]/255.0f,
        uint8_inImg[ 8]/255.0f, uint8_inImg[ 9]/255.0f, uint8_inImg[10]/255.0f, uint8_inImg[11]/255.0f,
        uint8_inImg[12]/255.0f, uint8_inImg[13]/255.0f, uint8_inImg[14]/255.0f, uint8_inImg[15]/255.0f };

    // LUT will not be a lookup table.
    {
        OCIO::Lut1DOpDataRcPtr lutDataCloned = lutData->clone();
        lutDataCloned->setInputBitDepth(OCIO::BIT_DEPTH_F32);
        lutDataCloned->setOutputBitDepth(OCIO::BIT_DEPTH_UINT8);

        OCIO::ConstLut1DOpDataRcPtr constLut = lutDataCloned;

        OCIO::OpCPURcPtr cpuOp
            = OCIO::GetLut1DRenderer(constLut, OCIO::BIT_DEPTH_F32, OCIO::BIT_DEPTH_UINT8);

        const bool isLookup
            = OCIO::DynamicPtrCast<OCIO::BaseLut1DRenderer<OCIO::BIT_DEPTH_F32, 
                                                           OCIO::BIT_DEPTH_UINT8>>(cpuOp)->isLookup();
        OIIO_CHECK_ASSERT(!isLookup);

        std::vector<uint8_t> outImg(NB_PIXELS * 4, 0);

        OIIO_CHECK_NO_THROW( cpuOp->apply(&float_inImg[0], &outImg[0], NB_PIXELS) );

        OIIO_CHECK_EQUAL(outImg[ 0],   0);
        OIIO_CHECK_EQUAL(outImg[ 1],   0);
        OIIO_CHECK_EQUAL(outImg[ 2],   0);
        OIIO_CHECK_EQUAL(outImg[ 3],   0);

        OIIO_CHECK_EQUAL(outImg[ 4],  17);
        OIIO_CHECK_EQUAL(outImg[ 5],  18);
        OIIO_CHECK_EQUAL(outImg[ 6],  18);
        OIIO_CHECK_EQUAL(outImg[ 7], 255);

        OIIO_CHECK_EQUAL(outImg[ 8], 182);
        OIIO_CHECK_EQUAL(outImg[ 9], 185);
        OIIO_CHECK_EQUAL(outImg[10], 188);
        OIIO_CHECK_EQUAL(outImg[11],   0);

        OIIO_CHECK_EQUAL(outImg[12], 255);
        OIIO_CHECK_EQUAL(outImg[13], 255);
        OIIO_CHECK_EQUAL(outImg[14], 255);
        OIIO_CHECK_EQUAL(outImg[15], 255);
    }

    // LUT will not be a lookup table.
    {
        OCIO::Lut1DOpDataRcPtr lutDataCloned = lutData->clone();
        lutDataCloned->setInputBitDepth(OCIO::BIT_DEPTH_F32);
        lutDataCloned->setOutputBitDepth(OCIO::BIT_DEPTH_UINT16);

        OCIO::ConstLut1DOpDataRcPtr constLut = lutDataCloned;

        OCIO::OpCPURcPtr cpuOp
            = OCIO::GetLut1DRenderer(constLut, OCIO::BIT_DEPTH_F32, OCIO::BIT_DEPTH_UINT16);

        const bool isLookup
            = OCIO::DynamicPtrCast<OCIO::BaseLut1DRenderer<OCIO::BIT_DEPTH_F32, 
                                                           OCIO::BIT_DEPTH_UINT16>>(cpuOp)->isLookup();
        OIIO_CHECK_ASSERT(!isLookup);

        std::vector<uint16_t> outImg(NB_PIXELS * 4, 0);

        OIIO_CHECK_NO_THROW( cpuOp->apply(&float_inImg[0], &outImg[0], NB_PIXELS) );

        OIIO_CHECK_EQUAL(outImg[ 0], uint16_outImg[ 0]);
        OIIO_CHECK_EQUAL(outImg[ 1], uint16_outImg[ 1]);
        OIIO_CHECK_EQUAL(outImg[ 2], uint16_outImg[ 2]);
        OIIO_CHECK_EQUAL(outImg[ 3], uint16_outImg[ 3]);

        OIIO_CHECK_EQUAL(outImg[ 4], uint16_outImg[ 4]);
        OIIO_CHECK_EQUAL(outImg[ 5], uint16_outImg[ 5]);
        OIIO_CHECK_EQUAL(outImg[ 6], uint16_outImg[ 6]);
        OIIO_CHECK_EQUAL(outImg[ 7], uint16_outImg[ 7]);

        OIIO_CHECK_EQUAL(outImg[ 8], uint16_outImg[ 8]);
        OIIO_CHECK_EQUAL(outImg[ 9], uint16_outImg[ 9]);
        OIIO_CHECK_EQUAL(outImg[10], uint16_outImg[10]);
        OIIO_CHECK_EQUAL(outImg[11], uint16_outImg[11]);

        OIIO_CHECK_EQUAL(outImg[12], uint16_outImg[12]);
        OIIO_CHECK_EQUAL(outImg[13], uint16_outImg[13]);
        OIIO_CHECK_EQUAL(outImg[14], uint16_outImg[14]);
        OIIO_CHECK_EQUAL(outImg[15], uint16_outImg[15]);
    }
}

#endif<|MERGE_RESOLUTION|>--- conflicted
+++ resolved
@@ -1924,7 +1924,6 @@
     OIIO_CHECK_CLOSE(pixels[0], values[0], 1e-7f);
     OIIO_CHECK_CLOSE(pixels[5], values[1], 1e-7f);
     OIIO_CHECK_CLOSE(pixels[10], values[2], 1e-7f);
-<<<<<<< HEAD
     OIIO_CHECK_ASSERT(OCIO::IsNan(pixels[15]));
     OIIO_CHECK_CLOSE(pixels[16], values[21], 1e-7f);
     OIIO_CHECK_CLOSE(pixels[17], values[22], 1e-7f);
@@ -1934,10 +1933,6 @@
     OIIO_CHECK_CLOSE(pixels[21], values[1], 1e-7f);
     OIIO_CHECK_CLOSE(pixels[22], values[2], 1e-7f);
     OIIO_CHECK_EQUAL(pixels[23], -inf);
-=======
-    OIIO_CHECK_ASSERT(std::isnan(pixels[15]));
->>>>>>> 8deb32f3
-
 }
 
 OIIO_ADD_TEST(Lut1DRenderer, nan_half_test)
