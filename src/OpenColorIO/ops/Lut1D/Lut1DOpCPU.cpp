/*
Copyright (c) 2018 Autodesk Inc., et al.
All Rights Reserved.

Redistribution and use in source and binary forms, with or without
modification, are permitted provided that the following conditions are
met:
* Redistributions of source code must retain the above copyright
  notice, this list of conditions and the following disclaimer.
* Redistributions in binary form must reproduce the above copyright
  notice, this list of conditions and the following disclaimer in the
  documentation and/or other materials provided with the distribution.
* Neither the name of Sony Pictures Imageworks nor the names of its
  contributors may be used to endorse or promote products derived from
  this software without specific prior written permission.
THIS SOFTWARE IS PROVIDED BY THE COPYRIGHT HOLDERS AND CONTRIBUTORS
"AS IS" AND ANY EXPRESS OR IMPLIED WARRANTIES, INCLUDING, BUT NOT
LIMITED TO, THE IMPLIED WARRANTIES OF MERCHANTABILITY AND FITNESS FOR
A PARTICULAR PURPOSE ARE DISCLAIMED. IN NO EVENT SHALL THE COPYRIGHT
OWNER OR CONTRIBUTORS BE LIABLE FOR ANY DIRECT, INDIRECT, INCIDENTAL,
SPECIAL, EXEMPLARY, OR CONSEQUENTIAL DAMAGES (INCLUDING, BUT NOT
LIMITED TO, PROCUREMENT OF SUBSTITUTE GOODS OR SERVICES; LOSS OF USE,
DATA, OR PROFITS; OR BUSINESS INTERRUPTION) HOWEVER CAUSED AND ON ANY
THEORY OF LIABILITY, WHETHER IN CONTRACT, STRICT LIABILITY, OR TORT
(INCLUDING NEGLIGENCE OR OTHERWISE) ARISING IN ANY WAY OUT OF THE USE
OF THIS SOFTWARE, EVEN IF ADVISED OF THE POSSIBILITY OF SUCH DAMAGE.
*/

#include <algorithm>
#include <math.h>
#include <memory>
#include <stdint.h>

#include <OpenColorIO/OpenColorIO.h>

#include "BitDepthUtils.h"
#include "MathUtils.h"
#include "ops/Lut1D/Lut1DOpCPU.h"
#include "OpTools.h"
#include "Platform.h"
#include "SSE.h"


#define L_ADJUST(val) \
    (T)((isOutInteger) ? Clamp((val)+0.5f, outMin,  outMax) : SanitizeFloat(val))


OCIO_NAMESPACE_ENTER
{

namespace
{

inline uint8_t GetLookupValue(const uint8_t & val)
{
    return val;
}

inline uint16_t GetLookupValue(const uint16_t & val)
{
    return val;
}

inline unsigned short GetLookupValue(const half & val)
{
    return val.bits();
}

// When instantiating all templates this case is needed.
// But it will never be used as the 32f is not a lookup case.
inline uint16_t GetLookupValue(const float & val)
{
    return (uint16_t)val;
}

template<typename InType, typename OutType>
struct LookupLut
{
    static inline OutType compute(const OutType * lutData,
                                  const InType & val)
    {
        return lutData[GetLookupValue(val)];
    }
};


template<BitDepth inBD, BitDepth outBD>
class BaseLut1DRenderer : public OpCPU
{
public:
    BaseLut1DRenderer(ConstLut1DOpDataRcPtr & lut);
    BaseLut1DRenderer(ConstLut1DOpDataRcPtr & lut, BitDepth outBitDepth);
    virtual ~BaseLut1DRenderer();

    // NB: 1D LUT as Lookup table is so important for the performance
    //     that having a way to test it is critical.
    constexpr bool isLookup() const noexcept { return inBD != BIT_DEPTH_F32; }

protected:

    virtual void update(ConstLut1DOpDataRcPtr & lut);

    template<typename T>
    void updateData(ConstLut1DOpDataRcPtr & lut);

    void reset();

    template<typename T>
    void resetData();

protected:
    unsigned long m_dim = 0;

    void * m_tmpLutR = nullptr;
    void * m_tmpLutG = nullptr;
    void * m_tmpLutB = nullptr;

    float m_alphaScaling = 0.0f;

    BitDepth m_outBitDepth = BIT_DEPTH_UNKNOWN;

    float m_step = 1.0f;
    float m_dimMinusOne = 0.0f;

private:
    BaseLut1DRenderer() = delete;
    BaseLut1DRenderer(const BaseLut1DRenderer &) = delete;
    BaseLut1DRenderer & operator=(const BaseLut1DRenderer &) = delete;
};

// Structure used to keep track of the interpolation data for
// special case 16f/64k 1D LUT.
struct IndexPair
{
    unsigned short valA;
    unsigned short valB;
    float fraction;

    IndexPair()
    {
        valA = 0;
        valB = 0;
        fraction = 0.0f;
    }

    static IndexPair GetEdgeFloatValues(float fIn);
};

template<BitDepth inBD, BitDepth outBD>
class Lut1DRendererHalfCode : public BaseLut1DRenderer<inBD, outBD>
{
public:
    Lut1DRendererHalfCode() = delete;

    Lut1DRendererHalfCode(ConstLut1DOpDataRcPtr & lut)
        : BaseLut1DRenderer<inBD, outBD>(lut) {}

    Lut1DRendererHalfCode(ConstLut1DOpDataRcPtr & lut, BitDepth outBitDepth)
        : BaseLut1DRenderer<inBD, outBD>(lut, outBitDepth) {}

    void apply(const void * inImg, void * outImg, long numPixels) const override;
};

template<BitDepth inBD, BitDepth outBD>
class Lut1DRenderer : public BaseLut1DRenderer<inBD, outBD>
{
public:
    Lut1DRenderer() = delete;

    Lut1DRenderer(ConstLut1DOpDataRcPtr & lut) 
        : BaseLut1DRenderer<inBD, outBD>(lut) {}

    Lut1DRenderer(ConstLut1DOpDataRcPtr & lut, BitDepth outBitDepth)
        : BaseLut1DRenderer<inBD, outBD>(lut, outBitDepth) {}

    void apply(const void * inImg, void * outImg, long numPixels) const override;
};

template<BitDepth inBD, BitDepth outBD>
class Lut1DRendererHueAdjust : public Lut1DRenderer<inBD, outBD>
{
public:
    Lut1DRendererHueAdjust() = delete;

    Lut1DRendererHueAdjust(ConstLut1DOpDataRcPtr & lut)
        :  Lut1DRenderer<inBD, outBD>(lut, BIT_DEPTH_F32) {}

    void apply(const void * inImg, void * outImg, long numPixels) const override;
};

template<BitDepth inBD, BitDepth outBD>
class Lut1DRendererHalfCodeHueAdjust : public Lut1DRendererHalfCode<inBD, outBD>
{
public:
    Lut1DRendererHalfCodeHueAdjust() = delete;

    Lut1DRendererHalfCodeHueAdjust(ConstLut1DOpDataRcPtr & lut)
        : Lut1DRendererHalfCode<inBD, outBD>(lut, BIT_DEPTH_F32) {}

    void apply(const void * inImg, void * outImg, long numPixels) const override;
};

// Holds the parameters of a color component.
// Note: The structure does not own any of the pointers.
struct ComponentParams
{
    ComponentParams()
        :   lutStart(nullptr)
        ,   startOffset(0.f)
        ,   lutEnd(nullptr)
        ,   negLutStart(nullptr)
        ,   negStartOffset(0.f)
        ,   negLutEnd(nullptr)
        ,   flipSign(1.f)
        ,   bisectPoint(0.f)
    {}

    const float * lutStart;   // Copy of the pointer to start of effective lutData.
    float startOffset;        // Difference between real and effective start of lut.
    const float * lutEnd;     // Copy of the pointer to end of effective lutData.
    const float * negLutStart;// lutStart for negative part of half domain LUT.
    float negStartOffset;     // startOffset for negative part of half domain LUT.
    const float * negLutEnd;  // lutEnd for negative part of half domain LUT.
    float flipSign;           // Flip the sign of value to handle decreasing luts.
    float bisectPoint;        // Point of switching from pos to neg of half domain.

    static void setComponentParams(ComponentParams & params,
                                   const Lut1DOpData::ComponentProperties & properties,
                                   const float * lutPtr,
                                   float lutZeroEntry);
};

template<BitDepth inBD, BitDepth outBD>
class InvLut1DRenderer : public OpCPU
{
public:
    InvLut1DRenderer(ConstLut1DOpDataRcPtr & lut);
    virtual ~InvLut1DRenderer();

    void apply(const void * inImg, void * outImg, long numPixels) const override;

    void resetData();

    virtual void updateData(ConstLut1DOpDataRcPtr & lut);

protected:
    float m_scale; // Output scaling for the r, g and b components.

    ComponentParams m_paramsR;
    ComponentParams m_paramsG;
    ComponentParams m_paramsB;

    unsigned long      m_dim;
    std::vector<float> m_tmpLutR;
    std::vector<float> m_tmpLutG;
    std::vector<float> m_tmpLutB;
    float              m_alphaScaling;  // Bit-depth scale factor for alpha channel.

private:
    InvLut1DRenderer() = delete;
    InvLut1DRenderer(const InvLut1DRenderer&) = delete;
    InvLut1DRenderer& operator=(const InvLut1DRenderer&) = delete;
};

template<BitDepth inBD, BitDepth outBD>
class InvLut1DRendererHalfCode : public InvLut1DRenderer<inBD, outBD>
{
public:
    InvLut1DRendererHalfCode(ConstLut1DOpDataRcPtr & lut);
    virtual ~InvLut1DRendererHalfCode();

    void updateData(ConstLut1DOpDataRcPtr & lut) override;

    void apply(const void * inImg, void * outImg, long numPixels) const override;
};

template<BitDepth inBD, BitDepth outBD>
class InvLut1DRendererHueAdjust : public InvLut1DRenderer<inBD, outBD>
{
public:
    InvLut1DRendererHueAdjust(ConstLut1DOpDataRcPtr & lut);
 
    void apply(const void * inImg, void * outImg, long numPixels) const override;
};

template<BitDepth inBD, BitDepth outBD>
class InvLut1DRendererHalfCodeHueAdjust : public InvLut1DRendererHalfCode<inBD, outBD>
{
public:
    InvLut1DRendererHalfCodeHueAdjust(ConstLut1DOpDataRcPtr & lut);

    void apply(const void * inImg, void * outImg, long numPixels) const override;
};


template<BitDepth inBD, BitDepth outBD>
BaseLut1DRenderer<inBD, outBD>::BaseLut1DRenderer(ConstLut1DOpDataRcPtr & lut)
    :   OpCPU()
    ,   m_dim(lut->getArray().getLength())
    ,   m_outBitDepth(lut->getOutputBitDepth())
{
    static_assert(inBD!=BIT_DEPTH_UINT32 && inBD!=BIT_DEPTH_UINT14, "Unsupported bit depth.");

    if(inBD!=lut->getInputBitDepth() || outBD!=lut->getOutputBitDepth())
    {
        throw Exception("Bit depth mismatch between the 1D LUT and the CPU processing.");
    }

    update(lut);
}

template<BitDepth inBD, BitDepth outBD>
BaseLut1DRenderer<inBD, outBD>::BaseLut1DRenderer(ConstLut1DOpDataRcPtr & lut, BitDepth outBitDepth)
    :   OpCPU()
    ,   m_dim(lut->getArray().getLength())
    ,   m_outBitDepth(outBitDepth)
{
    static_assert(inBD!=BIT_DEPTH_UINT32 && inBD!=BIT_DEPTH_UINT14, "Unsupported bit depth.");

    if(inBD!=lut->getInputBitDepth() || outBD!=lut->getOutputBitDepth())
    {
        throw Exception("Bit depth mismatch between the 1D LUT and the CPU processing.");
    }

    update(lut);
}

template<BitDepth inBD, BitDepth outBD>
void BaseLut1DRenderer<inBD, outBD>::update(ConstLut1DOpDataRcPtr & lut)
{
    switch(m_outBitDepth)
    {
        case BIT_DEPTH_UINT8:
            updateData<BitDepthInfo<BIT_DEPTH_UINT8>::Type>(lut);
            break;
        case BIT_DEPTH_UINT10:
            updateData<BitDepthInfo<BIT_DEPTH_UINT10>::Type>(lut);
            break;
        case BIT_DEPTH_UINT12:
            updateData<BitDepthInfo<BIT_DEPTH_UINT12>::Type>(lut);
            break;
        case BIT_DEPTH_UINT16:
            updateData<BitDepthInfo<BIT_DEPTH_UINT16>::Type>(lut);
            break;
        case BIT_DEPTH_F16:
            updateData<BitDepthInfo<BIT_DEPTH_F16>::Type>(lut);
            break;
        case BIT_DEPTH_F32:
            updateData<BitDepthInfo<BIT_DEPTH_F32>::Type>(lut);
            break;

        case BIT_DEPTH_UINT14:
        case BIT_DEPTH_UINT32:
        case BIT_DEPTH_UNKNOWN:
        default:
            break;
    }
}

template<BitDepth inBD, BitDepth outBD>
template<typename T>
void BaseLut1DRenderer<inBD, outBD>::updateData(ConstLut1DOpDataRcPtr & lut)
{
    resetData<T>();

    m_dim = lut->getArray().getLength();

    const float outMax = GetBitDepthMaxValue(outBD);
    const float outMin = 0.0f;

    // (Used by L_ADJUST macro.)
    const bool isOutInteger = !IsFloatBitDepth(outBD);

    const bool mustResample = !lut->mayLookup(inBD);

    if (isLookup())
    {
        ConstLut1DOpDataRcPtr newLut = lut;

        // If we are able to lookup, need to resample the LUT based on inBitDepth.
        if(mustResample)
        {
            Lut1DOpDataRcPtr newLutTmp = Lut1DOpData::MakeLookupDomain(inBD);

            // Note: Compose should render at 32f, to avoid infinite recursion.
            Lut1DOpData::Compose(newLutTmp,
                                 lut,
                                 // Prevent compose from modifying newLut domain.
                                 Lut1DOpData::COMPOSE_RESAMPLE_NO);
            newLut = newLutTmp;
        }

        m_dim = newLut->getArray().getLength();

        m_tmpLutR = new T[m_dim];
        m_tmpLutG = new T[m_dim];
        m_tmpLutB = new T[m_dim];

        const Array::Values & lutValues = newLut->getArray().getValues();

        // TODO: Would be faster if R, G, B were adjacent in memory?
        for(unsigned long i=0; i<m_dim; ++i)
        {
            ((T*)m_tmpLutR)[i] = L_ADJUST(lutValues[i*3+0]);
            ((T*)m_tmpLutG)[i] = L_ADJUST(lutValues[i*3+1]);
            ((T*)m_tmpLutB)[i] = L_ADJUST(lutValues[i*3+2]);
        }
    }
    else
    {
        const Array::Values & lutValues = lut->getArray().getValues();

        m_tmpLutR = new float[m_dim];
        m_tmpLutG = new float[m_dim];
        m_tmpLutB = new float[m_dim];

        for(unsigned long i=0; i<m_dim; ++i)
        {
            ((float*)m_tmpLutR)[i] = SanitizeFloat(lutValues[i*3+0]);
            ((float*)m_tmpLutG)[i] = SanitizeFloat(lutValues[i*3+1]);
            ((float*)m_tmpLutB)[i] = SanitizeFloat(lutValues[i*3+2]);
        }
    }

    m_alphaScaling = GetBitDepthMaxValue(outBD)
                     / GetBitDepthMaxValue(inBD);

    m_step = ((float)m_dim - 1.0f)
                 / GetBitDepthMaxValue(lut->getInputBitDepth());

    m_dimMinusOne = m_dim - 1.0f;
}

template<BitDepth inBD, BitDepth outBD>
void BaseLut1DRenderer<inBD, outBD>::reset()
{
    if(!m_tmpLutR && !m_tmpLutG && !m_tmpLutB) return;

    if (isLookup())
    {
        switch(m_outBitDepth)
        {
            case BIT_DEPTH_UINT8:
                resetData<BitDepthInfo<BIT_DEPTH_UINT8>::Type>();
                break;
            case BIT_DEPTH_UINT10:
                resetData<BitDepthInfo<BIT_DEPTH_UINT10>::Type>();
                break;
            case BIT_DEPTH_UINT12:
                resetData<BitDepthInfo<BIT_DEPTH_UINT12>::Type>();
                break;
            case BIT_DEPTH_UINT16:
                resetData<BitDepthInfo<BIT_DEPTH_UINT16>::Type>();
                break;
            case BIT_DEPTH_F16:
                resetData<BitDepthInfo<BIT_DEPTH_F16>::Type>();
                break;
            case BIT_DEPTH_F32:
                resetData<BitDepthInfo<BIT_DEPTH_F32>::Type>();
                break;

            case BIT_DEPTH_UINT14:
            case BIT_DEPTH_UINT32:
            case BIT_DEPTH_UNKNOWN:
            default:
                break;
        }
    }
    else
    {
        resetData<float>();
    }
}

template<BitDepth inBD, BitDepth outBD>
template<typename T>
void BaseLut1DRenderer<inBD, outBD>::resetData()
{
    delete [](T*)m_tmpLutR; m_tmpLutR = nullptr;
    delete [](T*)m_tmpLutG; m_tmpLutG = nullptr;
    delete [](T*)m_tmpLutB; m_tmpLutB = nullptr;
}

template<BitDepth inBD, BitDepth outBD>
BaseLut1DRenderer<inBD, outBD>::~BaseLut1DRenderer()
{
    reset();
}

template<BitDepth inBD, BitDepth outBD>
void Lut1DRendererHalfCode<inBD, outBD>::apply(const void * inImg, void * outImg, long numPixels) const
{
    typedef typename BitDepthInfo<inBD>::Type InType;
    typedef typename BitDepthInfo<outBD>::Type OutType;

    const InType * in = (InType *)inImg;
    OutType * out = (OutType *)outImg;

    // Input pixel format allows lookup rather than interpolation.
    //
    // NB: The if/else is expanded at compile time based on the template args.
    //     (Should be no runtime cost.)
    if(inBD != BIT_DEPTH_F32)
    {
        const OutType * lutR = (const OutType *)this->m_tmpLutR;
        const OutType * lutG = (const OutType *)this->m_tmpLutG;
        const OutType * lutB = (const OutType *)this->m_tmpLutB;

        for(long idx=0; idx<numPixels; ++idx)
        {
            out[0] = LookupLut<InType, OutType>::compute(lutR, in[0]);
            out[1] = LookupLut<InType, OutType>::compute(lutG, in[1]);
            out[2] = LookupLut<InType, OutType>::compute(lutB, in[2]);
            out[3] = OutType(in[3] * this->m_alphaScaling);

            in  += 4;
            out += 4;
        }
    }
    else  // Need to interpolate rather than simply lookup.
    {
        const float * lutR = (const float *)this->m_tmpLutR;
        const float * lutG = (const float *)this->m_tmpLutG;
        const float * lutB = (const float *)this->m_tmpLutB;

        for(long idx=0; idx<numPixels; ++idx)
        {
            const IndexPair redInterVals   = IndexPair::GetEdgeFloatValues(in[0]);
            const IndexPair greenInterVals = IndexPair::GetEdgeFloatValues(in[1]);
            const IndexPair blueInterVals  = IndexPair::GetEdgeFloatValues(in[2]);

            // Since fraction is in the domain [0, 1), interpolate using
            // 1-fraction in order to avoid cases like -/+Inf * 0.
            out[0] = Converter<outBD>::CastValue(
                        lerpf(lutR[redInterVals.valB],
                              lutR[redInterVals.valA],
                              1.0f-redInterVals.fraction));

            out[1] = Converter<outBD>::CastValue(
                        lerpf(lutG[greenInterVals.valB],
                              lutG[greenInterVals.valA],
                              1.0f-greenInterVals.fraction));

            out[2] = Converter<outBD>::CastValue(
                        lerpf(lutB[blueInterVals.valB],
                              lutB[blueInterVals.valA],
                              1.0f-blueInterVals.fraction));

            out[3] = Converter<outBD>::CastValue(in[3] * this->m_alphaScaling);

            in  += 4;
            out += 4;
        }
    }
}

IndexPair IndexPair::GetEdgeFloatValues(float fIn)
{
    // TODO: Could we speed this up (perhaps alternate nan/inf behavior)?

    half halfVal;
    IndexPair idxPair;

    halfVal = half( fIn );
    if(halfVal.isInfinity())
    {
        halfVal = halfVal.isNegative() ? -HALF_MAX : HALF_MAX;
        fIn = halfVal;
    }

    // Convert back to float to compare to fIn
    // and interpolate both values.
    const float floatTemp = (float) halfVal;

    // Strict comparison required otherwise negative fractions will occur.
    if (fabs(floatTemp)> fabs(fIn)) 
    {
        idxPair.valB = halfVal.bits();
        idxPair.valA = idxPair.valB;
        --(idxPair.valA);
    }
    else
    {
        idxPair.valA = halfVal.bits();
        idxPair.valB = idxPair.valA;
        ++(idxPair.valB);

        halfVal.setBits(idxPair.valB);
        if(halfVal.isInfinity())
        {
            halfVal =  halfVal.isNegative () ? -HALF_MAX : HALF_MAX;
            idxPair.valB = halfVal.bits();
        }
    }

    halfVal.setBits(idxPair.valA);
    const float fA = (float) halfVal;

    halfVal.setBits(idxPair.valB);
    const float fB = (float) halfVal;

    idxPair.fraction = (fIn - fA) / (fB - fA);

    if (IsNan(idxPair.fraction)) idxPair.fraction = 0.0f;

    return idxPair;
}

template<BitDepth inBD, BitDepth outBD>
void Lut1DRenderer<inBD, outBD>::apply(const void * inImg, void * outImg, long numPixels) const
{
    typedef typename BitDepthInfo<inBD>::Type InType;
    typedef typename BitDepthInfo<outBD>::Type OutType;

    const InType * in = (InType *)inImg;
    OutType * out = (OutType *)outImg;

    // Input pixel format allows lookup rather than interpolation.
    //
    // NB: The if/else is expanded at compile time based on the template args.
    //     (Should be no runtime cost.)
    if (inBD != BIT_DEPTH_F32)
    {
        const OutType * lutR = (const OutType *)this->m_tmpLutR;
        const OutType * lutG = (const OutType *)this->m_tmpLutG;
        const OutType * lutB = (const OutType *)this->m_tmpLutB;

        for(long idx=0; idx<numPixels; ++idx)
        {
            out[0] = LookupLut<InType, OutType>::compute(lutR, in[0]);
            out[1] = LookupLut<InType, OutType>::compute(lutG, in[1]);
            out[2] = LookupLut<InType, OutType>::compute(lutB, in[2]);
            out[3] = OutType(in[3] * this->m_alphaScaling);

            in  += 4;
            out += 4;
        }
    }
    else  // Need to interpolate rather than simply lookup.
    {
        const float * lutR = (const float *)this->m_tmpLutR;
        const float * lutG = (const float *)this->m_tmpLutG;
        const float * lutB = (const float *)this->m_tmpLutB;

#ifdef USE_SSE
        __m128 step = _mm_set_ps(1.0f, this->m_step, this->m_step, this->m_step);
        __m128 dimMinusOne = _mm_set1_ps(this->m_dimMinusOne);
#endif

        for(long i=0; i<numPixels; ++i)
        {
#ifdef USE_SSE
            __m128 idx
                = _mm_mul_ps(_mm_set_ps(in[3], in[2], in[1], in[0]), step);

            // _mm_max_ps => NaNs become 0
            idx = _mm_min_ps(_mm_max_ps(idx, EZERO), dimMinusOne);

            // zero < std::floor(idx) < maxIdx
            // SSE => zero < truncate(idx) < maxIdx
            //
            __m128 lIdx = _mm_cvtepi32_ps(_mm_cvttps_epi32(idx));

            // zero < std::ceil(idx) < maxIdx
            // SSE => (lowIdx (already truncated) + 1) < maxIdx
            // then clamp to prevent hIdx from falling off the end
            // of the LUT
            __m128 hIdx = _mm_min_ps(_mm_add_ps(lIdx, EONE), dimMinusOne);

            // Computing delta relative to high rather than lowIdx
            // to save computing (1-delta) below.
            __m128 d = _mm_sub_ps(hIdx, idx);

            OCIO_ALIGN(float delta[4]);   _mm_store_ps(delta, d);
            OCIO_ALIGN(float lowIdx[4]);  _mm_store_ps(lowIdx, lIdx);
            OCIO_ALIGN(float highIdx[4]); _mm_store_ps(highIdx, hIdx);
#else
            float idx[3];
            idx[0] = this->m_step * in[0];
            idx[1] = this->m_step * in[1];
            idx[2] = this->m_step * in[2];

            // NaNs become 0
            idx[0] = std::min(std::max(0.f, idx[0]), this->m_dimMinusOne);
            idx[1] = std::min(std::max(0.f, idx[1]), this->m_dimMinusOne);
            idx[2] = std::min(std::max(0.f, idx[2]), this->m_dimMinusOne);

            unsigned int lowIdx[3];
            lowIdx[0] = static_cast<unsigned int>(std::floor(idx[0]));
            lowIdx[1] = static_cast<unsigned int>(std::floor(idx[1]));
            lowIdx[2] = static_cast<unsigned int>(std::floor(idx[2]));

            // When the idx is exactly equal to an index (e.g. 0,1,2...)
            // then the computation of highIdx is wrong. However,
            // the delta is then equal to zero (e.g. lowIdx-idx),
            // so the highIdx has no impact.
            unsigned int highIdx[3];
            highIdx[0] = static_cast<unsigned int>(std::ceil(idx[0]));
            highIdx[1] = static_cast<unsigned int>(std::ceil(idx[1]));
            highIdx[2] = static_cast<unsigned int>(std::ceil(idx[2]));

            // Computing delta relative to high rather than lowIdx
            // to save computing (1-delta) below.
            float delta[3];
            delta[0] = (float)highIdx[0] - idx[0];
            delta[1] = (float)highIdx[1] - idx[1];
            delta[2] = (float)highIdx[2] - idx[2];

#endif
            // Since fraction is in the domain [0, 1), interpolate using 1-fraction
            // in order to avoid cases like -/+Inf * 0. Therefore we never multiply by 0 and
            // thus handle the case where A or B is infinity and return infinity rather than
            // 0*Infinity (which is NaN).

            out[0] = Converter<outBD>::CastValue(
                        lerpf(lutR[(unsigned int)highIdx[0]], 
                              lutR[(unsigned int)lowIdx[0]], 
                              delta[0]));
            out[1] = Converter<outBD>::CastValue(
                        lerpf(lutG[(unsigned int)highIdx[1]],
                              lutG[(unsigned int)lowIdx[1]],
                              delta[1]));
            out[2] = Converter<outBD>::CastValue(
                        lerpf(lutB[(unsigned int)highIdx[2]], 
                              lutB[(unsigned int)lowIdx[2]],
                              delta[2]));
            out[3] = Converter<outBD>::CastValue(in[3] * this->m_alphaScaling);

            in  += 4;
            out += 4;
        }
    }
}

namespace GamutMapUtils
{
    // Compute the indices for the smallest, middle, and largest elements of
    // RGB[3]. (Trying to be clever and do this without branching.)
    inline void Order3(const float* RGB, int& min, int& mid, int& max)
    {
        //                                    0  1  2  3  4  5  6  7  8  (typical val - 3)
        static const int table[] = { 2, 1, 0, 2, 1, 0, 2, 1, 2, 0, 1, 2 };

        int val = (int(RGB[0] > RGB[1]) * 5 + int(RGB[1] > RGB[2]) * 4)
                  - int(RGB[0] > RGB[2]) * 3 + 3;

        // A NaN in a logical comparison always results in False.
        // So the case to be careful of here is { A, NaN, B } with A > B.
        // In that case, the first two compares are false but the third is true
        // (something that would never happen with regular numbers).
        // So that is the reason for the +3, to make val 0 in that case.

        max = table[val];
        mid = table[++val];
        min = table[++val];
    }
};


// TODO:  Below largely copy/pasted the regular and halfCode renderers in order
// to implement the hueAdjust versions quickly and without risk of breaking
// the original renderers.

template<BitDepth inBD, BitDepth outBD>
void Lut1DRendererHalfCodeHueAdjust<inBD, outBD>::apply(const void * inImg, void * outImg, long numPixels) const
{
    typedef typename BitDepthInfo<inBD>::Type InType;
    typedef typename BitDepthInfo<outBD>::Type OutType;

    const float * lutR = (const float *)this->m_tmpLutR;
    const float * lutG = (const float *)this->m_tmpLutG;
    const float * lutB = (const float *)this->m_tmpLutB;

    const InType * in = (InType *)inImg;
    OutType * out = (OutType *)outImg;

    // NB: The if/else is expanded at compile time based on the template args.
    // (Should be no runtime cost.)
    if (inBD != BIT_DEPTH_F32)
    {
        for(long idx=0; idx<numPixels; ++idx)
        {
            const float RGB[] = {(float)in[0], (float)in[1], (float)in[2]};

            int min, mid, max;
            GamutMapUtils::Order3( RGB, min, mid, max);

            const float orig_chroma = RGB[max] - RGB[min];
            const float hue_factor 
                = orig_chroma == 0.f  ?  0.f 
                                      :  (RGB[mid] - RGB[min]) / orig_chroma;

            float RGB2[] = {
                LookupLut<InType, float>::compute(lutR, in[0]),
                LookupLut<InType, float>::compute(lutG, in[1]),
                LookupLut<InType, float>::compute(lutB, in[2])   };

            const float new_chroma = RGB2[max] - RGB2[min];

            RGB2[mid] = hue_factor * new_chroma + RGB2[min];

            out[0] = OutType(RGB2[0]);
            out[1] = OutType(RGB2[1]);
            out[2] = OutType(RGB2[2]);
            out[3] = OutType(in[3] * this->m_alphaScaling);

            in  += 4;
            out += 4;
        }
    }
    else  // Need to interpolate rather than simply lookup.
    {
        for(long idx=0; idx<numPixels; ++idx)
        {
            const float RGB[] = {(float)in[0], (float)in[1], (float)in[2]};

            int min, mid, max;
            GamutMapUtils::Order3(RGB, min, mid, max);

            const IndexPair redInterVals   = IndexPair::GetEdgeFloatValues(RGB[0]);
            const IndexPair greenInterVals = IndexPair::GetEdgeFloatValues(RGB[1]);
            const IndexPair blueInterVals  = IndexPair::GetEdgeFloatValues(RGB[2]);

            // Since fraction is in the domain [0, 1), interpolate using
            // 1-fraction in order to avoid cases like -/+Inf * 0.
            float RGB2[] = {
                lerpf(lutR[redInterVals.valB],
                      lutR[redInterVals.valA],
                      1.0f-redInterVals.fraction),
                lerpf(lutG[greenInterVals.valB],
                      lutG[greenInterVals.valA],
                      1.0f-greenInterVals.fraction),
                lerpf(lutB[blueInterVals.valB],
                      lutB[blueInterVals.valA],
                      1.0f-blueInterVals.fraction)  };

            // TODO: ease SSE implementation (may be applied to all chans):
            // RGB2[channel] = (RGB[channel] - RGB(min)) 
            //                 * new_chroma / orig_chroma + RGB2[min].
            const float orig_chroma = RGB[max] - RGB[min];
            const float hue_factor 
                = orig_chroma == 0.f  ? 0.f
                                      : (RGB[mid] - RGB[min]) / orig_chroma;

            const float new_chroma = RGB2[max] - RGB2[min];
            RGB2[mid] = hue_factor * new_chroma + RGB2[min];

            out[0] = Converter<outBD>::CastValue(RGB2[0]);
            out[1] = Converter<outBD>::CastValue(RGB2[1]);
            out[2] = Converter<outBD>::CastValue(RGB2[2]);
            out[3] = Converter<outBD>::CastValue(in[3] * this->m_alphaScaling);

            in  += 4;
            out += 4;
        }
    }
}

template<BitDepth inBD, BitDepth outBD>
void Lut1DRendererHueAdjust<inBD, outBD>::apply(const void * inImg, void * outImg, long numPixels) const
{
    typedef typename BitDepthInfo<inBD>::Type InType;
    typedef typename BitDepthInfo<outBD>::Type OutType;

    const float * lutR = (const float *)this->m_tmpLutR;
    const float * lutG = (const float *)this->m_tmpLutG;
    const float * lutB = (const float *)this->m_tmpLutB;

    const InType * in = (InType *)inImg;
    OutType * out = (OutType *)outImg;

    // NB: The if/else is expanded at compile time based on the template args.
    // (Should be no runtime cost.)
    if (inBD != BIT_DEPTH_F32)
    {
        for(long idx=0; idx<numPixels; ++idx)
        {
            const float RGB[] = {(float)in[0], (float)in[1], (float)in[2]};

            int min, mid, max;
            GamutMapUtils::Order3(RGB, min, mid, max);
                
            const float orig_chroma = RGB[max] - RGB[min];
            const float hue_factor
                = orig_chroma == 0.f ? 0.f
                                     : (RGB[mid] - RGB[min]) / orig_chroma;

            float RGB2[] = {
                LookupLut<InType, float>::compute(lutR, in[0]),
                LookupLut<InType, float>::compute(lutG, in[1]),
                LookupLut<InType, float>::compute(lutB, in[2])
            };

            const float new_chroma = RGB2[max] - RGB2[min];

            RGB2[mid] = hue_factor * new_chroma + RGB2[min];

            out[0] = OutType(RGB2[0]);
            out[1] = OutType(RGB2[1]);
            out[2] = OutType(RGB2[2]);
            out[3] = OutType(in[3] * this->m_alphaScaling);

            in  += 4;
            out += 4;
        }
    }
    else  // Need to interpolate rather than simply lookup.
    {
        for(long i=0; i<numPixels; ++i)
        {
            const float RGB[] = {(float)in[0], (float)in[1], (float)in[2]};

            int min, mid, max;
            GamutMapUtils::Order3( RGB, min, mid, max);

            const float orig_chroma = RGB[max] - RGB[min];
            const float hue_factor 
                = orig_chroma == 0.f ? 0.f
                                     : (RGB[mid] - RGB[min]) / orig_chroma;

#ifdef USE_SSE
            __m128 idx
                = _mm_mul_ps(_mm_set_ps(in[3],
                                        RGB[2],
                                        RGB[1],
                                        RGB[0]),
                             _mm_set_ps(1.0f,
                                        this->m_step,
                                        this->m_step,
                                        this->m_step));

            // _mm_max_ps => NaNs become 0
            idx = _mm_min_ps(_mm_max_ps(idx, EZERO),
                             _mm_set1_ps(this->m_dimMinusOne));

            // zero < std::floor(idx) < maxIdx
            // SSE => zero < truncate(idx) < maxIdx
            // then clamp to prevent hIdx from falling off the end
            // of the LUT
            __m128 lIdx = _mm_cvtepi32_ps(_mm_cvttps_epi32(idx));

            // zero < std::ceil(idx) < maxIdx
            // SSE => (lowIdx (already truncated) + 1) < maxIdx
            __m128 hIdx = _mm_min_ps(_mm_add_ps(lIdx, EONE),
                                     _mm_set1_ps(this->m_dimMinusOne));

            // Computing delta relative to high rather than lowIdx
            // to save computing (1-delta) below.
            __m128 d = _mm_sub_ps(hIdx, idx);

            OCIO_ALIGN(float delta[4]);   _mm_store_ps(delta, d);
            OCIO_ALIGN(float lowIdx[4]);  _mm_store_ps(lowIdx, lIdx);
            OCIO_ALIGN(float highIdx[4]); _mm_store_ps(highIdx, hIdx);
#else
            float idx[3];
            idx[0] = this->m_step * RGB[0];
            idx[1] = this->m_step * RGB[1];
            idx[2] = this->m_step * RGB[2];

            // NaNs become 0
            idx[0] = std::min(std::max(0.f, idx[0]), this->m_dimMinusOne);
            idx[1] = std::min(std::max(0.f, idx[1]), this->m_dimMinusOne);
            idx[2] = std::min(std::max(0.f, idx[2]), this->m_dimMinusOne);

            unsigned int lowIdx[3];
            lowIdx[0] = static_cast<unsigned int>(std::floor(idx[0]));
            lowIdx[1] = static_cast<unsigned int>(std::floor(idx[1]));
            lowIdx[2] = static_cast<unsigned int>(std::floor(idx[2]));

            // When the idx is exactly equal to an index (e.g. 0,1,2...)
            // then the computation of highIdx is wrong. However,
            // the delta is then equal to zero (e.g. lowIdx-idx),
            // so the highIdx has no impact.
            unsigned int highIdx[3];
            highIdx[0] = static_cast<unsigned int>(std::ceil(idx[0]));
            highIdx[1] = static_cast<unsigned int>(std::ceil(idx[1]));
            highIdx[2] = static_cast<unsigned int>(std::ceil(idx[2]));

            // Computing delta relative to high rather than lowIdx
            // to save computing (1-delta) below.
            float delta[3];
            delta[0] = (float)highIdx[0] - idx[0];
            delta[1] = (float)highIdx[1] - idx[1];
            delta[2] = (float)highIdx[2] - idx[2];
#endif
            // Since fraction is in the domain [0, 1), interpolate using 1-fraction
            // in order to avoid cases like -/+Inf * 0. Therefore we never multiply by 0 and
            // thus handle the case where A or B is infinity and return infinity rather than
            // 0*Infinity (which is NaN).
            float RGB2[] = {
                lerpf(lutR[(unsigned int)highIdx[0]], lutR[(unsigned int)lowIdx[0]], delta[0]),
                lerpf(lutG[(unsigned int)highIdx[1]], lutG[(unsigned int)lowIdx[1]], delta[1]),
                lerpf(lutB[(unsigned int)highIdx[2]], lutB[(unsigned int)lowIdx[2]], delta[2])
            };

            const float new_chroma = RGB2[max] - RGB2[min];

            RGB2[mid] = hue_factor * new_chroma + RGB2[min];

            out[0] = Converter<outBD>::CastValue(RGB2[0]);
            out[1] = Converter<outBD>::CastValue(RGB2[1]);
            out[2] = Converter<outBD>::CastValue(RGB2[2]);
            out[3] = Converter<outBD>::CastValue(in[3] * this->m_alphaScaling);

            in  += 4;
            out += 4;
        }
    }
}

namespace
{
// TODO: Use SSE intrinsics to speed this up.

// Calculate the inverse of a value resulting from linear interpolation
// in a 1d LUT.
// start:       Pointer to the first effective LUT entry (end of flat spot).
// startOffset: Distance between first LUT entry and start.
// end:         Pointer to the last effective LUT entry (start of flat spot).
// flipSign:    Flips val if we're working with the negative of the orig LUT.
// scale:       From LUT index units to outDepth units.
// val:         The value to invert.
// Return the result that would produce val if used 
// in a forward linear interpolation in the LUT.
float FindLutInv(const float * start,
                 const float   startOffset,
                 const float * end,
                 const float   flipSign,
                 const float   scale,
                 const float   val)
{
    // Note that the LUT data pointed to by start/end must be in increasing order,
    // regardless of whether the original LUT was increasing or decreasing because
    // this function uses std::lower_bound().

    // Clamp the value to the range of the LUT.
    const float cv = std::min( std::max( val * flipSign, *start ), *end );

    // std::lower_bound()
    // "Returns an iterator pointing to the first element in the range [first,last) 
    // which does not compare less than val (but could be equal)."
    // (NB: This is correct using either end or end+1 since lower_bound will return a
    //  value one greater than the second argument if no values in the array are >= cv.)
    // http://www.sgi.com/tech/stl/lower_bound.html
    const float* lowbound = std::lower_bound(start, end, cv);

    // lower_bound() returns first entry >= val so decrement it unless val == *start.
    if (lowbound > start) {
        --lowbound;
    }

    const float* highbound = lowbound;
    if (highbound < end) {
        ++highbound;
    }

    // Delta is the fractional distance of val between the adjacent LUT entries.
    float delta = 0.f;
    if (*highbound > *lowbound) {   // (handle flat spots by leaving delta = 0)
        delta = (cv - *lowbound) / (*highbound - *lowbound);
    }

    // Inds is the index difference from the effective start to lowbound.
    const float inds = (float)( lowbound - start );

    // Correct for the fact that start is not the beginning of the LUT if it
    // starts with a flat spot.
    // (NB: It may seem like lower_bound would automatically find the end of the
    //  flat spot, so start could always simply be the start of the LUT, however
    //  this fails when val equals the flat spot value.)
    const float totalInds = inds + startOffset;

    // Scale converts from units of [0,dim] to [0,outDepth].
    return (totalInds + delta) * scale;
}

// Calculate the inverse of a value resulting from linear interpolation
// in a half domain 1d LUT.
// start:       Pointer to the first effective LUT entry (end of flat spot).
// startOffset: Distance between first LUT entry and start.
// end:         Pointer to the last effective LUT entry (start of flat spot).
// flipSign:    Flips val if we're working with the negative of the orig LUT.
// scale:       From LUT index units to outDepth units.
// val:         The value to invert.
// Return the result that would produce val if used in a forward linear
// interpolation in the LUT.
float FindLutInvHalf(const float * start,
                     const float   startOffset,
                     const float * end,
                     const float   flipSign,
                     const float   scale,
                     const float   val)
{
    // Note that the LUT data pointed to by start/end must be in increasing order,
    // regardless of whether the original LUT was increasing or decreasing because
    // this function uses std::lower_bound().

    // Clamp the value to the range of the LUT.
    const float cv = std::min( std::max( val * flipSign, *start ), *end );

    const float* lowbound = std::lower_bound(start, end, cv);

    // lower_bound() returns first entry >= val so decrement it unless val == *start.
    if (lowbound > start) {
        --lowbound;
    }

    const float* highbound = lowbound;
    if (highbound < end) {
        ++highbound;
    }

    // Delta is the fractional distance of val between the adjacent LUT entries.
    float delta = 0.f;
    if (*highbound > *lowbound) {   // (handle flat spots by leaving delta = 0)
        delta = (cv - *lowbound) / (*highbound - *lowbound);
    }

    // Inds is the index difference from the effective start to lowbound.
    const float inds = (float)( lowbound - start );

    // Correct for the fact that start is not the beginning of the LUT if it
    // starts with a flat spot.
    // (NB: It may seem like lower_bound would automatically find the end of the
    //  flat spot, so start could always simply be the start of the LUT, however
    //  this fails when val equals the flat spot value.)
    const float totalInds = inds + startOffset;

    // For a half domain LUT, the entries are not a constant distance apart,
    // so convert the indices (which are half floats) into real floats in order
    // to calculate what distance the delta factor is working over.
    half h;
    h.setBits((unsigned short)totalInds);
    float base = h;
    h.setBits((unsigned short)(totalInds + 1));
    float basePlus1 = h;
    float domain = base + delta * (basePlus1 - base);

    // Scale converts from units of [0,dim] to [0,outDepth].
    return domain * scale;
}
}

template<BitDepth inBD, BitDepth outBD>
InvLut1DRenderer<inBD, outBD>::InvLut1DRenderer(ConstLut1DOpDataRcPtr & lut) 
    :   OpCPU()
    ,   m_dim(0)
    ,   m_alphaScaling(0.0f)
{
    if(inBD!=lut->getInputBitDepth() || outBD!=lut->getOutputBitDepth())
    {
        throw Exception("Bit depth mismatch between the 1D LUT and the CPU processing.");
    }

    updateData(lut);
}

template<BitDepth inBD, BitDepth outBD>
InvLut1DRenderer<inBD, outBD>::~InvLut1DRenderer()
{
    resetData();
}

void ComponentParams::setComponentParams(ComponentParams & params,
                                         const Lut1DOpData::ComponentProperties & properties,
                                         const float * lutPtr,
                                         float lutZeroEntry)
{
    params.flipSign = properties.isIncreasing ? 1.f: -1.f;
    params.bisectPoint = lutZeroEntry;
    params.startOffset = (float) properties.startDomain;
    params.lutStart = lutPtr + properties.startDomain;
    params.lutEnd   = lutPtr + properties.endDomain;
    params.negStartOffset = (float) properties.negStartDomain;
    params.negLutStart = lutPtr + properties.negStartDomain;
    params.negLutEnd   = lutPtr + properties.negEndDomain;
}

template<BitDepth inBD, BitDepth outBD>
void InvLut1DRenderer<inBD, outBD>::resetData()
{
    m_tmpLutR.resize(0);
    m_tmpLutG.resize(0);
    m_tmpLutB.resize(0);
}

template<BitDepth inBD, BitDepth outBD>
void InvLut1DRenderer<inBD, outBD>::updateData(ConstLut1DOpDataRcPtr & lut)
{
    resetData();

    const bool hasSingleLut = lut->hasSingleLut();

    m_dim = lut->getArray().getLength();

    // Allocated temporary LUT(s)

    m_tmpLutR.resize(m_dim);
    m_tmpLutG.resize(0);
    m_tmpLutB.resize(0);

    if( !hasSingleLut )
    {
        m_tmpLutG.resize(m_dim);
        m_tmpLutB.resize(m_dim);
    }

    // Get component properties and initialize component parameters structure.
    const Lut1DOpData::ComponentProperties & redProperties   = lut->getRedProperties();
    const Lut1DOpData::ComponentProperties & greenProperties = lut->getGreenProperties();
    const Lut1DOpData::ComponentProperties & blueProperties  = lut->getBlueProperties();

    ComponentParams::setComponentParams(this->m_paramsR, redProperties, m_tmpLutR.data(), 0.f);

    if( hasSingleLut )
    {
        // NB: All pointers refer to _tmpLutR.
        this->m_paramsB = this->m_paramsG = this->m_paramsR;
    }
    else
    {
        ComponentParams::setComponentParams(this->m_paramsG, greenProperties, m_tmpLutG.data(), 0.f);
        ComponentParams::setComponentParams(this->m_paramsB, blueProperties, m_tmpLutB.data(), 0.f);
    }

    // Fill temporary LUT.
    // Note: Since FindLutInv requires increasing arrays, if the LUT is
    // decreasing we negate the values to obtain the required sort order
    // of smallest to largest.

    const Array::Values& lutValues = lut->getArray().getValues();
    for(unsigned long i = 0; i<m_dim; ++i)
    {
        m_tmpLutR[i] = redProperties.isIncreasing ? lutValues[i*3+0]: -lutValues[i*3+0];

        if(!hasSingleLut)
        {
            m_tmpLutG[i] = greenProperties.isIncreasing ? lutValues[i*3+1]: -lutValues[i*3+1];
            m_tmpLutB[i] = blueProperties.isIncreasing ? lutValues[i*3+2]: -lutValues[i*3+2];
        }
    }

    const float outMax = GetBitDepthMaxValue(lut->getOutputBitDepth());

    m_alphaScaling = outMax / GetBitDepthMaxValue(lut->getInputBitDepth());

    // Converts from index units to inDepth units of the original LUT.
    // (Note that inDepth of the original LUT is outDepth of the inverse LUT.)
    m_scale = outMax / (float) (m_dim - 1);
}

template<BitDepth inBD, BitDepth outBD>
void InvLut1DRenderer<inBD, outBD>::apply(const void * inImg, void * outImg, long numPixels) const
{
    typedef typename BitDepthInfo<inBD>::Type InType;
    typedef typename BitDepthInfo<outBD>::Type OutType;

    const InType * in = (InType *)inImg;
    OutType * out = (OutType *)outImg;

    for(long idx=0; idx<numPixels; ++idx)
    {
        // red
        out[0] = Converter<outBD>::CastValue(
                    FindLutInv(this->m_paramsR.lutStart,
                               this->m_paramsR.startOffset,
                               this->m_paramsR.lutEnd,
                               this->m_paramsR.flipSign,
                               m_scale,
                               (float)in[0]));

        // green
        out[1] = Converter<outBD>::CastValue(
                    FindLutInv(this->m_paramsG.lutStart,
                               this->m_paramsG.startOffset,
                               this->m_paramsG.lutEnd,
                               this->m_paramsG.flipSign,
                               m_scale,
                               (float)in[1]));

        // blue
        out[2] = Converter<outBD>::CastValue(
                    FindLutInv(this->m_paramsB.lutStart,
                               this->m_paramsB.startOffset,
                               this->m_paramsB.lutEnd,
                               this->m_paramsB.flipSign,
                               m_scale,
                               (float)in[2]));

        // alpha
        out[3] = Converter<outBD>::CastValue(in[3] * m_alphaScaling);

        in  += 4;
        out += 4;
    }
}

template<BitDepth inBD, BitDepth outBD>
InvLut1DRendererHueAdjust<inBD, outBD>::InvLut1DRendererHueAdjust(ConstLut1DOpDataRcPtr & lut) 
    :  InvLut1DRenderer<inBD, outBD>(lut)
{
    this->updateData(lut);
}

template<BitDepth inBD, BitDepth outBD>
void InvLut1DRendererHueAdjust<inBD, outBD>::apply(const void * inImg, void * outImg, long numPixels) const
{
    typedef typename BitDepthInfo<inBD>::Type InType;
    typedef typename BitDepthInfo<outBD>::Type OutType;

    const InType * in = (InType *)inImg;
    OutType * out = (OutType *)outImg;

    for(long idx=0; idx<numPixels; ++idx)
    {
        const float RGB[] = {(float)in[0], (float)in[1], (float)in[2]};

        int min, mid, max;
        GamutMapUtils::Order3(RGB, min, mid, max);

        const float orig_chroma = RGB[max] - RGB[min];
        const float hue_factor
            = (orig_chroma == 0.f) ? 0.f
                                   : (RGB[mid] - RGB[min]) / orig_chroma;

        float RGB2[] = {
            // red
            FindLutInv(this->m_paramsR.lutStart,
                       this->m_paramsR.startOffset,
                       this->m_paramsR.lutEnd,
                       this->m_paramsR.flipSign,
                       this->m_scale,
                       RGB[0]),
            // green
            FindLutInv(this->m_paramsG.lutStart,
                       this->m_paramsG.startOffset,
                       this->m_paramsG.lutEnd,
                       this->m_paramsG.flipSign,
                       this->m_scale,
                       RGB[1]),
            // blue
            FindLutInv(this->m_paramsB.lutStart,
                       this->m_paramsB.startOffset,
                       this->m_paramsB.lutEnd,
                       this->m_paramsB.flipSign,
                       this->m_scale,
                       RGB[2])
        };

        const float new_chroma = RGB2[max] - RGB2[min];

        RGB2[mid] = hue_factor * new_chroma + RGB2[min];

        out[0] = Converter<outBD>::CastValue(RGB2[0]);
        out[1] = Converter<outBD>::CastValue(RGB2[1]);
        out[2] = Converter<outBD>::CastValue(RGB2[2]);
        out[3] = Converter<outBD>::CastValue(in[3] * this->m_alphaScaling);

        in  += 4;
        out += 4;
    }
}

template<BitDepth inBD, BitDepth outBD>
InvLut1DRendererHalfCode<inBD, outBD>::InvLut1DRendererHalfCode(ConstLut1DOpDataRcPtr & lut) 
    :  InvLut1DRenderer<inBD, outBD>(lut)
{
    this->updateData(lut);
}

template<BitDepth inBD, BitDepth outBD>
InvLut1DRendererHalfCode<inBD, outBD>::~InvLut1DRendererHalfCode()
{
    this->resetData();
}

template<BitDepth inBD, BitDepth outBD>
void InvLut1DRendererHalfCode<inBD, outBD>::updateData(ConstLut1DOpDataRcPtr & lut)
{
    this->resetData();

    const bool hasSingleLut = lut->hasSingleLut();

    this->m_dim = lut->getArray().getLength();

    // Allocated temporary LUT(s)

    this->m_tmpLutR.resize(this->m_dim);
    this->m_tmpLutG.resize(0);
    this->m_tmpLutB.resize(0);

    if( !hasSingleLut )
    {
        this->m_tmpLutG.resize(this->m_dim);
        this->m_tmpLutB.resize(this->m_dim);
    }

    // Get component properties and initialize component parameters structure.
    const Lut1DOpData::ComponentProperties & redProperties   = lut->getRedProperties();
    const Lut1DOpData::ComponentProperties & greenProperties = lut->getGreenProperties();
    const Lut1DOpData::ComponentProperties & blueProperties  = lut->getBlueProperties();

    const Array::Values & lutValues = lut->getArray().getValues();

    ComponentParams::setComponentParams(this->m_paramsR, redProperties, this->m_tmpLutR.data(), lutValues[0]);

    if( hasSingleLut )
    {
        // NB: All pointers refer to m_tmpLutR.
        this->m_paramsB = this->m_paramsG = this->m_paramsR;
    }
    else
    {
        ComponentParams::setComponentParams(this->m_paramsG, greenProperties, this->m_tmpLutG.data(), lutValues[1]);
        ComponentParams::setComponentParams(this->m_paramsB, blueProperties,  this->m_tmpLutB.data(), lutValues[2]);
    }

    // Fill temporary LUT.
    // Note: Since FindLutInv requires increasing arrays, if the LUT is
    // decreasing we negate the values to obtain the required sort order
    // of smallest to largest.
    for(unsigned long i = 0; i < 32768; ++i)     // positive half domain
    {
        this->m_tmpLutR[i] = redProperties.isIncreasing ? lutValues[i*3+0]: -lutValues[i*3+0];

        if( !hasSingleLut )
        {
            this->m_tmpLutG[i] = greenProperties.isIncreasing ? lutValues[i*3+1]: -lutValues[i*3+1];
            this->m_tmpLutB[i] = blueProperties.isIncreasing ? lutValues[i*3+2]: -lutValues[i*3+2];
        }
    }

    for(unsigned long i = 32768; i < 65536; ++i) // negative half domain
    {
        // (Per above, the LUT must be increasing, so negative half domain is sign reversed.)
        this->m_tmpLutR[i] = redProperties.isIncreasing ? -lutValues[i*3+0]: lutValues[i*3+0];

        if( !hasSingleLut )
        {
            this->m_tmpLutG[i] = greenProperties.isIncreasing ? -lutValues[i*3+1]: lutValues[i*3+1];
            this->m_tmpLutB[i] = blueProperties.isIncreasing ? -lutValues[i*3+2]: lutValues[i*3+2];
        }
    }

    const float outMax = GetBitDepthMaxValue(lut->getOutputBitDepth());

    this->m_alphaScaling = outMax / GetBitDepthMaxValue(lut->getInputBitDepth());

    // Note the difference for half domain LUTs, since the distance between
    // between adjacent entries is not constant, we cannot roll it into the
    // scale.
    this->m_scale = outMax;
}

template<BitDepth inBD, BitDepth outBD>
void InvLut1DRendererHalfCode<inBD, outBD>::apply(const void * inImg, void * outImg, long numPixels) const
{
    typedef typename BitDepthInfo<inBD>::Type InType;
    typedef typename BitDepthInfo<outBD>::Type OutType;

    const InType * in = (InType *)inImg;
    OutType * out = (OutType *)outImg;

    const bool redIsIncreasing = this->m_paramsR.flipSign > 0.f;
    const bool grnIsIncreasing = this->m_paramsG.flipSign > 0.f;
    const bool bluIsIncreasing = this->m_paramsB.flipSign > 0.f;

    for(long idx=0; idx<numPixels; ++idx)
    {
        // Test the values against the bisectPoint to determine which half of
        // the float domain to do the inverse eval in.

        // Note that since the clamp of values outside the effective domain
        // happens in FindLutInvHalf, that input values < the bisectPoint
        // but > the neg effective domain will get clamped to -0 or wherever
        // the neg effective domain starts.
        // If this proves to be a problem, could move the clamp here instead.

        const float redIn = in[0];
        const float redOut 
            = (redIsIncreasing == (redIn >= this->m_paramsR.bisectPoint)) 
                ? FindLutInvHalf(this->m_paramsR.lutStart,
                                 this->m_paramsR.startOffset,
                                 this->m_paramsR.lutEnd,
                                 this->m_paramsR.flipSign,
                                 this->m_scale,
                                 redIn) 
                : FindLutInvHalf(this->m_paramsR.negLutStart,
                                 this->m_paramsR.negStartOffset,
                                 this->m_paramsR.negLutEnd,
                                 -this->m_paramsR.flipSign,
                                 this->m_scale,
                                 redIn);

        const float grnIn = in[1];
        const float grnOut 
            = (grnIsIncreasing == (grnIn >= this->m_paramsG.bisectPoint)) 
                ? FindLutInvHalf(this->m_paramsG.lutStart,
                                 this->m_paramsG.startOffset,
                                 this->m_paramsG.lutEnd,
                                 this->m_paramsG.flipSign,
                                 this->m_scale,
                                 grnIn) 
                : FindLutInvHalf(this->m_paramsG.negLutStart,
                                 this->m_paramsG.negStartOffset,
                                 this->m_paramsG.negLutEnd,
                                 -this->m_paramsG.flipSign,
                                 this->m_scale,
                                 grnIn);

        const float bluIn = in[2];
        const float bluOut 
            = (bluIsIncreasing == (bluIn >= this->m_paramsB.bisectPoint)) 
                ? FindLutInvHalf(this->m_paramsB.lutStart,
                                 this->m_paramsB.startOffset,
                                 this->m_paramsB.lutEnd,
                                 this->m_paramsB.flipSign,
                                 this->m_scale,
                                 bluIn)
                : FindLutInvHalf(this->m_paramsB.negLutStart,
                                 this->m_paramsB.negStartOffset,
                                 this->m_paramsB.negLutEnd,
                                 -this->m_paramsR.flipSign,
                                 this->m_scale,
                                 bluIn);

        out[0] = Converter<outBD>::CastValue(redOut);
        out[1] = Converter<outBD>::CastValue(grnOut);
        out[2] = Converter<outBD>::CastValue(bluOut);
        out[3] = Converter<outBD>::CastValue(in[3] * this->m_alphaScaling);

        in  += 4;
        out += 4;
    }
}

template<BitDepth inBD, BitDepth outBD>
InvLut1DRendererHalfCodeHueAdjust<inBD, outBD>::InvLut1DRendererHalfCodeHueAdjust(ConstLut1DOpDataRcPtr & lut) 
    :  InvLut1DRendererHalfCode<inBD, outBD>(lut)
{
    this->updateData(lut);
}

template<BitDepth inBD, BitDepth outBD>
void InvLut1DRendererHalfCodeHueAdjust<inBD, outBD>::apply(const void * inImg, void * outImg, long numPixels) const
{
    typedef typename BitDepthInfo<inBD>::Type InType;
    typedef typename BitDepthInfo<outBD>::Type OutType;

    const InType * in = (InType *)inImg;
    OutType * out = (OutType *)outImg;

    const bool redIsIncreasing = this->m_paramsR.flipSign > 0.f;
    const bool grnIsIncreasing = this->m_paramsG.flipSign > 0.f;
    const bool bluIsIncreasing = this->m_paramsB.flipSign > 0.f;

    for(long idx=0; idx<numPixels; ++idx)
    {
        const float RGB[] = {(float)in[0], (float)in[1], (float)in[2]};

        int min, mid, max;
        GamutMapUtils::Order3( RGB, min, mid, max);

        const float orig_chroma = RGB[max] - RGB[min];
        const float hue_factor 
            = orig_chroma == 0.f ? 0.f
                                 : (RGB[mid] - RGB[min]) / orig_chroma;

        const float redOut 
            = (redIsIncreasing == (RGB[0] >= this->m_paramsR.bisectPoint)) 
                ? FindLutInvHalf(this->m_paramsR.lutStart,
                                 this->m_paramsR.startOffset,
                                 this->m_paramsR.lutEnd,
                                 this->m_paramsR.flipSign,
                                 this->m_scale,
                                 RGB[0])
                : FindLutInvHalf(this->m_paramsR.negLutStart,
                                 this->m_paramsR.negStartOffset,
                                 this->m_paramsR.negLutEnd,
                                 -this->m_paramsR.flipSign,
                                 this->m_scale,
                                 RGB[0]);

        const float grnOut 
            = (grnIsIncreasing == (RGB[1] >= this->m_paramsG.bisectPoint)) 
                ? FindLutInvHalf(this->m_paramsG.lutStart,
                                 this->m_paramsG.startOffset,
                                 this->m_paramsG.lutEnd,
                                 this->m_paramsG.flipSign,
                                 this->m_scale,
                                 RGB[1]) 
                : FindLutInvHalf(this->m_paramsG.negLutStart,
                                 this->m_paramsG.negStartOffset,
                                 this->m_paramsG.negLutEnd,
                                 -this->m_paramsG.flipSign,
                                 this->m_scale,
                                 RGB[1]);

        const float bluOut 
            = (bluIsIncreasing == (RGB[2] >= this->m_paramsB.bisectPoint)) 
                ? FindLutInvHalf(this->m_paramsB.lutStart,
                                 this->m_paramsB.startOffset,
                                 this->m_paramsB.lutEnd,
                                 this->m_paramsB.flipSign,
                                 this->m_scale,
                                 RGB[2]) 
                : FindLutInvHalf(this->m_paramsB.negLutStart,
                                 this->m_paramsB.negStartOffset,
                                 this->m_paramsB.negLutEnd,
                                 -this->m_paramsR.flipSign,
                                 this->m_scale,
                                 RGB[2]);

        float RGB2[] = { redOut, grnOut, bluOut };

        const float new_chroma = RGB2[max] - RGB2[min];

        RGB2[mid] = hue_factor * new_chroma + RGB2[min];

        out[0] = Converter<outBD>::CastValue(RGB2[0]);
        out[1] = Converter<outBD>::CastValue(RGB2[1]);
        out[2] = Converter<outBD>::CastValue(RGB2[2]);
        out[3] = Converter<outBD>::CastValue(in[3] * this->m_alphaScaling);

        in  += 4;
        out += 4;
    }
}

template<BitDepth inBD, BitDepth outBD>
OpCPURcPtr GetForwardLut1DRenderer(ConstLut1DOpDataRcPtr & lut)
{
    // NB: Unlike bit-depth, the half domain status of a LUT
    //     may not be changed.
    if (lut->isInputHalfDomain())
    {
        if (lut->getHueAdjust() == Lut1DOpData::HUE_NONE)
        {
            return std::make_shared< Lut1DRendererHalfCode<inBD, outBD> >(lut);
        }
        else
        {
            return std::make_shared< Lut1DRendererHalfCodeHueAdjust<inBD, outBD> >(lut);
        }
    }
    else
    {
        if (lut->getHueAdjust() == Lut1DOpData::HUE_NONE)
        {
            return std::make_shared< Lut1DRenderer<inBD, outBD> >(lut);
        }
        else
        {
            return std::make_shared< Lut1DRendererHueAdjust<inBD, outBD> >(lut);
        }
    }
}

}

template<BitDepth inBD, BitDepth outBD>
ConstOpCPURcPtr GetLut1DRenderer_OutBitDepth(ConstLut1DOpDataRcPtr & lut)
{
    if (lut->getDirection() == TRANSFORM_DIR_FORWARD)
    {
        return GetForwardLut1DRenderer<inBD, outBD>(lut);
    }
    else
    {
        if (lut->getConcreteInversionQuality() == LUT_INVERSION_FAST)
        {
            ConstLut1DOpDataRcPtr newLut = Lut1DOpData::MakeFastLut1DFromInverse(lut, false);

            // Render with a Lut1D renderer.
            return GetForwardLut1DRenderer<inBD, outBD>(newLut);
        }
        else  // INV_EXACT
        {
            if (lut->isInputHalfDomain())
            {
                if (lut->getHueAdjust() == Lut1DOpData::HUE_NONE)
                {
                    return std::make_shared< InvLut1DRendererHalfCode<inBD, outBD> >(lut);
                }
                else
                {
                    return std::make_shared< InvLut1DRendererHalfCodeHueAdjust<inBD, outBD> >(lut);
                }
            }
            else
            {
                if (lut->getHueAdjust() == Lut1DOpData::HUE_NONE)
                {
                    return std::make_shared< InvLut1DRenderer<inBD, outBD> >(lut);
                }
                else
                {
                    return std::make_shared< InvLut1DRendererHueAdjust<inBD, outBD> >(lut);
                }
            }
        }
    }
}

template<BitDepth inBD>
ConstOpCPURcPtr GetLut1DRenderer_InBitDepth(ConstLut1DOpDataRcPtr & lut, BitDepth outBD)
{
    if(lut->getOutputBitDepth()!=outBD)
    {
        throw Exception("Bit depth mismatch between the 1D LUT and the CPU processing.");
    }

    switch(outBD)
    {
        case BIT_DEPTH_UINT8:
            return GetLut1DRenderer_OutBitDepth<inBD, BIT_DEPTH_UINT8>(lut); break;
        case BIT_DEPTH_UINT10:
            return GetLut1DRenderer_OutBitDepth<inBD, BIT_DEPTH_UINT10>(lut); break;
        case BIT_DEPTH_UINT12:
            return GetLut1DRenderer_OutBitDepth<inBD, BIT_DEPTH_UINT12>(lut); break;
        case BIT_DEPTH_UINT16:
            return GetLut1DRenderer_OutBitDepth<inBD, BIT_DEPTH_UINT16>(lut); break;
        case BIT_DEPTH_F16:
            return GetLut1DRenderer_OutBitDepth<inBD, BIT_DEPTH_F16>(lut); break;
        case BIT_DEPTH_F32:
            return GetLut1DRenderer_OutBitDepth<inBD, BIT_DEPTH_F32>(lut); break;

        case BIT_DEPTH_UINT14:
        case BIT_DEPTH_UINT32:
        case BIT_DEPTH_UNKNOWN:
        default:
            break;
    }

    throw Exception("Unsupported output bit depth");
    return ConstOpCPURcPtr();
}

ConstOpCPURcPtr GetLut1DRenderer(ConstLut1DOpDataRcPtr & lut, BitDepth inBD, BitDepth outBD)
{
    if(lut->getInputBitDepth()!=inBD)
    {
        throw Exception("Bit depth mismatch between the 1D LUT and the CPU processing.");
    }

    switch(inBD)
    {
        case BIT_DEPTH_UINT8:
            return GetLut1DRenderer_InBitDepth<BIT_DEPTH_UINT8>(lut, outBD); break;
        case BIT_DEPTH_UINT10:
            return GetLut1DRenderer_InBitDepth<BIT_DEPTH_UINT10>(lut, outBD); break;
        case BIT_DEPTH_UINT12:
            return GetLut1DRenderer_InBitDepth<BIT_DEPTH_UINT12>(lut, outBD); break;
        case BIT_DEPTH_UINT16:
            return GetLut1DRenderer_InBitDepth<BIT_DEPTH_UINT16>(lut, outBD); break;
        case BIT_DEPTH_F16:
            return GetLut1DRenderer_InBitDepth<BIT_DEPTH_F16>(lut, outBD); break;
        case BIT_DEPTH_F32:
            return GetLut1DRenderer_InBitDepth<BIT_DEPTH_F32>(lut, outBD); break;

        case BIT_DEPTH_UINT14:
        case BIT_DEPTH_UINT32:
        case BIT_DEPTH_UNKNOWN:
        default:
            break;
    }

    throw Exception("Unsupported input bit depth");
    return ConstOpCPURcPtr();
}


}
OCIO_NAMESPACE_EXIT




#ifdef OCIO_UNIT_TEST

namespace OCIO = OCIO_NAMESPACE;

#include "UnitTest.h"


OCIO_ADD_TEST(GamutMapUtil, order3_test)
{
    const float posinf = std::numeric_limits<float>::infinity();
    const float qnan = std::numeric_limits<float>::quiet_NaN();

    // { A, NaN, B } with A > B test (used to be a crash).
    {
        const float RGB[] = { 65504.f, -qnan, 0.f };
        int min, mid, max;
        OCIO::GamutMapUtils::Order3(RGB, min, mid, max);
        OCIO_CHECK_EQUAL(max, 2);
        OCIO_CHECK_EQUAL(mid, 1);
        OCIO_CHECK_EQUAL(min, 0);
    }
    // Triple NaN test.
    {
    const float RGB[] = { qnan, qnan, -qnan };
    int min, mid, max;
    OCIO::GamutMapUtils::Order3(RGB, min, mid, max);
    OCIO_CHECK_EQUAL(max, 2);
    OCIO_CHECK_EQUAL(mid, 1);
    OCIO_CHECK_EQUAL(min, 0);
    }
    // -Inf test.
    {
        const float RGB[] = { 65504.f, -posinf, 0.f };
        int min, mid, max;
        OCIO::GamutMapUtils::Order3(RGB, min, mid, max);
        OCIO_CHECK_EQUAL(max, 0);
        OCIO_CHECK_EQUAL(mid, 2);
        OCIO_CHECK_EQUAL(min, 1);
    }
    // Inf test.
    {
        const float RGB[] = { 0.f, posinf, -65504.f };
        int min, mid, max;
        OCIO::GamutMapUtils::Order3(RGB, min, mid, max);
        OCIO_CHECK_EQUAL(max, 1);
        OCIO_CHECK_EQUAL(mid, 0);
        OCIO_CHECK_EQUAL(min, 2);
    }
    // Double Inf test.
    {
        const float RGB[] = { posinf, posinf, -65504.f };
        int min, mid, max;
        OCIO::GamutMapUtils::Order3(RGB, min, mid, max);
        OCIO_CHECK_EQUAL(max, 1);
        OCIO_CHECK_EQUAL(mid, 0);
        OCIO_CHECK_EQUAL(min, 2);
    }

    // Equal values.
    {
        const float RGB[] = { 0.f, 0.f, 0.f };
        int min, mid, max;
        OCIO::GamutMapUtils::Order3(RGB, min, mid, max);
        // In this case we only really care that they are distinct and in [0,2]
        // so this test could be changed (it is ok, but overly restrictive).
        OCIO_CHECK_EQUAL(max, 2);
        OCIO_CHECK_EQUAL(mid, 1);
        OCIO_CHECK_EQUAL(min, 0);
    }

    // Now test the six typical possibilities.
    {
        const float RGB[] = { 3.f, 2.f, 1.f };
        int min, mid, max;
        OCIO::GamutMapUtils::Order3(RGB, min, mid, max);
        OCIO_CHECK_EQUAL(max, 0);
        OCIO_CHECK_EQUAL(mid, 1);
        OCIO_CHECK_EQUAL(min, 2);
    }
    {
        const float RGB[] = { -3.f, -2.f, 1.f };
        int min, mid, max;
        OCIO::GamutMapUtils::Order3(RGB, min, mid, max);
        OCIO_CHECK_EQUAL(max, 2);
        OCIO_CHECK_EQUAL(mid, 1);
        OCIO_CHECK_EQUAL(min, 0);
    }
    {
        const float RGB[] = { -3.f, 2.f, 1.f };
        int min, mid, max;
        OCIO::GamutMapUtils::Order3(RGB, min, mid, max);
        OCIO_CHECK_EQUAL(max, 1);
        OCIO_CHECK_EQUAL(mid, 2);
        OCIO_CHECK_EQUAL(min, 0);
    }
    {
        const float RGB[] = { -0.3f, 2.f, -1.f };
        int min, mid, max;
        OCIO::GamutMapUtils::Order3(RGB, min, mid, max);
        OCIO_CHECK_EQUAL(max, 1);
        OCIO_CHECK_EQUAL(mid, 0);
        OCIO_CHECK_EQUAL(min, 2);
    }
    {
        const float RGB[] = { 3.f, -2.f, 1.f };
        int min, mid, max;
        OCIO::GamutMapUtils::Order3(RGB, min, mid, max);
        OCIO_CHECK_EQUAL(max, 0);
        OCIO_CHECK_EQUAL(mid, 2);
        OCIO_CHECK_EQUAL(min, 1);
    }
    {
        const float RGB[] = { 3.f, -2.f, 10.f };
        int min, mid, max;
        OCIO::GamutMapUtils::Order3(RGB, min, mid, max);
        OCIO_CHECK_EQUAL(max, 2);
        OCIO_CHECK_EQUAL(mid, 0);
        OCIO_CHECK_EQUAL(min, 1);
    }

}

OCIO_ADD_TEST(Lut1DRenderer, nan_test)
{
    OCIO::Lut1DOpDataRcPtr lut =
        std::make_shared<OCIO::Lut1DOpData>(OCIO::BIT_DEPTH_F32,
                                            OCIO::BIT_DEPTH_F32,
                                            OCIO::Lut1DOpData::LUT_STANDARD);

    lut->getArray().resize(8, 3);
    float * values = &lut->getArray().getValues()[0];

    values[0]  = 0.0f;      values[1]  = 0.0f;      values[2]  = 0.002333f;
    values[3]  = 0.0f;      values[4]  = 0.291341f; values[5]  = 0.015624f;
    values[6]  = 0.106521f; values[7]  = 0.334331f; values[8]  = 0.462431f;
    values[9]  = 0.515851f; values[10] = 0.474151f; values[11] = 0.624611f;
    values[12] = 0.658791f; values[13] = 0.527381f; values[14] = 0.685071f;
    values[15] = 0.908501f; values[16] = 0.707951f; values[17] = 0.886331f;
    values[18] = 0.926671f; values[19] = 0.846431f; values[20] = 1.0f;
    values[21] = 1.0f;      values[22] = 1.0f;      values[23] = 1.0f;

    OCIO::ConstLut1DOpDataRcPtr lutConst = lut;
    OCIO::ConstOpCPURcPtr renderer 
        = OCIO::GetLut1DRenderer(lutConst, OCIO::BIT_DEPTH_F32, OCIO::BIT_DEPTH_F32);

    const float qnan = std::numeric_limits<float>::quiet_NaN();
    const float inf = std::numeric_limits<float>::infinity();

    float pixels[24] = { qnan, 0.5f, 0.3f, -0.2f,
                         0.5f, qnan, 0.3f, 0.2f, 
                         0.5f, 0.3f, qnan, 1.2f,
                         0.5f, 0.3f, 0.2f, qnan,
                         inf,  inf,  inf,  inf,
                         -inf, -inf, -inf, -inf };

    renderer->apply(pixels, pixels, 6);

    OCIO_CHECK_CLOSE(pixels[0], values[0], 1e-7f);
    OCIO_CHECK_CLOSE(pixels[5], values[1], 1e-7f);
    OCIO_CHECK_CLOSE(pixels[10], values[2], 1e-7f);
    OCIO_CHECK_ASSERT(OCIO::IsNan(pixels[15]));
    OCIO_CHECK_CLOSE(pixels[16], values[21], 1e-7f);
    OCIO_CHECK_CLOSE(pixels[17], values[22], 1e-7f);
    OCIO_CHECK_CLOSE(pixels[18], values[23], 1e-7f);
    OCIO_CHECK_EQUAL(pixels[19], inf);
    OCIO_CHECK_CLOSE(pixels[20], values[0], 1e-7f);
    OCIO_CHECK_CLOSE(pixels[21], values[1], 1e-7f);
    OCIO_CHECK_CLOSE(pixels[22], values[2], 1e-7f);
    OCIO_CHECK_EQUAL(pixels[23], -inf);
}

OCIO_ADD_TEST(Lut1DRenderer, nan_half_test)
{
    OCIO::Lut1DOpDataRcPtr lut = std::make_shared<OCIO::Lut1DOpData>(
        OCIO::BIT_DEPTH_F16, OCIO::BIT_DEPTH_F32,
        "", OCIO::OpData::Descriptions(),
        OCIO::INTERP_LINEAR,
        OCIO::Lut1DOpData::LUT_INPUT_HALF_CODE);

    float * values = &lut->getArray().getValues()[0];

    // Changed values for nan input.
    const int nanIdRed = 32256 * 3;
    values[nanIdRed] = -1.0f;
    values[nanIdRed + 1] = -2.0f;
    values[nanIdRed + 2] = -3.0f;

    lut->setInputBitDepth(OCIO::BIT_DEPTH_F32);
    OCIO::ConstLut1DOpDataRcPtr lutConst = lut;
    OCIO::ConstOpCPURcPtr renderer 
        = OCIO::GetLut1DRenderer(lutConst, OCIO::BIT_DEPTH_F32, OCIO::BIT_DEPTH_F32);

    const float qnan = std::numeric_limits<float>::quiet_NaN();
    float pixels[16] = { qnan, 0.5f, 0.3f, -0.2f,
                         0.5f, qnan, 0.3f, 0.2f,
                         0.5f, 0.3f, qnan, 1.2f,
                         0.5f, 0.3f, 0.2f, qnan };

    renderer->apply(pixels, pixels, 4);

    // This verifies that a half-domain Lut1D can map NaNs to whatever the LUT author wants.
    // In this test, a different value for R, G, and B.

    OCIO_CHECK_CLOSE(pixels[0], values[nanIdRed], 1e-7f);
    OCIO_CHECK_CLOSE(pixels[5], values[nanIdRed + 1], 1e-7f);
    OCIO_CHECK_CLOSE(pixels[10], values[nanIdRed + 2], 1e-7f);
    OCIO_CHECK_ASSERT(OCIO::IsNan(pixels[15]));
}

OCIO_ADD_TEST(Lut1DRenderer, bit_depth_support)
{
    // Unit test to validate the pixel bit depth processing with the 1D LUT.

    // Note: Copy & paste of logtolin_8to8.lut

    OCIO::Lut1DOpDataRcPtr lutData 
        = std::make_shared<OCIO::Lut1DOpData>(OCIO::BIT_DEPTH_UINT8,
                                              OCIO::BIT_DEPTH_UINT8,
                                              OCIO::Lut1DOpData::LUT_STANDARD);

    OCIO::Array::Values & vals = lutData->getArray().getValues();

    static const std::vector<float> lutValues = { 
         0.0f,          0.0f,          0.0f,
         0.0f,          0.0f,          0.0f,
         0.0f,          0.0f,          0.0f,
         0.0f,          0.0f,          0.0f,
         0.0f,          0.0f,          0.0f,
         0.0f,          0.0f,          0.0f,
         0.0f,          0.0f,          0.0f,
         0.0f,          0.0f,          0.0f,
         0.0f,          0.0f,          0.0f,
         0.0f,          0.0f,          0.0f,
         0.0f,          0.0f,          0.0f,
         0.0f,          0.0f,          0.0f,
         0.0f,          0.0f,          0.0f,
         0.0f,          0.0f,          0.0f,
         0.0f,          0.0f,          0.0f,
         0.0f,          0.0f,          0.0f,
         0.0f,          0.0f,          0.0f,
         0.0f,          0.0f,          0.0f,
         0.0f,          0.0f,          0.0f,
         0.0f,          0.0f,          0.0f,
         0.0f,          0.0f,          0.0f,
         0.0f,          0.0f,          0.0f,
         0.0f,          0.0f,          0.0f,
         0.0f,          0.0f,          0.0f,
         0.0f,          0.0f,          0.0f,
         1.0f,          1.0f,          1.0f,
         1.0f,          1.0f,          1.0f,
         2.0f,          2.0f,          2.0f,
         2.0f,          2.0f,          2.0f,
         3.0f,          3.0f,          3.0f,
         3.0f,          3.0f,          3.0f,
         4.0f,          4.0f,          4.0f,
         5.0f,          5.0f,          5.0f,
         5.0f,          5.0f,          5.0f,
         6.0f,          6.0f,          6.0f,
         6.0f,          6.0f,          6.0f,
         7.0f,          7.0f,          7.0f,
         8.0f,          8.0f,          8.0f,
         8.0f,          8.0f,          8.0f,
         9.0f,          9.0f,          9.0f,
        10.0f,         10.0f,         10.0f,
        10.0f,         10.0f,         10.0f,
        11.0f,         11.0f,         11.0f,
        12.0f,         12.0f,         12.0f,
        12.0f,         12.0f,         12.0f,
        13.0f,         13.0f,         13.0f,
        14.0f,         14.0f,         14.0f,
        15.0f,         15.0f,         15.0f,
        15.0f,         15.0f,         15.0f,
        16.0f,         16.0f,         16.0f,
        17.0f,         17.0f,         17.0f,
        18.0f,         18.0f,         18.0f,
        18.0f,         18.0f,         18.0f,
        19.0f,         19.0f,         19.0f,
        20.0f,         20.0f,         20.0f,
        21.0f,         21.0f,         21.0f,
        22.0f,         22.0f,         22.0f,
        22.0f,         22.0f,         22.0f,
        23.0f,         23.0f,         23.0f,
        24.0f,         24.0f,         24.0f,
        25.0f,         25.0f,         25.0f,
        26.0f,         26.0f,         26.0f,
        27.0f,         27.0f,         27.0f,
        28.0f,         28.0f,         28.0f,
        29.0f,         29.0f,         29.0f,
        30.0f,         30.0f,         30.0f,
        30.0f,         30.0f,         30.0f,
        31.0f,         31.0f,         31.0f,
        32.0f,         32.0f,         32.0f,
        33.0f,         33.0f,         33.0f,
        34.0f,         34.0f,         34.0f,
        35.0f,         35.0f,         35.0f,
        36.0f,         36.0f,         36.0f,
        37.0f,         37.0f,         37.0f,
        39.0f,         39.0f,         39.0f,
        40.0f,         40.0f,         40.0f,
        41.0f,         41.0f,         41.0f,
        42.0f,         42.0f,         42.0f,
        43.0f,         43.0f,         43.0f,
        44.0f,         44.0f,         44.0f,
        45.0f,         45.0f,         45.0f,
        46.0f,         46.0f,         46.0f,
        48.0f,         48.0f,         48.0f,
        49.0f,         49.0f,         49.0f,
        50.0f,         50.0f,         50.0f,
        51.0f,         51.0f,         51.0f,
        52.0f,         52.0f,         52.0f,
        54.0f,         54.0f,         54.0f,
        55.0f,         55.0f,         55.0f,
        56.0f,         56.0f,         56.0f,
        58.0f,         58.0f,         58.0f,
        59.0f,         59.0f,         59.0f,
        60.0f,         60.0f,         60.0f,
        62.0f,         62.0f,         62.0f,
        63.0f,         63.0f,         63.0f,
        64.0f,         64.0f,         64.0f,
        66.0f,         66.0f,         66.0f,
        67.0f,         67.0f,         67.0f,
        69.0f,         69.0f,         69.0f,
        70.0f,         70.0f,         70.0f,
        72.0f,         72.0f,         72.0f,
        73.0f,         73.0f,         73.0f,
        75.0f,         75.0f,         75.0f,
        76.0f,         76.0f,         76.0f,
        78.0f,         78.0f,         78.0f,
        80.0f,         80.0f,         80.0f,
        81.0f,         81.0f,         81.0f,
        83.0f,         83.0f,         83.0f,
        85.0f,         85.0f,         85.0f,
        86.0f,         86.0f,         86.0f,
        88.0f,         88.0f,         88.0f,
        90.0f,         90.0f,         90.0f,
        92.0f,         92.0f,         92.0f,
        94.0f,         94.0f,         94.0f,
        95.0f,         95.0f,         95.0f,
        97.0f,         97.0f,         97.0f,
        99.0f,         99.0f,         99.0f,
       101.0f,        101.0f,        101.0f,
       103.0f,        103.0f,        103.0f,
       105.0f,        105.0f,        105.0f,
       107.0f,        107.0f,        107.0f,
       109.0f,        109.0f,        109.0f,
       111.0f,        111.0f,        111.0f,
       113.0f,        113.0f,        113.0f,
       115.0f,        115.0f,        115.0f,
       117.0f,        117.0f,        117.0f,
       120.0f,        120.0f,        120.0f,
       122.0f,        122.0f,        122.0f,
       124.0f,        124.0f,        124.0f,
       126.0f,        126.0f,        126.0f,
       129.0f,        129.0f,        129.0f,
       131.0f,        131.0f,        131.0f,
       133.0f,        133.0f,        133.0f,
       136.0f,        136.0f,        136.0f,
       138.0f,        138.0f,        138.0f,
       140.0f,        140.0f,        140.0f,
       143.0f,        143.0f,        143.0f,
       145.0f,        145.0f,        145.0f,
       148.0f,        148.0f,        148.0f,
       151.0f,        151.0f,        151.0f,
       153.0f,        153.0f,        153.0f,
       156.0f,        156.0f,        156.0f,
       159.0f,        159.0f,        159.0f,
       161.0f,        161.0f,        161.0f,
       164.0f,        164.0f,        164.0f,
       167.0f,        167.0f,        167.0f,
       170.0f,        170.0f,        170.0f,
       173.0f,        173.0f,        173.0f,
       176.0f,        176.0f,        176.0f,
       179.0f,        179.0f,        179.0f,
       182.0f,        182.0f,        182.0f,
       185.0f,        185.0f,        185.0f,
       188.0f,        188.0f,        188.0f,
       191.0f,        191.0f,        191.0f,
       194.0f,        194.0f,        194.0f,
       198.0f,        198.0f,        198.0f,
       201.0f,        201.0f,        201.0f,
       204.0f,        204.0f,        204.0f,
       208.0f,        208.0f,        208.0f,
       211.0f,        211.0f,        211.0f,
       214.0f,        214.0f,        214.0f,
       218.0f,        218.0f,        218.0f,
       222.0f,        222.0f,        222.0f,
       225.0f,        225.0f,        225.0f,
       229.0f,        229.0f,        229.0f,
       233.0f,        233.0f,        233.0f,
       236.0f,        236.0f,        236.0f,
       240.0f,        240.0f,        240.0f,
       244.0f,        244.0f,        244.0f,
       248.0f,        248.0f,        248.0f,
       252.0f,        252.0f,        252.0f,
       255.0f,        255.0f,        255.0f,
       255.0f,        255.0f,        255.0f,
       255.0f,        255.0f,        255.0f,
       255.0f,        255.0f,        255.0f,
       255.0f,        255.0f,        255.0f,
       255.0f,        255.0f,        255.0f,
       255.0f,        255.0f,        255.0f,
       255.0f,        255.0f,        255.0f,
       255.0f,        255.0f,        255.0f,
       255.0f,        255.0f,        255.0f,
       255.0f,        255.0f,        255.0f,
       255.0f,        255.0f,        255.0f,
       255.0f,        255.0f,        255.0f,
       255.0f,        255.0f,        255.0f,
       255.0f,        255.0f,        255.0f,
       255.0f,        255.0f,        255.0f,
       255.0f,        255.0f,        255.0f,
       255.0f,        255.0f,        255.0f,
       255.0f,        255.0f,        255.0f,
       255.0f,        255.0f,        255.0f,
       255.0f,        255.0f,        255.0f,
       255.0f,        255.0f,        255.0f,
       255.0f,        255.0f,        255.0f,
       255.0f,        255.0f,        255.0f,
       255.0f,        255.0f,        255.0f,
       255.0f,        255.0f,        255.0f,
       255.0f,        255.0f,        255.0f,
       255.0f,        255.0f,        255.0f,
       255.0f,        255.0f,        255.0f,
       255.0f,        255.0f,        255.0f,
       255.0f,        255.0f,        255.0f,
       255.0f,        255.0f,        255.0f,
       255.0f,        255.0f,        255.0f,
       255.0f,        255.0f,        255.0f,
       255.0f,        255.0f,        255.0f,
       255.0f,        255.0f,        255.0f,
       255.0f,        255.0f,        255.0f,
       255.0f,        255.0f,        255.0f,
       255.0f,        255.0f,        255.0f,
       255.0f,        255.0f,        255.0f,
       255.0f,        255.0f,        255.0f,
       255.0f,        255.0f,        255.0f,
       255.0f,        255.0f,        255.0f,
       255.0f,        255.0f,        255.0f,
       255.0f,        255.0f,        255.0f,
       255.0f,        255.0f,        255.0f,
       255.0f,        255.0f,        255.0f,
       255.0f,        255.0f,        255.0f,
       255.0f,        255.0f,        255.0f,
       255.0f,        255.0f,        255.0f,
       255.0f,        255.0f,        255.0f,
       255.0f,        255.0f,        255.0f,
       255.0f,        255.0f,        255.0f,
       255.0f,        255.0f,        255.0f,
       255.0f,        255.0f,        255.0f,
       255.0f,        255.0f,        255.0f,
       255.0f,        255.0f,        255.0f,
       255.0f,        255.0f,        255.0f,
       255.0f,        255.0f,        255.0f,
       255.0f,        255.0f,        255.0f,
       255.0f,        255.0f,        255.0f,
       255.0f,        255.0f,        255.0f,
       255.0f,        255.0f,        255.0f,
       255.0f,        255.0f,        255.0f,
       255.0f,        255.0f,        255.0f,
       255.0f,        255.0f,        255.0f,
       255.0f,        255.0f,        255.0f,
       255.0f,        255.0f,        255.0f,
       255.0f,        255.0f,        255.0f,
       255.0f,        255.0f,        255.0f,
       255.0f,        255.0f,        255.0f,
       255.0f,        255.0f,        255.0f,
       255.0f,        255.0f,        255.0f,
       255.0f,        255.0f,        255.0f,
       255.0f,        255.0f,        255.0f,
       255.0f,        255.0f,        255.0f,
       255.0f,        255.0f,        255.0f,
       255.0f,        255.0f,        255.0f,
       255.0f,        255.0f,        255.0f,
       255.0f,        255.0f,        255.0f,
       255.0f,        255.0f,        255.0f,
       255.0f,        255.0f,        255.0f,
       255.0f,        255.0f,        255.0f,
       255.0f,        255.0f,        255.0f,
       255.0f,        255.0f,        255.0f   };

    vals = lutValues;

    const unsigned NB_PIXELS = 4;

    const std::vector<uint8_t> uint8_inImg = { 
          0,   1,   2,   0,
         50,  51,  52, 255,
        150, 151, 152,   0,
        230, 240, 250, 255  };

    const std::vector<uint16_t> uint16_outImg = {
            0,     0,     0,     0,
         4369,  4626,  4626, 65535,
        46774, 47545, 48316,     0,
        65535, 65535, 65535, 65535 };

    // Processing from UINT8 to UINT8.
    {
        OCIO::ConstLut1DOpDataRcPtr constLut = lutData;
        OCIO::ConstOpCPURcPtr cpuOp
            = OCIO::GetLut1DRenderer(constLut, OCIO::BIT_DEPTH_UINT8, OCIO::BIT_DEPTH_UINT8);

        const bool isLookup
<<<<<<< HEAD
            = OCIO::DynamicPtrCast<const OCIO::BaseLut1DRenderer<OCIO::BIT_DEPTH_UINT8, 
                                                                 OCIO::BIT_DEPTH_UINT8>>(cpuOp)->isLookup();
        OIIO_CHECK_ASSERT(isLookup);
=======
            = OCIO::DynamicPtrCast<OCIO::BaseLut1DRenderer<OCIO::BIT_DEPTH_UINT8, 
                                                           OCIO::BIT_DEPTH_UINT8>>(cpuOp)->isLookup();
        OCIO_CHECK_ASSERT(isLookup);
>>>>>>> 91585da1

        std::vector<uint8_t> outImg(NB_PIXELS * 4, 0);

        OCIO_CHECK_NO_THROW( cpuOp->apply(&uint8_inImg[0], &outImg[0], NB_PIXELS) );

        OCIO_CHECK_EQUAL(outImg[ 0],   0);
        OCIO_CHECK_EQUAL(outImg[ 1],   0);
        OCIO_CHECK_EQUAL(outImg[ 2],   0);
        OCIO_CHECK_EQUAL(outImg[ 3],   0);

        OCIO_CHECK_EQUAL(outImg[ 4],  17);
        OCIO_CHECK_EQUAL(outImg[ 5],  18);
        OCIO_CHECK_EQUAL(outImg[ 6],  18);
        OCIO_CHECK_EQUAL(outImg[ 7], 255);

        OCIO_CHECK_EQUAL(outImg[ 8], 182);
        OCIO_CHECK_EQUAL(outImg[ 9], 185);
        OCIO_CHECK_EQUAL(outImg[10], 188);
        OCIO_CHECK_EQUAL(outImg[11],   0);

        OCIO_CHECK_EQUAL(outImg[12], 255);
        OCIO_CHECK_EQUAL(outImg[13], 255);
        OCIO_CHECK_EQUAL(outImg[14], 255);
        OCIO_CHECK_EQUAL(outImg[15], 255);
    }

    // Processing from UINT8 to UINT8, using the inverse LUT.
    {
        OCIO::Lut1DOpDataRcPtr lutDataCloned = lutData->inverse();
        OCIO::ConstLut1DOpDataRcPtr constLut = lutDataCloned;

        OCIO::ConstOpCPURcPtr cpuOp
            = OCIO::GetLut1DRenderer(constLut, OCIO::BIT_DEPTH_UINT8, OCIO::BIT_DEPTH_UINT8);

        const bool isLookup
<<<<<<< HEAD
            = OCIO::DynamicPtrCast<const OCIO::BaseLut1DRenderer<OCIO::BIT_DEPTH_UINT8, 
                                                                 OCIO::BIT_DEPTH_UINT8>>(cpuOp)->isLookup();
        OIIO_CHECK_ASSERT(isLookup);
=======
            = OCIO::DynamicPtrCast<OCIO::BaseLut1DRenderer<OCIO::BIT_DEPTH_UINT8, 
                                                           OCIO::BIT_DEPTH_UINT8>>(cpuOp)->isLookup();
        OCIO_CHECK_ASSERT(isLookup);
>>>>>>> 91585da1

        std::vector<uint8_t> outImg(NB_PIXELS * 4, 0);

        OCIO_CHECK_NO_THROW( cpuOp->apply(&uint8_inImg[0], &outImg[0], NB_PIXELS) );

        OCIO_CHECK_EQUAL(outImg[ 0],  24);
        OCIO_CHECK_EQUAL(outImg[ 1],  25);
        OCIO_CHECK_EQUAL(outImg[ 2],  27);
        OCIO_CHECK_EQUAL(outImg[ 3],   0);

        OCIO_CHECK_EQUAL(outImg[ 4],  84);
        OCIO_CHECK_EQUAL(outImg[ 5],  85);
        OCIO_CHECK_EQUAL(outImg[ 6],  86);
        OCIO_CHECK_EQUAL(outImg[ 7], 255);

        OCIO_CHECK_EQUAL(outImg[ 8], 139);
        OCIO_CHECK_EQUAL(outImg[ 9], 139);
        OCIO_CHECK_EQUAL(outImg[10], 140);
        OCIO_CHECK_EQUAL(outImg[11],   0);

        OCIO_CHECK_EQUAL(outImg[12], 164);
        OCIO_CHECK_EQUAL(outImg[13], 167);
        OCIO_CHECK_EQUAL(outImg[14], 170);
        OCIO_CHECK_EQUAL(outImg[15], 255);
    }

    // Processing from UINT8 to UINT16.
    {
        OCIO::Lut1DOpDataRcPtr lutDataCloned = lutData->clone();
        lutDataCloned->setOutputBitDepth(OCIO::BIT_DEPTH_UINT16);

        OCIO::ConstLut1DOpDataRcPtr constLut = lutDataCloned;

        OCIO::ConstOpCPURcPtr cpuOp
            = OCIO::GetLut1DRenderer(constLut, OCIO::BIT_DEPTH_UINT8, OCIO::BIT_DEPTH_UINT16);

        const bool isLookup
<<<<<<< HEAD
            = OCIO::DynamicPtrCast<const OCIO::BaseLut1DRenderer<OCIO::BIT_DEPTH_UINT8, 
                                                                 OCIO::BIT_DEPTH_UINT16>>(cpuOp)->isLookup();
        OIIO_CHECK_ASSERT(isLookup);
=======
            = OCIO::DynamicPtrCast<OCIO::BaseLut1DRenderer<OCIO::BIT_DEPTH_UINT8, 
                                                           OCIO::BIT_DEPTH_UINT16>>(cpuOp)->isLookup();
        OCIO_CHECK_ASSERT(isLookup);
>>>>>>> 91585da1

        std::vector<uint16_t> outImg(NB_PIXELS * 4, 0);

        OCIO_CHECK_NO_THROW( cpuOp->apply(&uint8_inImg[0], &outImg[0], NB_PIXELS) );

        OCIO_CHECK_EQUAL(outImg[ 0], uint16_outImg[ 0]);
        OCIO_CHECK_EQUAL(outImg[ 1], uint16_outImg[ 1]);
        OCIO_CHECK_EQUAL(outImg[ 2], uint16_outImg[ 2]);
        OCIO_CHECK_EQUAL(outImg[ 3], uint16_outImg[ 3]);

        OCIO_CHECK_EQUAL(outImg[ 4], uint16_outImg[ 4]);
        OCIO_CHECK_EQUAL(outImg[ 5], uint16_outImg[ 5]);
        OCIO_CHECK_EQUAL(outImg[ 6], uint16_outImg[ 6]);
        OCIO_CHECK_EQUAL(outImg[ 7], uint16_outImg[ 7]);

        OCIO_CHECK_EQUAL(outImg[ 8], uint16_outImg[ 8]);
        OCIO_CHECK_EQUAL(outImg[ 9], uint16_outImg[ 9]);
        OCIO_CHECK_EQUAL(outImg[10], uint16_outImg[10]);
        OCIO_CHECK_EQUAL(outImg[11], uint16_outImg[11]);

        OCIO_CHECK_EQUAL(outImg[12], uint16_outImg[12]);
        OCIO_CHECK_EQUAL(outImg[13], uint16_outImg[13]);
        OCIO_CHECK_EQUAL(outImg[14], uint16_outImg[14]);
        OCIO_CHECK_EQUAL(outImg[15], uint16_outImg[15]);
    }

    // Processing from UINT8 to F16.
    {
        OCIO::Lut1DOpDataRcPtr lutDataCloned = lutData->clone();
        lutDataCloned->setOutputBitDepth(OCIO::BIT_DEPTH_F16);

        OCIO::ConstLut1DOpDataRcPtr constLut = lutDataCloned;

        OCIO::ConstOpCPURcPtr cpuOp
            = OCIO::GetLut1DRenderer(constLut, OCIO::BIT_DEPTH_UINT8, OCIO::BIT_DEPTH_F16);

        const bool isLookup
<<<<<<< HEAD
            = OCIO::DynamicPtrCast<const OCIO::BaseLut1DRenderer<OCIO::BIT_DEPTH_UINT8, 
                                                                 OCIO::BIT_DEPTH_F16>>(cpuOp)->isLookup();
        OIIO_CHECK_ASSERT(isLookup);
=======
            = OCIO::DynamicPtrCast<OCIO::BaseLut1DRenderer<OCIO::BIT_DEPTH_UINT8, 
                                                           OCIO::BIT_DEPTH_F16>>(cpuOp)->isLookup();
        OCIO_CHECK_ASSERT(isLookup);
>>>>>>> 91585da1

        std::vector<half> outImg(NB_PIXELS * 4, 0);

        OCIO_CHECK_NO_THROW( cpuOp->apply(&uint8_inImg[0], &outImg[0], NB_PIXELS) );

        OCIO_CHECK_EQUAL(outImg[ 0], 0.0f);
        OCIO_CHECK_EQUAL(outImg[ 1], 0.0f);
        OCIO_CHECK_EQUAL(outImg[ 2], 0.0f);
        OCIO_CHECK_EQUAL(outImg[ 3], 0.0f);

        OCIO_CHECK_CLOSE(outImg[ 4], 0.066650390625f, 1e-6f);
        OCIO_CHECK_CLOSE(outImg[ 5], 0.070617675781f, 1e-6f);
        OCIO_CHECK_CLOSE(outImg[ 6], 0.070617675781f, 1e-6f);
        OCIO_CHECK_EQUAL(outImg[ 7], 1.0f);

        OCIO_CHECK_CLOSE(outImg[ 8], 0.7138671875f, 1e-6f);
        OCIO_CHECK_CLOSE(outImg[ 9], 0.7255859375f, 1e-6f);
        OCIO_CHECK_CLOSE(outImg[10], 0.7373046875f, 1e-6f);
        OCIO_CHECK_EQUAL(outImg[11], 0.0f);

        OCIO_CHECK_EQUAL(outImg[12], 1.0f);
        OCIO_CHECK_EQUAL(outImg[13], 1.0f);
        OCIO_CHECK_EQUAL(outImg[14], 1.0f);
        OCIO_CHECK_EQUAL(outImg[15], 1.0f);
    }

    // Processing from UINT8 to F32.
    {
        OCIO::Lut1DOpDataRcPtr lutDataCloned = lutData->clone();
        lutDataCloned->setOutputBitDepth(OCIO::BIT_DEPTH_F32);

        OCIO::ConstLut1DOpDataRcPtr constLut = lutDataCloned;

        OCIO::ConstOpCPURcPtr cpuOp
            = OCIO::GetLut1DRenderer(constLut, OCIO::BIT_DEPTH_UINT8, OCIO::BIT_DEPTH_F32);

        const bool isLookup
<<<<<<< HEAD
            = OCIO::DynamicPtrCast<const OCIO::BaseLut1DRenderer<OCIO::BIT_DEPTH_UINT8, 
                                                                 OCIO::BIT_DEPTH_F32>>(cpuOp)->isLookup();
        OIIO_CHECK_ASSERT(isLookup);
=======
            = OCIO::DynamicPtrCast<OCIO::BaseLut1DRenderer<OCIO::BIT_DEPTH_UINT8, 
                                                           OCIO::BIT_DEPTH_F32>>(cpuOp)->isLookup();
        OCIO_CHECK_ASSERT(isLookup);
>>>>>>> 91585da1

        std::vector<float> outImg(NB_PIXELS * 4, 0);

        OCIO_CHECK_NO_THROW( cpuOp->apply(&uint8_inImg[0], &outImg[0], NB_PIXELS) );

        OCIO_CHECK_EQUAL(outImg[ 0], 0.0f);
        OCIO_CHECK_EQUAL(outImg[ 1], 0.0f);
        OCIO_CHECK_EQUAL(outImg[ 2], 0.0f);
        OCIO_CHECK_EQUAL(outImg[ 3], 0.0f);

        OCIO_CHECK_CLOSE(outImg[ 4], 0.06666666666666667f, 1e-6f);
        OCIO_CHECK_CLOSE(outImg[ 5], 0.07058823529411765f, 1e-6f);
        OCIO_CHECK_CLOSE(outImg[ 6], 0.07058823529411765f, 1e-6f);
        OCIO_CHECK_EQUAL(outImg[ 7], 1.0f);

        OCIO_CHECK_CLOSE(outImg[ 8], 0.7137254901960784f, 1e-6f);
        OCIO_CHECK_CLOSE(outImg[ 9], 0.7254901960784313f, 1e-6f);
        OCIO_CHECK_CLOSE(outImg[10], 0.7372549019607844f, 1e-6f);
        OCIO_CHECK_EQUAL(outImg[11], 0.0f);

        OCIO_CHECK_EQUAL(outImg[12], 1.0f);
        OCIO_CHECK_EQUAL(outImg[13], 1.0f);
        OCIO_CHECK_EQUAL(outImg[14], 1.0f);
        OCIO_CHECK_EQUAL(outImg[15], 1.0f);
    }

    // Use scaled previous input values so previous output values could be 
    // reused (i.e. uint16_outImg) to validate the pixel bit depth processing.

    const std::vector<float> float_inImg = { 
        uint8_inImg[ 0]/255.0f, uint8_inImg[ 1]/255.0f, uint8_inImg[ 2]/255.0f, uint8_inImg[ 3]/255.0f,
        uint8_inImg[ 4]/255.0f, uint8_inImg[ 5]/255.0f, uint8_inImg[ 6]/255.0f, uint8_inImg[ 7]/255.0f,
        uint8_inImg[ 8]/255.0f, uint8_inImg[ 9]/255.0f, uint8_inImg[10]/255.0f, uint8_inImg[11]/255.0f,
        uint8_inImg[12]/255.0f, uint8_inImg[13]/255.0f, uint8_inImg[14]/255.0f, uint8_inImg[15]/255.0f };

    // LUT will not be a lookup table.
    {
        OCIO::Lut1DOpDataRcPtr lutDataCloned = lutData->clone();
        lutDataCloned->setInputBitDepth(OCIO::BIT_DEPTH_F32);
        lutDataCloned->setOutputBitDepth(OCIO::BIT_DEPTH_UINT8);

        OCIO::ConstLut1DOpDataRcPtr constLut = lutDataCloned;

        OCIO::ConstOpCPURcPtr cpuOp
            = OCIO::GetLut1DRenderer(constLut, OCIO::BIT_DEPTH_F32, OCIO::BIT_DEPTH_UINT8);

        const bool isLookup
<<<<<<< HEAD
            = OCIO::DynamicPtrCast<const OCIO::BaseLut1DRenderer<OCIO::BIT_DEPTH_F32, 
                                                                 OCIO::BIT_DEPTH_UINT8>>(cpuOp)->isLookup();
        OIIO_CHECK_ASSERT(!isLookup);
=======
            = OCIO::DynamicPtrCast<OCIO::BaseLut1DRenderer<OCIO::BIT_DEPTH_F32, 
                                                           OCIO::BIT_DEPTH_UINT8>>(cpuOp)->isLookup();
        OCIO_CHECK_ASSERT(!isLookup);
>>>>>>> 91585da1

        std::vector<uint8_t> outImg(NB_PIXELS * 4, 0);

        OCIO_CHECK_NO_THROW( cpuOp->apply(&float_inImg[0], &outImg[0], NB_PIXELS) );

        OCIO_CHECK_EQUAL(outImg[ 0],   0);
        OCIO_CHECK_EQUAL(outImg[ 1],   0);
        OCIO_CHECK_EQUAL(outImg[ 2],   0);
        OCIO_CHECK_EQUAL(outImg[ 3],   0);

        OCIO_CHECK_EQUAL(outImg[ 4],  17);
        OCIO_CHECK_EQUAL(outImg[ 5],  18);
        OCIO_CHECK_EQUAL(outImg[ 6],  18);
        OCIO_CHECK_EQUAL(outImg[ 7], 255);

        OCIO_CHECK_EQUAL(outImg[ 8], 182);
        OCIO_CHECK_EQUAL(outImg[ 9], 185);
        OCIO_CHECK_EQUAL(outImg[10], 188);
        OCIO_CHECK_EQUAL(outImg[11],   0);

        OCIO_CHECK_EQUAL(outImg[12], 255);
        OCIO_CHECK_EQUAL(outImg[13], 255);
        OCIO_CHECK_EQUAL(outImg[14], 255);
        OCIO_CHECK_EQUAL(outImg[15], 255);
    }

    // LUT will not be a lookup table.
    {
        OCIO::Lut1DOpDataRcPtr lutDataCloned = lutData->clone();
        lutDataCloned->setInputBitDepth(OCIO::BIT_DEPTH_F32);
        lutDataCloned->setOutputBitDepth(OCIO::BIT_DEPTH_UINT16);

        OCIO::ConstLut1DOpDataRcPtr constLut = lutDataCloned;

        OCIO::ConstOpCPURcPtr cpuOp
            = OCIO::GetLut1DRenderer(constLut, OCIO::BIT_DEPTH_F32, OCIO::BIT_DEPTH_UINT16);

        const bool isLookup
<<<<<<< HEAD
            = OCIO::DynamicPtrCast<const OCIO::BaseLut1DRenderer<OCIO::BIT_DEPTH_F32, 
                                                                 OCIO::BIT_DEPTH_UINT16>>(cpuOp)->isLookup();
        OIIO_CHECK_ASSERT(!isLookup);
=======
            = OCIO::DynamicPtrCast<OCIO::BaseLut1DRenderer<OCIO::BIT_DEPTH_F32, 
                                                           OCIO::BIT_DEPTH_UINT16>>(cpuOp)->isLookup();
        OCIO_CHECK_ASSERT(!isLookup);
>>>>>>> 91585da1

        std::vector<uint16_t> outImg(NB_PIXELS * 4, 0);

        OCIO_CHECK_NO_THROW( cpuOp->apply(&float_inImg[0], &outImg[0], NB_PIXELS) );

        OCIO_CHECK_EQUAL(outImg[ 0], uint16_outImg[ 0]);
        OCIO_CHECK_EQUAL(outImg[ 1], uint16_outImg[ 1]);
        OCIO_CHECK_EQUAL(outImg[ 2], uint16_outImg[ 2]);
        OCIO_CHECK_EQUAL(outImg[ 3], uint16_outImg[ 3]);

        OCIO_CHECK_EQUAL(outImg[ 4], uint16_outImg[ 4]);
        OCIO_CHECK_EQUAL(outImg[ 5], uint16_outImg[ 5]);
        OCIO_CHECK_EQUAL(outImg[ 6], uint16_outImg[ 6]);
        OCIO_CHECK_EQUAL(outImg[ 7], uint16_outImg[ 7]);

        OCIO_CHECK_EQUAL(outImg[ 8], uint16_outImg[ 8]);
        OCIO_CHECK_EQUAL(outImg[ 9], uint16_outImg[ 9]);
        OCIO_CHECK_EQUAL(outImg[10], uint16_outImg[10]);
        OCIO_CHECK_EQUAL(outImg[11], uint16_outImg[11]);

        OCIO_CHECK_EQUAL(outImg[12], uint16_outImg[12]);
        OCIO_CHECK_EQUAL(outImg[13], uint16_outImg[13]);
        OCIO_CHECK_EQUAL(outImg[14], uint16_outImg[14]);
        OCIO_CHECK_EQUAL(outImg[15], uint16_outImg[15]);
    }
}

#endif<|MERGE_RESOLUTION|>--- conflicted
+++ resolved
@@ -2279,15 +2279,9 @@
             = OCIO::GetLut1DRenderer(constLut, OCIO::BIT_DEPTH_UINT8, OCIO::BIT_DEPTH_UINT8);
 
         const bool isLookup
-<<<<<<< HEAD
             = OCIO::DynamicPtrCast<const OCIO::BaseLut1DRenderer<OCIO::BIT_DEPTH_UINT8, 
                                                                  OCIO::BIT_DEPTH_UINT8>>(cpuOp)->isLookup();
-        OIIO_CHECK_ASSERT(isLookup);
-=======
-            = OCIO::DynamicPtrCast<OCIO::BaseLut1DRenderer<OCIO::BIT_DEPTH_UINT8, 
-                                                           OCIO::BIT_DEPTH_UINT8>>(cpuOp)->isLookup();
         OCIO_CHECK_ASSERT(isLookup);
->>>>>>> 91585da1
 
         std::vector<uint8_t> outImg(NB_PIXELS * 4, 0);
 
@@ -2323,15 +2317,9 @@
             = OCIO::GetLut1DRenderer(constLut, OCIO::BIT_DEPTH_UINT8, OCIO::BIT_DEPTH_UINT8);
 
         const bool isLookup
-<<<<<<< HEAD
             = OCIO::DynamicPtrCast<const OCIO::BaseLut1DRenderer<OCIO::BIT_DEPTH_UINT8, 
                                                                  OCIO::BIT_DEPTH_UINT8>>(cpuOp)->isLookup();
-        OIIO_CHECK_ASSERT(isLookup);
-=======
-            = OCIO::DynamicPtrCast<OCIO::BaseLut1DRenderer<OCIO::BIT_DEPTH_UINT8, 
-                                                           OCIO::BIT_DEPTH_UINT8>>(cpuOp)->isLookup();
         OCIO_CHECK_ASSERT(isLookup);
->>>>>>> 91585da1
 
         std::vector<uint8_t> outImg(NB_PIXELS * 4, 0);
 
@@ -2369,15 +2357,9 @@
             = OCIO::GetLut1DRenderer(constLut, OCIO::BIT_DEPTH_UINT8, OCIO::BIT_DEPTH_UINT16);
 
         const bool isLookup
-<<<<<<< HEAD
             = OCIO::DynamicPtrCast<const OCIO::BaseLut1DRenderer<OCIO::BIT_DEPTH_UINT8, 
                                                                  OCIO::BIT_DEPTH_UINT16>>(cpuOp)->isLookup();
-        OIIO_CHECK_ASSERT(isLookup);
-=======
-            = OCIO::DynamicPtrCast<OCIO::BaseLut1DRenderer<OCIO::BIT_DEPTH_UINT8, 
-                                                           OCIO::BIT_DEPTH_UINT16>>(cpuOp)->isLookup();
         OCIO_CHECK_ASSERT(isLookup);
->>>>>>> 91585da1
 
         std::vector<uint16_t> outImg(NB_PIXELS * 4, 0);
 
@@ -2415,15 +2397,9 @@
             = OCIO::GetLut1DRenderer(constLut, OCIO::BIT_DEPTH_UINT8, OCIO::BIT_DEPTH_F16);
 
         const bool isLookup
-<<<<<<< HEAD
             = OCIO::DynamicPtrCast<const OCIO::BaseLut1DRenderer<OCIO::BIT_DEPTH_UINT8, 
                                                                  OCIO::BIT_DEPTH_F16>>(cpuOp)->isLookup();
-        OIIO_CHECK_ASSERT(isLookup);
-=======
-            = OCIO::DynamicPtrCast<OCIO::BaseLut1DRenderer<OCIO::BIT_DEPTH_UINT8, 
-                                                           OCIO::BIT_DEPTH_F16>>(cpuOp)->isLookup();
         OCIO_CHECK_ASSERT(isLookup);
->>>>>>> 91585da1
 
         std::vector<half> outImg(NB_PIXELS * 4, 0);
 
@@ -2461,15 +2437,9 @@
             = OCIO::GetLut1DRenderer(constLut, OCIO::BIT_DEPTH_UINT8, OCIO::BIT_DEPTH_F32);
 
         const bool isLookup
-<<<<<<< HEAD
             = OCIO::DynamicPtrCast<const OCIO::BaseLut1DRenderer<OCIO::BIT_DEPTH_UINT8, 
                                                                  OCIO::BIT_DEPTH_F32>>(cpuOp)->isLookup();
-        OIIO_CHECK_ASSERT(isLookup);
-=======
-            = OCIO::DynamicPtrCast<OCIO::BaseLut1DRenderer<OCIO::BIT_DEPTH_UINT8, 
-                                                           OCIO::BIT_DEPTH_F32>>(cpuOp)->isLookup();
         OCIO_CHECK_ASSERT(isLookup);
->>>>>>> 91585da1
 
         std::vector<float> outImg(NB_PIXELS * 4, 0);
 
@@ -2517,15 +2487,9 @@
             = OCIO::GetLut1DRenderer(constLut, OCIO::BIT_DEPTH_F32, OCIO::BIT_DEPTH_UINT8);
 
         const bool isLookup
-<<<<<<< HEAD
             = OCIO::DynamicPtrCast<const OCIO::BaseLut1DRenderer<OCIO::BIT_DEPTH_F32, 
                                                                  OCIO::BIT_DEPTH_UINT8>>(cpuOp)->isLookup();
-        OIIO_CHECK_ASSERT(!isLookup);
-=======
-            = OCIO::DynamicPtrCast<OCIO::BaseLut1DRenderer<OCIO::BIT_DEPTH_F32, 
-                                                           OCIO::BIT_DEPTH_UINT8>>(cpuOp)->isLookup();
         OCIO_CHECK_ASSERT(!isLookup);
->>>>>>> 91585da1
 
         std::vector<uint8_t> outImg(NB_PIXELS * 4, 0);
 
@@ -2564,15 +2528,9 @@
             = OCIO::GetLut1DRenderer(constLut, OCIO::BIT_DEPTH_F32, OCIO::BIT_DEPTH_UINT16);
 
         const bool isLookup
-<<<<<<< HEAD
             = OCIO::DynamicPtrCast<const OCIO::BaseLut1DRenderer<OCIO::BIT_DEPTH_F32, 
                                                                  OCIO::BIT_DEPTH_UINT16>>(cpuOp)->isLookup();
-        OIIO_CHECK_ASSERT(!isLookup);
-=======
-            = OCIO::DynamicPtrCast<OCIO::BaseLut1DRenderer<OCIO::BIT_DEPTH_F32, 
-                                                           OCIO::BIT_DEPTH_UINT16>>(cpuOp)->isLookup();
         OCIO_CHECK_ASSERT(!isLookup);
->>>>>>> 91585da1
 
         std::vector<uint16_t> outImg(NB_PIXELS * 4, 0);
 
