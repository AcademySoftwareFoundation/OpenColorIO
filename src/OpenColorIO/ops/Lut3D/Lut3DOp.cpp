--- conflicted
+++ resolved
@@ -623,11 +623,7 @@
             virtual void extractGpuShaderInfo(GpuShaderDescRcPtr & shaderDesc) const;
 
         protected:
-<<<<<<< HEAD
-            const Lut3DOpDataRcPtr lutData() const { return DynamicPtrCast<Lut3DOpData>(data()); }
-=======
-            const Lut3DOpDataRcPtr lut() const { return DynamicPtrCast<Lut3DOpData>(const_data()); }
->>>>>>> aadd5ecb
+            const Lut3DOpDataRcPtr lutData() const { return DynamicPtrCast<Lut3DOpData>(const_data()); }
 
         private:
             Interpolation m_interpolation;
