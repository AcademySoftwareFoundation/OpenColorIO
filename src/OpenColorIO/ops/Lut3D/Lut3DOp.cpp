--- conflicted
+++ resolved
@@ -539,58 +539,9 @@
     {
         for (int i = 0; i<edgeLen*edgeLen*edgeLen; i++)
         {
-<<<<<<< HEAD
-        public:
-            Lut3DOp(Lut3DOpDataRcPtr lut,
-                    Interpolation interpolation,
-                    TransformDirection direction);
-            virtual ~Lut3DOp();
-            
-            virtual OpRcPtr clone() const;
-            
-            virtual std::string getInfo() const;
-            
-            virtual bool isSameType(ConstOpRcPtr & op) const;
-            virtual bool isInverse(ConstOpRcPtr & op) const;
-            virtual void finalize();
-            virtual void apply(float* rgbaBuffer, long numPixels) const;
-            
-            virtual bool supportedByLegacyShader() const { return false; }
-            virtual void extractGpuShaderInfo(GpuShaderDescRcPtr & shaderDesc) const;
-
-        protected:
-            ConstLut3DOpDataRcPtr lutData() const { return DynamicPtrCast<const Lut3DOpData>(data()); }
-            Lut3DOpDataRcPtr lutData() { return DynamicPtrCast<Lut3DOpData>(data()); }
-
-        private:
-            Interpolation m_interpolation;
-            TransformDirection m_direction;
-        };
-        
-        typedef OCIO_SHARED_PTR<Lut3DOp> Lut3DOpRcPtr;
-        typedef OCIO_SHARED_PTR<const Lut3DOp> ConstLut3DOpRcPtr;
-        
-        Lut3DOp::Lut3DOp(Lut3DOpDataRcPtr lut,
-                         Interpolation interpolation,
-                         TransformDirection direction):
-                            Op(),
-                            m_interpolation(interpolation),
-                            m_direction(direction)
-        {
-            data() = lut;
-        }
-        
-        OpRcPtr Lut3DOp::clone() const
-        {
-            Lut3DOpDataRcPtr clonedData = Lut3DOpData::Create();
-            *clonedData = *lutData();
-
-            return std::make_shared<Lut3DOp>(clonedData, m_interpolation, m_direction);
-=======
             img[numChannels*i + 0] = (float)(i%edgeLen) * c;
             img[numChannels*i + 1] = (float)((i / edgeLen) % edgeLen) * c;
             img[numChannels*i + 2] = (float)((i / edgeLen / edgeLen) % edgeLen) * c;
->>>>>>> fb7df625
         }
     }
     else if (lut3DOrder == LUT3DORDER_FAST_BLUE)
@@ -601,23 +552,6 @@
             img[numChannels*i + 1] = (float)((i / edgeLen) % edgeLen) * c;
             img[numChannels*i + 2] = (float)(i%edgeLen) * c;
         }
-<<<<<<< HEAD
-        
-        bool Lut3DOp::isSameType(ConstOpRcPtr & op) const
-        {
-            ConstLut3DOpRcPtr typedRcPtr = DynamicPtrCast<const Lut3DOp>(op);
-            if(!typedRcPtr) return false;
-            return true;
-        }
-        
-        bool Lut3DOp::isInverse(ConstOpRcPtr & op) const
-        {
-            ConstLut3DOpRcPtr typedRcPtr = DynamicPtrCast<const Lut3DOp>(op);
-            if(!typedRcPtr) return false;
-            
-            if(GetInverseTransformDirection(m_direction) != typedRcPtr->m_direction)
-                return false;
-=======
     }
     else
     {
@@ -674,7 +608,6 @@
             return lut3DData()->getArray();
         }
 #endif
->>>>>>> fb7df625
 
     protected:
         const Lut3DOpDataRcPtr lut3DData() const
@@ -782,26 +715,12 @@
     {
         if (lut3DData()->getDirection() == TRANSFORM_DIR_INVERSE)
         {
-<<<<<<< HEAD
             ConstLut3DOpDataRcPtr lutOpData = lutData();
-            if(m_interpolation == INTERP_NEAREST)
-            {
-                Lut3D_Nearest(rgbaBuffer, numPixels, *lutOpData);
-            }
-            else if(m_interpolation == INTERP_LINEAR)
-            {
-                Lut3D_Linear(rgbaBuffer, numPixels, *lutOpData);
-            }
-            else if(m_interpolation == INTERP_TETRAHEDRAL)
-            {
-                Lut3D_Tetrahedral(rgbaBuffer, numPixels, *lutOpData);
-=======
-            Lut3DOpDataRcPtr newLut = MakeFastLut3DFromInverse(lut3DData());
+            Lut3DOpDataRcPtr newLut = MakeFastLut3DFromInverse(lutOpData);
 
             if (!newLut)
             {
                 throw Exception("Cannot apply Lut3DOp, inversion failed.");
->>>>>>> fb7df625
             }
 
             Lut3DOp invLut(newLut);
@@ -1386,37 +1305,22 @@
     OIIO_CHECK_NO_THROW(CreateLut3DOp(ops,
         lut_b, OCIO::INTERP_LINEAR, OCIO::TRANSFORM_DIR_INVERSE));
     
-<<<<<<< HEAD
-    OIIO_REQUIRE_EQUAL(ops.size(), 4);
-    OCIO::ConstOpRcPtr op0 = ops[0];
+    OIIO_REQUIRE_EQUAL(ops.size(), 6);
+
     OCIO::ConstOpRcPtr op1 = ops[1];
     OCIO::ConstOpRcPtr op2 = ops[2];
     OCIO::ConstOpRcPtr op3 = ops[3];
+    OCIO::ConstOpRcPtr op4 = ops[4];
+    OCIO::ConstOpRcPtr op4cloned = op4->clone();
 
     OIIO_CHECK_ASSERT(ops[0]->isSameType(op1));
-    OIIO_CHECK_ASSERT(ops[0]->isSameType(op2));
-    OCIO::ConstOpRcPtr op3Cloned = ops[3]->clone();
-    OIIO_CHECK_ASSERT(ops[0]->isSameType(op3Cloned));
-    
-    OIIO_CHECK_EQUAL( ops[0]->isInverse(op1), true);
-    OIIO_CHECK_EQUAL( ops[0]->isInverse(op2), false);
-    OIIO_CHECK_EQUAL( ops[0]->isInverse(op2), false);
-    OIIO_CHECK_EQUAL( ops[0]->isInverse(op3), false);
-    OIIO_CHECK_EQUAL( ops[2]->isInverse(op3), true);
-}
-=======
-    OIIO_REQUIRE_EQUAL(ops.size(), 6);
-
-    OIIO_CHECK_ASSERT(ops[0]->isSameType(ops[1]));
-    OIIO_CHECK_ASSERT(ops[0]->isSameType(ops[3]));
-    OIIO_CHECK_ASSERT(ops[0]->isSameType(ops[4]->clone()));
-
-    OIIO_CHECK_ASSERT(ops[0]->isInverse(ops[1]));
-    OIIO_CHECK_ASSERT(!ops[0]->isInverse(ops[3]));
->>>>>>> fb7df625
-
-    OIIO_CHECK_ASSERT(!ops[0]->isInverse(ops[4]));
-    OIIO_CHECK_ASSERT(ops[3]->isInverse(ops[4]));
+    OIIO_CHECK_ASSERT(ops[0]->isSameType(op3));
+    OIIO_CHECK_ASSERT(ops[0]->isSameType(op4Cloned));
+
+    OIIO_CHECK_ASSERT(ops[0]->isInverse(op1));
+    OIIO_CHECK_ASSERT(!ops[0]->isInverse(op3));
+    OIIO_CHECK_ASSERT(!ops[0]->isInverse(op4));
+    OIIO_CHECK_ASSERT(ops[3]->isInverse(op4));
 }
 
 /*
