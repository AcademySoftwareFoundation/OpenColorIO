--- conflicted
+++ resolved
@@ -692,13 +692,7 @@
 
     void Lut3DOp::finalize()
     {
-<<<<<<< HEAD
-        const Lut3DOp & constThis = *this;
-
-        // TODO: Only the 32f processing is natively supported.
-=======
         // TODO: Only the 32f processing is natively supported
->>>>>>> 24cc9502
         lut3DData()->setInputBitDepth(BIT_DEPTH_F32);
         lut3DData()->setOutputBitDepth(BIT_DEPTH_F32);
 
