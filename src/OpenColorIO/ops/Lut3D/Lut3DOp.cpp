--- conflicted
+++ resolved
@@ -1040,13 +1040,8 @@
 
 OIIO_ADD_TEST(Lut3DOp, ThrowLut)
 {
-<<<<<<< HEAD
-    // std::string Lut3D::getCacheID() const when lut is empty
+    // std::string Lut3D::getCacheID() const when LUT is empty
     OCIO::Lut3DOpDataRcPtr lut = OCIO::Lut3DOpData::Create();
-=======
-    // std::string Lut3D::getCacheID() const when LUT is empty
-    OCIO::Lut3DRcPtr lut = OCIO::Lut3D::Create();
->>>>>>> bceeae91
     OIIO_CHECK_THROW_WHAT(lut->getCacheID(), OCIO::Exception, "invalid Lut3D");
 
     // GenerateIdentityLut3D with less than 3 channels
