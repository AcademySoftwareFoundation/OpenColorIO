--- conflicted
+++ resolved
@@ -627,15 +627,9 @@
         out += 4;
     }
 #else
-<<<<<<< HEAD
+    const float dimMinusOne = float(m_dim) - 1.f;
+
     for (long i = 0; i < numPixels; ++i)
-=======
-    float * rgba = rgbaBuffer;
-
-    const float dimMinusOne = float(m_dim) - 1.f;
-
-    for (long i = 0; i < nPixels; ++i)
->>>>>>> d55291d6
     {
         float newAlpha = (float)in[3] * m_alphaScale;
 
@@ -941,15 +935,9 @@
         out += 4;
     }
 #else
-<<<<<<< HEAD
+    const float dimMinusOne = float(m_dim) - 1.f;
+
     for (long i = 0; i < numPixels; ++i)
-=======
-    float * rgba = rgbaBuffer;
-
-    const float dimMinusOne = float(m_dim) - 1.f;
-
-    for (long i = 0; i < nPixels; ++i)
->>>>>>> d55291d6
     {
         float newAlpha = (float)in[3] * m_alphaScale;
 
@@ -1871,15 +1859,9 @@
     {
         // Although the inverse LUT has been extrapolated, it may not be enough
         // to cover an HDR float image, so need to clamp.
-<<<<<<< HEAD
-        const float R = clamp(in[0], 0.f, m_inMax);
-        const float G = clamp(in[1], 0.f, m_inMax);
-        const float B = clamp(in[2], 0.f, m_inMax);
-=======
-        const float R = Clamp(rgbaBuffer[0], 0.f, m_inMax);
-        const float G = Clamp(rgbaBuffer[1], 0.f, m_inMax);
-        const float B = Clamp(rgbaBuffer[2], 0.f, m_inMax);
->>>>>>> d55291d6
+        const float R = Clamp(in[0], 0.f, m_inMax);
+        const float G = Clamp(in[1], 0.f, m_inMax);
+        const float B = Clamp(in[2], 0.f, m_inMax);
 
         const long depthm1 = depth - 1;
         unsigned long baseIndx[3] = {0, 0, 0};
@@ -1943,18 +1925,10 @@
             level--;
 
             // Need to subtract 1 since the indices include the extrapolation.
-<<<<<<< HEAD
-            out[0] = clamp(result[0] - 1.f, 0.f, maxDim) * m_scale;
-            out[1] = clamp(result[1] - 1.f, 0.f, maxDim) * m_scale;
-            out[2] = clamp(result[2] - 1.f, 0.f, maxDim) * m_scale;
+            out[0] = Clamp(result[0] - 1.f, 0.f, maxDim) * m_scale;
+            out[1] = Clamp(result[1] - 1.f, 0.f, maxDim) * m_scale;
+            out[2] = Clamp(result[2] - 1.f, 0.f, maxDim) * m_scale;
             out[3] = in[3] * m_alphaScaling;
-=======
-            rgbaBuffer[0] = Clamp(result[0] - 1.f, 0.f, maxDim) * m_scale;
-            rgbaBuffer[1] = Clamp(result[1] - 1.f, 0.f, maxDim) * m_scale;
-            rgbaBuffer[2] = Clamp(result[2] - 1.f, 0.f, maxDim) * m_scale;
-            rgbaBuffer[3] *= m_alphaScaling;
->>>>>>> d55291d6
-
         }
 
         in  += 4;
