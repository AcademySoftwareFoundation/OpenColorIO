--- conflicted
+++ resolved
@@ -178,21 +178,12 @@
     OpData::Descriptions newDesc = A->getDescriptions();
     newDesc += B->getDescriptions();
     // TODO: May want to revisit metadata propagation.
-<<<<<<< HEAD
-    Lut3DOpDataRcPtr result = std::make_shared<Lut3DOpData>(A->getInputBitDepth(),
-                                                            B->getOutputBitDepth(),
-                                                            A->getID() + B->getID(),
-                                                            newDesc,
-                                                            A->getInterpolation(),
-                                                            2);  // we replace it anyway
-=======
     A = std::make_shared<Lut3DOpData>(A->getInputBitDepth(),
                                       B->getOutputBitDepth(),
-                                      A->getId() + B->getId(),
+                                      A->getID() + B->getID(),
                                       newDesc,
                                       A->getInterpolation(),
                                       2);  // we replace it anyway
->>>>>>> b7cee892
 
     const Array::Values& inValues = domain->getArray().getValues();
     const long gridSize = domain->getArray().getLength();
