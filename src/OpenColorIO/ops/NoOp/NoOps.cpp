--- conflicted
+++ resolved
@@ -513,42 +513,23 @@
 
 void CreateGenericLutOp(OCIO::OpRcPtrVec & ops)
 {
-<<<<<<< HEAD
     // Make a LUT that squares the input.
     const unsigned long size = 256;
     Lut1DOpDataRcPtr lut = std::make_shared<OCIO::Lut1DOpData>(size);
     auto & lutArray = lut->getArray();
-    
+
     for(unsigned long i = 0; i < size; ++i)
-=======
-    // Make a LUT that squares the input
-    OCIO::Lut1DRcPtr lut = OCIO::Lut1D::Create();
->>>>>>> cdb7bfaa
     {
         const float x = (float)i / (float)(size-1);
         const float x2 = x*x;
 
         for(int c=0; c<3; ++c)
         {
-<<<<<<< HEAD
             lutArray[3 * i +  c] = x2;
         }
     }
 
     CreateLut1DOp(ops, lut, TRANSFORM_DIR_FORWARD);
-=======
-            const float x = (float)i / (float)(size-1);
-            const float x2 = x*x;
-
-            for(int c=0; c<3; ++c)
-            {
-                lut->luts[c].push_back(x2);
-            }
-        }
-    }
-
-    OCIO::CreateLut1DOp(ops, lut, OCIO::INTERP_LINEAR, OCIO::TRANSFORM_DIR_FORWARD);
->>>>>>> cdb7bfaa
 }
 
 } // anon.
