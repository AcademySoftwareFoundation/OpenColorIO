/*
Copyright (c) 2003-2010 Sony Pictures Imageworks Inc., et al.
All Rights Reserved.

Redistribution and use in source and binary forms, with or without
modification, are permitted provided that the following conditions are
met:
* Redistributions of source code must retain the above copyright
  notice, this list of conditions and the following disclaimer.
* Redistributions in binary form must reproduce the above copyright
  notice, this list of conditions and the following disclaimer in the
  documentation and/or other materials provided with the distribution.
* Neither the name of Sony Pictures Imageworks nor the names of its
  contributors may be used to endorse or promote products derived from
  this software without specific prior written permission.
THIS SOFTWARE IS PROVIDED BY THE COPYRIGHT HOLDERS AND CONTRIBUTORS
"AS IS" AND ANY EXPRESS OR IMPLIED WARRANTIES, INCLUDING, BUT NOT
LIMITED TO, THE IMPLIED WARRANTIES OF MERCHANTABILITY AND FITNESS FOR
A PARTICULAR PURPOSE ARE DISCLAIMED. IN NO EVENT SHALL THE COPYRIGHT
OWNER OR CONTRIBUTORS BE LIABLE FOR ANY DIRECT, INDIRECT, INCIDENTAL,
SPECIAL, EXEMPLARY, OR CONSEQUENTIAL DAMAGES (INCLUDING, BUT NOT
LIMITED TO, PROCUREMENT OF SUBSTITUTE GOODS OR SERVICES; LOSS OF USE,
DATA, OR PROFITS; OR BUSINESS INTERRUPTION) HOWEVER CAUSED AND ON ANY
THEORY OF LIABILITY, WHETHER IN CONTRACT, STRICT LIABILITY, OR TORT
(INCLUDING NEGLIGENCE OR OTHERWISE) ARISING IN ANY WAY OUT OF THE USE
OF THIS SOFTWARE, EVEN IF ADVISED OF THE POSSIBILITY OF SUCH DAMAGE.
*/


#include <cstdlib>
#include <cstring>
#include <set>
#include <sstream>
#include <fstream>
#include <utility>
#include <vector>

#include <OpenColorIO/OpenColorIO.h>

#include "HashUtils.h"
#include "Logging.h"
#include "LookParse.h"
#include "Display.h"
#include "MathUtils.h"
#include "Mutex.h"
#include "OpBuilders.h"
#include "PathUtils.h"
#include "ParseUtils.h"
#include "PrivateTypes.h"
#include "Processor.h"
#include "pystring/pystring.h"
#include "OCIOYaml.h"
#include "Platform.h"

OCIO_NAMESPACE_ENTER
{
    namespace
    {
        const char * OCIO_CONFIG_ENVVAR = "OCIO";
        const char * OCIO_ACTIVE_DISPLAYS_ENVVAR = "OCIO_ACTIVE_DISPLAYS";
        const char * OCIO_ACTIVE_VIEWS_ENVVAR = "OCIO_ACTIVE_VIEWS";
        
        enum Sanity
        {
            SANITY_UNKNOWN = 0,
            SANITY_SANE,
            SANITY_INSANE
        };
        
        // These are the 709 primaries specified by the ASC.
        const float DEFAULT_LUMA_COEFF_R = 0.2126f;
        const float DEFAULT_LUMA_COEFF_G = 0.7152f;
        const float DEFAULT_LUMA_COEFF_B = 0.0722f;
        
        const char * INTERNAL_RAW_PROFILE = 
        "ocio_profile_version: 1\n"
        "strictparsing: false\n"
        "roles:\n"
        "  default: raw\n"
        "displays:\n"
        "  sRGB:\n"
        "  - !<View> {name: Raw, colorspace: raw}\n"
        "colorspaces:\n"
        "  - !<ColorSpace>\n"
        "      name: raw\n"
        "      family: raw\n"
        "      equalitygroup:\n"
        "      bitdepth: 32f\n"
        "      isdata: true\n"
        "      allocation: uniform\n"
        "      description: 'A raw color space. Conversions to and from this space are no-ops.'\n";
    }
    
    
    ///////////////////////////////////////////////////////////////////////////
    
    const char * GetVersion()
    {
        return OCIO_VERSION;
    }
    
    int GetVersionHex()
    {
        return OCIO_VERSION_HEX;
    }
    
    namespace
    {
        ConstConfigRcPtr g_currentConfig;
        Mutex g_currentConfigLock;
    }
    
    ConstConfigRcPtr GetCurrentConfig()
    {
        AutoMutex lock(g_currentConfigLock);
        
        if(!g_currentConfig)
        {
            g_currentConfig = Config::CreateFromEnv();
        }
        
        return g_currentConfig;
    }
    
    void SetCurrentConfig(const ConstConfigRcPtr & config)
    {
        AutoMutex lock(g_currentConfigLock);
        
        g_currentConfig = config->createEditableCopy();
    }
    
    namespace
    {
    
    // Environment
    const char* LookupEnvironment(const StringMap & env,
                                        const std::string & name)
    {
        StringMap::const_iterator iter = env.find(name);
        if(iter == env.end()) return "";
        return iter->second.c_str();
    }
    
    // Roles
    // (lower case role name: colorspace name)
    const char* LookupRole(const StringMap & roles, const std::string & rolename)
    {
        StringMap::const_iterator iter = roles.find(pystring::lower(rolename));
        if(iter == roles.end()) return "";
        return iter->second.c_str();
    }
    
    
    void GetFileReferences(std::set<std::string> & files,
                           const ConstTransformRcPtr & transform)
    {
        if(!transform) return;
        
        if(ConstGroupTransformRcPtr groupTransform = \
            DynamicPtrCast<const GroupTransform>(transform))
        {
            for(int i=0; i<groupTransform->size(); ++i)
            {
                GetFileReferences(files, groupTransform->getTransform(i));
            }
        }
        else if(ConstFileTransformRcPtr fileTransform = \
            DynamicPtrCast<const FileTransform>(transform))
        {
            files.insert(fileTransform->getSrc());
        }
    }
    
    void GetColorSpaceReferences(std::set<std::string> & colorSpaceNames,
                                 const ConstTransformRcPtr & transform,
                                 const ConstContextRcPtr & context)
    {
        if(!transform) return;

        if(ConstGroupTransformRcPtr groupTransform = \
            DynamicPtrCast<const GroupTransform>(transform))
        {
            for(int i=0; i<groupTransform->size(); ++i)
            {
                GetColorSpaceReferences(colorSpaceNames, groupTransform->getTransform(i), context);
            }
        }
        else if(ConstColorSpaceTransformRcPtr colorSpaceTransform = \
            DynamicPtrCast<const ColorSpaceTransform>(transform))
        {
            colorSpaceNames.insert(context->resolveStringVar(colorSpaceTransform->getSrc()));
            colorSpaceNames.insert(context->resolveStringVar(colorSpaceTransform->getDst()));
        }
        else if(ConstDisplayTransformRcPtr displayTransform = \
            DynamicPtrCast<const DisplayTransform>(transform))
        {
            colorSpaceNames.insert(displayTransform->getInputColorSpaceName());
        }
        else if(ConstLookTransformRcPtr lookTransform = \
            DynamicPtrCast<const LookTransform>(transform))
        {
            colorSpaceNames.insert(context->resolveStringVar(colorSpaceTransform->getSrc()));
            colorSpaceNames.insert(context->resolveStringVar(colorSpaceTransform->getDst()));
        }
    }
    
    
    bool FindColorSpaceIndex(int * index,
                             const ColorSpaceSetRcPtr & colorspaces,
                             const std::string & csname)
    {
        *index = colorspaces->getIndexForColorSpace(csname.c_str());
        return *index!=-1;
    }
        
    } // namespace
    
    static const unsigned FirstSupportedMajorVersion_ = 1;
    static const unsigned LastSupportedMajorVersion_  = 2;

    class Config::Impl
    {
    public:
        unsigned int majorVersion_;
        unsigned int minorVersion_;
        StringMap env_;
        ContextRcPtr context_;
        std::string description_;
        ColorSpaceSetRcPtr colorspaces_;

        StringMap roles_;
        LookVec looksList_;
        
        DisplayMap displays_;
        StringVec activeDisplays_;
        StringVec activeDisplaysEnvOverride_;
        StringVec activeViews_;
        StringVec activeViewsEnvOverride_;
        
        mutable std::string activeDisplaysStr_;
        mutable std::string activeViewsStr_;
        mutable StringVec displayCache_;
        
        // Misc
        std::vector<float> defaultLumaCoefs_;
        bool strictParsing_;
        
        mutable Sanity sanity_;
        mutable std::string sanitytext_;
        
        mutable Mutex cacheidMutex_;
        mutable StringMap cacheids_;
        mutable std::string cacheidnocontext_;
        
        OCIOYaml io_;
        
        Impl() : 
            majorVersion_(FirstSupportedMajorVersion_),
            minorVersion_(0),
            context_(Context::Create()),
            colorspaces_(ColorSpaceSet::Create()),
            strictParsing_(true),
            sanity_(SANITY_UNKNOWN)
        {
            std::string activeDisplays;
            Platform::Getenv(OCIO_ACTIVE_DISPLAYS_ENVVAR, activeDisplays);
            activeDisplays = pystring::strip(activeDisplays);
            if (!activeDisplays.empty()) {
                SplitStringEnvStyle(activeDisplaysEnvOverride_, activeDisplays.c_str());
            }
            
            std::string activeViews;
            Platform::Getenv(OCIO_ACTIVE_VIEWS_ENVVAR, activeViews);
            activeViews = pystring::strip(activeViews);
            if (!activeViews.empty()) {
                SplitStringEnvStyle(activeViewsEnvOverride_, activeViews.c_str());
            }
            
            defaultLumaCoefs_.resize(3);
            defaultLumaCoefs_[0] = DEFAULT_LUMA_COEFF_R;
            defaultLumaCoefs_[1] = DEFAULT_LUMA_COEFF_G;
            defaultLumaCoefs_[2] = DEFAULT_LUMA_COEFF_B;
        }
        
        ~Impl()
        {
        
        }
        
        Impl& operator= (const Impl & rhs)
        {
            if(this!=&rhs)
            {
                majorVersion_ = rhs.majorVersion_;
                minorVersion_ = rhs.minorVersion_;

                env_ = rhs.env_;
                context_ = rhs.context_->createEditableCopy();
                description_ = rhs.description_;
                
                // Deep copy the colorspaces
                colorspaces_ = rhs.colorspaces_;
                
                // Deep copy the looks
                looksList_.clear();
                looksList_.reserve(rhs.looksList_.size());
                for(unsigned int i=0; i<rhs.looksList_.size(); ++i)
                {
                    looksList_.push_back(
                        rhs.looksList_[i]->createEditableCopy());
                }
                
                // Assignment operator will suffice for these
                roles_ = rhs.roles_;
                
                displays_ = rhs.displays_;
                activeDisplays_ = rhs.activeDisplays_;
                activeViews_ = rhs.activeViews_;
                activeViewsEnvOverride_ = rhs.activeViewsEnvOverride_;
                activeDisplaysEnvOverride_ = rhs.activeDisplaysEnvOverride_;
                activeDisplaysStr_ = rhs.activeDisplaysStr_;
                displayCache_ = rhs.displayCache_;
                
                defaultLumaCoefs_ = rhs.defaultLumaCoefs_;
                strictParsing_ = rhs.strictParsing_;
                
                sanity_ = rhs.sanity_;
                sanitytext_ = rhs.sanitytext_;
                
                cacheids_ = rhs.cacheids_;
                cacheidnocontext_ = rhs.cacheidnocontext_;
            }
            return *this;
        }

        // Any time you modify the state of the config, you must call this
        // to reset internal cache states.  You also should do this in a
        // thread safe manner by acquiring the cacheidMutex_;
        void resetCacheIDs();
        
        // Get all internal transforms (to generate cacheIDs, validation, etc).
        // This currently crawls colorspaces + looks
        void getAllIntenalTransforms(ConstTransformVec & transformVec) const;
    };
    
    
    ///////////////////////////////////////////////////////////////////////////
    
    ConfigRcPtr Config::Create()
    {
        return ConfigRcPtr(new Config(), &deleter);
    }
    
    void Config::deleter(Config* c)
    {
        delete c;
    }
    
    ConstConfigRcPtr Config::CreateFromEnv()
    {
        std::string file;
        Platform::Getenv(OCIO_CONFIG_ENVVAR, file);
        if(!file.empty()) return CreateFromFile(file.c_str());
        
        std::ostringstream os;
        os << "Color management disabled. ";
        os << "(Specify the $OCIO environment variable to enable.)";
        LogInfo(os.str());
        
        std::istringstream istream;
        istream.str(INTERNAL_RAW_PROFILE);
        
        ConfigRcPtr config = Config::Create();
        config->getImpl()->io_.open(istream, config);
        return config;
    }
    
    ConstConfigRcPtr Config::CreateFromFile(const char * filename)
    {
        std::ifstream istream(filename);
        if(istream.fail()) {
            std::ostringstream os;
            os << "Error could not read '" << filename;
            os << "' OCIO profile.";
            throw Exception (os.str().c_str());
        }
        
        ConfigRcPtr config = Config::Create();
        config->getImpl()->io_.open(istream, config, filename);
        return config;
    }
    
    ConstConfigRcPtr Config::CreateFromStream(std::istream & istream)
    {
        ConfigRcPtr config = Config::Create();
        config->getImpl()->io_.open(istream, config);
        return config;
    }
    
    ///////////////////////////////////////////////////////////////////////////
    
    
    
    Config::Config()
    : m_impl(new Config::Impl)
    {
    }
    
    Config::~Config()
    {
        delete m_impl;
        m_impl = NULL;
    }
    
    unsigned Config::getMajorVersion() const
    {
        return m_impl->majorVersion_;
    }

    void Config::setMajorVersion(unsigned int version)
    {
        if(version <  FirstSupportedMajorVersion_
            || version >  LastSupportedMajorVersion_)
        {
            std::ostringstream os;
             os << "The version is " << version 
                << " where supported versions start at " 
                << FirstSupportedMajorVersion_
                << " and end at "
                << LastSupportedMajorVersion_
                << ".";
             throw Exception(os.str().c_str());
        }
         m_impl->majorVersion_ = version;
    }

    unsigned Config::getMinorVersion() const
    {
        return m_impl->minorVersion_;
    }

    void Config::setMinorVersion(unsigned int version)
    {
         m_impl->minorVersion_ = version;
    }

    ConfigRcPtr Config::createEditableCopy() const
    {
        ConfigRcPtr config = Config::Create();
        *config->m_impl = *m_impl;
        return config;
    }
    
    void Config::sanityCheck() const
    {
        if(getImpl()->sanity_ == SANITY_SANE) return;
        if(getImpl()->sanity_ == SANITY_INSANE)
        {
            throw Exception(getImpl()->sanitytext_.c_str());
        }
        
        getImpl()->sanity_ = SANITY_INSANE;
        getImpl()->sanitytext_ = "";

        ///// COLORSPACES
        StringSet existingColorSpaces;
        
        // Confirm all ColorSpaces are valid
        for(int i=0; i<getImpl()->colorspaces_->getNumColorSpaces(); ++i)
        {
            if(!getImpl()->colorspaces_->getColorSpaceByIndex(i))
            {
                std::ostringstream os;
                os << "Config failed sanitycheck. ";
                os << "The colorspace at index " << i << " is null.";
                getImpl()->sanitytext_ = os.str();
                throw Exception(getImpl()->sanitytext_.c_str());
            }
            
            const char * name = getImpl()->colorspaces_->getColorSpaceByIndex(i)->getName();
            if(!name || strlen(name) == 0)
            {
                std::ostringstream os;
                os << "Config failed sanitycheck. ";
                os << "The colorspace at index " << i << " is not named.";
                getImpl()->sanitytext_ = os.str();
                throw Exception(getImpl()->sanitytext_.c_str());
            }
            
            std::string namelower = pystring::lower(name);
            StringSet::const_iterator it = existingColorSpaces.find(namelower);
            if(it != existingColorSpaces.end())
            {
                std::ostringstream os;
                os << "Config failed sanitycheck. ";
                os << "Two colorspaces are defined with the same name, '";
                os << namelower << "'.";
                getImpl()->sanitytext_ = os.str();
                throw Exception(getImpl()->sanitytext_.c_str());
            }

            ConstTransformRcPtr toTrans 
                = getImpl()->colorspaces_->getColorSpaceByIndex(i)->getTransform(COLORSPACE_DIR_TO_REFERENCE);
            if (toTrans)
            {
                toTrans->validate();
            }

            ConstTransformRcPtr fromTrans 
                = getImpl()->colorspaces_->getColorSpaceByIndex(i)->getTransform(COLORSPACE_DIR_FROM_REFERENCE);
            if (fromTrans)
            {
                fromTrans->validate();
            }

            existingColorSpaces.insert(namelower);
        }
        
        // Confirm all roles are valid
        {
            for(StringMap::const_iterator iter = getImpl()->roles_.begin(),
                end = getImpl()->roles_.end(); iter!=end; ++iter)
            {
                int csindex = -1;
                if(!FindColorSpaceIndex(&csindex, getImpl()->colorspaces_, iter->second))
                {
                    std::ostringstream os;
                    os << "Config failed sanitycheck. ";
                    os << "The role '" << iter->first << "' ";
                    os << "refers to a colorspace, '" << iter->second << "', ";
                    os << "which is not defined.";
                    getImpl()->sanitytext_ = os.str();
                    throw Exception(getImpl()->sanitytext_.c_str());
                }
                
                // Confirm no name conflicts between colorspaces and roles
                if(FindColorSpaceIndex(&csindex, getImpl()->colorspaces_, iter->first))
                {
                    std::ostringstream os;
                    os << "Config failed sanitycheck. ";
                    os << "The role '" << iter->first << "' ";
                    os << " is in conflict with a colorspace of the same name.";
                    getImpl()->sanitytext_ = os.str();
                    throw Exception(getImpl()->sanitytext_.c_str());
                }
            }
        }
        
        ///// DISPLAYS
        
        int numviews = 0;
        
        // Confirm all Displays transforms refer to colorspaces that exit
        for(DisplayMap::const_iterator iter = getImpl()->displays_.begin();
            iter != getImpl()->displays_.end();
            ++iter)
        {
            std::string display = iter->first;
            const ViewVec & views = iter->second;
            if(views.empty())
            {
                std::ostringstream os;
                os << "Config failed sanitycheck. ";
                os << "The display '" << display << "' ";
                os << "does not define any views.";
                getImpl()->sanitytext_ = os.str();
                throw Exception(getImpl()->sanitytext_.c_str());
            }
            
            for(unsigned int i=0; i<views.size(); ++i)
            {
                if(views[i].name.empty() || views[i].colorspace.empty())
                {
                    std::ostringstream os;
                    os << "Config failed sanitycheck. ";
                    os << "The display '" << display << "' ";
                    os << "defines a view with an empty name and/or colorspace.";
                    getImpl()->sanitytext_ = os.str();
                    throw Exception(getImpl()->sanitytext_.c_str());
                }
                
                int csindex = -1;
                if(!FindColorSpaceIndex(&csindex, getImpl()->colorspaces_, views[i].colorspace))
                {
                    std::ostringstream os;
                    os << "Config failed sanitycheck. ";
                    os << "The display '" << display << "' ";
                    os << "refers to a colorspace, '" << views[i].colorspace << "', ";
                    os << "which is not defined.";
                    getImpl()->sanitytext_ = os.str();
                    throw Exception(getImpl()->sanitytext_.c_str());
                }
                
                // Confirm looks references exist
                LookParseResult looks;
                const LookParseResult::Options & options = looks.parse(views[i].looks);
                
                for(unsigned int optionindex=0;
                    optionindex<options.size();
                    ++optionindex)
                {
                    for(unsigned int tokenindex=0;
                        tokenindex<options[optionindex].size();
                        ++tokenindex)
                    {
                        std::string look = options[optionindex][tokenindex].name;
                        
                        if(!look.empty() && !getLook(look.c_str()))
                        {
                            std::ostringstream os;
                            os << "Config failed sanitycheck. ";
                            os << "The display '" << display << "' ";
                            os << "refers to a look, '" << look << "', ";
                            os << "which is not defined.";
                            getImpl()->sanitytext_ = os.str();
                            throw Exception(getImpl()->sanitytext_.c_str());
                        }
                    }
                }
                
                ++numviews;
            }
        }
        
        // Confirm at least one display entry exists.
        if(numviews == 0)
        {
            std::ostringstream os;
            os << "Config failed sanitycheck. ";
            os << "No displays are specified.";
            getImpl()->sanitytext_ = os.str();
            throw Exception(getImpl()->sanitytext_.c_str());
        }
        
        // Confirm for all Transforms that reference internal colorspaces,
        // the named space exists and that all Transforms are valid.
        {
            ConstTransformVec allTransforms;
            getImpl()->getAllIntenalTransforms(allTransforms);
            
            std::set<std::string> colorSpaceNames;
            for(unsigned int i=0; i<allTransforms.size(); ++i)
            {
                allTransforms[i]->validate();

                ConstContextRcPtr context = getCurrentContext();       
                GetColorSpaceReferences(colorSpaceNames, allTransforms[i], context);
            }
            
            for(std::set<std::string>::iterator iter = colorSpaceNames.begin();
                iter != colorSpaceNames.end(); ++iter)
            {
                int csindex = -1;
                if(!FindColorSpaceIndex(&csindex, getImpl()->colorspaces_, *iter))
                {
                    std::ostringstream os;
                    os << "Config failed sanitycheck. ";
                    os << "This config references a ColorSpace, '" << *iter << "', ";
                    os << "which is not defined.";
                    getImpl()->sanitytext_ = os.str();
                    throw Exception(getImpl()->sanitytext_.c_str());
                }
            }
        }
        
        ///// LOOKS
        
        // For all looks, confirm the process space exists and the look is named
        for(unsigned int i=0; i<getImpl()->looksList_.size(); ++i)
        {
            std::string name = getImpl()->looksList_[i]->getName();
            if(name.empty())
            {
                std::ostringstream os;
                os << "Config failed sanitycheck. ";
                os << "The look at index '" << i << "' ";
                os << "does not specify a name.";
                getImpl()->sanitytext_ = os.str();
                throw Exception(getImpl()->sanitytext_.c_str());
            }
            
            std::string processSpace = getImpl()->looksList_[i]->getProcessSpace();
            if(processSpace.empty())
            {
                std::ostringstream os;
                os << "Config failed sanitycheck. ";
                os << "The look '" << name << "' ";
                os << "does not specify a process space.";
                getImpl()->sanitytext_ = os.str();
                throw Exception(getImpl()->sanitytext_.c_str());
            }
            
            int csindex=0;
            if(!FindColorSpaceIndex(&csindex, getImpl()->colorspaces_, processSpace))
            {
                std::ostringstream os;
                os << "Config failed sanitycheck. ";
                os << "The look '" << name << "' ";
                os << "specifies a process color space, '";
                os << processSpace << "', which is not defined.";
                getImpl()->sanitytext_ = os.str();
                throw Exception(getImpl()->sanitytext_.c_str());
            }
        }

        // Validate all transforms
        ConstTransformVec allTransforms;
        getImpl()->getAllIntenalTransforms(allTransforms);
         for (unsigned int i = 0; i<allTransforms.size(); ++i)
        {
            allTransforms[i]->validate();
        }

        // Everything is groovy.
        getImpl()->sanity_ = SANITY_SANE;
    }
    
    ///////////////////////////////////////////////////////////////////////////
    
    const char * Config::getDescription() const
    {
        return getImpl()->description_.c_str();
    }
    
    void Config::setDescription(const char * description)
    {
        getImpl()->description_ = description;
        
        AutoMutex lock(getImpl()->cacheidMutex_);
        getImpl()->resetCacheIDs();
    }
    
    
    // RESOURCES //////////////////////////////////////////////////////////////
    
    ConstContextRcPtr Config::getCurrentContext() const
    {
        return getImpl()->context_;
    }
    
    void Config::addEnvironmentVar(const char * name, const char * defaultValue)
    {
        if(defaultValue)
        {
            getImpl()->env_[std::string(name)] = std::string(defaultValue);
            getImpl()->context_->setStringVar(name, defaultValue);
        }
        else
        {
            StringMap::iterator iter = getImpl()->env_.find(std::string(name));
            if(iter != getImpl()->env_.end()) getImpl()->env_.erase(iter);
        }
        
        AutoMutex lock(getImpl()->cacheidMutex_);
        getImpl()->resetCacheIDs();
    }
    
    int Config::getNumEnvironmentVars() const
    {
        return static_cast<int>(getImpl()->env_.size());
    }
    
    const char * Config::getEnvironmentVarNameByIndex(int index) const
    {
        if(index < 0 || index >= (int)getImpl()->env_.size()) return "";
        StringMap::const_iterator iter = getImpl()->env_.begin();
        for(int i = 0; i < index; ++i) ++iter;
        return iter->first.c_str();
    }
    
    const char * Config::getEnvironmentVarDefault(const char * name) const
    {
        return LookupEnvironment(getImpl()->env_, name);
    }
    
    void Config::clearEnvironmentVars()
    {
        getImpl()->env_.clear();
        getImpl()->context_->clearStringVars();
        
        AutoMutex lock(getImpl()->cacheidMutex_);
        getImpl()->resetCacheIDs();
    }
    
    void Config::setEnvironmentMode(EnvironmentMode mode)
    {
        getImpl()->context_->setEnvironmentMode(mode);
        
        AutoMutex lock(getImpl()->cacheidMutex_);
        getImpl()->resetCacheIDs();
    }
    
    EnvironmentMode Config::getEnvironmentMode() const
    {
        return getImpl()->context_->getEnvironmentMode();
    }
    
    void Config::loadEnvironment()
    {
        getImpl()->context_->loadEnvironment();
        
        AutoMutex lock(getImpl()->cacheidMutex_);
        getImpl()->resetCacheIDs();
    }
    
    const char * Config::getSearchPath() const
    {
        return getImpl()->context_->getSearchPath();
    }
    
    void Config::setSearchPath(const char * path)
    {
        getImpl()->context_->setSearchPath(path);
        
        AutoMutex lock(getImpl()->cacheidMutex_);
        getImpl()->resetCacheIDs();
    }
    
    int Config::getNumSearchPaths() const
    {
        return getImpl()->context_->getNumSearchPaths();
    }

    const char * Config::getSearchPath(int index) const
    {
        return getImpl()->context_->getSearchPath(index);
    }

    void Config::clearSearchPaths()
    {
        getImpl()->context_->clearSearchPaths();

        AutoMutex lock(getImpl()->cacheidMutex_);
        getImpl()->resetCacheIDs();
    }

    void Config::addSearchPath(const char * path)
    {
        getImpl()->context_->addSearchPath(path);

        AutoMutex lock(getImpl()->cacheidMutex_);
        getImpl()->resetCacheIDs();
    }

    const char * Config::getWorkingDir() const
    {
        return getImpl()->context_->getWorkingDir();
    }
    
    void Config::setWorkingDir(const char * dirname)
    {
        getImpl()->context_->setWorkingDir(dirname);
        
        AutoMutex lock(getImpl()->cacheidMutex_);
        getImpl()->resetCacheIDs();
    }
    
    
    ///////////////////////////////////////////////////////////////////////////
    
    ColorSpaceSetRcPtr Config::getColorSpaces(const char * category) const
    {
        ColorSpaceSetRcPtr res = ColorSpaceSet::Create();

        for(int i=0; i<getImpl()->colorspaces_->getNumColorSpaces(); ++i)
        {
            ConstColorSpaceRcPtr cs = getImpl()->colorspaces_->getColorSpaceByIndex(i);
            if(!category || !*category || cs->hasCategory(category))
            {
                res->addColorSpace(cs);
            }
        }

        return res;
    }

    int Config::getNumColorSpaces() const
    {
        return getImpl()->colorspaces_->getNumColorSpaces();
    }
    
    const char * Config::getColorSpaceNameByIndex(int index) const
    {
        return getImpl()->colorspaces_->getColorSpaceNameByIndex(index);
    }
    
    ConstColorSpaceRcPtr Config::getColorSpace(const char * name) const
    {
        int index = getIndexForColorSpace(name);
        if(index<0 || index >= (int)getImpl()->colorspaces_->getNumColorSpaces())
        {
            return ColorSpaceRcPtr();
        }
        
        return getImpl()->colorspaces_->getColorSpaceByIndex(index);
    }
    
    int Config::getIndexForColorSpace(const char * name) const
    {
        int csindex = -1;

        // Check to see if the name is a color space
        if( FindColorSpaceIndex(&csindex, getImpl()->colorspaces_, name) )
        {
            return csindex;
        }
        
        // Check to see if the name is a role
        const char* csname = LookupRole(getImpl()->roles_, name);
        if( FindColorSpaceIndex(&csindex, getImpl()->colorspaces_, csname) )
        {
            return csindex;
        }
        
        // Is a default role defined?
        // (And, are we allowed to use it)
        if(!getImpl()->strictParsing_)
        {
            csname = LookupRole(getImpl()->roles_, ROLE_DEFAULT);
            if( FindColorSpaceIndex(&csindex, getImpl()->colorspaces_, csname) )
            {
                return csindex;
            }
        }
        
        return -1;
    }
    
    void Config::addColorSpace(const ConstColorSpaceRcPtr & original)
    {
        getImpl()->colorspaces_->addColorSpace(original);
        
        AutoMutex lock(getImpl()->cacheidMutex_);
        getImpl()->resetCacheIDs();
    }
    
    void Config::clearColorSpaces()
    {
        getImpl()->colorspaces_->clearColorSpaces();
        
        AutoMutex lock(getImpl()->cacheidMutex_);
        getImpl()->resetCacheIDs();
    }
    
    
    
    
    
    
    const char * Config::parseColorSpaceFromString(const char * str) const
    {
        if(!str) return "";
        
        // Search the entire filePath, including directory name (if provided)
        // convert the filename to lowercase.
        std::string fullstr = pystring::lower(std::string(str));
        
        // See if it matches a LUT name.
        // This is the position of the RIGHT end of the colorspace substring,
        // not the left
        int rightMostColorPos=-1;
        std::string rightMostColorspace = "";
        int rightMostColorSpaceIndex = -1;
        
        // Find the right-most occcurance within the string for each colorspace.
        for (int i=0; i<getImpl()->colorspaces_->getNumColorSpaces(); ++i)
        {
            std::string csname = pystring::lower(getImpl()->colorspaces_->getColorSpaceNameByIndex(i));
            
            // find right-most extension matched in filename
            int colorspacePos = pystring::rfind(fullstr, csname);
            if(colorspacePos < 0)
                continue;
            
            // If we have found a match, move the pointer over to the right end
            // of the substring.  This will allow us to find the longest name
            // that matches the rightmost colorspace
            colorspacePos += (int)csname.size();
            
            if ( (colorspacePos > rightMostColorPos) ||
                 ((colorspacePos == rightMostColorPos) && (csname.size() > rightMostColorspace.size()))
                )
            {
                rightMostColorPos = colorspacePos;
                rightMostColorspace = csname;
                rightMostColorSpaceIndex = i;
            }
        }
        
        if(rightMostColorSpaceIndex>=0)
        {
            return getImpl()->colorspaces_->getColorSpaceNameByIndex(rightMostColorSpaceIndex);
        }
        
        if(!getImpl()->strictParsing_)
        {
            // Is a default role defined?
            const char* csname = LookupRole(getImpl()->roles_, ROLE_DEFAULT);
            if(csname && *csname)
            {
                int csindex = -1;
                if( FindColorSpaceIndex(&csindex, getImpl()->colorspaces_, csname) )
                {
                    // This is necessary to not return a reference to
                    // a local variable.
                    return getImpl()->colorspaces_->getColorSpaceNameByIndex(csindex);
                }
            }
        }
        
        return "";
    }
    
    bool Config::isStrictParsingEnabled() const
    {
        return getImpl()->strictParsing_;
    }
    
    void Config::setStrictParsingEnabled(bool enabled)
    {
        getImpl()->strictParsing_ = enabled;
        
        AutoMutex lock(getImpl()->cacheidMutex_);
        getImpl()->resetCacheIDs();
    }
    
    // Roles
    void Config::setRole(const char * role, const char * colorSpaceName)
    {
        // Set the role
        if(colorSpaceName)
        {
            getImpl()->roles_[pystring::lower(role)] = std::string(colorSpaceName);
        }
        // Unset the role
        else
        {
            StringMap::iterator iter = getImpl()->roles_.find(pystring::lower(role));
            if(iter != getImpl()->roles_.end())
            {
                getImpl()->roles_.erase(iter);
            }
        }
        
        AutoMutex lock(getImpl()->cacheidMutex_);
        getImpl()->resetCacheIDs();
    }
    
    int Config::getNumRoles() const
    {
        return static_cast<int>(getImpl()->roles_.size());
    }
    
    bool Config::hasRole(const char * role) const
    {
        const char* rname = LookupRole(getImpl()->roles_, role);
        return  rname && *rname;
    }
    
    const char * Config::getRoleName(int index) const
    {
        if(index < 0 || index >= (int)getImpl()->roles_.size()) return "";
        StringMap::const_iterator iter = getImpl()->roles_.begin();
        for(int i = 0; i < index; ++i) ++iter;
        return iter->first.c_str();
    }
    
    ///////////////////////////////////////////////////////////////////////////
    //
    // Display/View Registration
    
    
    const char * Config::getDefaultDisplay() const
    {
        if(getImpl()->displayCache_.empty())
        {
            ComputeDisplays(getImpl()->displayCache_,
                            getImpl()->displays_,
                            getImpl()->activeDisplays_,
                            getImpl()->activeDisplaysEnvOverride_);
        }
        
        int index = -1;
        
        if(!getImpl()->activeDisplaysEnvOverride_.empty())
        {
            StringVec orderedDisplays = IntersectStringVecsCaseIgnore(getImpl()->activeDisplaysEnvOverride_,
                                                           getImpl()->displayCache_);
            if(!orderedDisplays.empty())
            {
                index = FindInStringVecCaseIgnore(getImpl()->displayCache_, orderedDisplays[0]);
            }
        }
        else if(!getImpl()->activeDisplays_.empty())
        {
            StringVec orderedDisplays = IntersectStringVecsCaseIgnore(getImpl()->activeDisplays_,
                                                           getImpl()->displayCache_);
            if(!orderedDisplays.empty())
            {
                index = FindInStringVecCaseIgnore(getImpl()->displayCache_, orderedDisplays[0]);
            }
        }
        
        if(index >= 0)
        {
            return getImpl()->displayCache_[index].c_str();
        }
        
        if(!getImpl()->displayCache_.empty())
        {
            return getImpl()->displayCache_[0].c_str();
        }
        
        return "";
    }


    int Config::getNumDisplays() const
    {
        if(getImpl()->displayCache_.empty())
        {
            ComputeDisplays(getImpl()->displayCache_,
                            getImpl()->displays_,
                            getImpl()->activeDisplays_,
                            getImpl()->activeDisplaysEnvOverride_);
        }
        
        return static_cast<int>(getImpl()->displayCache_.size());
    }

    const char * Config::getDisplay(int index) const
    {
        if(getImpl()->displayCache_.empty())
        {
            ComputeDisplays(getImpl()->displayCache_,
                            getImpl()->displays_,
                            getImpl()->activeDisplays_,
                            getImpl()->activeDisplaysEnvOverride_);
        }
        
        if(index>=0 || index < static_cast<int>(getImpl()->displayCache_.size()))
        {
            return getImpl()->displayCache_[index].c_str();
        }
        
        return "";
    }
    
    const char * Config::getDefaultView(const char * display) const
    {
        if(getImpl()->displayCache_.empty())
        {
            ComputeDisplays(getImpl()->displayCache_,
                            getImpl()->displays_,
                            getImpl()->activeDisplays_,
                            getImpl()->activeDisplaysEnvOverride_);
        }
        
        if(!display) return "";
        
        DisplayMap::const_iterator iter = find_display_const(getImpl()->displays_, display);
        if(iter == getImpl()->displays_.end()) return "";
        
        const ViewVec & views = iter->second;
        
        StringVec masterViews;
        for(unsigned int i=0; i<views.size(); ++i)
        {
            masterViews.push_back(views[i].name);
        }
        
        int index = -1;
        
        if(!getImpl()->activeViewsEnvOverride_.empty())
        {
            StringVec orderedViews = IntersectStringVecsCaseIgnore(getImpl()->activeViewsEnvOverride_,
                                                           masterViews);
            if(!orderedViews.empty())
            {
                index = FindInStringVecCaseIgnore(masterViews, orderedViews[0]);
            }
        }
        else if(!getImpl()->activeViews_.empty())
        {
            StringVec orderedViews = IntersectStringVecsCaseIgnore(getImpl()->activeViews_,
                                                           masterViews);
            if(!orderedViews.empty())
            {
                index = FindInStringVecCaseIgnore(masterViews, orderedViews[0]);
            }
        }
        
        if(index >= 0)
        {
            return views[index].name.c_str();
        }
        
        if(!views.empty())
        {
            return views[0].name.c_str();
        }
        
        return "";
    }

    int Config::getNumViews(const char * display) const
    {
        if(getImpl()->displayCache_.empty())
        {
            ComputeDisplays(getImpl()->displayCache_,
                            getImpl()->displays_,
                            getImpl()->activeDisplays_,
                            getImpl()->activeDisplaysEnvOverride_);
        }
        
        if(!display) return 0;
        
        DisplayMap::const_iterator iter = find_display_const(getImpl()->displays_, display);
        if(iter == getImpl()->displays_.end()) return 0;
        
        const ViewVec & views = iter->second;
        return static_cast<int>(views.size());
    }

    const char * Config::getView(const char * display, int index) const
    {
        if(getImpl()->displayCache_.empty())
        {
            ComputeDisplays(getImpl()->displayCache_,
                            getImpl()->displays_,
                            getImpl()->activeDisplays_,
                            getImpl()->activeDisplaysEnvOverride_);
        }
        
        if(!display) return "";
        
        DisplayMap::const_iterator iter = find_display_const(getImpl()->displays_, display);
        if(iter == getImpl()->displays_.end()) return "";
        
        const ViewVec & views = iter->second;
        return views[index].name.c_str();
    }

    const char * Config::getDisplayColorSpaceName(const char * display, const char * view) const
    {
        if(!display || !view) return "";
        
        DisplayMap::const_iterator iter = find_display_const(getImpl()->displays_, display);
        if(iter == getImpl()->displays_.end()) return "";
        
        const ViewVec & views = iter->second;
        int index = find_view(views, view);
        if(index<0) return "";
        
        return views[index].colorspace.c_str();
    }
    
    const char * Config::getDisplayLooks(const char * display, const char * view) const
    {
        if(!display || !view) return "";
        
        DisplayMap::const_iterator iter = find_display_const(getImpl()->displays_, display);
        if(iter == getImpl()->displays_.end()) return "";
        
        const ViewVec & views = iter->second;
        int index = find_view(views, view);
        if(index<0) return "";
        
        return views[index].looks.c_str();
    }
    
    void Config::addDisplay(const char * display, const char * view,
                            const char * colorSpaceName, const char * lookName)
    {
        
        if(!display || !view || !colorSpaceName || !lookName) return;
        
        AddDisplay(getImpl()->displays_,
                   display, view, colorSpaceName, lookName);
        getImpl()->displayCache_.clear();
        
        AutoMutex lock(getImpl()->cacheidMutex_);
        getImpl()->resetCacheIDs();
    }
    
    void Config::clearDisplays()
    {
        getImpl()->displays_.clear();
        getImpl()->displayCache_.clear();
        
        AutoMutex lock(getImpl()->cacheidMutex_);
        getImpl()->resetCacheIDs();
    }
    
    void Config::setActiveDisplays(const char * displays)
    {
        getImpl()->activeDisplays_.clear();
        SplitStringEnvStyle(getImpl()->activeDisplays_, displays);
        
        getImpl()->displayCache_.clear();
        
        AutoMutex lock(getImpl()->cacheidMutex_);
        getImpl()->resetCacheIDs();
    }

    const char * Config::getActiveDisplays() const
    {
        getImpl()->activeDisplaysStr_ = JoinStringEnvStyle(getImpl()->activeDisplays_);
        return getImpl()->activeDisplaysStr_.c_str();
    }
    
    void Config::setActiveViews(const char * views)
    {
        getImpl()->activeViews_.clear();
        SplitStringEnvStyle(getImpl()->activeViews_, views);
        
        getImpl()->displayCache_.clear();
        
        AutoMutex lock(getImpl()->cacheidMutex_);
        getImpl()->resetCacheIDs();
    }

    const char * Config::getActiveViews() const
    {
        getImpl()->activeViewsStr_ = JoinStringEnvStyle(getImpl()->activeViews_);
        return getImpl()->activeViewsStr_.c_str();
    }
    
    ///////////////////////////////////////////////////////////////////////////
    
    
    void Config::getDefaultLumaCoefs(float * c3) const
    {
        memcpy(c3, &getImpl()->defaultLumaCoefs_[0], 3*sizeof(float));
    }
    
    void Config::setDefaultLumaCoefs(const float * c3)
    {
        memcpy(&getImpl()->defaultLumaCoefs_[0], c3, 3*sizeof(float));
        
        AutoMutex lock(getImpl()->cacheidMutex_);
        getImpl()->resetCacheIDs();
    }
    
    
    
    
    ///////////////////////////////////////////////////////////////////////////
    
    
    
    
    ConstLookRcPtr Config::getLook(const char * name) const
    {
        std::string namelower = pystring::lower(name);
        
        for(unsigned int i=0; i<getImpl()->looksList_.size(); ++i)
        {
            if(pystring::lower(getImpl()->looksList_[i]->getName()) == namelower)
            {
                return getImpl()->looksList_[i];
            }
        }
        
        return ConstLookRcPtr();
    }
    
    int Config::getNumLooks() const
    {
        return static_cast<int>(getImpl()->looksList_.size());
    }
    
    const char * Config::getLookNameByIndex(int index) const
    {
        if(index<0 || index>=static_cast<int>(getImpl()->looksList_.size()))
        {
            return "";
        }
        
        return getImpl()->looksList_[index]->getName();
    }
    
    void Config::addLook(const ConstLookRcPtr & look)
    {
        std::string name = look->getName();
        if(name.empty())
            throw Exception("Cannot addLook with an empty name.");
        
        std::string namelower = pystring::lower(name);
        
        // If the look exists, replace it
        for(unsigned int i=0; i<getImpl()->looksList_.size(); ++i)
        {
            if(pystring::lower(getImpl()->looksList_[i]->getName()) == namelower)
            {
                getImpl()->looksList_[i] = look->createEditableCopy();
                return;
            }
        }
        
        // Otherwise, add it
        getImpl()->looksList_.push_back(look->createEditableCopy());
        
        AutoMutex lock(getImpl()->cacheidMutex_);
        getImpl()->resetCacheIDs();
    }
    
    void Config::clearLooks()
    {
        getImpl()->looksList_.clear();
        
        AutoMutex lock(getImpl()->cacheidMutex_);
        getImpl()->resetCacheIDs();
    }
    
    ///////////////////////////////////////////////////////////////////////////
    
    
    
    ConstProcessorRcPtr Config::getProcessor(const ConstColorSpaceRcPtr & src,
                                             const ConstColorSpaceRcPtr & dst) const
    {
        ConstContextRcPtr context = getCurrentContext();
        return getProcessor(context, src, dst);
    }
    
    ConstProcessorRcPtr Config::getProcessor(const ConstContextRcPtr & context,
                                             const ConstColorSpaceRcPtr & src,
                                             const ConstColorSpaceRcPtr & dst) const
    {
        if(!src)
        {
            throw Exception("Config::GetProcessor failed. Source colorspace is null.");
        }
        if(!dst)
        {
            throw Exception("Config::GetProcessor failed. Destination colorspace is null.");
        }
        
        ProcessorRcPtr processor = Processor::Create();
        processor->getImpl()->addColorSpaceConversion(*this, context, src, dst);
        processor->getImpl()->computeMetadata();
        return processor;
    }
    
    ConstProcessorRcPtr Config::getProcessor(const char * srcName,
                                             const char * dstName) const
    {
        ConstContextRcPtr context = getCurrentContext();
        return getProcessor(context, srcName, dstName);
    }
    
    // Names can be colorspace name or role name
    ConstProcessorRcPtr Config::getProcessor(const ConstContextRcPtr & context,
                                             const char * srcName,
                                             const char * dstName) const
    {
        ConstColorSpaceRcPtr src = getColorSpace(srcName);
        if(!src)
        {
            std::ostringstream os;
            os << "Could not find colorspace '" << srcName << "'.";
            throw Exception(os.str().c_str());
        }
        
        ConstColorSpaceRcPtr dst = getColorSpace(dstName);
        if(!dst)
        {
            std::ostringstream os;
            os << "Could not find colorspace '" << dstName << "'.";
            throw Exception(os.str().c_str());
        }
        
        return getProcessor(context, src, dst);
    }
    
    
    ConstProcessorRcPtr Config::getProcessor(const ConstTransformRcPtr& transform) const
    {
        return getProcessor(transform, TRANSFORM_DIR_FORWARD);
    }
    
    
    ConstProcessorRcPtr Config::getProcessor(const ConstTransformRcPtr& transform,
                                             TransformDirection direction) const
    {
        ConstContextRcPtr context = getCurrentContext();
        return getProcessor(context, transform, direction);
    }
    
    ConstProcessorRcPtr Config::getProcessor(const ConstContextRcPtr & context,
                                             const ConstTransformRcPtr& transform,
                                             TransformDirection direction) const
    {
        ProcessorRcPtr processor = Processor::Create();
        processor->getImpl()->addTransform(*this, context, transform, direction);
        processor->getImpl()->computeMetadata();
        return processor;
    }
    
    std::ostream& operator<< (std::ostream& os, const Config& config)
    {
        config.serialize(os);
        return os;
    }
    
    ///////////////////////////////////////////////////////////////////////////
    //  CacheID
    
    const char * Config::getCacheID() const
    {
        return getCacheID(getCurrentContext());
    }
    
    const char * Config::getCacheID(const ConstContextRcPtr & context) const
    {
        AutoMutex lock(getImpl()->cacheidMutex_);
        
        // A null context will use the empty cacheid
        std::string contextcacheid = "";
        if(context) contextcacheid = context->getCacheID();
        
        StringMap::const_iterator cacheiditer = getImpl()->cacheids_.find(contextcacheid);
        if(cacheiditer != getImpl()->cacheids_.end())
        {
            return cacheiditer->second.c_str();
        }
        
        // Include the hash of the yaml config serialization
        if(getImpl()->cacheidnocontext_.empty())
        {
            std::stringstream cacheid;
            serialize(cacheid);
            std::string fullstr = cacheid.str();
            getImpl()->cacheidnocontext_ = CacheIDHash(fullstr.c_str(), (int)fullstr.size());
        }
        
        // Also include all file references, using the context (if specified)
        std::string fileReferencesFashHash = "";
        if(context)
        {
            std::ostringstream filehash;
            
            ConstTransformVec allTransforms;
            getImpl()->getAllIntenalTransforms(allTransforms);
            
            std::set<std::string> files;
            for(unsigned int i=0; i<allTransforms.size(); ++i)
            {
                GetFileReferences(files, allTransforms[i]);
            }
            
            for(std::set<std::string>::iterator iter = files.begin();
                iter != files.end(); ++iter)
            {
                if(iter->empty()) continue;
                filehash << *iter << "=";
                
                try
                {
                    std::string resolvedLocation = context->resolveFileLocation(iter->c_str());
                    filehash << GetFastFileHash(resolvedLocation) << " ";
                }
                catch(...)
                {
                    filehash << "? ";
                    continue;
                }
            }
            
            std::string fullstr = filehash.str();
            fileReferencesFashHash = CacheIDHash(fullstr.c_str(), (int)fullstr.size());
        }
        
        getImpl()->cacheids_[contextcacheid] = getImpl()->cacheidnocontext_ + ":" + fileReferencesFashHash;
        return getImpl()->cacheids_[contextcacheid].c_str();
    }
    
    
    ///////////////////////////////////////////////////////////////////////////
    //  Serialization
    
    void Config::serialize(std::ostream& os) const
    {
        try
        {
            getImpl()->io_.write(os, this);
        }
        catch( const std::exception & e)
        {
            std::ostringstream error;
            error << "Error building YAML: " << e.what();
            throw Exception(error.str().c_str());
        }
    }
    
    void Config::Impl::resetCacheIDs()
    {
        cacheids_.clear();
        cacheidnocontext_ = "";
        sanity_ = SANITY_UNKNOWN;
        sanitytext_ = "";
    }
    
    void Config::Impl::getAllIntenalTransforms(ConstTransformVec & transformVec) const
    {
        // Grab all transforms from the ColorSpaces
        for(int i=0; i<colorspaces_->getNumColorSpaces(); ++i)
        {
            if(colorspaces_->getColorSpaceByIndex(i)->getTransform(COLORSPACE_DIR_TO_REFERENCE))
            {
                transformVec.push_back(
                    colorspaces_->getColorSpaceByIndex(i)->getTransform(COLORSPACE_DIR_TO_REFERENCE));
            }
            if(colorspaces_->getColorSpaceByIndex(i)->getTransform(COLORSPACE_DIR_FROM_REFERENCE))
            {
                transformVec.push_back(
                    colorspaces_->getColorSpaceByIndex(i)->getTransform(COLORSPACE_DIR_FROM_REFERENCE));
            }
        }
        
        // Grab all transforms from the Looks
        for(unsigned int i=0; i<looksList_.size(); ++i)
        {
            if(looksList_[i]->getTransform())
                transformVec.push_back(looksList_[i]->getTransform());
            if(looksList_[i]->getInverseTransform())
                transformVec.push_back(looksList_[i]->getInverseTransform());
        }
    
    }
}
OCIO_NAMESPACE_EXIT

///////////////////////////////////////////////////////////////////////////////

#ifdef OCIO_UNIT_TEST

namespace OCIO = OCIO_NAMESPACE;
#include "UnitTest.h"

#include <sys/stat.h>
#include "pystring/pystring.h"

#if 0
OCIO_ADD_TEST(Config, test_searchpath_filesystem)
{
    
    OCIO::EnvMap env = OCIO::GetEnvMap();
    std::string OCIO_TEST_AREA("$OCIO_TEST_AREA");
    EnvExpand(&OCIO_TEST_AREA, &env);
    
    OCIO::ConfigRcPtr config = OCIO::Config::Create();
    
    // basic get/set/expand
    config->setSearchPath("."
                          ":$OCIO_TEST1"
                          ":/$OCIO_JOB/${OCIO_SEQ}/$OCIO_SHOT/ocio");
    
    OCIO_CHECK_ASSERT(strcmp(config->getSearchPath(),
        ".:$OCIO_TEST1:/$OCIO_JOB/${OCIO_SEQ}/$OCIO_SHOT/ocio") == 0);
    OCIO_CHECK_ASSERT(strcmp(config->getSearchPath(true),
        ".:foobar:/meatballs/cheesecake/mb-cc-001/ocio") == 0);
    
    // find some files
    config->setSearchPath(".."
                          ":$OCIO_TEST1"
                          ":${OCIO_TEST_AREA}/test_search/one"
                          ":$OCIO_TEST_AREA/test_search/two");
    
    // setup for search test
    std::string base_dir("$OCIO_TEST_AREA/test_search/");
    EnvExpand(&base_dir, &env);
    mkdir(base_dir.c_str(), 0777);
    
    std::string one_dir("$OCIO_TEST_AREA/test_search/one/");
    EnvExpand(&one_dir, &env);
    mkdir(one_dir.c_str(), 0777);
    
    std::string two_dir("$OCIO_TEST_AREA/test_search/two/");
    EnvExpand(&two_dir, &env);
    mkdir(two_dir.c_str(), 0777);
    
    std::string lut1(one_dir+"somelut1.lut");
    std::ofstream somelut1(lut1.c_str());
    somelut1.close();
    
    std::string lut2(two_dir+"somelut2.lut");
    std::ofstream somelut2(lut2.c_str());
    somelut2.close();
    
    std::string lut3(two_dir+"somelut3.lut");
    std::ofstream somelut3(lut3.c_str());
    somelut3.close();
    
    std::string lutdotdot(OCIO_TEST_AREA+"/lutdotdot.lut");
    std::ofstream somelutdotdot(lutdotdot.c_str());
    somelutdotdot.close();
    
    // basic search test
    OCIO_CHECK_ASSERT(strcmp(config->findFile("somelut1.lut"),
        lut1.c_str()) == 0);
    OCIO_CHECK_ASSERT(strcmp(config->findFile("somelut2.lut"),
        lut2.c_str()) == 0);
    OCIO_CHECK_ASSERT(strcmp(config->findFile("somelut3.lut"),
        lut3.c_str()) == 0);
    OCIO_CHECK_ASSERT(strcmp(config->findFile("lutdotdot.lut"),
        lutdotdot.c_str()) == 0);
    
}
#endif

OCIO_ADD_TEST(Config, internal_raw_profile)
{
    std::istringstream is;
    is.str(OCIO::INTERNAL_RAW_PROFILE);
    OCIO_CHECK_NO_THROW(OCIO::ConstConfigRcPtr config = OCIO::Config::CreateFromStream(is));
}

OCIO_ADD_TEST(Config, simple_config)
{
    
    std::string SIMPLE_PROFILE =
    "ocio_profile_version: 1\n"
    "resource_path: luts\n"
    "strictparsing: false\n"
    "luma: [0.2126, 0.7152, 0.0722]\n"
    "roles:\n"
    "  compositing_log: lgh\n"
    "  default: raw\n"
    "  scene_linear: lnh\n"
    "displays:\n"
    "  sRGB:\n"
    "  - !<View> {name: Film1D, colorspace: vd8}\n"
    "  - !<View> {name: Log, colorspace: lg10}\n"
    "  - !<View> {name: Raw, colorspace: raw}\n"
    "colorspaces:\n"
    "  - !<ColorSpace>\n"
    "      name: raw\n"
    "      family: raw\n"
    "      equalitygroup: \n"
    "      bitdepth: 32f\n"
    "      description: |\n"
    "        A raw color space. Conversions to and from this space are no-ops.\n"
    "      isdata: true\n"
    "      allocation: uniform\n"
    "  - !<ColorSpace>\n"
    "      name: lnh\n"
    "      family: ln\n"
    "      equalitygroup: \n"
    "      bitdepth: 16f\n"
    "      description: |\n"
    "        The show reference space. This is a sensor referred linear\n"
    "        representation of the scene with primaries that correspond to\n"
    "        scanned film. 0.18 in this space corresponds to a properly\n"
    "        exposed 18% grey card.\n"
    "      isdata: false\n"
    "      allocation: lg2\n"
    "  - !<ColorSpace>\n"
    "      name: loads_of_transforms\n"
    "      family: vd8\n"
    "      equalitygroup: \n"
    "      bitdepth: 8ui\n"
    "      description: 'how many transforms can we use?'\n"
    "      isdata: false\n"
    "      allocation: uniform\n"
    "      to_reference: !<GroupTransform>\n"
    "        direction: forward\n"
    "        children:\n"
    "          - !<FileTransform>\n"
    "            src: diffusemult.spimtx\n"
    "            interpolation: unknown\n"
    "          - !<ColorSpaceTransform>\n"
    "            src: vd8\n"
    "            dst: lnh\n"
    "          - !<ExponentTransform>\n"
    "            value: [2.2, 2.2, 2.2, 1]\n"
    "          - !<MatrixTransform>\n"
    "            matrix: [1, 0, 0, 0, 0, 1, 0, 0, 0, 0, 1, 0, 0, 0, 0, 1]\n"
    "            offset: [0, 0, 0, 0]\n"
    "          - !<CDLTransform>\n"
    "            slope: [1, 1, 1]\n"
    "            offset: [0, 0, 0]\n"
    "            power: [1, 1, 1]\n"
    "            saturation: 1\n"
    "\n";
    
    std::istringstream is;
    is.str(SIMPLE_PROFILE);
    OCIO::ConstConfigRcPtr config;
    OCIO_CHECK_NO_THROW(config = OCIO::Config::CreateFromStream(is));
}

OCIO_ADD_TEST(Config, roles)
{
    
    std::string SIMPLE_PROFILE =
    "ocio_profile_version: 1\n"
    "strictparsing: false\n"
    "roles:\n"
    "  compositing_log: lgh\n"
    "  default: raw\n"
    "  scene_linear: lnh\n"
    "colorspaces:\n"
    "  - !<ColorSpace>\n"
    "      name: raw\n"
    "  - !<ColorSpace>\n"
    "      name: lnh\n"
    "  - !<ColorSpace>\n"
    "      name: lgh\n"
    "\n";
    
    std::istringstream is;
    is.str(SIMPLE_PROFILE);
    OCIO::ConstConfigRcPtr config;
    OCIO_CHECK_NO_THROW(config = OCIO::Config::CreateFromStream(is));
    
    OCIO_CHECK_EQUAL(config->getNumRoles(), 3);
    
    OCIO_CHECK_ASSERT(config->hasRole("compositing_log") == true);
    OCIO_CHECK_ASSERT(config->hasRole("cheese") == false);
    OCIO_CHECK_ASSERT(config->hasRole("") == false);
    
    OCIO_CHECK_ASSERT(strcmp(config->getRoleName(2), "scene_linear") == 0);
    OCIO_CHECK_ASSERT(strcmp(config->getRoleName(0), "compositing_log") == 0);
    OCIO_CHECK_ASSERT(strcmp(config->getRoleName(1), "default") == 0);
    OCIO_CHECK_ASSERT(strcmp(config->getRoleName(10), "") == 0);
    OCIO_CHECK_ASSERT(strcmp(config->getRoleName(-4), "") == 0);
    
}

OCIO_ADD_TEST(Config, serialize)
{
    OCIO::ConfigRcPtr config = OCIO::Config::Create();
    {
        OCIO::ColorSpaceRcPtr cs = OCIO::ColorSpace::Create();
        cs->setName("testing");
        cs->setFamily("test");
        OCIO::FileTransformRcPtr transform1 = \
            OCIO::FileTransform::Create();
        OCIO::GroupTransformRcPtr groupTransform = OCIO::GroupTransform::Create();
        groupTransform->push_back(transform1);
        cs->setTransform(groupTransform, OCIO::COLORSPACE_DIR_TO_REFERENCE);
        config->addColorSpace(cs);
        config->setRole( OCIO::ROLE_COMPOSITING_LOG, cs->getName() );
    }
    {
        OCIO::ColorSpaceRcPtr cs = OCIO::ColorSpace::Create();
        cs->setName("testing2");
        cs->setFamily("test");
        OCIO::ExponentTransformRcPtr transform1 = \
            OCIO::ExponentTransform::Create();
        OCIO::GroupTransformRcPtr groupTransform = OCIO::GroupTransform::Create();
        groupTransform->push_back(transform1);
        cs->setTransform(groupTransform, OCIO::COLORSPACE_DIR_TO_REFERENCE);
        config->addColorSpace(cs);
        config->setRole( OCIO::ROLE_COMPOSITING_LOG, cs->getName() );
    }
    
    // for testing
    //std::ofstream outfile("/tmp/test.ocio");
    //config->serialize(outfile);
    //outfile.close();
    
    std::ostringstream os;
    config->serialize(os);
    
    std::string PROFILE_OUT =
    "ocio_profile_version: 1\n"
    "\n"
    "search_path: \"\"\n"
    "strictparsing: true\n"
    "luma: [0.2126, 0.7152, 0.0722]\n"
    "\n"
    "roles:\n"
    "  compositing_log: testing2\n"
    "\n"
    "displays:\n"
    "  {}\n"
    "\n"
    "active_displays: []\n"
    "active_views: []\n"
    "\n"
    "colorspaces:\n"
    "  - !<ColorSpace>\n"
    "    name: testing\n"
    "    family: test\n"
    "    equalitygroup: \"\"\n"
    "    bitdepth: unknown\n"
    "    isdata: false\n"
    "    allocation: uniform\n"
    "    to_reference: !<GroupTransform>\n"
    "      children:\n"
    "        - !<FileTransform> {src: \"\", interpolation: unknown}\n"
    "\n"
    "  - !<ColorSpace>\n"
    "    name: testing2\n"
    "    family: test\n"
    "    equalitygroup: \"\"\n"
    "    bitdepth: unknown\n"
    "    isdata: false\n"
    "    allocation: uniform\n"
    "    to_reference: !<GroupTransform>\n"
    "      children:\n"
    "        - !<ExponentTransform> {value: [1, 1, 1, 1]}\n";
    
<<<<<<< HEAD
    OCIO::StringVec osvec;
    OCIO::pystring::splitlines(os.str(), osvec);
    OCIO::StringVec PROFILE_OUTvec;
    OCIO::pystring::splitlines(PROFILE_OUT, PROFILE_OUTvec);
=======
    std::vector<std::string> osvec;
    pystring::splitlines(os.str(), osvec);
    std::vector<std::string> PROFILE_OUTvec;
    pystring::splitlines(PROFILE_OUT, PROFILE_OUTvec);
>>>>>>> 98528dd4
    
    OCIO_CHECK_EQUAL(osvec.size(), PROFILE_OUTvec.size());
    for(unsigned int i = 0; i < PROFILE_OUTvec.size(); ++i)
        OCIO_CHECK_EQUAL(osvec[i], PROFILE_OUTvec[i]);
}

OCIO_ADD_TEST(Config, serialize_searchpath)
{
    {
        OCIO::ConfigRcPtr config = OCIO::Config::Create();

        std::ostringstream os;
        config->serialize(os);

        std::string PROFILE_OUT =
            "ocio_profile_version: 1\n"
            "\n"
            "search_path: \"\"\n"
            "strictparsing: true\n"
            "luma: [0.2126, 0.7152, 0.0722]\n"
            "\n"
            "roles:\n"
            "  {}\n"
            "\n"
            "displays:\n"
            "  {}\n"
            "\n"
            "active_displays: []\n"
            "active_views: []\n"
            "\n"
            "colorspaces:\n"
            "  []";

<<<<<<< HEAD
        OCIO::StringVec osvec;
        OCIO::pystring::splitlines(os.str(), osvec);
        OCIO::StringVec PROFILE_OUTvec;
        OCIO::pystring::splitlines(PROFILE_OUT, PROFILE_OUTvec);
=======
        std::vector<std::string> osvec;
        pystring::splitlines(os.str(), osvec);
        std::vector<std::string> PROFILE_OUTvec;
        pystring::splitlines(PROFILE_OUT, PROFILE_OUTvec);
>>>>>>> 98528dd4

        OCIO_CHECK_EQUAL(osvec.size(), PROFILE_OUTvec.size());
        for (unsigned int i = 0; i < PROFILE_OUTvec.size(); ++i)
            OCIO_CHECK_EQUAL(osvec[i], PROFILE_OUTvec[i]);
    }

    {
        OCIO::ConfigRcPtr config = OCIO::Config::Create();

        std::string searchPath("a:b:c");
        config->setSearchPath(searchPath.c_str());

        std::ostringstream os;
        config->serialize(os);

<<<<<<< HEAD
        OCIO::StringVec osvec;
        OCIO::pystring::splitlines(os.str(), osvec);
=======
        std::vector<std::string> osvec;
        pystring::splitlines(os.str(), osvec);
>>>>>>> 98528dd4

        const std::string expected1{ "search_path: a:b:c" };
        OCIO_CHECK_EQUAL(osvec[2], expected1);

        config->setMajorVersion(2);
        os.clear();
        os.str("");
        config->serialize(os);

        osvec.clear();
        pystring::splitlines(os.str(), osvec);

        const std::string expected2[] = { "search_path:", "  - a", "  - b", "  - c" };
        OCIO_CHECK_EQUAL(osvec[2], expected2[0]);
        OCIO_CHECK_EQUAL(osvec[3], expected2[1]);
        OCIO_CHECK_EQUAL(osvec[4], expected2[2]);
        OCIO_CHECK_EQUAL(osvec[5], expected2[3]);

        std::istringstream is;
        is.str(os.str());
        OCIO::ConstConfigRcPtr configRead;
        OCIO_CHECK_NO_THROW(configRead = OCIO::Config::CreateFromStream(is));

        OCIO_CHECK_EQUAL(configRead->getNumSearchPaths(), 3);
        OCIO_CHECK_EQUAL(std::string(configRead->getSearchPath()), searchPath);
        OCIO_CHECK_EQUAL(std::string(configRead->getSearchPath(0)), std::string("a"));
        OCIO_CHECK_EQUAL(std::string(configRead->getSearchPath(1)), std::string("b"));
        OCIO_CHECK_EQUAL(std::string(configRead->getSearchPath(2)), std::string("c"));

        os.clear();
        os.str("");
        config->clearSearchPaths();
        const std::string sp0{ "a path with a - in it/" };
        const std::string sp1{ "/absolute/linux/path" };
        const std::string sp2{ "C:\\absolute\\windows\\path" };
        const std::string sp3{ "!<path> usiing /yaml/symbols" };
        config->addSearchPath(sp0.c_str());
        config->addSearchPath(sp1.c_str());
        config->addSearchPath(sp2.c_str());
        config->addSearchPath(sp3.c_str());
        config->serialize(os);

        osvec.clear();
        pystring::splitlines(os.str(), osvec);

        const std::string expected3[] = { "search_path:",
                                          "  - a path with a - in it/",
                                          "  - /absolute/linux/path",
                                          "  - C:\\absolute\\windows\\path",
                                          "  - \"!<path> usiing /yaml/symbols\"" };
        OCIO_CHECK_EQUAL(osvec[2], expected3[0]);
        OCIO_CHECK_EQUAL(osvec[3], expected3[1]);
        OCIO_CHECK_EQUAL(osvec[4], expected3[2]);
        OCIO_CHECK_EQUAL(osvec[5], expected3[3]);
        OCIO_CHECK_EQUAL(osvec[6], expected3[4]);

        is.clear();
        is.str(os.str());
        OCIO_CHECK_NO_THROW(configRead = OCIO::Config::CreateFromStream(is));

        OCIO_CHECK_EQUAL(configRead->getNumSearchPaths(), 4);
        OCIO_CHECK_EQUAL(std::string(configRead->getSearchPath(0)), sp0);
        OCIO_CHECK_EQUAL(std::string(configRead->getSearchPath(1)), sp1);
        OCIO_CHECK_EQUAL(std::string(configRead->getSearchPath(2)), sp2);
        OCIO_CHECK_EQUAL(std::string(configRead->getSearchPath(3)), sp3);
    }
}

OCIO_ADD_TEST(Config, sanity_check)
{
    {
    std::string SIMPLE_PROFILE =
    "ocio_profile_version: 1\n"
    "colorspaces:\n"
    "  - !<ColorSpace>\n"
    "      name: raw\n"
    "  - !<ColorSpace>\n"
    "      name: raw\n"
    "strictparsing: false\n"
    "roles:\n"
    "  default: raw\n"
    "displays:\n"
    "  sRGB:\n"
    "  - !<View> {name: Raw, colorspace: raw}\n"
    "\n";
    
    std::istringstream is;
    is.str(SIMPLE_PROFILE);
    OCIO::ConstConfigRcPtr config;
    OCIO_CHECK_THROW(config = OCIO::Config::CreateFromStream(is), OCIO::Exception);
    }
    
    {
    std::string SIMPLE_PROFILE =
    "ocio_profile_version: 1\n"
    "colorspaces:\n"
    "  - !<ColorSpace>\n"
    "      name: raw\n"
    "strictparsing: false\n"
    "roles:\n"
    "  default: raw\n"
    "displays:\n"
    "  sRGB:\n"
    "  - !<View> {name: Raw, colorspace: raw}\n"
    "\n";
    
    std::istringstream is;
    is.str(SIMPLE_PROFILE);
    OCIO::ConstConfigRcPtr config;
    OCIO_CHECK_NO_THROW(config = OCIO::Config::CreateFromStream(is));
    
    OCIO_CHECK_NO_THROW(config->sanityCheck());
    }
}


OCIO_ADD_TEST(config, env_check)
{
    {
    std::string SIMPLE_PROFILE =
    "ocio_profile_version: 1\n"
    "environment:\n"
    "  SHOW: super\n"
    "  SHOT: test\n"
    "  SEQ: foo\n"
    "  test: bar${cheese}\n"
    "  cheese: chedder\n"
    "colorspaces:\n"
    "  - !<ColorSpace>\n"
    "      name: raw\n"
    "strictparsing: false\n"
    "roles:\n"
    "  default: raw\n"
    "displays:\n"
    "  sRGB:\n"
    "  - !<View> {name: Raw, colorspace: raw}\n"
    "\n";
    
    std::string SIMPLE_PROFILE2 =
    "ocio_profile_version: 1\n"
    "colorspaces:\n"
    "  - !<ColorSpace>\n"
    "      name: raw\n"
    "strictparsing: false\n"
    "roles:\n"
    "  default: raw\n"
    "displays:\n"
    "  sRGB:\n"
    "  - !<View> {name: Raw, colorspace: raw}\n"
    "\n";
    
    
    const std::string test("SHOW=bar");
    putenv(const_cast<char *>(test.c_str()));
    const std::string test2("TASK=lighting");
    putenv(const_cast<char *>(test2.c_str()));
    
    std::istringstream is;
    is.str(SIMPLE_PROFILE);
    OCIO::ConstConfigRcPtr config;
    OCIO_CHECK_NO_THROW(config = OCIO::Config::CreateFromStream(is));
    OCIO_CHECK_EQUAL(config->getNumEnvironmentVars(), 5);
    OCIO_CHECK_ASSERT(strcmp(config->getCurrentContext()->resolveStringVar("test${test}"),
        "testbarchedder") == 0);
    OCIO_CHECK_ASSERT(strcmp(config->getCurrentContext()->resolveStringVar("${SHOW}"),
        "bar") == 0);
    OCIO_CHECK_ASSERT(strcmp(config->getEnvironmentVarDefault("SHOW"), "super") == 0);
    
    OCIO::ConfigRcPtr edit = config->createEditableCopy();
    edit->clearEnvironmentVars();
    OCIO_CHECK_EQUAL(edit->getNumEnvironmentVars(), 0);
    
    edit->addEnvironmentVar("testing", "dupvar");
    edit->addEnvironmentVar("testing", "dupvar");
    edit->addEnvironmentVar("foobar", "testing");
    edit->addEnvironmentVar("blank", "");
    edit->addEnvironmentVar("dontadd", NULL);
    OCIO_CHECK_EQUAL(edit->getNumEnvironmentVars(), 3);
    edit->addEnvironmentVar("foobar", NULL); // remove
    OCIO_CHECK_EQUAL(edit->getNumEnvironmentVars(), 2);
    edit->clearEnvironmentVars();
    
    edit->addEnvironmentVar("SHOW", "super");
    edit->addEnvironmentVar("SHOT", "test");
    edit->addEnvironmentVar("SEQ", "foo");
    edit->addEnvironmentVar("test", "bar${cheese}");
    edit->addEnvironmentVar("cheese", "chedder");
    
    //Test
    OCIO::LoggingLevel loglevel = OCIO::GetLoggingLevel();
    OCIO::SetLoggingLevel(OCIO::LOGGING_LEVEL_DEBUG);
    is.str(SIMPLE_PROFILE2);
    OCIO::ConstConfigRcPtr noenv;
    OCIO_CHECK_NO_THROW(noenv = OCIO::Config::CreateFromStream(is));
    OCIO_CHECK_ASSERT(strcmp(noenv->getCurrentContext()->resolveStringVar("${TASK}"),
        "lighting") == 0);
    OCIO::SetLoggingLevel(loglevel);
    
    OCIO_CHECK_EQUAL(edit->getEnvironmentMode(), OCIO::ENV_ENVIRONMENT_LOAD_PREDEFINED);
    edit->setEnvironmentMode(OCIO::ENV_ENVIRONMENT_LOAD_ALL);
    OCIO_CHECK_EQUAL(edit->getEnvironmentMode(), OCIO::ENV_ENVIRONMENT_LOAD_ALL);
    
    }
}

OCIO_ADD_TEST(Config, role_without_colorspace)
{
    OCIO::ConfigRcPtr config = OCIO::Config::Create()->createEditableCopy();
    config->setRole("reference", "UnknownColorSpace");

    std::ostringstream os;
    OCIO_CHECK_THROW(config->serialize(os), OCIO::Exception);
}

OCIO_ADD_TEST(Config, env_colorspace_name)
{
    const std::string MY_OCIO_CONFIG =
        "ocio_profile_version: 1\n"
        "\n"
        "search_path: luts\n"
        "strictparsing: true\n"
        "luma: [0.2126, 0.7152, 0.0722]\n"
        "\n"
        "roles:\n"
        "  compositing_log: lgh\n"
        "  default: raw\n"
        "  scene_linear: lnh\n"
        "\n"
        "displays:\n"
        "  sRGB:\n"
        "    - !<View> {name: Raw, colorspace: raw}\n"
        "\n"
        "active_displays: []\n"
        "active_views: []\n"
        "\n"
        "colorspaces:\n"
        "  - !<ColorSpace>\n"
        "    name: raw\n"
        "    family: \"\"\n"
        "    equalitygroup: \"\"\n"
        "    bitdepth: unknown\n"
        "    isdata: false\n"
        "    allocation: uniform\n"
        "\n"
        "  - !<ColorSpace>\n"
        "    name: lnh\n"
        "    family: \"\"\n"
        "    equalitygroup: \"\"\n"
        "    bitdepth: unknown\n"
        "    isdata: false\n"
        "    allocation: uniform\n"
        "\n"
        "  - !<ColorSpace>\n"
        "    name: lgh\n"
        "    family: \"\"\n"
        "    equalitygroup: \"\"\n"
        "    bitdepth: unknown\n"
        "    isdata: false\n"
        "    allocation: uniform\n"
        "    allocationvars: [-0.125, 1.125]\n";


    {
        // Test when the env. variable is missing

        const std::string 
            myConfigStr = MY_OCIO_CONFIG
                + "    from_reference: !<ColorSpaceTransform> {src: raw, dst: $MISSING_ENV}\n";

        std::istringstream is;
        is.str(myConfigStr);

        OCIO::ConstConfigRcPtr config;
        OCIO_CHECK_NO_THROW(config = OCIO::Config::CreateFromStream(is));
        OCIO_CHECK_THROW(config->sanityCheck(), OCIO::Exception);
        OCIO_CHECK_THROW(config->getProcessor("raw", "lgh"), OCIO::Exception);
    }

    {
        // Test when the env. variable exists but its content is wrong
        const std::string env("OCIO_TEST=FaultyColorSpaceName");
        putenv(const_cast<char*>(env.c_str()));

        const std::string 
            myConfigStr = MY_OCIO_CONFIG
                + "    from_reference: !<ColorSpaceTransform> {src: raw, dst: $OCIO_TEST}\n";

        std::istringstream is;
        is.str(myConfigStr);

        OCIO::ConstConfigRcPtr config;
        OCIO_CHECK_NO_THROW(config = OCIO::Config::CreateFromStream(is));
        OCIO_CHECK_THROW(config->sanityCheck(), OCIO::Exception);
        OCIO_CHECK_THROW(config->getProcessor("raw", "lgh"), OCIO::Exception);
    }

    {
        // Test when the env. variable exists and its content is right
        const std::string env("OCIO_TEST=lnh");
        putenv(const_cast<char*>(env.c_str()));

        const std::string 
            myConfigStr = MY_OCIO_CONFIG
                + "    from_reference: !<ColorSpaceTransform> {src: raw, dst: $OCIO_TEST}\n";

        std::istringstream is;
        is.str(myConfigStr);

        OCIO::ConstConfigRcPtr config;
        OCIO_CHECK_NO_THROW(config = OCIO::Config::CreateFromStream(is));
        OCIO_CHECK_NO_THROW(config->sanityCheck());
        OCIO_CHECK_NO_THROW(config->getProcessor("raw", "lgh"));
    }

    {
        // Check that the serialization preserves the env. variable
        const std::string env("OCIO_TEST=lnh");
        putenv(const_cast<char*>(env.c_str()));

        const std::string 
            myConfigStr = MY_OCIO_CONFIG
                + "    from_reference: !<ColorSpaceTransform> {src: raw, dst: $OCIO_TEST}\n";

        std::istringstream is;
        is.str(myConfigStr);

        OCIO::ConstConfigRcPtr config;
        OCIO_CHECK_NO_THROW(config = OCIO::Config::CreateFromStream(is));
        OCIO_CHECK_NO_THROW(config->sanityCheck());

        std::stringstream ss;
        ss << *config.get();
        OCIO_CHECK_EQUAL(ss.str(), myConfigStr);
    }
}

OCIO_ADD_TEST(Config, version)
{
    const std::string SIMPLE_PROFILE =
        "ocio_profile_version: 2\n"
        "colorspaces:\n"
        "  - !<ColorSpace>\n"
        "      name: raw\n"
        "strictparsing: false\n"
        "roles:\n"
        "  default: raw\n"
        "displays:\n"
        "  sRGB:\n"
        "  - !<View> {name: Raw, colorspace: raw}\n"
        "\n";
    
    std::istringstream is;
    is.str(SIMPLE_PROFILE);
    OCIO::ConfigRcPtr config;
    OCIO_CHECK_NO_THROW(config = OCIO::Config::CreateFromStream(is)->createEditableCopy());
    
    OCIO_CHECK_NO_THROW(config->sanityCheck());

    OCIO_CHECK_NO_THROW(config->setMajorVersion(1));
    OCIO_CHECK_THROW(config->setMajorVersion(20000), OCIO::Exception);

    {
        OCIO_CHECK_NO_THROW(config->setMinorVersion(2));
        OCIO_CHECK_NO_THROW(config->setMinorVersion(20));

        std::stringstream ss;
        ss << *config.get();   
        pystring::startswith(
            pystring::lower(ss.str()), "ocio_profile_version: 2.20");
    }

    {
        OCIO_CHECK_NO_THROW(config->setMinorVersion(0));

        std::stringstream ss;
        ss << *config.get();   
        pystring::startswith(
            pystring::lower(ss.str()), "ocio_profile_version: 2");
    }

    {
        OCIO_CHECK_NO_THROW(config->setMinorVersion(1));

        std::stringstream ss;
        ss << *config.get();   
        pystring::startswith(
            pystring::lower(ss.str()), "ocio_profile_version: 1");
    }
}

OCIO_ADD_TEST(Config, version_faulty_1)
{
    const std::string SIMPLE_PROFILE =
        "ocio_profile_version: 2.0.1\n"
        "colorspaces:\n"
        "  - !<ColorSpace>\n"
        "      name: raw\n"
        "strictparsing: false\n"
        "roles:\n"
        "  default: raw\n"
        "displays:\n"
        "  sRGB:\n"
        "  - !<View> {name: Raw, colorspace: raw}\n"
        "\n";
    
    std::istringstream is;
    is.str(SIMPLE_PROFILE);
    OCIO::ConstConfigRcPtr config;
    OCIO_CHECK_THROW(config = OCIO::Config::CreateFromStream(is), OCIO::Exception);
}

namespace
{

const std::string PROFILE_V1 = "ocio_profile_version: 1\n";

const std::string PROFILE_V2 = "ocio_profile_version: 2\n";

const std::string SIMPLE_PROFILE =
    "\n"
    "search_path: luts\n"
    "strictparsing: true\n"
    "luma: [0.2126, 0.7152, 0.0722]\n"
    "\n"
    "roles:\n"
    "  default: raw\n"
    "  scene_linear: lnh\n"
    "\n"
    "displays:\n"
    "  sRGB:\n"
    "    - !<View> {name: Raw, colorspace: raw}\n"
    "\n"
    "active_displays: []\n"
    "active_views: []\n"
    "\n"
    "colorspaces:\n"
    "  - !<ColorSpace>\n"
    "    name: raw\n"
    "    family: \"\"\n"
    "    equalitygroup: \"\"\n"
    "    bitdepth: unknown\n"
    "    isdata: false\n"
    "    allocation: uniform\n"
    "\n"
    "  - !<ColorSpace>\n"
    "    name: lnh\n"
    "    family: \"\"\n"
    "    equalitygroup: \"\"\n"
    "    bitdepth: unknown\n"
    "    isdata: false\n"
    "    allocation: uniform\n";

};

OCIO_ADD_TEST(Config, range_serialization)
{
    {
        const std::string strEnd =
            "    from_reference: !<RangeTransform> {}\n";
        const std::string str = PROFILE_V2 + SIMPLE_PROFILE + strEnd;

        std::istringstream is;
        is.str(str);

        OCIO::ConstConfigRcPtr config;
        OCIO_CHECK_NO_THROW(config = OCIO::Config::CreateFromStream(is));
        OCIO_CHECK_NO_THROW(config->sanityCheck());

        std::stringstream ss;
        ss << *config.get();
        OCIO_CHECK_EQUAL(ss.str(), str);
    }

    {
        const std::string strEnd =
            "    from_reference: !<RangeTransform> {direction: inverse}\n";
        const std::string str = PROFILE_V2 + SIMPLE_PROFILE + strEnd;

        std::istringstream is;
        is.str(str);

        OCIO::ConstConfigRcPtr config;
        OCIO_CHECK_NO_THROW(config = OCIO::Config::CreateFromStream(is));
        OCIO_CHECK_NO_THROW(config->sanityCheck());

        std::stringstream ss;
        ss << *config.get();
        OCIO_CHECK_EQUAL(ss.str(), str);
    }

    {
        const std::string strEnd =
            "    from_reference: !<RangeTransform> {style: noClamp}\n";
        const std::string str = PROFILE_V2 + SIMPLE_PROFILE + strEnd;

        std::istringstream is;
        is.str(str);

        OCIO::ConstConfigRcPtr config;
        OCIO_CHECK_NO_THROW(config = OCIO::Config::CreateFromStream(is));
        OCIO_CHECK_NO_THROW(config->sanityCheck());

        std::stringstream ss;
        ss << *config.get();
        OCIO_CHECK_EQUAL(ss.str(), str);
    }

    {
        const std::string strEnd =
            "    from_reference: !<RangeTransform> {style: noClamp, direction: inverse}\n";
        const std::string str = PROFILE_V2 + SIMPLE_PROFILE + strEnd;

        std::istringstream is;
        is.str(str);

        OCIO::ConstConfigRcPtr config;
        OCIO_CHECK_NO_THROW(config = OCIO::Config::CreateFromStream(is));
        OCIO_CHECK_NO_THROW(config->sanityCheck());

        std::stringstream ss;
        ss << *config.get();
        OCIO_CHECK_EQUAL(ss.str(), str);
    }

    {
        // Test Range with clamp style (i.e. default one)
        const std::string strEnd =
            "    from_reference: !<RangeTransform> {minInValue: -0.0109, "
            "maxInValue: 1.0505, minOutValue: 0.0009, maxOutValue: 2.5001, "
            "direction: inverse}\n";
        const std::string str = PROFILE_V2 + SIMPLE_PROFILE + strEnd;

        std::istringstream is;
        is.str(str);

        OCIO::ConstConfigRcPtr config;
        OCIO_CHECK_NO_THROW(config = OCIO::Config::CreateFromStream(is));
        OCIO_CHECK_NO_THROW(config->sanityCheck());

        std::stringstream ss;
        ss << *config.get();
        OCIO_CHECK_EQUAL(ss.str(), str);
    }

    {
        // Test Range with clamp style
        const std::string in_strEnd =
            "    from_reference: !<RangeTransform> {minInValue: -0.0109, "
            "maxInValue: 1.0505, minOutValue: 0.0009, maxOutValue: 2.5001, "
            "style: Clamp, direction: inverse}\n";
        const std::string in_str = PROFILE_V2 + SIMPLE_PROFILE + in_strEnd;

        std::istringstream is;
        is.str(in_str);

        OCIO::ConstConfigRcPtr config;
        OCIO_CHECK_NO_THROW(config = OCIO::Config::CreateFromStream(is));
        OCIO_CHECK_NO_THROW(config->sanityCheck());

        // Clamp style is not saved
        const std::string out_strEnd =
            "    from_reference: !<RangeTransform> {minInValue: -0.0109, "
            "maxInValue: 1.0505, minOutValue: 0.0009, maxOutValue: 2.5001, "
            "direction: inverse}\n";
        const std::string out_str = PROFILE_V2 + SIMPLE_PROFILE + out_strEnd;

        std::stringstream ss;
        ss << *config.get();
        OCIO_CHECK_EQUAL(ss.str(), out_str);
    }

    {
        const std::string strEnd =
            "    from_reference: !<RangeTransform> "
            "{minInValue: 0, maxOutValue: 1}\n";
        const std::string str = PROFILE_V2 + SIMPLE_PROFILE + strEnd;

        std::istringstream is;
        is.str(str);
        OCIO::ConstConfigRcPtr config;
        OCIO_CHECK_NO_THROW(config = OCIO::Config::CreateFromStream(is));
        OCIO_CHECK_THROW_WHAT(config->sanityCheck(), 
                              OCIO::Exception, 
                              "must be both set or both missing");

        std::stringstream ss;
        ss << *config.get();
        OCIO_CHECK_EQUAL(ss.str(), str);
    }

    {
        // maxInValue has an illegal second number.
        const std::string strEndFail =
            "    from_reference: !<RangeTransform> {minInValue: -0.01, "
            "maxInValue: 1.05  10, minOutValue: 0.0009, maxOutValue: 2.5}\n";
        const std::string strEnd =
            "    from_reference: !<RangeTransform> {minInValue: -0.01, "
            "maxInValue: 1.05, minOutValue: 0.0009, maxOutValue: 2.5}\n";
        
        const std::string str = PROFILE_V2 + SIMPLE_PROFILE + strEndFail;
        const std::string strSaved = PROFILE_V2 + SIMPLE_PROFILE + strEnd;

        std::istringstream is;
        is.str(str);
        OCIO::ConstConfigRcPtr config;
        OCIO_CHECK_THROW_WHAT(OCIO::Config::CreateFromStream(is),
                              OCIO::Exception, "parsing double failed");

        is.str(strSaved);
        OCIO_CHECK_NO_THROW(config = OCIO::Config::CreateFromStream(is));
        OCIO_CHECK_NO_THROW(config->sanityCheck());

        // Re-serialize and test that it matches the expected text.
        std::stringstream ss;
        ss << *config.get();
        OCIO_CHECK_EQUAL(ss.str(), strSaved);
    }

    {
        // maxInValue & maxOutValue have no value, they will not be defined.
        const std::string strEnd =
            "    from_reference: !<RangeTransform> {minInValue: -0.01, "
            "maxInValue: , minOutValue: 0.0009, maxOutValue: }\n";
        const std::string strEndSaved =
            "    from_reference: !<RangeTransform> {minInValue: -0.01, "
            "minOutValue: 0.0009}\n";
        const std::string str = PROFILE_V2 + SIMPLE_PROFILE + strEnd;
        const std::string strSaved = PROFILE_V2 + SIMPLE_PROFILE + strEndSaved;

        std::istringstream is;
        is.str(str);
        OCIO::ConstConfigRcPtr config;
        OCIO_CHECK_NO_THROW(config = OCIO::Config::CreateFromStream(is));
        OCIO_CHECK_NO_THROW(config->sanityCheck());

        // Re-serialize and test that it matches the expected text.
        std::stringstream ss;
        ss << *config.get();
        OCIO_CHECK_EQUAL(ss.str(), strSaved);
    }

    {
        const std::string strEnd =
            "    from_reference: !<RangeTransform> "
            "{minInValue: 0.12345678901234, maxOutValue: 1.23456789012345}\n";
        const std::string str = PROFILE_V2 + SIMPLE_PROFILE + strEnd;

        std::istringstream is;
        is.str(str);
        OCIO::ConstConfigRcPtr config;
        OCIO_CHECK_NO_THROW(config = OCIO::Config::CreateFromStream(is));
        OCIO_CHECK_THROW_WHAT(config->sanityCheck(),
            OCIO::Exception,
            "must be both set or both missing");

        std::stringstream ss;
        ss << *config.get();
        OCIO_CHECK_EQUAL(ss.str(), str);
    }

    {
        const std::string strEnd =
            "    from_reference: !<RangeTransform> {minInValue: -0.01, "
            "maxInValue: 1.05, minOutValue: 0.0009, maxOutValue: 2.5}\n";
        const std::string str = PROFILE_V2 + SIMPLE_PROFILE + strEnd;

        std::istringstream is;
        is.str(str);
        OCIO::ConstConfigRcPtr config;
        OCIO_CHECK_NO_THROW(config = OCIO::Config::CreateFromStream(is));
        OCIO_CHECK_NO_THROW(config->sanityCheck());

        // Re-serialize and test that it matches the original text.
        std::stringstream ss;
        ss << *config.get();
        OCIO_CHECK_EQUAL(ss.str(), str);
    }

    {
        const std::string strEnd =
            "    from_reference: !<RangeTransform> {minOutValue: 0.0009, "
            "maxOutValue: 2.5}\n";
        const std::string str = PROFILE_V2 + SIMPLE_PROFILE + strEnd;

        std::istringstream is;
        is.str(str);
        OCIO::ConstConfigRcPtr config;
        OCIO_CHECK_NO_THROW(config = OCIO::Config::CreateFromStream(is));
        OCIO_CHECK_THROW_WHAT(config->sanityCheck(),
                              OCIO::Exception,
                              "must be both set or both missing");

        std::stringstream ss;
        ss << *config.get();
        OCIO_CHECK_EQUAL(ss.str(), str);
    }

    {
        const std::string strEnd =
            "    from_reference: !<GroupTransform>\n"
            "      children:\n"
            "        - !<RangeTransform> {minInValue: -0.01, maxInValue: 1.05, "
            "minOutValue: 0.0009, maxOutValue: 2.5}\n"
            "        - !<RangeTransform> {minOutValue: 0.0009, maxOutValue: 2.1}\n"
            "        - !<RangeTransform> {minOutValue: 0.1, maxOutValue: 0.9}\n";
        const std::string str = PROFILE_V2 + SIMPLE_PROFILE + strEnd;

        std::istringstream is;
        is.str(str);
        OCIO::ConstConfigRcPtr config;
        OCIO_CHECK_NO_THROW(config = OCIO::Config::CreateFromStream(is));
        OCIO_CHECK_THROW_WHAT(config->sanityCheck(),
                              OCIO::Exception,
                              "must be both set or both missing");

        // Re-serialize and test that it matches the original text.
        std::stringstream ss;
        ss << *config.get();
        OCIO_CHECK_EQUAL(ss.str(), str);
    }

    // Some faulty cases

    {
        const std::string strEnd =
            "    from_reference: !<GroupTransform>\n"
            "      children:\n"
            // missing { (and mInValue is wrong -> that's a warning)
            "        - !<RangeTransform> mInValue: -0.01, maxInValue: 1.05, "
            "minOutValue: 0.0009, maxOutValue: 2.5}\n";
        const std::string str = PROFILE_V2 + SIMPLE_PROFILE + strEnd;

        std::istringstream is;
        is.str(str);
        OCIO_CHECK_THROW_WHAT(OCIO::Config::CreateFromStream(is),
                              OCIO::Exception,
                              "Loading the OCIO profile failed");
    }

    {
        const std::string strEnd =
            // The comma is missing after the minInValue value.
            "    from_reference: !<RangeTransform> {minInValue: -0.01 "
            "maxInValue: 1.05, minOutValue: 0.0009, maxOutValue: 2.5}\n";
        const std::string str = PROFILE_V2 + SIMPLE_PROFILE + strEnd;

        std::istringstream is;
        is.str(str);
        OCIO_CHECK_THROW_WHAT(OCIO::Config::CreateFromStream(is),
                              OCIO::Exception,
                              "Loading the OCIO profile failed");
    }

    {
        const std::string strEnd =
            "    from_reference: !<RangeTransform> {minInValue: -0.01, "
            // The comma is missing between the minOutValue value and
            // the maxOutValue tag.
            "maxInValue: 1.05, minOutValue: 0.0009maxOutValue: 2.5}\n";
        const std::string str = PROFILE_V2 + SIMPLE_PROFILE + strEnd;

        std::istringstream is;
        is.str(str);
        OCIO_CHECK_THROW_WHAT(OCIO::Config::CreateFromStream(is),
                              OCIO::Exception,
                              "Loading the OCIO profile failed");
    }
}

OCIO_ADD_TEST(Config, exponent_serialization)   
{   
    {   
        const std::string strEnd =  
            "    from_reference: !<ExponentTransform> " 
            "{value: [1.101, 1.202, 1.303, 1.404]}\n";  
        const std::string str = PROFILE_V1 + SIMPLE_PROFILE + strEnd;

        std::istringstream is; 
        is.str(str);    
        OCIO::ConstConfigRcPtr config;  
        OCIO_CHECK_NO_THROW(config = OCIO::Config::CreateFromStream(is));   
        OCIO_CHECK_NO_THROW(config->sanityCheck()); 

        std::stringstream ss;  
        ss << *config.get();    
        OCIO_CHECK_EQUAL(ss.str(), str);    
    }   

     {  
        const std::string strEnd =  
            "    from_reference: !<ExponentTransform> " 
            "{value: [1.101, 1.202, 1.303, 1.404], direction: inverse}\n";  
        const std::string str = PROFILE_V1 + SIMPLE_PROFILE + strEnd;

        std::istringstream is; 
        is.str(str);    
        OCIO::ConstConfigRcPtr config;  
        OCIO_CHECK_NO_THROW(config = OCIO::Config::CreateFromStream(is));   
        OCIO_CHECK_NO_THROW(config->sanityCheck()); 

        std::stringstream ss;  
        ss << *config.get();    
        OCIO_CHECK_EQUAL(ss.str(), str);    
    }   

    // Errors

    {
        // Some gamma values are missing.
        const std::string strEnd =
            "    from_reference: !<ExponentTransform> "
            "{value: [1.1, 1.2, 1.3]}\n";
        const std::string str = PROFILE_V1 + SIMPLE_PROFILE + strEnd;

        std::istringstream is;
        is.str(str);
        OCIO::ConstConfigRcPtr config;
        OCIO_CHECK_THROW_WHAT(config = OCIO::Config::CreateFromStream(is),
                              OCIO::Exception,
                              "'value' values must be 4 floats. Found '3'");
    }
}

OCIO_ADD_TEST(Config, exponent_with_linear_serialization)
{
    {
        const std::string strEnd =
            "    from_reference: !<ExponentWithLinearTransform> "
            "{gamma: [1.1, 1.2, 1.3, 1.4], offset: [0.101, 0.102, 0.103, 0.1]}\n";
        const std::string str = PROFILE_V2 + SIMPLE_PROFILE + strEnd;

        std::istringstream is;
        is.str(str);
        OCIO::ConstConfigRcPtr config;
        OCIO_CHECK_NO_THROW(config = OCIO::Config::CreateFromStream(is));
        OCIO_CHECK_NO_THROW(config->sanityCheck());

        std::stringstream ss;
        ss << *config.get();
        OCIO_CHECK_EQUAL(ss.str(), str);
    }

    {
        const std::string strEnd =
            "    from_reference: !<ExponentWithLinearTransform> "
            "{gamma: [1.1, 1.2, 1.3, 1.4], offset: [0.101, 0.102, 0.103, 0.1], direction: inverse}\n";
        const std::string str = PROFILE_V2 + SIMPLE_PROFILE + strEnd;

        std::istringstream is;
        is.str(str);
        OCIO::ConstConfigRcPtr config;
        OCIO_CHECK_NO_THROW(config = OCIO::Config::CreateFromStream(is));
        OCIO_CHECK_NO_THROW(config->sanityCheck());

        std::stringstream ss;
        ss << *config.get();
        OCIO_CHECK_EQUAL(ss.str(), str);
    }

    // Errors

    {
        const std::string strEnd =
            "    from_reference: !<ExponentWithLinearTransform> {}\n";
        const std::string str = PROFILE_V2 + SIMPLE_PROFILE + strEnd;

        std::istringstream is;
        is.str(str);
        OCIO::ConstConfigRcPtr config;
        OCIO_CHECK_THROW_WHAT(config = OCIO::Config::CreateFromStream(is),
                              OCIO::Exception,
                              "ExponentWithLinear parse error, gamma and offset fields are missing");
    }

    {
        // Offset values are missing.
        const std::string strEnd =
            "    from_reference: !<ExponentWithLinearTransform> "
            "{gamma: [1.1, 1.2, 1.3, 1.4]}\n";
        const std::string str = PROFILE_V2 + SIMPLE_PROFILE + strEnd;

        std::istringstream is;
        is.str(str);
        OCIO::ConstConfigRcPtr config;
        OCIO_CHECK_THROW_WHAT(config = OCIO::Config::CreateFromStream(is),
                              OCIO::Exception,
                              "ExponentWithLinear parse error, offset field is missing");
    }

    {
        // Gamma values are missing.
        const std::string strEnd =
            "    from_reference: !<ExponentWithLinearTransform> "
            "{offset: [1.1, 1.2, 1.3, 1.4]}\n";
        const std::string str = PROFILE_V2 + SIMPLE_PROFILE + strEnd;

        std::istringstream is;
        is.str(str);
        OCIO::ConstConfigRcPtr config;
        OCIO_CHECK_THROW_WHAT(config = OCIO::Config::CreateFromStream(is),
                              OCIO::Exception,
                              "ExponentWithLinear parse error, gamma field is missing");
    }

    {
        // Some gamma values are missing.
        const std::string strEnd =
            "    from_reference: !<ExponentWithLinearTransform> "
            "{gamma: [1.1, 1.2, 1.3]}\n";
        const std::string str = PROFILE_V2 + SIMPLE_PROFILE + strEnd;

        std::istringstream is;
        is.str(str);
        OCIO::ConstConfigRcPtr config;
        OCIO_CHECK_THROW_WHAT(config = OCIO::Config::CreateFromStream(is),
                              OCIO::Exception,
                              "ExponentWithLinear parse error, gamma field must be 4 floats");
    }
    {
        // Some offset values are missing.
        const std::string strEnd =
            "    from_reference: !<ExponentWithLinearTransform> "
            "{gamma: [1.1, 1.2, 1.3, 1.4], offset: [0.101, 0.102]}\n";
        const std::string str = PROFILE_V2 + SIMPLE_PROFILE + strEnd;

        std::istringstream is;
        is.str(str);
        OCIO::ConstConfigRcPtr config;
        OCIO_CHECK_THROW_WHAT(config = OCIO::Config::CreateFromStream(is),
                              OCIO::Exception,
                              "ExponentWithLinear parse error, offset field must be 4 floats");
    }
}

OCIO_ADD_TEST(Config, exponent_vs_config_version)
{
    // The config i.e. SIMPLE_PROFILE is a version 2.

    std::istringstream is;
    OCIO::ConstConfigRcPtr config;
    OCIO::ConstProcessorRcPtr processor;

    // OCIO config file version == 1  and exponent == 1

    const std::string strEnd =
        "    from_reference: !<ExponentTransform> {value: [1, 1, 1, 1]}\n";
    const std::string str = PROFILE_V1 + SIMPLE_PROFILE + strEnd;

    is.str(str);
    OCIO_CHECK_NO_THROW(config = OCIO::Config::CreateFromStream(is));
    OCIO_CHECK_NO_THROW(config->sanityCheck());

    OCIO_CHECK_NO_THROW(processor = config->getProcessor("raw", "lnh"));

    OCIO::ConstCPUProcessorRcPtr cpuProcessor;
    OCIO_CHECK_NO_THROW(cpuProcessor = processor->getDefaultCPUProcessor());

    float img1[4] = { -0.5f, 0.0f, 1.0f, 1.0f };
    OCIO_CHECK_NO_THROW(cpuProcessor->applyRGBA(img1));

    OCIO_CHECK_EQUAL(img1[0], -0.5f);
    OCIO_CHECK_EQUAL(img1[1],  0.0f);
    OCIO_CHECK_EQUAL(img1[2],  1.0f);
    OCIO_CHECK_EQUAL(img1[3],  1.0f);

    // OCIO config file version == 1  and exponent != 1

    const std::string strEnd2 =
        "    from_reference: !<ExponentTransform> {value: [2, 2, 2, 1]}\n";
    const std::string str2 = PROFILE_V1 + SIMPLE_PROFILE + strEnd2;

    is.str(str2);
    OCIO_CHECK_NO_THROW(config = OCIO::Config::CreateFromStream(is));
    OCIO_CHECK_NO_THROW(config->sanityCheck());

    OCIO_CHECK_NO_THROW(processor = config->getProcessor("raw", "lnh"));
    OCIO_CHECK_NO_THROW(cpuProcessor = processor->getDefaultCPUProcessor());

    float img2[4] = { -0.5f, 0.0f, 1.0f, 1.0f };
    OCIO_CHECK_NO_THROW(cpuProcessor->applyRGBA(img2));

    OCIO_CHECK_EQUAL(img2[0],  0.0f);
    OCIO_CHECK_EQUAL(img2[1],  0.0f);
    OCIO_CHECK_EQUAL(img2[2],  1.0f);
    OCIO_CHECK_EQUAL(img2[3],  1.0f);

    // OCIO config file version > 1  and exponent == 1

    std::string str3 = PROFILE_V2 + SIMPLE_PROFILE + strEnd;
    is.str(str3);
    OCIO_CHECK_NO_THROW(config = OCIO::Config::CreateFromStream(is));
    OCIO_CHECK_NO_THROW(config->sanityCheck());

    OCIO_CHECK_NO_THROW(processor = config->getProcessor("raw", "lnh"));
    OCIO_CHECK_NO_THROW(cpuProcessor = processor->getDefaultCPUProcessor());

    float img3[4] = { -0.5f, 0.0f, 1.0f, 1.0f };
    OCIO_CHECK_NO_THROW(cpuProcessor->applyRGBA(img3));

    OCIO_CHECK_EQUAL(img3[0], 0.0f);
    OCIO_CHECK_EQUAL(img3[1], 0.0f);
    OCIO_CHECK_CLOSE(img3[2], 1.0f, 2e-5f); // Because of SSE optimizations.
    OCIO_CHECK_CLOSE(img3[3], 1.0f, 2e-5f); // Because of SSE optimizations.

    // OCIO config file version > 1  and exponent != 1

    std::string str4 = PROFILE_V2 + SIMPLE_PROFILE + strEnd2;
    is.str(str4);
    OCIO_CHECK_NO_THROW(config = OCIO::Config::CreateFromStream(is));
    OCIO_CHECK_NO_THROW(config->sanityCheck());

    OCIO_CHECK_NO_THROW(processor = config->getProcessor("raw", "lnh"));
    OCIO_CHECK_NO_THROW(cpuProcessor = processor->getDefaultCPUProcessor());

    float img4[4] = { -0.5f, 0.0f, 1.0f, 1.0f };
    OCIO_CHECK_NO_THROW(cpuProcessor->applyRGBA(img4));

    OCIO_CHECK_EQUAL(img4[0], 0.0f);
    OCIO_CHECK_EQUAL(img4[1], 0.0f);
    OCIO_CHECK_CLOSE(img4[2], 1.0f, 3e-5f); // Because of SSE optimizations.
    OCIO_CHECK_CLOSE(img4[3], 1.0f, 2e-5f); // Because of SSE optimizations.
}

OCIO_ADD_TEST(Config, categories)
{
    static const std::string MY_OCIO_CONFIG =
        "ocio_profile_version: 1\n"
        "\n"
        "search_path: luts\n"
        "strictparsing: true\n"
        "luma: [0.2126, 0.7152, 0.0722]\n"
        "\n"
        "roles:\n"
        "  default: raw1\n"
        "  scene_linear: raw1\n"
        "\n"
        "displays:\n"
        "  sRGB:\n"
        "    - !<View> {name: Raw, colorspace: raw1}\n"
        "\n"
        "active_displays: []\n"
        "active_views: []\n"
        "\n"
        "colorspaces:\n"
        "  - !<ColorSpace>\n"
        "    name: raw1\n"
        "    family: \"\"\n"
        "    equalitygroup: \"\"\n"
        "    bitdepth: unknown\n"
        "    isdata: false\n"
        "    categories: [rendering, linear]\n"
        "    allocation: uniform\n"
        "    allocationvars: [-0.125, 1.125]\n"
        "\n"
        "  - !<ColorSpace>\n"
        "    name: raw2\n"
        "    family: \"\"\n"
        "    equalitygroup: \"\"\n"
        "    bitdepth: unknown\n"
        "    isdata: false\n"
        "    categories: [rendering]\n"
        "    allocation: uniform\n"
        "    allocationvars: [-0.125, 1.125]\n";

    std::istringstream is;
    is.str(MY_OCIO_CONFIG);

    OCIO::ConstConfigRcPtr config;
    OCIO_CHECK_NO_THROW(config = OCIO::Config::CreateFromStream(is));
    OCIO_CHECK_NO_THROW(config->sanityCheck());

    // Test the serialization & deserialization.

    std::stringstream ss;
    ss << *config.get();
    OCIO_CHECK_EQUAL(ss.str(), MY_OCIO_CONFIG);

    // Test the config content.

    OCIO::ColorSpaceSetRcPtr css = config->getColorSpaces(nullptr);
    OCIO_CHECK_EQUAL(css->getNumColorSpaces(), 2);
    OCIO::ConstColorSpaceRcPtr cs = css->getColorSpaceByIndex(0);
    OCIO_CHECK_EQUAL(cs->getNumCategories(), 2);
    OCIO_CHECK_EQUAL(std::string(cs->getCategory(0)), std::string("rendering"));
    OCIO_CHECK_EQUAL(std::string(cs->getCategory(1)), std::string("linear"));

    css = config->getColorSpaces("linear");
    OCIO_CHECK_EQUAL(css->getNumColorSpaces(), 1);
    cs = css->getColorSpaceByIndex(0);
    OCIO_CHECK_EQUAL(cs->getNumCategories(), 2);
    OCIO_CHECK_EQUAL(std::string(cs->getCategory(0)), std::string("rendering"));
    OCIO_CHECK_EQUAL(std::string(cs->getCategory(1)), std::string("linear"));

    css = config->getColorSpaces("rendering");
    OCIO_CHECK_EQUAL(css->getNumColorSpaces(), 2);

    OCIO_CHECK_EQUAL(config->getNumColorSpaces(), 2);
    OCIO_CHECK_EQUAL(std::string(config->getColorSpaceNameByIndex(0)), std::string("raw1"));
    OCIO_CHECK_EQUAL(std::string(config->getColorSpaceNameByIndex(1)), std::string("raw2"));
    OCIO_CHECK_EQUAL(config->getIndexForColorSpace("raw1"), 0);
    OCIO_CHECK_EQUAL(config->getIndexForColorSpace("raw2"), 1);
    cs = config->getColorSpace("raw1");
    OCIO_CHECK_EQUAL(std::string(cs->getName()), std::string("raw1"));
    cs = config->getColorSpace("raw2");
    OCIO_CHECK_EQUAL(std::string(cs->getName()), std::string("raw2"));
}

OCIO_ADD_TEST(Config, display)
{
    static const std::string SIMPLE_PROFILE_HEADER =
        "ocio_profile_version: 1\n"
        "\n"
        "search_path: luts\n"
        "strictparsing: true\n"
        "luma: [0.2126, 0.7152, 0.0722]\n"
        "\n"
        "roles:\n"
        "  default: raw\n"
        "  scene_linear: lnh\n"
        "\n"
        "displays:\n"
        "  sRGB_1:\n"
        "    - !<View> {name: Raw, colorspace: raw}\n"
        "  sRGB_2:\n"
        "    - !<View> {name: Raw, colorspace: raw}\n"
        "  sRGB_3:\n"
        "    - !<View> {name: Raw, colorspace: raw}\n"
        "\n";

    static const std::string SIMPLE_PROFILE_FOOTER =
        "\n"
        "colorspaces:\n"
        "  - !<ColorSpace>\n"
        "    name: raw\n"
        "    family: \"\"\n"
        "    equalitygroup: \"\"\n"
        "    bitdepth: unknown\n"
        "    isdata: false\n"
        "    allocation: uniform\n"
        "\n"
        "  - !<ColorSpace>\n"
        "    name: lnh\n"
        "    family: \"\"\n"
        "    equalitygroup: \"\"\n"
        "    bitdepth: unknown\n"
        "    isdata: false\n"
        "    allocation: uniform\n";

    {
        std::string myProfile = 
            SIMPLE_PROFILE_HEADER
            +
            "active_displays: []\n"
            "active_views: []\n"
            + SIMPLE_PROFILE_FOOTER;

        std::istringstream is(myProfile);
        OCIO::ConstConfigRcPtr config;
        OCIO_CHECK_NO_THROW(config = OCIO::Config::CreateFromStream(is));
        OCIO_CHECK_EQUAL(config->getNumDisplays(), 3);
        OCIO_CHECK_EQUAL(std::string(config->getDisplay(0)), std::string("sRGB_1"));
        OCIO_CHECK_EQUAL(std::string(config->getDisplay(1)), std::string("sRGB_2"));
        OCIO_CHECK_EQUAL(std::string(config->getDisplay(2)), std::string("sRGB_3"));
        OCIO_CHECK_EQUAL(std::string(config->getDefaultDisplay()), "sRGB_1");
    }

    {
        std::string myProfile = 
            SIMPLE_PROFILE_HEADER
            +
            "active_displays: [sRGB_1]\n"
            "active_views: []\n"
            + SIMPLE_PROFILE_FOOTER;

        std::istringstream is(myProfile);
        OCIO::ConstConfigRcPtr config;
        OCIO_CHECK_NO_THROW(config = OCIO::Config::CreateFromStream(is));
        OCIO_CHECK_EQUAL(config->getNumDisplays(), 1);
        OCIO_CHECK_EQUAL(std::string(config->getDisplay(0)), std::string("sRGB_1"));
        OCIO_CHECK_EQUAL(std::string(config->getDefaultDisplay()), "sRGB_1");
    }

    {
        std::string myProfile = 
            SIMPLE_PROFILE_HEADER
            +
            "active_displays: [sRGB_2, sRGB_1]\n"
            "active_views: []\n"
            + SIMPLE_PROFILE_FOOTER;

        std::istringstream is(myProfile);
        OCIO::ConstConfigRcPtr config;
        OCIO_CHECK_NO_THROW(config = OCIO::Config::CreateFromStream(is));
        OCIO_CHECK_EQUAL(config->getNumDisplays(), 2);
        OCIO_CHECK_EQUAL(std::string(config->getDisplay(0)), std::string("sRGB_2"));
        OCIO_CHECK_EQUAL(std::string(config->getDisplay(1)), std::string("sRGB_1"));
        OCIO_CHECK_EQUAL(std::string(config->getDefaultDisplay()), "sRGB_2");
    }

    {
        std::string myProfile = 
            SIMPLE_PROFILE_HEADER
            +
            "active_displays: []\n"
            "active_views: []\n"
            + SIMPLE_PROFILE_FOOTER;

        const std::string active_displays(
            std::string(OCIO::OCIO_ACTIVE_DISPLAYS_ENVVAR) + "= sRGB_3, sRGB_2");
        putenv(const_cast<char *>(active_displays.c_str()));

        std::istringstream is(myProfile);
        OCIO::ConstConfigRcPtr config;
        OCIO_CHECK_NO_THROW(config = OCIO::Config::CreateFromStream(is));
        OCIO_CHECK_EQUAL(config->getNumDisplays(), 2);
        OCIO_CHECK_EQUAL(std::string(config->getDisplay(0)), std::string("sRGB_3"));
        OCIO_CHECK_EQUAL(std::string(config->getDisplay(1)), std::string("sRGB_2"));
        OCIO_CHECK_EQUAL(std::string(config->getDefaultDisplay()), "sRGB_3");
    }

    {
        std::string myProfile = 
            SIMPLE_PROFILE_HEADER
            +
            "active_displays: [sRGB_2, sRGB_1]\n"
            "active_views: []\n"
            + SIMPLE_PROFILE_FOOTER;

        const std::string active_displays(
            std::string(OCIO::OCIO_ACTIVE_DISPLAYS_ENVVAR) + "= sRGB_3, sRGB_2");
        putenv(const_cast<char *>(active_displays.c_str()));

        std::istringstream is(myProfile);
        OCIO::ConstConfigRcPtr config;
        OCIO_CHECK_NO_THROW(config = OCIO::Config::CreateFromStream(is));
        OCIO_CHECK_EQUAL(config->getNumDisplays(), 2);
        OCIO_CHECK_EQUAL(std::string(config->getDisplay(0)), std::string("sRGB_3"));
        OCIO_CHECK_EQUAL(std::string(config->getDisplay(1)), std::string("sRGB_2"));
        OCIO_CHECK_EQUAL(std::string(config->getDefaultDisplay()), "sRGB_3");
    }

    {
        const std::string active_displays(
            std::string(OCIO::OCIO_ACTIVE_DISPLAYS_ENVVAR) + "="); // No value
        putenv(const_cast<char *>(active_displays.c_str()));

        std::string myProfile = 
            SIMPLE_PROFILE_HEADER
            +
            "active_displays: [sRGB_2, sRGB_1]\n"
            "active_views: []\n"
            + SIMPLE_PROFILE_FOOTER;

        std::istringstream is(myProfile);
        OCIO::ConstConfigRcPtr config;
        OCIO_CHECK_NO_THROW(config = OCIO::Config::CreateFromStream(is));
        OCIO_CHECK_EQUAL(config->getNumDisplays(), 2);
        OCIO_CHECK_EQUAL(std::string(config->getDisplay(0)), std::string("sRGB_2"));
        OCIO_CHECK_EQUAL(std::string(config->getDisplay(1)), std::string("sRGB_1"));
        OCIO_CHECK_EQUAL(std::string(config->getDefaultDisplay()), "sRGB_2");
    }

    {
        const std::string active_displays(
            std::string(OCIO::OCIO_ACTIVE_DISPLAYS_ENVVAR) + "= "); // No value, but misleading space
        putenv(const_cast<char *>(active_displays.c_str()));

        std::string myProfile = 
            SIMPLE_PROFILE_HEADER
            +
            "active_displays: [sRGB_2, sRGB_1]\n"
            "active_views: []\n"
            + SIMPLE_PROFILE_FOOTER;

        std::istringstream is(myProfile);
        OCIO::ConstConfigRcPtr config;
        OCIO_CHECK_NO_THROW(config = OCIO::Config::CreateFromStream(is));
        OCIO_CHECK_EQUAL(config->getNumDisplays(), 2);
        OCIO_CHECK_EQUAL(std::string(config->getDisplay(0)), std::string("sRGB_2"));
        OCIO_CHECK_EQUAL(std::string(config->getDisplay(1)), std::string("sRGB_1"));
        OCIO_CHECK_EQUAL(std::string(config->getDefaultDisplay()), "sRGB_2");
    }
}

OCIO_ADD_TEST(Config, view)
{
    static const std::string SIMPLE_PROFILE_HEADER =
        "ocio_profile_version: 1\n"
        "\n"
        "search_path: luts\n"
        "strictparsing: true\n"
        "luma: [0.2126, 0.7152, 0.0722]\n"
        "\n"
        "roles:\n"
        "  default: raw\n"
        "  scene_linear: lnh\n"
        "\n"
        "displays:\n"
        "  sRGB_1:\n"
        "    - !<View> {name: View_1, colorspace: raw}\n"
        "    - !<View> {name: View_2, colorspace: raw}\n"
        "  sRGB_2:\n"
        "    - !<View> {name: View_2, colorspace: raw}\n"
        "    - !<View> {name: View_3, colorspace: raw}\n"
        "  sRGB_3:\n"
        "    - !<View> {name: View_3, colorspace: raw}\n"
        "    - !<View> {name: View_1, colorspace: raw}\n"
        "\n";

    static const std::string SIMPLE_PROFILE_FOOTER =
        "\n"
        "colorspaces:\n"
        "  - !<ColorSpace>\n"
        "    name: raw\n"
        "    family: \"\"\n"
        "    equalitygroup: \"\"\n"
        "    bitdepth: unknown\n"
        "    isdata: false\n"
        "    allocation: uniform\n"
        "\n"
        "  - !<ColorSpace>\n"
        "    name: lnh\n"
        "    family: \"\"\n"
        "    equalitygroup: \"\"\n"
        "    bitdepth: unknown\n"
        "    isdata: false\n"
        "    allocation: uniform\n";

    {
        std::string myProfile = 
            SIMPLE_PROFILE_HEADER
            +
            "active_displays: []\n"
            "active_views: []\n"
            + SIMPLE_PROFILE_FOOTER;

        std::istringstream is(myProfile);
        OCIO::ConstConfigRcPtr config;
        OCIO_CHECK_NO_THROW(config = OCIO::Config::CreateFromStream(is));
        OCIO_CHECK_EQUAL(std::string(config->getDefaultView("sRGB_1")), "View_1");
        OCIO_CHECK_EQUAL(std::string(config->getView("sRGB_1", 0)), "View_1");
        OCIO_CHECK_EQUAL(std::string(config->getView("sRGB_1", 1)), "View_2");
        OCIO_CHECK_EQUAL(std::string(config->getDefaultView("sRGB_2")), "View_2");
        OCIO_CHECK_EQUAL(std::string(config->getView("sRGB_2", 0)), "View_2");
        OCIO_CHECK_EQUAL(std::string(config->getView("sRGB_2", 1)), "View_3");
        OCIO_CHECK_EQUAL(std::string(config->getDefaultView("sRGB_3")), "View_3");
        OCIO_CHECK_EQUAL(std::string(config->getView("sRGB_3", 0)), "View_3");
        OCIO_CHECK_EQUAL(std::string(config->getView("sRGB_3", 1)), "View_1");
    }

    {
        std::string myProfile = 
            SIMPLE_PROFILE_HEADER
            +
            "active_displays: []\n"
            "active_views: [View_3]\n"
            + SIMPLE_PROFILE_FOOTER;

        std::istringstream is(myProfile);
        OCIO::ConstConfigRcPtr config;
        OCIO_CHECK_NO_THROW(config = OCIO::Config::CreateFromStream(is));
        OCIO_CHECK_EQUAL(std::string(config->getDefaultView("sRGB_1")), "View_1");
        OCIO_CHECK_EQUAL(std::string(config->getView("sRGB_1", 0)), "View_1");
        OCIO_CHECK_EQUAL(std::string(config->getView("sRGB_1", 1)), "View_2");
        OCIO_CHECK_EQUAL(std::string(config->getDefaultView("sRGB_2")), "View_3");
        OCIO_CHECK_EQUAL(std::string(config->getView("sRGB_2", 0)), "View_2");
        OCIO_CHECK_EQUAL(std::string(config->getView("sRGB_2", 1)), "View_3");
        OCIO_CHECK_EQUAL(std::string(config->getDefaultView("sRGB_3")), "View_3");
        OCIO_CHECK_EQUAL(std::string(config->getView("sRGB_3", 0)), "View_3");
        OCIO_CHECK_EQUAL(std::string(config->getView("sRGB_3", 1)), "View_1");
    }

    {
        std::string myProfile = 
            SIMPLE_PROFILE_HEADER
            +
            "active_displays: []\n"
            "active_views: [View_3, View_2, View_1]\n"
            + SIMPLE_PROFILE_FOOTER;

        std::istringstream is(myProfile);
        OCIO::ConstConfigRcPtr config;
        OCIO_CHECK_NO_THROW(config = OCIO::Config::CreateFromStream(is));
        OCIO_CHECK_EQUAL(std::string(config->getDefaultView("sRGB_1")), "View_2");
        OCIO_CHECK_EQUAL(std::string(config->getView("sRGB_1", 0)), "View_1");
        OCIO_CHECK_EQUAL(std::string(config->getView("sRGB_1", 1)), "View_2");
        OCIO_CHECK_EQUAL(std::string(config->getDefaultView("sRGB_2")), "View_3");
        OCIO_CHECK_EQUAL(std::string(config->getView("sRGB_2", 0)), "View_2");
        OCIO_CHECK_EQUAL(std::string(config->getView("sRGB_2", 1)), "View_3");
        OCIO_CHECK_EQUAL(std::string(config->getDefaultView("sRGB_3")), "View_3");
        OCIO_CHECK_EQUAL(std::string(config->getView("sRGB_3", 0)), "View_3");
        OCIO_CHECK_EQUAL(std::string(config->getView("sRGB_3", 1)), "View_1");
    }

    {
        std::string myProfile = 
            SIMPLE_PROFILE_HEADER
            +
            "active_displays: []\n"
            "active_views: []\n"
            + SIMPLE_PROFILE_FOOTER;

        const std::string active_displays(
            std::string(OCIO::OCIO_ACTIVE_VIEWS_ENVVAR) + "= View_3, View_2");
        putenv(const_cast<char *>(active_displays.c_str()));

        std::istringstream is(myProfile);
        OCIO::ConstConfigRcPtr config;
        OCIO_CHECK_NO_THROW(config = OCIO::Config::CreateFromStream(is));
        OCIO_CHECK_EQUAL(std::string(config->getDefaultView("sRGB_1")), "View_2");
        OCIO_CHECK_EQUAL(std::string(config->getView("sRGB_1", 0)), "View_1");
        OCIO_CHECK_EQUAL(std::string(config->getView("sRGB_1", 1)), "View_2");
        OCIO_CHECK_EQUAL(std::string(config->getDefaultView("sRGB_2")), "View_3");
        OCIO_CHECK_EQUAL(std::string(config->getView("sRGB_2", 0)), "View_2");
        OCIO_CHECK_EQUAL(std::string(config->getView("sRGB_2", 1)), "View_3");
        OCIO_CHECK_EQUAL(std::string(config->getDefaultView("sRGB_3")), "View_3");
        OCIO_CHECK_EQUAL(std::string(config->getView("sRGB_3", 0)), "View_3");
        OCIO_CHECK_EQUAL(std::string(config->getView("sRGB_3", 1)), "View_1");
    }

    {
        std::string myProfile = 
            SIMPLE_PROFILE_HEADER
            +
            "active_displays: []\n"
            "active_views: []\n"
            + SIMPLE_PROFILE_FOOTER;

        const std::string active_displays(
            std::string(OCIO::OCIO_ACTIVE_VIEWS_ENVVAR) + "="); // No value.
        putenv(const_cast<char *>(active_displays.c_str()));

        std::istringstream is(myProfile);
        OCIO::ConstConfigRcPtr config;
        OCIO_CHECK_NO_THROW(config = OCIO::Config::CreateFromStream(is));
        OCIO_CHECK_EQUAL(std::string(config->getDefaultView("sRGB_1")), "View_1");
        OCIO_CHECK_EQUAL(std::string(config->getView("sRGB_1", 0)), "View_1");
        OCIO_CHECK_EQUAL(std::string(config->getView("sRGB_1", 1)), "View_2");
        OCIO_CHECK_EQUAL(std::string(config->getDefaultView("sRGB_2")), "View_2");
        OCIO_CHECK_EQUAL(std::string(config->getView("sRGB_2", 0)), "View_2");
        OCIO_CHECK_EQUAL(std::string(config->getView("sRGB_2", 1)), "View_3");
        OCIO_CHECK_EQUAL(std::string(config->getDefaultView("sRGB_3")), "View_3");
        OCIO_CHECK_EQUAL(std::string(config->getView("sRGB_3", 0)), "View_3");
        OCIO_CHECK_EQUAL(std::string(config->getView("sRGB_3", 1)), "View_1");
    }

    {
        std::string myProfile = 
            SIMPLE_PROFILE_HEADER
            +
            "active_displays: []\n"
            "active_views: []\n"
            + SIMPLE_PROFILE_FOOTER;

        const std::string active_displays(
            std::string(OCIO::OCIO_ACTIVE_VIEWS_ENVVAR) + "= "); // No value, but misleading space
        putenv(const_cast<char *>(active_displays.c_str()));

        std::istringstream is(myProfile);
        OCIO::ConstConfigRcPtr config;
        OCIO_CHECK_NO_THROW(config = OCIO::Config::CreateFromStream(is));
        OCIO_CHECK_EQUAL(std::string(config->getDefaultView("sRGB_1")), "View_1");
        OCIO_CHECK_EQUAL(std::string(config->getView("sRGB_1", 0)), "View_1");
        OCIO_CHECK_EQUAL(std::string(config->getView("sRGB_1", 1)), "View_2");
        OCIO_CHECK_EQUAL(std::string(config->getDefaultView("sRGB_2")), "View_2");
        OCIO_CHECK_EQUAL(std::string(config->getView("sRGB_2", 0)), "View_2");
        OCIO_CHECK_EQUAL(std::string(config->getView("sRGB_2", 1)), "View_3");
        OCIO_CHECK_EQUAL(std::string(config->getDefaultView("sRGB_3")), "View_3");
        OCIO_CHECK_EQUAL(std::string(config->getView("sRGB_3", 0)), "View_3");
        OCIO_CHECK_EQUAL(std::string(config->getView("sRGB_3", 1)), "View_1");
    }
}

OCIO_ADD_TEST(Config, log_serialization)
{
    const std::string PROFILE_V1 = "ocio_profile_version: 1\n";
    const std::string PROFILE_V2 = "ocio_profile_version: 2\n";
    static const std::string SIMPLE_PROFILE =
        "\n"
        "search_path: luts\n"
        "strictparsing: true\n"
        "luma: [0.2126, 0.7152, 0.0722]\n"
        "\n"
        "roles:\n"
        "  default: raw\n"
        "  scene_linear: lnh\n"
        "\n"
        "displays:\n"
        "  sRGB:\n"
        "    - !<View> {name: Raw, colorspace: raw}\n"
        "\n"
        "active_displays: []\n"
        "active_views: []\n"
        "\n"
        "colorspaces:\n"
        "  - !<ColorSpace>\n"
        "    name: raw\n"
        "    family: \"\"\n"
        "    equalitygroup: \"\"\n"
        "    bitdepth: unknown\n"
        "    isdata: false\n"
        "    allocation: uniform\n"
        "\n"
        "  - !<ColorSpace>\n"
        "    name: lnh\n"
        "    family: \"\"\n"
        "    equalitygroup: \"\"\n"
        "    bitdepth: unknown\n"
        "    isdata: false\n"
        "    allocation: uniform\n";

    {
        // Log with default base value and default direction.
        const std::string strEnd =
            "    from_reference: !<LogTransform> {}\n";
        const std::string str = PROFILE_V1 + SIMPLE_PROFILE + strEnd;

        std::istringstream is;
        is.str(str);

        OCIO::ConstConfigRcPtr config;
        OCIO_CHECK_NO_THROW(config = OCIO::Config::CreateFromStream(is));
        OCIO_CHECK_NO_THROW(config->sanityCheck());

        std::stringstream ss;
        ss << *config.get();
        OCIO_CHECK_EQUAL(ss.str(), str);
    }

    {
        // Log with default base value.
        const std::string strEnd =
            "    from_reference: !<LogTransform> {direction: inverse}\n";
        const std::string str = PROFILE_V1 + SIMPLE_PROFILE + strEnd;

        std::istringstream is;
        is.str(str);

        OCIO::ConstConfigRcPtr config;
        OCIO_CHECK_NO_THROW(config = OCIO::Config::CreateFromStream(is));
        OCIO_CHECK_NO_THROW(config->sanityCheck());

        std::stringstream ss;
        ss << *config.get();
        OCIO_CHECK_EQUAL(ss.str(), str);
    }

    {
        // Log with specified base value.
        const std::string strEnd =
            "    from_reference: !<LogTransform> {base: 5}\n";
        const std::string str = PROFILE_V1 + SIMPLE_PROFILE + strEnd;

        std::istringstream is;
        is.str(str);

        OCIO::ConstConfigRcPtr config;
        OCIO_CHECK_NO_THROW(config = OCIO::Config::CreateFromStream(is));
        OCIO_CHECK_NO_THROW(config->sanityCheck());

        std::stringstream ss;
        ss << *config.get();
        OCIO_CHECK_EQUAL(ss.str(), str);
    }

    {
        // Log with specified base value and direction.
        const std::string strEnd =
            "    from_reference: !<LogTransform> {base: 7, direction: inverse}\n";
        const std::string str = PROFILE_V1 + SIMPLE_PROFILE + strEnd;

        std::istringstream is;
        is.str(str);

        OCIO::ConstConfigRcPtr config;
        OCIO_CHECK_NO_THROW(config = OCIO::Config::CreateFromStream(is));
        OCIO_CHECK_NO_THROW(config->sanityCheck());

        std::stringstream ss;
        ss << *config.get();
        OCIO_CHECK_EQUAL(ss.str(), str);
    }

    {
        // LogAffine with specified values 3 commponents.
        const std::string strEnd =
            "    from_reference: !<LogAffineTransform> {"
            "base: 10, "
            "logSideSlope: [1.3, 1.4, 1.5], "
            "logSideOffset: [0, 0, 0.1], "
            "linSideSlope: [1, 1, 1.1], "
            "linSideOffset: [0.1234567890123, 0.5, 0.1]}\n";
            const std::string str = PROFILE_V2 + SIMPLE_PROFILE + strEnd;

        std::istringstream is;
        is.str(str);

        OCIO::ConstConfigRcPtr config;
        OCIO_CHECK_NO_THROW(config = OCIO::Config::CreateFromStream(is));
        OCIO_CHECK_NO_THROW(config->sanityCheck());

        std::stringstream ss;
        ss << *config.get();
        OCIO_CHECK_EQUAL(ss.str(), str);
    }

    {
        // LogAffine with default value for base.
        const std::string strEnd =
            "    from_reference: !<LogAffineTransform> {"
            "logSideSlope: [1, 1, 1.1], "
            "logSideOffset: [0.1234567890123, 0.5, 0.1], "
            "linSideSlope: [1.3, 1.4, 1.5], "
            "linSideOffset: [0, 0, 0.1]}\n";
    
        const std::string str = PROFILE_V2 + SIMPLE_PROFILE + strEnd;

        std::istringstream is;
        is.str(str);

        OCIO::ConstConfigRcPtr config;
        OCIO_CHECK_NO_THROW(config = OCIO::Config::CreateFromStream(is));
        OCIO_CHECK_NO_THROW(config->sanityCheck());

        std::stringstream ss;
        ss << *config.get();
        OCIO_CHECK_EQUAL(ss.str(), str);
    }

    {
        // LogAffine with single value for linSideOffset.
        const std::string strEnd =
            "    from_reference: !<LogAffineTransform> {"
            "base: 10, "
            "logSideSlope: [1, 1, 1.1], "
            "logSideOffset: [0.1234567890123, 0.5, 0.1], "
            "linSideSlope: [1.3, 1.4, 1.5], "
            "linSideOffset: 0.5}\n";
        const std::string str = PROFILE_V2 + SIMPLE_PROFILE + strEnd;

        std::istringstream is;
        is.str(str);

        OCIO::ConstConfigRcPtr config;
        OCIO_CHECK_NO_THROW(config = OCIO::Config::CreateFromStream(is));
        OCIO_CHECK_NO_THROW(config->sanityCheck());

        std::stringstream ss;
        ss << *config.get();
        OCIO_CHECK_EQUAL(ss.str(), str);
    }

    {
        // LogAffine with single value for linSideSlope.
        const std::string strEnd =
            "    from_reference: !<LogAffineTransform> {"
            "logSideSlope: [1, 1, 1.1], "
            "linSideSlope: 1.3, "
            "linSideOffset: [0, 0, 0.1]}\n";
        const std::string str = PROFILE_V2 + SIMPLE_PROFILE + strEnd;

        std::istringstream is;
        is.str(str);

        OCIO::ConstConfigRcPtr config;
        OCIO_CHECK_NO_THROW(config = OCIO::Config::CreateFromStream(is));
        OCIO_CHECK_NO_THROW(config->sanityCheck());

        std::stringstream ss;
        ss << *config.get();
        OCIO_CHECK_EQUAL(ss.str(), str);
    }

    {
        // LogAffine with single value for logSideOffset.
        const std::string strEnd =
            "    from_reference: !<LogAffineTransform> {"
            "logSideSlope: [1, 1, 1.1], "
            "logSideOffset: 0.5, "
            "linSideSlope: [1.3, 1, 1], "
            "linSideOffset: [0, 0, 0.1]}\n";
        const std::string str = PROFILE_V2 + SIMPLE_PROFILE + strEnd;

        std::istringstream is;
        is.str(str);

        OCIO::ConstConfigRcPtr config;
        OCIO_CHECK_NO_THROW(config = OCIO::Config::CreateFromStream(is));
        OCIO_CHECK_NO_THROW(config->sanityCheck());

        std::stringstream ss;
        ss << *config.get();
        OCIO_CHECK_EQUAL(ss.str(), str);
    }

    {
        // LogAffine with single value for logSideSlope.
        const std::string strEnd =
            "    from_reference: !<LogAffineTransform> {"
            "logSideSlope: 1.1, "
            "logSideOffset: [0.5, 0, 0], "
            "linSideSlope: [1.3, 1, 1], "
            "linSideOffset: [0, 0, 0.1]}\n";
        const std::string str = PROFILE_V2 + SIMPLE_PROFILE + strEnd;

        std::istringstream is;
        is.str(str);

        OCIO::ConstConfigRcPtr config;
        OCIO_CHECK_NO_THROW(config = OCIO::Config::CreateFromStream(is));
        OCIO_CHECK_NO_THROW(config->sanityCheck());

        std::stringstream ss;
        ss << *config.get();
        OCIO_CHECK_EQUAL(ss.str(), str);
    }

    {
        // LogAffine with default value for logSideSlope.
        const std::string strEnd =
            "    from_reference: !<LogAffineTransform> {"
            "logSideOffset: [0.1234567890123, 0.5, 0.1], "
            "linSideSlope: [1.3, 1.4, 1.5], "
            "linSideOffset: [0.1, 0, 0]}\n";
        const std::string str = PROFILE_V2 + SIMPLE_PROFILE + strEnd;

        std::istringstream is;
        is.str(str);

        OCIO::ConstConfigRcPtr config;
        OCIO_CHECK_NO_THROW(config = OCIO::Config::CreateFromStream(is));
        OCIO_CHECK_NO_THROW(config->sanityCheck());

        std::stringstream ss;
        ss << *config.get();
        OCIO_CHECK_EQUAL(ss.str(), str);
    }

    {
        // LogAffine with default value for all but base.
        const std::string strEnd =
            "    from_reference: !<LogAffineTransform> {base: 10}\n";
        const std::string str = PROFILE_V2 + SIMPLE_PROFILE + strEnd;

        std::istringstream is;
        is.str(str);

        OCIO::ConstConfigRcPtr config;
        OCIO_CHECK_NO_THROW(config = OCIO::Config::CreateFromStream(is));
        OCIO_CHECK_NO_THROW(config->sanityCheck());

        std::stringstream ss;
        ss << *config.get();
        OCIO_CHECK_EQUAL(ss.str(), str);
    }

    {
        // LogAffine with wrong size for logSideSlope.
        const std::string strEnd =
            "    from_reference: !<LogAffineTransform> {"
            "logSideSlope: [1, 1], "
            "logSideOffset: [0.1234567890123, 0.5, 0.1]}\n";
        const std::string str = PROFILE_V2 + SIMPLE_PROFILE + strEnd;

        std::istringstream is;
        is.str(str);

        OCIO::ConstConfigRcPtr config;
        OCIO_CHECK_THROW_WHAT(config = OCIO::Config::CreateFromStream(is),
                              OCIO::Exception,
                              "logSideSlope value field must have 3 components");
    }

    {
        // LogAffine with 3 values for base.
        const std::string strEnd =
            "    from_reference: !<LogAffineTransform> {"
            "base: [2, 2, 2], "
            "logSideOffset: [0.1234567890123, 0.5, 0.1]}\n";
        const std::string str = PROFILE_V2 + SIMPLE_PROFILE + strEnd;

        std::istringstream is;
        is.str(str);

        OCIO::ConstConfigRcPtr config;
        OCIO_CHECK_THROW_WHAT(config = OCIO::Config::CreateFromStream(is),
            OCIO::Exception,
            "base must be a single double");
    }
}

OCIO_ADD_TEST(Config, key_value_error)
{
    // Check the line number contained in the parser error messages.

    const std::string SHORT_PROFILE =
        "ocio_profile_version: 2\n"
        "strictparsing: false\n"
        "roles:\n"
        "  default: raw\n"
        "displays:\n"
        "  sRGB:\n"
        "  - !<View> {name: Raw, colorspace: raw}\n"
        "\n"
        "colorspaces:\n"
        "  - !<ColorSpace>\n"
        "    name: raw\n"
        "    to_reference: !<MatrixTransform> \n"
        "                      {\n"
        "                           matrix: [1, 0, 0, 0, 0, 1]\n" // Missing values.
        "                      }\n"
        "    allocation: uniform\n"
        "\n";
    
    std::istringstream is;
    is.str(SHORT_PROFILE);

    OCIO_CHECK_THROW_WHAT(OCIO::Config::CreateFromStream(is),
                          OCIO::Exception,
                          "Error: Loading the OCIO profile failed. At line 14, the value "
                          "parsing of the key 'matrix' from 'MatrixTransform' failed: "
                          "'matrix' values must be 16 numbers. Found '6'.");
}

namespace
{

// Redirect the std::cerr to catch the warning.
class Guard
{
public:      
    Guard()      
        :   m_oldBuf(std::cerr.rdbuf())      
    {        
        std::cerr.rdbuf(m_ss.rdbuf());       
    }        

    ~Guard()         
    {        
        std::cerr.rdbuf(m_oldBuf);       
        m_oldBuf = nullptr;      
    }        

    std::string output() { return m_ss.str(); }      

private:         
    std::stringstream m_ss;      
    std::streambuf *  m_oldBuf;      

    Guard(const Guard&) = delete;        
    Guard operator=(const Guard&) = delete;      
};

};

OCIO_ADD_TEST(Config, unknown_key_error)
{
    const std::string SHORT_PROFILE =
        "ocio_profile_version: 2\n"
        "strictparsing: false\n"
        "roles:\n"
        "  default: raw\n"
        "displays:\n"
        "  sRGB:\n"
        "  - !<View> {name: Raw, colorspace: raw}\n"
        "\n"
        "colorspaces:\n"
        "  - !<ColorSpace>\n"
        "    name: raw\n"
        "    dummyKey: dummyValue\n"
        "    to_reference: !<MatrixTransform> {offset: [1, 0, 0, 0]}\n"
        "    allocation: uniform\n"
        "\n";
    
    std::istringstream is;
    is.str(SHORT_PROFILE);

    Guard g;
    OCIO_CHECK_NO_THROW(OCIO::Config::CreateFromStream(is));
    OCIO_CHECK_EQUAL(g.output(), 
                     "[OpenColorIO Warning]: At line 12, unknown key 'dummyKey' in 'ColorSpace'.\n");
}

OCIO_ADD_TEST(Config, fixed_function_serialization)
{
    static const std::string SIMPLE_PROFILE =
        "ocio_profile_version: 2\n"
        "\n"
        "search_path: luts\n"
        "strictparsing: true\n"
        "luma: [0.2126, 0.7152, 0.0722]\n"
        "\n"
        "roles:\n"
        "  default: raw\n"
        "  scene_linear: raw\n"
        "\n"
        "displays:\n"
        "  sRGB:\n"
        "    - !<View> {name: Raw, colorspace: raw}\n"
        "\n"
        "active_displays: []\n"
        "active_views: []\n"
        "\n"
        "colorspaces:\n"
        "  - !<ColorSpace>\n"
        "    name: raw\n"
        "    family: \"\"\n"
        "    equalitygroup: \"\"\n"
        "    bitdepth: unknown\n"
        "    isdata: false\n"
        "    allocation: uniform\n";

    {
        const std::string strEnd =
            "    from_reference: !<GroupTransform>\n"
            "      children:\n"
            "        - !<FixedFunctionTransform> {style: ACES_RedMod03}\n"
            "        - !<FixedFunctionTransform> {style: ACES_RedMod03, direction: inverse}\n"
            "        - !<FixedFunctionTransform> {style: ACES_RedMod10}\n"
            "        - !<FixedFunctionTransform> {style: ACES_RedMod10, direction: inverse}\n"
            "        - !<FixedFunctionTransform> {style: ACES_Glow03}\n"
            "        - !<FixedFunctionTransform> {style: ACES_Glow03, direction: inverse}\n"
            "        - !<FixedFunctionTransform> {style: ACES_Glow10}\n"
            "        - !<FixedFunctionTransform> {style: ACES_Glow10, direction: inverse}\n"
            "        - !<FixedFunctionTransform> {style: ACES_DarkToDim10}\n"
            "        - !<FixedFunctionTransform> {style: ACES_DarkToDim10, direction: inverse}\n"
            "        - !<FixedFunctionTransform> {style: REC2100_Surround, params: [0.75]}\n"
            "        - !<FixedFunctionTransform> {style: REC2100_Surround, params: [0.75], direction: inverse}\n";

        const std::string str = SIMPLE_PROFILE + strEnd;

        std::istringstream is;
        is.str(str);

        OCIO::ConstConfigRcPtr config;
        OCIO_CHECK_NO_THROW(config = OCIO::Config::CreateFromStream(is));
        OCIO_CHECK_NO_THROW(config->sanityCheck());

        std::stringstream ss;
        ss << *config.get();
        OCIO_CHECK_EQUAL(ss.str(), str);
    }

    {
        const std::string strEnd =
            "    from_reference: !<GroupTransform>\n"
            "      children:\n"
            "        - !<FixedFunctionTransform> {style: ACES_DarkToDim10, params: [0.75]}\n";

        const std::string str = SIMPLE_PROFILE + strEnd;

        std::istringstream is;
        is.str(str);

        OCIO::ConstConfigRcPtr config;
        OCIO_CHECK_NO_THROW(config = OCIO::Config::CreateFromStream(is));
        OCIO_CHECK_THROW_WHAT(config->sanityCheck(), OCIO::Exception,
            "The style 'ACES_DarkToDim10 (Forward)' must have zero parameters but 1 found.");
    }

    {
        const std::string strEnd =
            "    from_reference: !<GroupTransform>\n"
            "      children:\n"
            "        - !<FixedFunctionTransform> {style: REC2100_Surround, direction: inverse}\n";

        const std::string str = SIMPLE_PROFILE + strEnd;

        std::istringstream is;
        is.str(str);

        OCIO::ConstConfigRcPtr config;
        OCIO_CHECK_NO_THROW(config = OCIO::Config::CreateFromStream(is));
        OCIO_CHECK_THROW_WHAT(config->sanityCheck(), OCIO::Exception, 
                              "The style 'REC2100_Surround' must "
                              "have one parameter but 0 found.");
    }
}

OCIO_ADD_TEST(Config, exposure_contrast_serialization)
{
    static const std::string SIMPLE_PROFILE =
        "ocio_profile_version: 2\n"
        "\n"
        "search_path: luts\n"
        "strictparsing: true\n"
        "luma: [0.2126, 0.7152, 0.0722]\n"
        "\n"
        "roles:\n"
        "  default: raw\n"
        "  scene_linear: raw\n"
        "\n"
        "displays:\n"
        "  sRGB:\n"
        "    - !<View> {name: Raw, colorspace: raw}\n"
        "\n"
        "active_displays: []\n"
        "active_views: []\n"
        "\n"
        "colorspaces:\n"
        "  - !<ColorSpace>\n"
        "    name: raw\n"
        "    family: \"\"\n"
        "    equalitygroup: \"\"\n"
        "    bitdepth: unknown\n"
        "    isdata: false\n"
        "    allocation: uniform\n";

    {
        const std::string strEnd =
            "    from_reference: !<GroupTransform>\n"
            "      children:\n"
            "        - !<ExposureContrastTransform> {style: video, exposure: 1.5,"
                       " contrast: 0.5, gamma: 1.1, pivot: 0.18}\n"
            "        - !<ExposureContrastTransform> {style: video,"
                       " exposure: {value: 1.5, dynamic: true}, contrast: 0.5,"
                       " gamma: 1.1, pivot: 0.18}\n"
            "        - !<ExposureContrastTransform> {style: video, exposure: -1.4,"
                       " contrast: 0.6, gamma: 1.2, pivot: 0.2,"
                       " direction: inverse}\n"
            "        - !<ExposureContrastTransform> {style: log, exposure: 1.5,"
                       " contrast: 0.6, gamma: 1.2, pivot: 0.18}\n"
            "        - !<ExposureContrastTransform> {style: log, exposure: 1.5,"
                       " contrast: 0.5, gamma: 1.1, pivot: 0.18,"
                       " direction: inverse}\n"
            "        - !<ExposureContrastTransform> {style: log, exposure: 1.5,"
                       " contrast: {value: 0.6, dynamic: true}, gamma: 1.2,"
                       " pivot: 0.18}\n"
            "        - !<ExposureContrastTransform> {style: linear, exposure: 1.5,"
                       " contrast: 0.5, gamma: 1.1, pivot: 0.18}\n"
            "        - !<ExposureContrastTransform> {style: linear, exposure: 1.5,"
                       " contrast: 0.5, gamma: 1.1, pivot: 0.18,"
                       " direction: inverse}\n"
            "        - !<ExposureContrastTransform> {style: linear, exposure: 1.5,"
                       " contrast: 0.5, gamma: {value: 1.1, dynamic: true},"
                       " pivot: 0.18}\n";

        const std::string str = SIMPLE_PROFILE + strEnd;

        std::istringstream is;
        is.str(str);

        OCIO::ConstConfigRcPtr config;
        OCIO_CHECK_NO_THROW(config = OCIO::Config::CreateFromStream(is));
        OCIO_CHECK_NO_THROW(config->sanityCheck());

        std::stringstream ss;
        ss << *config.get();
        OCIO_CHECK_EQUAL(ss.str(), str);
    }

    {
        const std::string strEnd =
            "    from_reference: !<GroupTransform>\n"
            "      children:\n";
        
        const std::string strEndEC =
            "        - !<ExposureContrastTransform> {style: video,"
                       " exposure: {value: 1.5},"
                       " contrast: {value: 0.5, dynamic: false},"
                       " gamma: {value: 1.1}, pivot: 0.18}\n";

        const std::string strEndECExpected =
            "        - !<ExposureContrastTransform> {style: video, exposure: 1.5,"
                       " contrast: 0.5, gamma: 1.1, pivot: 0.18}\n";

        const std::string str = SIMPLE_PROFILE + strEnd + strEndEC;

        std::istringstream is;
        is.str(str);

        OCIO::ConstConfigRcPtr config;
        OCIO_CHECK_NO_THROW(config = OCIO::Config::CreateFromStream(is));
        OCIO_CHECK_NO_THROW(config->sanityCheck());

        const std::string strExpected = SIMPLE_PROFILE + strEnd + strEndECExpected;

        std::stringstream ss;
        ss << *config.get();
        OCIO_CHECK_EQUAL(ss.str(), strExpected);

    }

    {
        const std::string strEnd =
            "    from_reference: !<GroupTransform>\n"
            "      children:\n"
            "        - !<ExposureContrastTransform> {style: wrong}\n";

        const std::string str = SIMPLE_PROFILE + strEnd;

        std::istringstream is;
        is.str(str);

        OCIO_CHECK_THROW_WHAT(OCIO::Config::CreateFromStream(is),
                              OCIO::Exception,
                              "Unknown exposure contrast style");
    }
}

OCIO_ADD_TEST(Config, matrix_serialization)
{
    const std::string strEnd =
        "    from_reference: !<GroupTransform>\n"
        "      children:\n"
                 // Check the value serialization.
        "        - !<MatrixTransform> {matrix: [0, 1, 2, 3, 4, 5, 6, 7, 8, 9, 10, 11, 12, 13, 14, 15],"\
                                     " offset: [-1, -2, -3, -4]}\n"
                 // Check the value precision.
        "        - !<MatrixTransform> {offset: [0.123456789876, 1.23456789876, 12.3456789876, 123.456789876]}\n"
        "        - !<MatrixTransform> {matrix: [0.123456789876, 1.23456789876, 12.3456789876, 123.456789876, "\
                                                "1234.56789876, 12345.6789876, 123456.789876, 1234567.89876, "\
                                                "0, 0, 1, 0, 0, 0, 0, 1]}\n";

    const std::string str = PROFILE_V1 + SIMPLE_PROFILE + strEnd;

    std::istringstream is;
    is.str(str);

    OCIO::ConstConfigRcPtr config;
    OCIO_CHECK_NO_THROW(config = OCIO::Config::CreateFromStream(is));
    OCIO_CHECK_NO_THROW(config->sanityCheck());

    std::stringstream ss;
    ss << *config.get();
    OCIO_CHECK_EQUAL(ss.str(), str);
}

#endif // OCIO_UNIT_TEST
<|MERGE_RESOLUTION|>--- conflicted
+++ resolved
@@ -1904,17 +1904,10 @@
     "      children:\n"
     "        - !<ExponentTransform> {value: [1, 1, 1, 1]}\n";
     
-<<<<<<< HEAD
-    OCIO::StringVec osvec;
-    OCIO::pystring::splitlines(os.str(), osvec);
-    OCIO::StringVec PROFILE_OUTvec;
-    OCIO::pystring::splitlines(PROFILE_OUT, PROFILE_OUTvec);
-=======
     std::vector<std::string> osvec;
     pystring::splitlines(os.str(), osvec);
     std::vector<std::string> PROFILE_OUTvec;
     pystring::splitlines(PROFILE_OUT, PROFILE_OUTvec);
->>>>>>> 98528dd4
     
     OCIO_CHECK_EQUAL(osvec.size(), PROFILE_OUTvec.size());
     for(unsigned int i = 0; i < PROFILE_OUTvec.size(); ++i)
@@ -1948,17 +1941,10 @@
             "colorspaces:\n"
             "  []";
 
-<<<<<<< HEAD
-        OCIO::StringVec osvec;
-        OCIO::pystring::splitlines(os.str(), osvec);
-        OCIO::StringVec PROFILE_OUTvec;
-        OCIO::pystring::splitlines(PROFILE_OUT, PROFILE_OUTvec);
-=======
         std::vector<std::string> osvec;
         pystring::splitlines(os.str(), osvec);
         std::vector<std::string> PROFILE_OUTvec;
         pystring::splitlines(PROFILE_OUT, PROFILE_OUTvec);
->>>>>>> 98528dd4
 
         OCIO_CHECK_EQUAL(osvec.size(), PROFILE_OUTvec.size());
         for (unsigned int i = 0; i < PROFILE_OUTvec.size(); ++i)
@@ -1974,13 +1960,8 @@
         std::ostringstream os;
         config->serialize(os);
 
-<<<<<<< HEAD
-        OCIO::StringVec osvec;
-        OCIO::pystring::splitlines(os.str(), osvec);
-=======
         std::vector<std::string> osvec;
         pystring::splitlines(os.str(), osvec);
->>>>>>> 98528dd4
 
         const std::string expected1{ "search_path: a:b:c" };
         OCIO_CHECK_EQUAL(osvec[2], expected1);
