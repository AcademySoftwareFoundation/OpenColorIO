// SPDX-License-Identifier: BSD-3-Clause
// Copyright Contributors to the OpenColorIO Project.


#include <cstdlib>
#include <cstring>
#include <set>
#include <sstream>
#include <fstream>
#include <utility>
#include <vector>
#include <regex>
#include <functional>

#include <OpenColorIO/OpenColorIO.h>

#include "builtinconfigs/BuiltinConfigRegistry.h"
#include "ConfigUtils.h"
#include "ContextVariableUtils.h"
#include "Display.h"
#include "fileformats/FileFormatICC.h"
#include "FileRules.h"
#include "HashUtils.h"
#include "Logging.h"
#include "LookParse.h"
#include "MathUtils.h"
#include "Mutex.h"
#include "NamedTransform.h"
#include "OCIOYaml.h"
#include "OCIOZArchive.h"
#include "OpBuilders.h"
#include "ParseUtils.h"
#include "PathUtils.h"
#include "Platform.h"
#include "PrivateTypes.h"
#include "Processor.h"
#include "pystring/pystring.h"
#include "transforms/FileTransform.h"
#include "utils/StringUtils.h"
#include "ViewingRules.h"
#include "SystemMonitor.h"

namespace OCIO_NAMESPACE
{

const char * OCIO_CONFIG_ENVVAR               = "OCIO";
const char * OCIO_ACTIVE_DISPLAYS_ENVVAR      = "OCIO_ACTIVE_DISPLAYS";
const char * OCIO_ACTIVE_VIEWS_ENVVAR         = "OCIO_ACTIVE_VIEWS";
const char * OCIO_INACTIVE_COLORSPACES_ENVVAR = "OCIO_INACTIVE_COLORSPACES";
const char * OCIO_OPTIMIZATION_FLAGS_ENVVAR   = "OCIO_OPTIMIZATION_FLAGS";
const char * OCIO_USER_CATEGORIES_ENVVAR      = "OCIO_USER_CATEGORIES";

// Default filename (with extension) of a config and archived config.
const char * OCIO_CONFIG_DEFAULT_NAME         = "config";
const char * OCIO_CONFIG_DEFAULT_FILE_EXT     = ".ocio";
const char * OCIO_CONFIG_ARCHIVE_FILE_EXT     = ".ocioz";

// A shared view using this for the color space name will use a display color space that
// has the same name as the display the shared view is used by.
const char * OCIO_VIEW_USE_DISPLAY_NAME       = "<USE_DISPLAY_NAME>";

namespace
{

// These are the 709 primaries specified by the ASC.
constexpr double DEFAULT_LUMA_COEFF_R = 0.2126;
constexpr double DEFAULT_LUMA_COEFF_G = 0.7152;
constexpr double DEFAULT_LUMA_COEFF_B = 0.0722;


constexpr char INTERNAL_RAW_PROFILE[] =
    "ocio_profile_version: 2\n"
    "strictparsing: false\n"
    "roles:\n"
    "  default: raw\n"
    "file_rules:\n"
    "  - !<Rule> {name: Default, colorspace: default}\n"
    "displays:\n"
    "  sRGB:\n"
    "  - !<View> {name: Raw, colorspace: raw}\n"
    "colorspaces:\n"
    "  - !<ColorSpace>\n"
    "      name: raw\n"
    "      family: raw\n"
    "      equalitygroup:\n"
    "      bitdepth: 32f\n"
    "      isdata: true\n"
    "      allocation: uniform\n"
    "      description: 'A raw color space. Conversions to and from this space are no-ops.'\n";

} // anon.


///////////////////////////////////////////////////////////////////////////

const char * GetVersion()
{
    return OCIO_VERSION_FULL_STR;
}

int GetVersionHex()
{
    return OCIO_VERSION_HEX;
}

namespace
{
ConstConfigRcPtr g_currentConfig;
Mutex g_currentConfigLock;
}

ConstConfigRcPtr GetCurrentConfig()
{
    AutoMutex lock(g_currentConfigLock);

    if(!g_currentConfig)
    {
        g_currentConfig = Config::CreateFromEnv();
    }

    return g_currentConfig;
}

void SetCurrentConfig(const ConstConfigRcPtr & config)
{
    AutoMutex lock(g_currentConfigLock);

    g_currentConfig = config->createEditableCopy();
}

namespace
{

// Environment
const char* LookupEnvironment(const StringMap & env, const std::string & name)
{
    StringMap::const_iterator iter = env.find(name);
    if(iter == env.end()) return "";
    return iter->second.c_str();
}

// Roles
// (lower case role name: colorspace name)
const char* LookupRole(const StringMap & roles, const std::string & rolename)
{
    StringMap::const_iterator iter = roles.find(StringUtils::Lower(rolename));
    if(iter == roles.end()) return "";
    return iter->second.c_str();
}

void GetFileReferences(std::set<std::string> & files, const ConstTransformRcPtr & transform)
{
    if(!transform) return;

    if(ConstGroupTransformRcPtr groupTransform = \
        DynamicPtrCast<const GroupTransform>(transform))
    {
        for(int i=0; i<groupTransform->getNumTransforms(); ++i)
        {
            GetFileReferences(files, groupTransform->getTransform(i));
        }
    }
    else if(ConstFileTransformRcPtr fileTransform = \
        DynamicPtrCast<const FileTransform>(transform))
    {
        files.insert(fileTransform->getSrc());
    }
}

// Return the list of all color spaces referenced by the transform (including all sub-transforms in
// a group). All legal context variables are expanded, so if any are remaining, the caller may want
// to throw.
void GetColorSpaceReferences(std::set<std::string> & colorSpaceNames,
                             const ConstTransformRcPtr & transform,
                             const ConstContextRcPtr & context)
{
    if(!transform) return;

    if(ConstGroupTransformRcPtr groupTransform = \
        DynamicPtrCast<const GroupTransform>(transform))
    {
        for(int i=0; i<groupTransform->getNumTransforms(); ++i)
        {
            GetColorSpaceReferences(colorSpaceNames, groupTransform->getTransform(i), context);
        }
    }
    else if(ConstColorSpaceTransformRcPtr colorSpaceTransform = \
        DynamicPtrCast<const ColorSpaceTransform>(transform))
    {
        colorSpaceNames.insert(context->resolveStringVar(colorSpaceTransform->getSrc()));
        colorSpaceNames.insert(context->resolveStringVar(colorSpaceTransform->getDst()));
    }
    else if(ConstDisplayViewTransformRcPtr displayViewTransform = \
        DynamicPtrCast<const DisplayViewTransform>(transform))
    {
        colorSpaceNames.insert(displayViewTransform->getSrc());
    }
    else if(ConstLookTransformRcPtr lookTransform = \
        DynamicPtrCast<const LookTransform>(transform))
    {
        colorSpaceNames.insert(lookTransform->getSrc());
        colorSpaceNames.insert(lookTransform->getDst());
    }
}

// Views are stored in two vectors of objects, using pointers to temporarily group them.
typedef std::vector<const View *> ViewPtrVec;

StringUtils::StringVec GetViewNames(const ViewPtrVec & views)
{
    StringUtils::StringVec viewNames;
    for (const auto & view : views)
    {
        viewNames.push_back(view->m_name);
    }
    return viewNames;
}

std::ostringstream GetDisplayViewPrefixErrorMsg(const std::string & display, const View & view)
{
    std::ostringstream oss;
    oss << "Config failed validation. ";
    if (display.empty())
    {
        oss << "Shared ";
    }
    else
    {
        oss << "Display '" << display << "' has a ";
    }
    if (view.m_name.empty())
    {
        oss << "view with an empty name.";
    }
    else
    {
        oss << "view '" << view.m_name << "' ";
    }
    return oss;
}

static constexpr unsigned FirstSupportedMajorVersion = 1;
static constexpr unsigned LastSupportedMajorVersion = OCIO_VERSION_MAJOR;

// For each major version keep the most recent minor.
static const unsigned int LastSupportedMinorVersion[] = {0, // Version 1
                                                         2  // Version 2
                                                         };

} // namespace

class Config::Impl
{
public:
    enum Validation
    {
        VALIDATION_UNKNOWN = 0,
        VALIDATION_PASSED,
        VALIDATION_FAILED
    };

    unsigned int m_majorVersion;
    unsigned int m_minorVersion;
    StringMap m_env;
    ContextRcPtr m_context;
    std::string m_name;
    static constexpr char DefaultFamilySeparator = '/';
    char m_familySeparator = DefaultFamilySeparator;
    std::string m_description;

    // The final list of inactive color spaces is built from several inputs.
    // An API request (using Config::setInactiveColorSpaces()) always supersedes
    // the list from the env. variable (i.e. OCIO_INACTIVE_COLORSPACES_ENVVAR) which
    // supersedes the list from the config. file (i.e. inactive_colorspaces).
    //
    // Refer to Config::Impl::refreshActiveColorSpaces() to have the implementation details.

    ColorSpaceSetRcPtr m_allColorSpaces; // All the color spaces (i.e. no filtering).
    StringUtils::StringVec m_activeColorSpaceNames; // Active color space names.
    StringUtils::StringVec m_inactiveColorSpaceNames; // inactive color space names.

    // Inactive color space or named transform filter from API request.
    std::string m_inactiveColorSpaceNamesAPI;
    // Inactive color space or named transform filter from env. variable.
    std::string m_inactiveColorSpaceNamesEnv;
    // Inactive color space or named transform filter from config. file.
    std::string m_inactiveColorSpaceNamesConf;

    StringMap m_roles;
    LookVec m_looksList;

    DisplayMap m_displays;
    StringUtils::StringVec m_activeDisplays;
    StringUtils::StringVec m_activeDisplaysEnvOverride;
    StringUtils::StringVec m_activeViews;
    StringUtils::StringVec m_activeViewsEnvOverride;
    ViewVec m_sharedViews;
    ViewingRulesRcPtr m_viewingRules;

    // List of views attached to the virtual display.
    Display m_virtualDisplay;

    std::vector<ViewTransformRcPtr> m_viewTransforms;
    std::string m_defaultViewTransform;

    mutable std::string m_activeDisplaysStr;
    mutable std::string m_activeViewsStr;
    mutable StringUtils::StringVec m_displayCache;

    // All the named transforms(i.e. no filtering).
    std::vector<ConstNamedTransformRcPtr> m_allNamedTransforms;
    // Active named transform names.
    StringUtils::StringVec m_activeNamedTransformNames;
    // Inactive named transform names.
    StringUtils::StringVec m_inactiveNamedTransformNames;

    // Misc
    std::vector<double> m_defaultLumaCoefs;
    bool m_strictParsing;

    mutable Validation m_validation;
    mutable std::string m_validationtext;

    mutable Mutex m_cacheidMutex;
    mutable StringMap m_cacheids;
    mutable std::string m_cacheidnocontext;
    FileRulesRcPtr m_fileRules;

    mutable ProcessorCacheFlags m_cacheFlags { PROCESSOR_CACHE_DEFAULT };
    mutable ProcessorCache<std::size_t, ProcessorRcPtr> m_processorCache;

    Impl() :
        m_majorVersion(LastSupportedMajorVersion),
        m_minorVersion(LastSupportedMinorVersion[LastSupportedMajorVersion - 1]),
        m_context(Context::Create()),
        m_allColorSpaces(ColorSpaceSet::Create()),
        m_viewingRules(ViewingRules::Create()),
        m_strictParsing(true),
        m_validation(VALIDATION_UNKNOWN),
        m_fileRules(FileRules::Create())
    {
        std::string activeDisplays;
        Platform::Getenv(OCIO_ACTIVE_DISPLAYS_ENVVAR, activeDisplays);
        activeDisplays = StringUtils::Trim(activeDisplays);
        if (!activeDisplays.empty())
        {
            m_activeDisplaysEnvOverride = SplitStringEnvStyle(activeDisplays);
        }

        std::string activeViews;
        Platform::Getenv(OCIO_ACTIVE_VIEWS_ENVVAR, activeViews);
        activeViews = StringUtils::Trim(activeViews);
        if (!activeViews.empty())
        {
            m_activeViewsEnvOverride = SplitStringEnvStyle(activeViews);
        }

        m_defaultLumaCoefs.resize(3);
        m_defaultLumaCoefs[0] = DEFAULT_LUMA_COEFF_R;
        m_defaultLumaCoefs[1] = DEFAULT_LUMA_COEFF_G;
        m_defaultLumaCoefs[2] = DEFAULT_LUMA_COEFF_B;

        Platform::Getenv(OCIO_INACTIVE_COLORSPACES_ENVVAR, m_inactiveColorSpaceNamesEnv);
        m_inactiveColorSpaceNamesEnv = StringUtils::Trim(m_inactiveColorSpaceNamesEnv);

        m_processorCache.enable((m_cacheFlags & PROCESSOR_CACHE_ENABLED) == PROCESSOR_CACHE_ENABLED);

        // This is used to allow the YAML writer to not save any virtual displays that were
        // instantiated.
        m_virtualDisplay.m_temporary = true;
    }

    ~Impl() = default;
    Impl(const Impl&) = delete;

    Impl& operator= (const Impl & rhs)
    {
        if(this!=&rhs)
        {
            m_majorVersion = rhs.m_majorVersion;
            m_minorVersion = rhs.m_minorVersion;

            m_env = rhs.m_env;
            m_context = rhs.m_context->createEditableCopy();
            m_name = rhs.m_name;
            m_familySeparator = rhs.m_familySeparator;
            m_description = rhs.m_description;

            // Deep copy the colorspaces.
            m_allColorSpaces = rhs.m_allColorSpaces->createEditableCopy();
            m_activeColorSpaceNames       = rhs.m_activeColorSpaceNames;
            m_inactiveColorSpaceNames     = rhs.m_inactiveColorSpaceNames;
            m_inactiveColorSpaceNamesConf = rhs.m_inactiveColorSpaceNamesConf;
            m_inactiveColorSpaceNamesEnv  = rhs.m_inactiveColorSpaceNamesEnv;
            m_inactiveColorSpaceNamesAPI  = rhs.m_inactiveColorSpaceNamesAPI;

            // Deep copy the looks.
            m_looksList.clear();
            m_looksList.reserve(rhs.m_looksList.size());
            for (const auto & look : rhs.m_looksList)
            {
                m_looksList.push_back(look->createEditableCopy());
            }

            // Assignment operator will suffice for these.
            m_roles = rhs.m_roles;

            m_allNamedTransforms.clear();
            m_allNamedTransforms.reserve(rhs.m_allNamedTransforms.size());
            for (const auto & nt : rhs.m_allNamedTransforms)
            {
                m_allNamedTransforms.push_back(nt->createEditableCopy());
            }
            m_activeNamedTransformNames = rhs.m_activeNamedTransformNames;
            m_inactiveNamedTransformNames = rhs.m_inactiveNamedTransformNames;

            m_displays = rhs.m_displays;
            m_activeDisplays = rhs.m_activeDisplays;
            m_activeViews = rhs.m_activeViews;
            m_activeViewsEnvOverride = rhs.m_activeViewsEnvOverride;
            m_activeDisplaysEnvOverride = rhs.m_activeDisplaysEnvOverride;
            m_activeDisplaysStr = rhs.m_activeDisplaysStr;
            m_displayCache = rhs.m_displayCache;
            m_viewingRules = rhs.m_viewingRules->createEditableCopy();
            m_sharedViews = rhs.m_sharedViews;

            m_virtualDisplay = rhs.m_virtualDisplay;

            // Deep copy view transforms.
            m_viewTransforms.clear();
            m_viewTransforms.reserve(rhs.m_viewTransforms.size());
            for (const auto & vt : rhs.m_viewTransforms)
            {
                m_viewTransforms.push_back(vt->createEditableCopy());
            }

            m_defaultLumaCoefs = rhs.m_defaultLumaCoefs;
            m_strictParsing = rhs.m_strictParsing;

            m_validation = rhs.m_validation;
            m_validationtext = rhs.m_validationtext;

            m_cacheids = rhs.m_cacheids;
            m_cacheidnocontext = rhs.m_cacheidnocontext;

            m_fileRules = rhs.m_fileRules->createEditableCopy();
            
            m_cacheFlags = rhs.m_cacheFlags;

            m_processorCache.clear();
            m_processorCache.enable((m_cacheFlags & PROCESSOR_CACHE_ENABLED) == PROCESSOR_CACHE_ENABLED);
        }
        return *this;
    }

    ConstColorSpaceRcPtr getColorSpace(const char * name) const
    {
        // Check to see if the name is a color space.
        ConstColorSpaceRcPtr cs = m_allColorSpaces->getColorSpace(name);
        if (!cs)
        {
            // Check to see if the name is a role.
            const char * csname = LookupRole(m_roles, name);
            cs = m_allColorSpaces->getColorSpace(csname);
        }

        return cs;
    }

    // Only search for a color space name (i.e. not for a role name).
    int getColorSpaceIndex(const char * csname) const
    {
        return m_allColorSpaces->getColorSpaceIndex(csname);
    }

    // Only search for a color space name (i.e. not for a role name).
    bool hasColorSpace(const char * csname) const
    {
        return m_allColorSpaces->hasColorSpace(csname);
    }

    ConstNamedTransformRcPtr getNamedTransform(const char * name) const noexcept
    {
        size_t index = getNamedTransformIndex(name);
        if (index >= m_allNamedTransforms.size())
        {
            return ConstNamedTransformRcPtr();
        }

        return m_allNamedTransforms[index];
    }

    size_t getNamedTransformIndex(const char * name) const noexcept
    {
        if (name && *name)
        {
            const std::string str = StringUtils::Lower(name);
            for (size_t idx = 0; idx < m_allNamedTransforms.size(); ++idx)
            {
                if (StringUtils::Lower(m_allNamedTransforms[idx]->getName()) == str)
                {
                    return idx;
                }
                const auto numAliases = m_allNamedTransforms[idx]->getNumAliases();
                for (size_t alias = 0; alias < numAliases; ++alias)
                {
                    if (StringUtils::Lower(m_allNamedTransforms[idx]->getAlias(alias)) == str)
                    {
                        return idx;
                    }
                }
            }
        }
        return static_cast<size_t>(-1);
    }

    enum InactiveType
    {
        INACTIVE_COLORSPACE =0,
        INACTIVE_NAMEDTRANSFORM,
        INACTIVE_ALL
    };
    StringUtils::StringVec buildInactiveNamesList(InactiveType type) const;
    void refreshActiveColorSpaces();

    ConstViewTransformRcPtr getViewTransform(const char * name) const noexcept
    {
        const std::string namelower = StringUtils::Lower(name);

        for (const auto & vt : m_viewTransforms)
        {
            if (StringUtils::Lower(vt->getName()) == namelower)
            {
                return vt;
            }
        }

        return ConstViewTransformRcPtr();
    }

    ConstLookRcPtr getLook(const char * name) const
    {
        const std::string namelower = StringUtils::Lower(name);

        for (const auto & look : m_looksList)
        {
            if (StringUtils::Lower(look->getName()) == namelower)
            {
                return look;
            }
        }

        return ConstLookRcPtr();
    }

    ViewPtrVec getViews(const Display & display) const
    {
        ViewPtrVec views;
        for (const auto & view : display.m_views)
        {
            views.push_back(&view);
        }

        for (const auto & shared : display.m_sharedViews)
        {
            ViewVec::const_iterator sharedView = FindView(m_sharedViews, shared.c_str());
            if (sharedView != m_sharedViews.end())
            {
                const View * viewPtr = &(*sharedView);
                views.push_back(viewPtr);
            }
        }
        return views;
    }

    // Any time you modify the state of the config, you must call this
    // to reset internal cache states.  You also should do this in a
    // thread safe manner by acquiring the m_cacheidMutex.
    void resetCacheIDs();

    // Get all internal transforms (to generate cacheIDs, validation, etc).
    // This currently crawls colorspaces + looks + view transforms.
    void getAllInternalTransforms(ConstTransformVec & transformVec) const;

    static ConstConfigRcPtr Read(std::istream & istream, const char * filename);
    static ConstConfigRcPtr Read(std::istream & istream, ConfigIOProxyRcPtr ciop);

    // Validate view object that can be a config defined shared view or a display-defined view.
    void validateView(const std::string & display, const View & view, bool checkUseDisplayName) const
    {
        if (view.m_name.empty())
        {
            std::ostringstream os{ GetDisplayViewPrefixErrorMsg(display, view) };
            m_validationtext = os.str();
            throw Exception(m_validationtext.c_str());
        }

        const bool sharedViewWithViewTransform = display.empty() && !view.m_viewTransform.empty();

        // Validate color space name is not empty.
        if (view.m_colorspace.empty())
        {
            std::ostringstream os{ GetDisplayViewPrefixErrorMsg(display, view) };
            os << "does not refer to a color space.";
            m_validationtext = os.str();
            throw Exception(m_validationtext.c_str());
        }

        if (checkUseDisplayName)
        {
            // USE_DISPLAY_NAME can only be used by shared views.
            if (!sharedViewWithViewTransform && view.useDisplayNameForColorspace())
            {
                std::ostringstream os{ GetDisplayViewPrefixErrorMsg(display, view) };
                os << "can not use '" << OCIO_VIEW_USE_DISPLAY_NAME;
                os << "' keyword for the color space name.";
                m_validationtext = os.str();
                throw Exception(m_validationtext.c_str());
            }
        }

        // If USE_DISPLAY_NAME is not present, a valid color space must be specified.
        if (!view.useDisplayNameForColorspace() &&
            !hasColorSpace(view.m_colorspace.c_str()) &&
            !getNamedTransform(view.m_colorspace.c_str()))
        {
            std::ostringstream os{ GetDisplayViewPrefixErrorMsg(display, view) };
            os << "that refers to a color space or a named transform, '" << view.m_colorspace;
            os << "', which is not defined.";
            m_validationtext = os.str();
            throw Exception(m_validationtext.c_str());
        }

        // If there is a view transform, it must exist (or be a named transform) and its color
        // space must be a display-referred color space.
        if (!view.m_viewTransform.empty())
        {
            if (!getNamedTransform(view.m_viewTransform.c_str()))
            {
                if (!getViewTransform(view.m_viewTransform.c_str()))
                {
                    std::ostringstream os{ GetDisplayViewPrefixErrorMsg(display, view) };
                    os << "that refers to a view transform, '" << view.m_viewTransform << "', ";
                    os << "which is neither a view transform nor a named transform.";
                    m_validationtext = os.str();
                    throw Exception(m_validationtext.c_str());
                }
            }
            const char * displayCS = view.m_colorspace.c_str();
            if (view.useDisplayNameForColorspace())
            {
                displayCS = display.c_str();
            }
            auto cs = getColorSpace(displayCS);
            if (cs && cs->getReferenceSpaceType() != REFERENCE_SPACE_DISPLAY)
            {
                std::ostringstream os{ GetDisplayViewPrefixErrorMsg(display, view) };
                os << "refers to a color space, '" << std::string(displayCS) << "', ";
                os << "that is not a display-referred color space.";
                m_validationtext = os.str();
                throw Exception(m_validationtext.c_str());
            }
        }

        // Confirm looks references exist.
        LookParseResult looks;
        const LookParseResult::Options & options = looks.parse(view.m_looks);

        for (const auto & option : options)
        {
            for (const auto & token : option)
            {
                const std::string look = token.name;

                if (!look.empty() && !getLook(look.c_str()))
                {
                    std::ostringstream os{ GetDisplayViewPrefixErrorMsg(display, view) };
                    os << "refers to a look, '" << look << "', ";
                    os << "which is not defined.";
                    m_validationtext = os.str();
                    throw Exception(m_validationtext.c_str());
                }
            }
        }

        if (!view.m_rule.empty())
        {
            size_t ruleIndex{ 0 };
            if (!FindRule(m_viewingRules, view.m_rule, ruleIndex))
            {
                std::ostringstream os{ GetDisplayViewPrefixErrorMsg(display, view) };
                os << "refers to a viewing rule, '" << view.m_rule << "', ";
                os << "which is not defined.";
                m_validationtext = os.str();
                throw Exception(m_validationtext.c_str());
            }
        }
    }

    // Check a shared view used in a display. View itself has already been checked.
    void validateSharedView(const std::string & display, 
                            const ViewVec & viewsOfDisplay,
                            const std::string & sharedView,
                            bool checkUseDisplayName) const
    {
        // Is the name already used for a display-defined view?
        // This should never happen because this is checked when adding a view.
        const auto viewIt = FindView(viewsOfDisplay, sharedView);
        if (viewIt != viewsOfDisplay.end())
        {
            std::ostringstream os;
            os << "Config failed validation. ";
            os << "The display '" << display << "' ";
            os << "contains a shared view '" << sharedView;
            os << "' that is already defined as a view.";
            m_validationtext = os.str();
            throw Exception(m_validationtext.c_str());
        }

        // Is the shared view defined?
        const auto sharedViewIt = FindView(m_sharedViews, sharedView);
        if (sharedViewIt == m_sharedViews.end())
        {
            std::ostringstream os;
            os << "Config failed validation. ";
            os << "The display '" << display << "' ";
            os << "contains a shared view '" << sharedView;
            os << "' that is not defined.";
            m_validationtext = os.str();
            throw Exception(m_validationtext.c_str());
        }
        else if (checkUseDisplayName)
        {
            const auto view = *sharedViewIt;
            if (!view.m_viewTransform.empty() && view.useDisplayNameForColorspace())
            {
                // Shared views using a view transform can omit the colorspace, in that case
                // the color space to use should be named from the display.
                const auto displayCS = getColorSpace(display.c_str());
                if (!displayCS)
                {
                    std::ostringstream os;
                    os << "Config failed validation. The display '" << display << "' ";
                    os << "contains a shared view '" << (*sharedViewIt).m_name;
                    os << "' which does not define a color space and there is "
                          "no color space that matches the display name.";
                    m_validationtext = os.str();
                    throw Exception(m_validationtext.c_str());
                }
                if (displayCS->getReferenceSpaceType() != REFERENCE_SPACE_DISPLAY)
                {
                    std::ostringstream os;
                    os << "Config failed validation. The display '" << display << "' ";
                    os << "contains a shared view '" << (*sharedViewIt).m_name;
                    os << "that refers to a color space, '" << display << "', ";
                    os << "that is not a display-referred color space.";
                    m_validationtext = os.str();
                    throw Exception(m_validationtext.c_str());
                }
            }
        }
    }

    void setInactiveColorSpaces(const char * inactiveColorSpaces)
    {
        m_inactiveColorSpaceNamesConf
            = StringUtils::Trim(std::string(inactiveColorSpaces ? inactiveColorSpaces : ""));

        // An API request must always supersede the two other lists. Filling the
        // m_inactiveColorSpaceNamesAPI list highlights the API request precedence.
        m_inactiveColorSpaceNamesAPI = m_inactiveColorSpaceNamesConf;

        AutoMutex lock(m_cacheidMutex);
        resetCacheIDs();
        refreshActiveColorSpaces();
    }

    void checkVersionConsistency(ConstTransformRcPtr & transform) const;
    void checkVersionConsistency() const;

    const View * getView(const char * display, const char * view) const
    {
        if (!view || !*view) return nullptr;

        bool searchShared = !display || !*display;

        DisplayMap::const_iterator iter = m_displays.end();
        if (!searchShared)
        {
            iter = FindDisplay(m_displays, display);
            if (iter == m_displays.end()) return nullptr;

            const StringUtils::StringVec & sharedViews = iter->second.m_sharedViews;
            searchShared = StringUtils::Contain(sharedViews, view);
        }

        const ViewVec & views = searchShared ? m_sharedViews : iter->second.m_views;
        const auto & viewIt = FindView(views, view);

        if (viewIt != views.end())
        {
            return &(*viewIt);
        }
        return nullptr;
    }

    // Filter/reorder views using the active views if defined.
    StringUtils::StringVec getActiveViews(const StringUtils::StringVec & views) const
    {
        StringUtils::StringVec activeViews;
        if (!m_activeViewsEnvOverride.empty())
        {
            const StringUtils::StringVec orderedViews
                = IntersectStringVecsCaseIgnore(m_activeViewsEnvOverride, views);

            if (!orderedViews.empty())
            {
                activeViews = orderedViews;
            }
        }
        else if (!m_activeViews.empty())
        {
            const StringUtils::StringVec orderedViews
                = IntersectStringVecsCaseIgnore(m_activeViews, views);

            if (!orderedViews.empty())
            {
                activeViews = orderedViews;
            }
        }

        if (activeViews.empty())
        {
            activeViews = views;
        }
        return activeViews;
    }

    // Get all active views from a display with a rule that refers to color space or an encoding
    // referred by color space. Note that views that do not have viewing rules are all returned.
    // ViewNames, created from views, is returned as parameter.
    StringUtils::StringVec getFilteredViews(StringUtils::StringVec & viewNames,
                                            const ViewPtrVec & views,
                                            const char * imageCSName) const
    {
        ConstColorSpaceRcPtr imageColorSpace = getColorSpace(imageCSName);
        if (!imageColorSpace)
        {
            std::ostringstream os;
            os << "Could not find source color space '" << imageCSName << "'.";
            throw Exception(os.str().c_str());
        }

        const std::string viewEncoding{ imageColorSpace->getEncoding() };

        viewNames = GetViewNames(views);
        StringUtils::StringVec activeViews = getActiveViews(viewNames);

        const std::string imageColorSpaceName{ StringUtils::Lower(imageCSName) };
        StringUtils::StringVec filteredActiveViews;
        for (const auto & view : activeViews)
        {
            const auto idx = FindInStringVecCaseIgnore(viewNames, view);
            const auto & ruleName = views[idx]->m_rule;
            size_t ruleIdx{ 0 };
            if (ruleName.empty())
            {
                // Include all views that do not have a rule.
                filteredActiveViews.push_back(view);
            }
            else if (FindRule(m_viewingRules, ruleName, ruleIdx))
            {
                const size_t numcs = m_viewingRules->getNumColorSpaces(ruleIdx);
                bool added = false;
                for (size_t csIdx = 0; csIdx < numcs; ++csIdx)
                {
                    // Rule can use role names.
                    const char * rolename = m_viewingRules->getColorSpace(ruleIdx, csIdx);
                    const char * csname = LookupRole(m_roles, rolename);

                    const std::string csName{ *csname ? csname : rolename  };
                    if (StringUtils::Lower(csName) == imageColorSpaceName)
                    {
                        // Include a view if its rule contains the image's color space.
                        filteredActiveViews.push_back(view);
                        added = true;
                        break;
                    }
                }
                if (!added && !viewEncoding.empty())
                {
                    const size_t numEnc = m_viewingRules->getNumEncodings(ruleIdx);
                    for (size_t encIdx = 0; encIdx < numEnc; ++encIdx)
                    {
                        const std::string encName{ m_viewingRules->getEncoding(ruleIdx, encIdx) };
                        if (StringUtils::Lower(encName) == viewEncoding)
                        {
                            // Include a view if its rule contains the image's color space encoding.
                            filteredActiveViews.push_back(view);
                            break;
                        }
                    }
                }
            }
        }
        return filteredActiveViews;
    }

    void updateDisplayCache() const
    {
        if (m_displayCache.empty())
        {
            ComputeDisplays(m_displayCache,
                            m_displays,
                            m_activeDisplays,
                            m_activeDisplaysEnvOverride);
        }

    }

    ProcessorCacheFlags getProcessorCacheFlags() const noexcept
    {
        return m_cacheFlags;
    }

    void setProcessorCacheFlags(ProcessorCacheFlags flags) const noexcept
    {
        m_cacheFlags = flags;
        m_processorCache.enable((m_cacheFlags & PROCESSOR_CACHE_ENABLED) == PROCESSOR_CACHE_ENABLED);
    }

    ConstProcessorRcPtr getProcessorWithoutCaching(
        const Config & config,
        const ConstTransformRcPtr & transform, 
        TransformDirection direction) const
    {
        if (!transform)
        {
            throw Exception("Config::GetProcessor failed. Transform is null.");
        }
        
        ProcessorRcPtr processor = Processor::Create();
        processor->getImpl()->setProcessorCacheFlags(PROCESSOR_CACHE_OFF);
        processor->getImpl()->setTransform(config, m_context, transform, direction);
        return processor;
    }
 
    int instantiateDisplay(const std::string & monitorName,
                           const std::string & monitorDescription,
                           const std::string & ICCProfileFilepath)
    {
        if (ICCProfileFilepath.empty())
        {
            throw Exception("The ICC Profile filepath cannot be null.");
        }

        if (monitorDescription.empty())
        {
            throw Exception("The monitor description cannot be null.");
        }

        std::string envContent;
        if (Platform::Getenv(OCIO_ACTIVE_DISPLAYS_ENVVAR, envContent))
        {
            std::ostringstream oss;
            oss << "Cannot instantiate a virtual display because the list of active displays is "
                << "defined by "
                << OCIO_ACTIVE_DISPLAYS_ENVVAR
                << " = "
                << envContent
                << ".";
            throw Exception(oss.str().c_str());
        }

        std::string colorSpaceName = monitorDescription;
        // The monitor name is null if the display is instantiated from an ICC filepath.
        if (!monitorName.empty())
        {
            colorSpaceName += " [" + monitorName + "]";
        }

        // The $ is forbidden for color space names i.e. reserved for context variables.
        StringUtils::ReplaceInPlace(colorSpaceName, "$", "_");
        // The % is forbidden for color space names i.e. reserved for context variables.
        StringUtils::ReplaceInPlace(colorSpaceName, "%", "_");

        // Check if the virtual display definition is present.

        if (m_virtualDisplay.m_views.size() == 0
            && m_virtualDisplay.m_sharedViews.size() == 0)
        {
            throw Exception("The virtual display information to instantiate a display is missing.");
        }

        int absoluteDisplayIndex = -1;

        try
        {
            // Create the (display, view) pairs with the display color space implemented using
            // a FileTransform pointing to the ICC Profile.

            DisplayMap::iterator iter = FindDisplay(m_displays, colorSpaceName.c_str());
            if (iter == m_displays.end())
            {
                const size_t curSize = m_displays.size();
                m_displays.resize(curSize + 1);
                m_displays[curSize].first  = colorSpaceName;
                m_displays[curSize].second = m_virtualDisplay;

                absoluteDisplayIndex = static_cast<int>(curSize);
            }
            else
            {
                iter->second = m_virtualDisplay;

                absoluteDisplayIndex = static_cast<int>(iter - m_displays.begin());
            }

            // Add the corresponding display color space.

            ColorSpaceRcPtr cs = ColorSpace::Create(REFERENCE_SPACE_DISPLAY);
            cs->setName(colorSpaceName.c_str());
            FileTransformRcPtr file = FileTransform::Create();
            file->setSrc(ICCProfileFilepath.c_str());
            std::ostringstream oss;
            oss << "Profile description: " << monitorDescription;
            cs->setDescription(oss.str().c_str());
            cs->setTransform(file, COLORSPACE_DIR_FROM_REFERENCE);

            // Note that it adds it or updates the existing one.
            m_allColorSpaces->addColorSpace(cs);
        }
        catch(const Exception & /* ex */)
        {
            DisplayMap::iterator iter = FindDisplay(m_displays, colorSpaceName);
            if (iter!=m_displays.end())
            {
                m_displays.erase(iter);
            }

            m_allColorSpaces->removeColorSpace(colorSpaceName.c_str());

            throw;
        }

        // The display must be active.

        if (!m_activeDisplays.empty()
            && !m_activeDisplays[0].empty() 
            && !StringUtils::Contain(m_activeDisplays, colorSpaceName))
        {
            m_activeDisplays.push_back(colorSpaceName);
        }

        // The views must be active.

        if (!m_activeViews.empty() && !m_activeViews[0].empty())
        {
            for (const auto & view : m_displays[absoluteDisplayIndex].second.m_views)
            {
                if (!StringUtils::Contain(m_activeViews, view.m_name))
                {
                    m_activeViews.push_back(view.m_name);
                }
            }

            for (const auto & viewName : m_displays[absoluteDisplayIndex].second.m_sharedViews)
            {
                if (!StringUtils::Contain(m_activeViews, viewName))
                {
                    m_activeViews.push_back(viewName);
                }
            }
        }

        // Force to refresh of all caches.

        m_displayCache.clear();

        ComputeDisplays(m_displayCache,
                        m_displays,
                        m_activeDisplays,
                        m_activeDisplaysEnvOverride);

        AutoMutex lock(m_cacheidMutex);
        resetCacheIDs();

        refreshActiveColorSpaces();

        // Find the relative display index i.e. the index in the active display list.

        for (size_t idx = 0; idx < m_displayCache.size(); ++idx)
        {
            if (0==strcmp(m_displayCache[idx].c_str(), colorSpaceName.c_str()))
            {
                return static_cast<int>(idx);
            }
        }

        // That should never happen.
        return -1;
    }
};



// Instantiate the cache with the right types.
extern template class ProcessorCache<std::size_t, ProcessorRcPtr>;


///////////////////////////////////////////////////////////////////////////

ConfigRcPtr Config::Create()
{
    return ConfigRcPtr(new Config(), &deleter);
}

void Config::deleter(Config* c)
{
    delete c;
}

ConstConfigRcPtr Config::CreateRaw()
{
    std::istringstream istream;
    istream.str(INTERNAL_RAW_PROFILE);

    return CreateFromStream(istream);
}

ConstConfigRcPtr Config::CreateFromEnv()
{
    std::string file;
    Platform::Getenv(OCIO_CONFIG_ENVVAR, file);

    // File may be one of the following:
    //   1) Path to a config file (e.g. /home/user/ocio/config.ocio)
    //   2) Path to an archived config file (e.g. /home/user/ocio/archived_config.ocioz)
    //   3) URI to a built-in config (e.g. ocio://cg-config-v0.1.0_aces-v1.3_ocio-v2.1.1)
    if(!file.empty()) return CreateFromFile(file.c_str());

    static const char err[] =
        "Color management disabled. (Specify the $OCIO environment variable to enable.)";

    LogInfo(err);

    return CreateRaw();
}

ConstConfigRcPtr Config::CreateFromFile(const char * filename)
{
    if (!filename || !*filename)
    {
        throw ExceptionMissingFile ("The config filepath is missing.");
    }

    // Check for URI Pattern: ocio://<config name>
    static const std::regex uriPattern(R"(ocio:\/\/([^\s]+))");
    std::smatch match;
    const std::string uri = filename;
    if (std::regex_search(uri, match, uriPattern))
    {
        if (Platform::Strcasecmp(match.str(1).c_str(), "default") == 0)
        {
            // Processing ocio://default
            const BuiltinConfigRegistry & reg = BuiltinConfigRegistry::Get();
            return CreateFromBuiltinConfig(reg.getDefaultBuiltinConfigName());
        }
        return CreateFromBuiltinConfig(match.str(1).c_str());
    }

    std::ifstream ifstream = Platform::CreateInputFileStream(
        filename, 
        std::ios_base::in | std::ios_base::binary
    );

    if (ifstream.fail())
    {
        std::ostringstream os;
        os << "Error could not read '" << filename;
        os << "' OCIO profile.";
        throw Exception (os.str().c_str());
    }

    char magicNumber[2] = { 0 };
    if (ifstream.read(magicNumber, 2))
    {
        // Check if it is an OCIOZ archive.
        if (magicNumber[0] == 'P' && magicNumber[1] == 'K')
        {
            // Closing ifstream even though it should be close by ifstream deconstructor (RAII).
            ifstream.close();

            // The file should be an OCIOZ archive file.

            auto ciop = std::make_shared<CIOPOciozArchive>();
            // Store archive absolute path.
            ciop->setArchiveAbsPath(filename);
            // Build the entries map.
            ciop->buildEntries();
            return CreateFromConfigIOProxy(ciop);
        }
    } 

    // Not an OCIOZ archive. Continue as usual.
    ifstream.clear();
    ifstream.seekg(0);
    return Config::Impl::Read(ifstream, filename);
}

ConstConfigRcPtr Config::CreateFromStream(std::istream & istream)
{
    return Config::Impl::Read(istream, nullptr);
}

ConstConfigRcPtr Config::CreateFromConfigIOProxy(ConfigIOProxyRcPtr ciop)
{
    ConstConfigRcPtr config = nullptr;

    // Get a stream of the config.
    std::string configStr = ciop->getConfigData();
    std::stringstream configStream(configStr);
    config = Config::Impl::Read(configStream, ciop);

    if (config == nullptr)
    {
        std::ostringstream os;
        os << "Could not create config using ConfigIOProxy.";
        throw Exception (os.str().c_str());
    }
    
    return config;
}

ConstConfigRcPtr Config::CreateFromBuiltinConfig(const char * configName)
{
    ConstConfigRcPtr builtinConfig;
    const BuiltinConfigRegistry & reg = BuiltinConfigRegistry::Get();

    // getBuiltinConfigByName will throw if config name not found.
    const char * builtinConfigStr = reg.getBuiltinConfigByName(configName);
    std::istringstream iss;
    iss.str(builtinConfigStr);
    builtinConfig = Config::CreateFromStream(iss);

    return builtinConfig;
}

///////////////////////////////////////////////////////////////////////////

Config::Config()
: m_impl(new Config::Impl())
{
}

Config::~Config()
{
    delete m_impl;
    m_impl = nullptr;
}

unsigned Config::getMajorVersion() const
{
    return m_impl->m_majorVersion;
}

void Config::setMajorVersion(unsigned int version)
{
    if (version <  FirstSupportedMajorVersion
        || version >  LastSupportedMajorVersion)
    {
        std::ostringstream os;
            os << "The version is " << version
            << " where supported versions start at "
            << FirstSupportedMajorVersion
            << " and end at "
            << LastSupportedMajorVersion
            << ".";
            throw Exception(os.str().c_str());
    }
    m_impl->m_majorVersion = version;
    m_impl->m_minorVersion = LastSupportedMinorVersion[version - 1];

    AutoMutex lock(getImpl()->m_cacheidMutex);
    getImpl()->resetCacheIDs();
}

unsigned Config::getMinorVersion() const
{
    return m_impl->m_minorVersion;
}

void Config::setMinorVersion(unsigned int version)
{
    const unsigned int maxMinor = LastSupportedMinorVersion[m_impl->m_majorVersion - 1];
    if (version > maxMinor)
    {
        std::ostringstream os;
        os << "The minor version " << version
            << " is not supported for major version "
            << m_impl->m_majorVersion
            << ". Maximum minor version is " << maxMinor << ".";
        throw Exception(os.str().c_str());
    }
    m_impl->m_minorVersion = version;
}

void Config::setVersion(unsigned int major, unsigned int minor)
{
    setMajorVersion(major);
    setMinorVersion(minor);
}

void Config::upgradeToLatestVersion() noexcept
{
    const auto wasVersion = m_impl->m_majorVersion;
    if (wasVersion != LastSupportedMajorVersion)
    {
        if (wasVersion == 1)
        {
            UpdateFileRulesFromV1ToV2(*this, m_impl->m_fileRules);

            // The instance version is now 2.0
            m_impl->m_majorVersion = 2;
            m_impl->m_minorVersion = 0;
        }

        static_assert(LastSupportedMajorVersion == 2, "Config: Handle newer versions");
        setMajorVersion(LastSupportedMajorVersion);
        setMinorVersion(LastSupportedMinorVersion[LastSupportedMajorVersion - 1]);
    }
}

ConfigRcPtr Config::createEditableCopy() const
{
    ConfigRcPtr config = Config::Create();
    *config->m_impl = *m_impl;
    return config;
}

void Config::validate() const
{
    if(getImpl()->m_validation == Impl::VALIDATION_PASSED) return;
    if(getImpl()->m_validation == Impl::VALIDATION_FAILED)
    {
        throw Exception(getImpl()->m_validationtext.c_str());
    }

    getImpl()->m_validation = Impl::VALIDATION_FAILED;
    getImpl()->m_validationtext = "";

    ///// PREDEFINED CONTEXT VARIABLES

    // Only the 'predefined' mode imposes to have all the context variables explicitely defined
    // in the config file. The 'all' mode exclusively relies on the environment variables.
    if (getMajorVersion() >= 2
        && getImpl()->m_context->getEnvironmentMode() == ENV_ENVIRONMENT_LOAD_PREDEFINED)
    {
        for (const auto & env : getImpl()->m_env)
        {
            const std::string ctxValue = env.second;

            if (ContainsContextVariables(ctxValue))
            {
                // When a context variable default value contains another context variable, the
                // only legal case is ENV = $ENV. It means that there is no default value i.e. an
                // system env. variable must exist.

                const std::string ctxVariable1 = std::string("$")  + env.first;
                const std::string ctxVariable2 = std::string("${") + env.first + std::string("}");
                const std::string ctxVariable3 = std::string("%")  + env.first + std::string("%");

                const bool isValid = (ctxVariable1 == ctxValue)
                                        || (ctxVariable2 == ctxValue)
                                        || (ctxVariable3 == ctxValue);

                if (!isValid)
                {
                    std::ostringstream oss;
                    oss << "Unresolved context variable in environment declaration '"
                        << env.first << " = "
                        << env.second << "'.";
                    throw Exception(oss.str().c_str());
                }
            }
        }
    }

    ///// COLORSPACES

    StringSet existingColorSpaces;

    bool hasDisplayReferredColorspace   = false;
    bool hasSceneReferredColorspace     = false;

    // Confirm all ColorSpaces are valid.
    for(int i=0; i<getImpl()->m_allColorSpaces->getNumColorSpaces(); ++i)
    {
        const auto cs = getImpl()->m_allColorSpaces->getColorSpaceByIndex(i);
        if (!cs)
        {
            std::ostringstream os;
            os << "Config failed validation. ";
            os << "The color space at index " << i << " is null.";
            getImpl()->m_validationtext = os.str();
            throw Exception(getImpl()->m_validationtext.c_str());
        }

        const char * name = cs->getName();
        // Name is not empty and unique (checked by addColorSpace ).

        // Retest that name does not contain reserved characters (vesion might have change).
        if (getMajorVersion() >= 2 && ContainsContextVariableToken(name))
        {
            std::ostringstream oss;
            oss << "Config failed sanitycheck. "
                << "A color space name '"
                << name
                << "' cannot contain a context variable reserved token i.e. % or $.";

            getImpl()->m_validationtext = oss.str();
            throw Exception(getImpl()->m_validationtext.c_str());
        }

        const size_t numAliases = cs->getNumAliases();
        if (numAliases && getMajorVersion() < 2)
        {
            std::ostringstream oss;
            oss << "Config failed sanitycheck. "
                << "Aliases may not be used in a v1 config.  Color space name: '" << name << "'.";

            getImpl()->m_validationtext = oss.str();
            throw Exception(getImpl()->m_validationtext.c_str());
        }

        // AddColorSpace, addNamedTransform & setRole already check there is no name & alias
        // conflict.

        const std::string namelower = StringUtils::Lower(name);
        existingColorSpaces.insert(namelower);

        if (cs->getReferenceSpaceType() == REFERENCE_SPACE_DISPLAY)
        {
            hasDisplayReferredColorspace = true;
        }
        else if (cs->getReferenceSpaceType() == REFERENCE_SPACE_SCENE)
        {
            hasSceneReferredColorspace = true;
        }
    }

    // Confirm all roles used by the config are valid and that essential roles are present.
    {
        for(StringMap::const_iterator iter = getImpl()->m_roles.begin(),
            end = getImpl()->m_roles.end(); iter!=end; ++iter)
        {
            // Retest in case version did change.
            if (getMajorVersion() >= 2 && ContainsContextVariableToken(iter->first))
            {
                std::ostringstream oss;
                oss << "Config failed sanitycheck. "
                    << "A role name '"
                    << iter->first
                    << "' cannot contain a context variable reserved token i.e. % or $.";
                getImpl()->m_validationtext = oss.str();
                throw Exception(getImpl()->m_validationtext.c_str());
            }

            if(!getImpl()->hasColorSpace(iter->second.c_str()))
            {
                std::ostringstream os;
                os << "Config failed validation. ";
                os << "The role '" << iter->first << "' ";
                os << "refers to a color space, '" << iter->second << "', ";
                os << "which is not defined.";
                getImpl()->m_validationtext = os.str();
                throw Exception(getImpl()->m_validationtext.c_str());
            }

            // AddColorSpace, addNamedTransform & setRole already check there is no name conflict.
        }


        // Check for interchange roles requirements - scene-referred and display-referred.
        if (getMajorVersion() >= 2 && getMinorVersion() >= 2)
        {
            bool hasRoleSceneLinear                 = false;
            bool hasRoleCompositingLog              = false;
            bool hasRoleColorTiming                 = false;

            bool hasRoleAcesInterchange             = false;
            bool acesInterHasSceneRefColorspace     = false;
            bool hasRoleCieXyzD65Interchange        = false;
            bool cieInterHasDisplayRefColorspace    = false;

            for (auto const& role : getImpl()->m_roles)
            {
                if (Platform::Strcasecmp(role.first.c_str(), ROLE_SCENE_LINEAR) == 0)
                {
                    hasRoleSceneLinear = true;
                }
                else if (Platform::Strcasecmp(role.first.c_str(), ROLE_COMPOSITING_LOG ) == 0)
                {
                    hasRoleCompositingLog = true;
                }
                else if (Platform::Strcasecmp(role.first.c_str(), ROLE_COLOR_TIMING) == 0)
                {
                    hasRoleColorTiming = true;
                }
                else if (Platform::Strcasecmp(role.first.c_str(), ROLE_INTERCHANGE_SCENE) == 0)
                {
                    hasRoleAcesInterchange = true;

                    ConstColorSpaceRcPtr cs = getColorSpace(role.second.c_str());
                    acesInterHasSceneRefColorspace = 
                        cs->getReferenceSpaceType() == REFERENCE_SPACE_SCENE;
                }
                else if (Platform::Strcasecmp(role.first.c_str(), ROLE_INTERCHANGE_DISPLAY) == 0)
                {
                    hasRoleCieXyzD65Interchange = true;

                    ConstColorSpaceRcPtr cs = getColorSpace(role.second.c_str());
                    cieInterHasDisplayRefColorspace = 
                        cs->getReferenceSpaceType() == REFERENCE_SPACE_DISPLAY;
                }
            }

            // All LogError below are technically a validation failure, but only logging a message 
            // rather than throwing (for now). This is to make it possible for upgradeToLatestVersion
            // to always result in a config that does not fail validation.

            if (!hasRoleSceneLinear)
            {
                std::ostringstream os;
                os << "The scene_linear role is required for a config version 2.2 or higher.";
                LogError(os.str());
            }

            if (!hasRoleCompositingLog)
            {
                std::ostringstream os;
                os << "The compositing_log role is required for a config version 2.2 or higher.";
                LogError(os.str());
            }

            if (!hasRoleColorTiming)
            {
                std::ostringstream os;
                os << "The color_timing role is required for a config version 2.2 or higher.";
                LogError(os.str());
            }

            if (hasSceneReferredColorspace && !hasRoleAcesInterchange)
            {
                std::ostringstream os;
                os << "The aces_interchange role is required when there are scene-referred";
                os << " color spaces and the config version is 2.2 or higher.";
                LogError(os.str());
            }
            else if (hasRoleAcesInterchange && 
                     !acesInterHasSceneRefColorspace)
            {
                std::ostringstream os;
                os << "The aces_interchange role must be a scene-referred color space.";
                LogError(os.str());
            }

            if (hasDisplayReferredColorspace && !hasRoleCieXyzD65Interchange)
            {
                std::ostringstream os;
                os << "The cie_xyz_d65_interchange role is required when there are";
                os << " display-referred color spaces and the config version is 2.2 or higher.";
                LogError(os.str());
            }
            else if (hasRoleCieXyzD65Interchange && 
                     !cieInterHasDisplayRefColorspace)
            {
                std::ostringstream os;
                os << "The cie_xyz_d65_interchange role must be a display-referred color space.";
                LogError(os.str());
            }
        }
    }

    // Confirm all inactive color spaces or named transforms exist.
    const StringUtils::StringVec inactiveColorSpaceNames
        = getImpl()->buildInactiveNamesList(Impl::INACTIVE_ALL);

    for (const auto & name : inactiveColorSpaceNames)
    {
        if (!getImpl()->getColorSpace(name.c_str()))
        {
            if (!getImpl()->getNamedTransform(name.c_str()))
            {
                std::ostringstream os;
                os << "Inactive '" << name << "' is neither a color space nor a named transform.";
                LogInfo(os.str());
            }
        }
    }

    ///// DISPLAYS / VIEWS

    // Viewing rules.

     try
     {
         auto colorSpaceAccessor = std::bind(&Config::getColorSpace, this, std::placeholders::_1);
         getImpl()->m_viewingRules->getImpl()->validate(colorSpaceAccessor,
                                                           getImpl()->m_allColorSpaces);
     }
     catch (const Exception & e)
     {
         std::ostringstream os;
         os << "Config failed validation. Viewing rules failed validation with: ";
         os << e.what();
         getImpl()->m_validationtext = os.str();
         throw Exception(getImpl()->m_validationtext.c_str());
     }

    // Shared views.
    for (const auto & view : getImpl()->m_sharedViews)
    {
        getImpl()->validateView("", view, true);
    }

    int numdisplays = 0;

    // Confirm all Display transforms refer to colorspaces that exist.
    for(DisplayMap::const_iterator iter = getImpl()->m_displays.begin();
        iter != getImpl()->m_displays.end();
        ++iter)
    {
        const std::string display = iter->first;
        const ViewVec & views = iter->second.m_views;
        const StringUtils::StringVec & sharedViews = iter->second.m_sharedViews;
        if(views.empty() && sharedViews.empty())
        {
            std::ostringstream os;
            os << "Config failed validation. ";
            os << "The display '" << display << "' ";
            os << "does not define any views.";
            getImpl()->m_validationtext = os.str();
            throw Exception(getImpl()->m_validationtext.c_str());
        }
        ++numdisplays;

        // Confirm shared view exist and do not conflict with views.
        for (const auto & sharedView : sharedViews)
        {
            getImpl()->validateSharedView(display, views, sharedView, true);
        }

        // Confirm view references exist.
        for(const auto & view : views)
        {
            getImpl()->validateView(display, view, true);
        }
    }

    // Confirm at least one display entry exists.
    if (numdisplays == 0)
    {
        std::ostringstream os;
        os << "Config failed validation. ";
        os << "No displays are specified.";
        getImpl()->m_validationtext = os.str();
        throw Exception(getImpl()->m_validationtext.c_str());
    }


    ///// VIRTUAL DISPLAY.

    if (getMajorVersion() >= 2)
    {
        // Confirm shared view exist and do not conflict with views.
        for (const auto & sharedView : getImpl()->m_virtualDisplay.m_sharedViews)
        {
            // Bypass the <USE_DISPLAY_NAME> validation.
            getImpl()->validateSharedView("virtual_display",
                                          getImpl()->m_virtualDisplay.m_views,
                                          sharedView,
                                          false);
        }

        // Confirm view references exist.
        for(const auto & view : getImpl()->m_virtualDisplay.m_views)
        {
            // Bypass the <USE_DISPLAY_NAME> validation.
            getImpl()->validateView("virtual_display", view, false);
        }
    }


    ///// ACTIVE DISPLAYS & VIEWS

    StringUtils::StringVec displays;
    for (DisplayMap::const_iterator iter = getImpl()->m_displays.begin();
         iter != getImpl()->m_displays.end();
         ++iter)
    {
        displays.push_back(iter->first);
    }


    if (!getImpl()->m_activeDisplaysEnvOverride.empty())
    {
        const bool useAllDisplays
            = getImpl()->m_activeDisplaysEnvOverride.size()==1
                && getImpl()->m_activeDisplaysEnvOverride[0] == "";

        if (!useAllDisplays)
        {
            const StringUtils::StringVec orderedDisplays
                = IntersectStringVecsCaseIgnore(getImpl()->m_activeDisplaysEnvOverride, displays);
            if (orderedDisplays.empty())
            {
                std::ostringstream os;
                os << "The content of the env. variable for the list of active displays ["
                   << JoinStringEnvStyle(getImpl()->m_activeDisplaysEnvOverride)
                   << "] is invalid.";
                getImpl()->m_validationtext = os.str();
                throw Exception(getImpl()->m_validationtext.c_str());
            }
            if (orderedDisplays.size()!=getImpl()->m_activeDisplaysEnvOverride.size())
            {
                std::ostringstream os;
                os << "The content of the env. variable for the list of active displays ["
                   << JoinStringEnvStyle(getImpl()->m_activeDisplaysEnvOverride)
                   << "] contains invalid display name(s).";
                getImpl()->m_validationtext = os.str();
                throw Exception(getImpl()->m_validationtext.c_str());
            }
        }
    }
    else if (!getImpl()->m_activeDisplays.empty())
    {
        const bool useAllDisplays = getImpl()->m_activeDisplays.size() == 1 &&
                                    getImpl()->m_activeDisplays[0] == "";

        if (!useAllDisplays)
        {
            const StringUtils::StringVec orderedDisplays
                = IntersectStringVecsCaseIgnore(getImpl()->m_activeDisplays, displays);
            if (orderedDisplays.empty())
            {
                std::ostringstream os;
                os << "The list of active displays ["
                   << JoinStringEnvStyle(getImpl()->m_activeDisplays)
                   << "] from the config file is invalid.";
                getImpl()->m_validationtext = os.str();
                throw Exception(getImpl()->m_validationtext.c_str());
            }
            if (orderedDisplays.size()!=getImpl()->m_activeDisplays.size())
            {
                std::ostringstream os;
                os << "The list of active displays ["
                   << JoinStringEnvStyle(getImpl()->m_activeDisplays)
                   << "] from the config file contains invalid display name(s).";
                getImpl()->m_validationtext = os.str();
                throw Exception(getImpl()->m_validationtext.c_str());
            }
        }
    }

    // TODO: Add validation for active views.


    ///// TRANSFORMS


    // Confirm for all transforms that reference internal color spaces,
    // the named color space exists and that all transforms are valid.
    {
        ConstTransformVec allTransforms;
        getImpl()->getAllInternalTransforms(allTransforms);

        ConstContextRcPtr context = getCurrentContext();

        std::set<std::string> colorSpaceNames;
        for (const auto & transform : allTransforms)
        {
            transform->validate();
            GetColorSpaceReferences(colorSpaceNames, transform, context);
        }

        for (const auto & name : colorSpaceNames)
        {
            // Check to see if the name is a color space.
            if (!getImpl()->hasColorSpace(name.c_str()))
            {
                // As a role name forbids the use of context variable keywords and
                // GetColorSpaceReferences() should expand context variables, throw if a context
                // variable keyword is still present.
                if (ContainsContextVariables(name.c_str()))
                {
                    std::ostringstream oss;
                    oss << "Config failed sanitycheck. "
                        << "This config references a color space '"
                        << name << "' using an unknown context variable.";

                    getImpl()->m_validationtext = oss.str();
                    throw Exception(getImpl()->m_validationtext.c_str());
                }

                // Check to see if the name is a role.
                const char * csname = LookupRole(getImpl()->m_roles, name);

                std::ostringstream os;
                os << "Config failed validation. ";
                os << "This config references a color space, '";

                if (!csname || !*csname)
                {
                    os << name << "', which is not defined.";
                    getImpl()->m_validationtext = os.str();
                    throw Exception(getImpl()->m_validationtext.c_str());
                }
                else if(!getImpl()->hasColorSpace(csname))
                {
                    os << csname << "' (for role '" << name << "'), which is not defined.";
                    getImpl()->m_validationtext = os.str();
                    throw Exception(getImpl()->m_validationtext.c_str());
                }
            }
        }
    }

    ///// LOOKS

    // For all looks, confirm the process space exists and the look is named.
    for(unsigned int i=0; i<getImpl()->m_looksList.size(); ++i)
    {
        const char * lookName = getImpl()->m_looksList[i]->getName();
        if (!lookName || !*lookName)
        {
            std::ostringstream os;
            os << "Config failed validation. ";
            os << "The look at index '" << i << "' ";
            os << "does not specify a name.";
            getImpl()->m_validationtext = os.str();
            throw Exception(getImpl()->m_validationtext.c_str());
        }

        const char * processSpace = getImpl()->m_looksList[i]->getProcessSpace();
        if (!processSpace || !*processSpace)
        {
            std::ostringstream os;
            os << "Config failed validation. ";
            os << "The look '" << lookName << "' ";
            os << "does not specify a process space.";
            getImpl()->m_validationtext = os.str();
            throw Exception(getImpl()->m_validationtext.c_str());
        }

        if (!getImpl()->hasColorSpace(processSpace))
        {
            // Check to see if the processSpace is a role.
            const char * csname = LookupRole(getImpl()->m_roles, processSpace);

            std::ostringstream os;
            os << "Config failed validation. ";
            os << "The look '" << lookName << "' ";
            os << "specifies a process color space, '";

            if (!csname || !*csname)
            {
                os << processSpace << "', which is not defined.";
                getImpl()->m_validationtext = os.str();
                throw Exception(getImpl()->m_validationtext.c_str());
            }
            else if (!getImpl()->hasColorSpace(csname))
            {
                os << csname << "' (for role '" << processSpace << "'), which is not defined.";
                getImpl()->m_validationtext = os.str();
                throw Exception(getImpl()->m_validationtext.c_str());
            }
        }
    }

    ///// ViewTransforms

    if (!getImpl()->m_viewTransforms.empty())
    {
        // Note: Config::addViewTransform validates that view_transforms have a unique, non-empty
        // name and define a transform.

        auto fromScene = getDefaultSceneToDisplayViewTransform();
        // If there are view transforms, there must be one from the scene reference space.
        if (!fromScene)
        {
            getImpl()->m_validationtext = "Config failed validation. If there are view_transforms, "
                                      "at least one must use the scene reference space.";
            throw Exception(getImpl()->m_validationtext.c_str());
        }
    }
    else if (hasDisplayReferredColorspace)
    {
        getImpl()->m_validationtext = "Config failed validation. If there are display-referred "
                                  "color spaces, there must be view_transforms.";
        throw Exception(getImpl()->m_validationtext.c_str());
    }

    if (!getImpl()->m_defaultViewTransform.empty())
    {
        const auto vt = getDefaultSceneToDisplayViewTransform();
        if (!vt || !StringUtils::Compare(vt->getName(), getImpl()->m_defaultViewTransform))
        {
            std::ostringstream os;
            os << "Config failed validation. Default view transform is defined as: '";
            os << getImpl()->m_defaultViewTransform << "' but this does not correspond to ";
            os << "an existing scene-referred view transform.";
            getImpl()->m_validationtext = os.str();
            throw Exception(getImpl()->m_validationtext.c_str());
        }
    }

    ///// FileRules

    try
    {
        getImpl()->m_fileRules->getImpl()->validate(*this);
    }
    catch (const Exception & e)
    {
        std::ostringstream os;
        os << "Config failed validation. File rules failed with: ";
        os << e.what();
        getImpl()->m_validationtext = os.str();
        throw Exception(getImpl()->m_validationtext.c_str());
    }

    ///// Resolve all file Transforms using context variables.

    {
        ConstTransformVec allTransforms;
        getImpl()->getAllInternalTransforms(allTransforms);

        std::set<std::string> files;
        for (const auto & transform : allTransforms)
        {
            GetFileReferences(files, transform);
        }

        // Check that at least one of the search paths can be resolved into a valid path.
        // Note that a search path without context variable(s) always correctly resolves.

        if (!files.empty())
        {
            bool foundOne = false;
            std::string errMsg("Config failed sanitycheck.");

            for (int idx = 0; idx < getImpl()->m_context->getNumSearchPaths(); ++idx)
            {
                const char * path = getImpl()->m_context->getSearchPath(idx);
                if (!path || !*path)
                {
                    errMsg += "  The search_path is empty.";
                    continue;
                }

                const std::string resolvedSearchPath = getImpl()->m_context->resolveStringVar(path);
                if (ContainsContextVariables(resolvedSearchPath))
                {
                    std::ostringstream oss;

                    oss << "  The search_path '" << path << "' cannot be resolved";

                    if (path != resolvedSearchPath)
                    {
                        // Adjust the error message when the search_path is defined with
                        // some context variable(s).
                        oss << " by '" << resolvedSearchPath << "'";
                    }

                    oss << ".";
                    errMsg += oss.str();
                    continue;
                }

                foundOne = true;
            }

            // After looping over all the search paths, none of them can be successfully resolved.
            if (!foundOne)
            {
                getImpl()->m_validationtext = errMsg;
                throw Exception(errMsg.c_str());
            }
        }

        // Expand all file transform paths.

        for (const auto & file : files)
        {
            // Resolve the file name without testing if it exists (which could add an unnecessary
            // performance hit).
            const std::string resolvedFile = getImpl()->m_context->resolveStringVar(file.c_str());
            if (resolvedFile.empty() || ContainsContextVariables(resolvedFile))
            {
                std::ostringstream oss;
                oss << "Config failed sanitycheck. ";
                oss << "The file Transform source cannot be resolved: '";
                
                if (file != resolvedFile)
                {
                    oss << file << "' vs. '" << resolvedFile << "'.";
                }
                else
                {
                    oss << file << "'.";
                }

                getImpl()->m_validationtext = oss.str();

                throw Exception(oss.str().c_str());
            }
        }
    }

    ///// NamedTransforms

    // As Config::addNamedTransform() already validates some properties of the instance
    // (i.e. name is not null, at least forward or inverse transform exits, etc.), the code below
    // only has to validate name conflicts. The NamedTransform name can not use a role,
    // a color space, a look, or a view transform name.  All transforms are validated above.

    for (const auto & nt : getImpl()->m_allNamedTransforms)
    {
        const char * name = nt->getName();

        // AddColorSpace, addNamedTransform & setRole already check there is not name
        // conflict.

        if (getLook(name))
        {
            std::ostringstream os;
            os << "Config failed validation. NamedTransform can't be named '";
            os << std::string(name) << "'. This name is already used for a look.";
            getImpl()->m_validationtext = os.str();
            throw Exception(getImpl()->m_validationtext.c_str());
        }
        if (getViewTransform(name))
        {
            std::ostringstream os;
            os << "Config failed validation. NamedTransform can't be named '";
            os << std::string(name);
            os << "'. This name is already used for a view transform.";
            getImpl()->m_validationtext = os.str();
            throw Exception(getImpl()->m_validationtext.c_str());
        }

        // AddColorSpace, addNamedTransform & setRole already check there is no name & alias
        // conflict.
    }

    ///// Check new features are not used with older config versions.

    getImpl()->checkVersionConsistency();


    // Everything is groovy.
    getImpl()->m_validation = Impl::VALIDATION_PASSED;
}

///////////////////////////////////////////////////////////////////////////

const char * Config::getName() const noexcept
{
    return getImpl()->m_name.c_str();
}

void Config::setName(const char * name) noexcept
{
    getImpl()->m_name = (name ? name : "");
}

///////////////////////////////////////////////////////////////////////////

char Config::getFamilySeparator() const
{
    return getImpl()->m_familySeparator;
}

char Config::GetDefaultFamilySeparator() noexcept
{
    return Impl::DefaultFamilySeparator;
}

void Config::setFamilySeparator(char separator)
{
    const int val = (int)separator;
    if (val!=0 && (val<32 || val>126))
    {
        std::string err("Invalid family separator '");
        err += separator;
        err += "'.";

        throw Exception(err.c_str());
    }

    getImpl()->m_familySeparator = separator;
}

///////////////////////////////////////////////////////////////////////////

const char * Config::getDescription() const
{
    return getImpl()->m_description.c_str();
}

void Config::setDescription(const char * description)
{
    getImpl()->m_description = (description ? description : "");
}

// RESOURCES //////////////////////////////////////////////////////////////

ConstContextRcPtr Config::getCurrentContext() const
{
    return getImpl()->m_context;
}

void Config::addEnvironmentVar(const char * name, const char * defaultValue)
{
    if (!name || !*name)
    {
        return;
    }

    // Note: Only a null default value removes the entry.

    if (defaultValue)
    {
        getImpl()->m_env[std::string(name)] = std::string(defaultValue);
        getImpl()->m_context->setStringVar(name, defaultValue);
    }
    else
    {
        StringMap::const_iterator iter = getImpl()->m_env.find(std::string(name));
        if(iter != getImpl()->m_env.end()) getImpl()->m_env.erase(iter);
        getImpl()->m_context->setStringVar(name, nullptr);
    }

    AutoMutex lock(getImpl()->m_cacheidMutex);
    getImpl()->resetCacheIDs();
}

int Config::getNumEnvironmentVars() const
{
    return static_cast<int>(getImpl()->m_env.size());
}

const char * Config::getEnvironmentVarNameByIndex(int index) const
{
    if(index < 0 || index >= (int)getImpl()->m_env.size()) return "";
    StringMap::const_iterator iter = getImpl()->m_env.begin();
    for(int i = 0; i < index; ++i) ++iter;
    return iter->first.c_str();
}

const char * Config::getEnvironmentVarDefault(const char * name) const
{
    if (!name || !*name) return "";
    return LookupEnvironment(getImpl()->m_env, name);
}

void Config::clearEnvironmentVars()
{
    getImpl()->m_env.clear();
    getImpl()->m_context->clearStringVars();

    AutoMutex lock(getImpl()->m_cacheidMutex);
    getImpl()->resetCacheIDs();
}

void Config::setEnvironmentMode(EnvironmentMode mode) noexcept
{
    getImpl()->m_context->setEnvironmentMode(mode);

    AutoMutex lock(getImpl()->m_cacheidMutex);
    getImpl()->resetCacheIDs();
}

EnvironmentMode Config::getEnvironmentMode() const noexcept
{
    return getImpl()->m_context->getEnvironmentMode();
}

void Config::loadEnvironment() noexcept
{
    getImpl()->m_context->loadEnvironment();

    AutoMutex lock(getImpl()->m_cacheidMutex);
    getImpl()->resetCacheIDs();
}

const char * Config::getSearchPath() const
{
    return getImpl()->m_context->getSearchPath();
}

void Config::setSearchPath(const char * path)
{
    getImpl()->m_context->setSearchPath(path ? path : "");

    AutoMutex lock(getImpl()->m_cacheidMutex);
    getImpl()->resetCacheIDs();
}

int Config::getNumSearchPaths() const
{
    return getImpl()->m_context->getNumSearchPaths();
}

const char * Config::getSearchPath(int index) const
{
    return getImpl()->m_context->getSearchPath(index);
}

void Config::clearSearchPaths()
{
    getImpl()->m_context->clearSearchPaths();

    AutoMutex lock(getImpl()->m_cacheidMutex);
    getImpl()->resetCacheIDs();
}

void Config::addSearchPath(const char * path)
{
    if (!path || !*path) return;
    getImpl()->m_context->addSearchPath(path);

    AutoMutex lock(getImpl()->m_cacheidMutex);
    getImpl()->resetCacheIDs();
}

const char * Config::getWorkingDir() const
{
    return getImpl()->m_context->getWorkingDir();
}

void Config::setWorkingDir(const char * dirname)
{
    getImpl()->m_context->setWorkingDir(dirname ? dirname : "");

    AutoMutex lock(getImpl()->m_cacheidMutex);
    getImpl()->resetCacheIDs();
}


///////////////////////////////////////////////////////////////////////////

ColorSpaceSetRcPtr Config::getColorSpaces(const char * category) const
{
    ColorSpaceSetRcPtr res = ColorSpaceSet::Create();

    // Loop on the list of active color spaces.

    for(int idx=0; idx<getNumColorSpaces(); ++idx)
    {
        const char * csName = getColorSpaceNameByIndex(idx);
        ConstColorSpaceRcPtr cs = getImpl()->m_allColorSpaces->getColorSpace(csName);
        if(!category || !*category || cs->hasCategory(category))
        {
            res->addColorSpace(cs);
        }
    }

    return res;
}

namespace
{
bool MatchReferenceType(SearchReferenceSpaceType st, ReferenceSpaceType t)
{
    switch (st)
    {
    case SEARCH_REFERENCE_SPACE_SCENE:
        return t == REFERENCE_SPACE_SCENE;
    case SEARCH_REFERENCE_SPACE_DISPLAY:
        return t == REFERENCE_SPACE_DISPLAY;
    case SEARCH_REFERENCE_SPACE_ALL:
        return true;
    }
    return false;
}
}

int Config::getNumColorSpaces(SearchReferenceSpaceType searchReferenceType,
                              ColorSpaceVisibility visibility) const
{
    int res = 0;
    switch (visibility)
    {
    case COLORSPACE_ALL:
    {
        const int nbCS = getImpl()->m_allColorSpaces->getNumColorSpaces();
        if (searchReferenceType == SEARCH_REFERENCE_SPACE_ALL)
        {
            return nbCS;
        }
        for (int i = 0; i < nbCS; ++i)
        {
            auto cs = getImpl()->m_allColorSpaces->getColorSpaceByIndex(i);
            if (MatchReferenceType(searchReferenceType, cs->getReferenceSpaceType()))
            {
                ++res;
            }
        }
        break;
    }
    case COLORSPACE_ACTIVE:
    {
        const size_t nbCS = getImpl()->m_activeColorSpaceNames.size();
        if (searchReferenceType == SEARCH_REFERENCE_SPACE_ALL)
        {
            return (int)nbCS;
        }
        for (auto csname : getImpl()->m_activeColorSpaceNames)
        {
            auto cs = getColorSpace(csname.c_str());
            if (MatchReferenceType(searchReferenceType, cs->getReferenceSpaceType()))
            {
                ++res;
            }
        }
        break;
    }
    case COLORSPACE_INACTIVE:
    {
        const auto ics = getImpl()->m_inactiveColorSpaceNames.size();
        if (searchReferenceType == SEARCH_REFERENCE_SPACE_ALL)
        {
            return (int)ics;
        }
        for (auto csname : getImpl()->m_inactiveColorSpaceNames)
        {
            auto cs = getColorSpace(csname.c_str());
            if (MatchReferenceType(searchReferenceType, cs->getReferenceSpaceType()))
            {
                ++res;
            }
        }
        break;
    }
    }

    return res;
}

const char * Config::getColorSpaceNameByIndex(SearchReferenceSpaceType searchReferenceType,
                                              ColorSpaceVisibility visibility, int index) const
{
    if (index < 0)
    {
        return "";
    }

    int current = 0;
    switch (visibility)
    {
    case COLORSPACE_ALL:
    {
        if (searchReferenceType == SEARCH_REFERENCE_SPACE_ALL)
        {
            if (index < getImpl()->m_allColorSpaces->getNumColorSpaces())
            {
                return getImpl()->m_allColorSpaces->getColorSpaceNameByIndex(index);
            }
            else
            {
                return "";
            }
        }
        const int nbCS = getImpl()->m_allColorSpaces->getNumColorSpaces();
        for (int i = 0; i < nbCS; ++i)
        {
            auto cs = getImpl()->m_allColorSpaces->getColorSpaceByIndex(i);
            if (MatchReferenceType(searchReferenceType, cs->getReferenceSpaceType()))
            {
                if (current == index)
                {
                    return cs->getName();
                }
                ++current;
            }
        }
        break;
    }
    case COLORSPACE_ACTIVE:
    {
        if (searchReferenceType == SEARCH_REFERENCE_SPACE_ALL)
        {
            if (index < (int)getImpl()->m_activeColorSpaceNames.size())
            {
                return getImpl()->m_activeColorSpaceNames[index].c_str();
            }
            else
            {
                return "";
            }
        }
        const int nbCS = (int)getImpl()->m_activeColorSpaceNames.size();
        for (int i = 0; i < nbCS; ++i)
        {
            auto csname = getImpl()->m_activeColorSpaceNames[i];
            auto cs = getColorSpace(csname.c_str());
            if (MatchReferenceType(searchReferenceType, cs->getReferenceSpaceType()))
            {
                if (current == index)
                {
                    return cs->getName();
                }
                ++current;
            }
        }
        break;
    }
    case COLORSPACE_INACTIVE:
    {
        if (searchReferenceType == SEARCH_REFERENCE_SPACE_ALL)
        {
            if (index < (int)getImpl()->m_inactiveColorSpaceNames.size())
            {
                return getImpl()->m_inactiveColorSpaceNames[index].c_str();
            }
            else
            {
                return "";
            }
        }
        const int nbCS = (int)getImpl()->m_inactiveColorSpaceNames.size();
        for (int i = 0; i < nbCS; ++i)
        {
            auto csname = getImpl()->m_inactiveColorSpaceNames[i];
            auto cs = getColorSpace(csname.c_str());
            if (MatchReferenceType(searchReferenceType, cs->getReferenceSpaceType()))
            {
                if (current == index)
                {
                    return cs->getName();
                }
                ++current;
            }
        }
        break;
    }
    }

    return "";
}

// Note: works from the list of all color spaces.
ConstColorSpaceRcPtr Config::getColorSpace(const char * name) const
{
    return getImpl()->getColorSpace(name);
}

const char * Config::getCanonicalName(const char * name) const
{
    ConstColorSpaceRcPtr cs = getColorSpace(name);
    if (cs)
    {
        return cs->getName();
    }
    ConstNamedTransformRcPtr nt = getNamedTransform(name);
    if (nt)
    {
        return nt->getName();
    }
    return "";
}

int Config::getNumColorSpaces() const
{
    return getNumColorSpaces(SEARCH_REFERENCE_SPACE_ALL, COLORSPACE_ACTIVE);
}

const char * Config::getColorSpaceNameByIndex(int index) const
{
    return getColorSpaceNameByIndex(SEARCH_REFERENCE_SPACE_ALL, COLORSPACE_ACTIVE, index);
}

int Config::getIndexForColorSpace(const char * name) const
{
    ConstColorSpaceRcPtr cs = getColorSpace(name);
    if (!cs)
    {
        return -1;
    }

    // Check to see if the name is an active color space.
    for (int idx = 0; idx < getNumColorSpaces(SEARCH_REFERENCE_SPACE_ALL,
                                              COLORSPACE_ACTIVE); ++idx)
    {
        if (strcmp(getColorSpaceNameByIndex(SEARCH_REFERENCE_SPACE_ALL, COLORSPACE_ACTIVE, idx),
                   cs->getName()) == 0)
        {
            return idx;
        }
    }

    // Requests for an inactive color space or a role mapping
    // to an inactive color space will both fail.
    return -1;
}

void Config::setInactiveColorSpaces(const char * inactiveColorSpaces)
{
    getImpl()->setInactiveColorSpaces(inactiveColorSpaces);
}

const char * Config::getInactiveColorSpaces() const
{
    return getImpl()->m_inactiveColorSpaceNamesConf.c_str();
}

bool Config::isInactiveColorSpace(const char * colorspace) const noexcept
{
    StringUtils::StringVec svec;
    pystring::split(getImpl()->m_inactiveColorSpaceNamesConf.c_str(), svec, ", ");

    for (size_t i = 0; i < svec.size(); i++)
    {
        if (StringUtils::Compare(colorspace, svec.at(i)))
        {
            // Colorspace is inactive.
            return true;
        }
    }
    return false;
}

void Config::addColorSpace(const ConstColorSpaceRcPtr & original)
{
    const std::string name(original->getName());
    if (name.empty())
    {
        throw Exception("Color space must have a non-empty name.");
    }

    // Check this is not an existing role or named transform.
    if (hasRole(name.c_str()))
    {
        std::ostringstream os;
        os << "Cannot add '" << name << "' color space, there is already a role with this "
              "name.";
        throw Exception(os.str().c_str());
    }
    auto nt = getNamedTransform(name.c_str());
    if (nt)
    {
        std::ostringstream os;
        os << "Cannot add '" << name << "' color space, there is already a named transform using "
            "this name as a name or as an alias: '" << nt->getName() << "'.";
        throw Exception(os.str().c_str());
    }

    if (getMajorVersion() >= 2 && ContainsContextVariableToken(name))
    {
        std::ostringstream oss;
        oss << "A color space name '" << name
            << "' cannot contain a context variable reserved token i.e. % or $.";

        throw Exception(oss.str().c_str());
    }

    const size_t numAliases = original->getNumAliases();
    for (size_t aidx = 0; aidx < numAliases; ++aidx)
    {
        const char * alias = original->getAlias(aidx);

        if (hasRole(alias))
        {
            std::ostringstream os;
            os << "Cannot add '" << name << "' color space, it has an alias '" << alias
               << "' and there is already a role with this name.";
            throw Exception(os.str().c_str());
        }
        auto nt = getNamedTransform(alias);
        if (nt)
        {
            std::ostringstream os;
            os << "Cannot add '" << name << "' color space, it has an alias '" << alias
               << "' and there is already a named transform using this name as a name or as "
                  "an alias: '" << nt->getName() << "'.";
            throw Exception(os.str().c_str());
        }
        if (ContainsContextVariableToken(alias))
        {
            std::ostringstream os;
            os << "Cannot add '" << name << "' color space, it has an alias '" << alias
                << "' that cannot contain a context variable reserved token i.e. % or $.";

            throw Exception(os.str().c_str());
        }
    }

    // This is verifying that name and aliases are fine with other color spaces.
    getImpl()->m_allColorSpaces->addColorSpace(original);

    AutoMutex lock(getImpl()->m_cacheidMutex);
    getImpl()->resetCacheIDs();
    getImpl()->refreshActiveColorSpaces();
}

void Config::removeColorSpace(const char * name)
{
    getImpl()->m_allColorSpaces->removeColorSpace(name);

    AutoMutex lock(getImpl()->m_cacheidMutex);
    getImpl()->resetCacheIDs();
    getImpl()->refreshActiveColorSpaces();
}

bool Config::isColorSpaceUsed(const char * name) const noexcept
{
    // Check if a color space is used somewhere in the config other than where it is defined,
    // for example, in a display/view, look, or ColorSpaceTransform.  If the color space is
    // defined in the config, but not used elsewhere, this function returns false.

    if (!name || !*name) return false;

    // Check for all color spaces, looks and view transforms.

    ConstTransformVec allTransforms;
    getImpl()->getAllInternalTransforms(allTransforms);

    std::set<std::string> colorSpaceNames;
    for (const auto & transform : allTransforms)
    {
        ConstContextRcPtr context = getCurrentContext();
        GetColorSpaceReferences(colorSpaceNames, transform, context);
    }

    for (const auto & csName : colorSpaceNames)
    {
        if (0 == Platform::Strcasecmp(name, csName.c_str()))
        {
            return true;
        }
    }

    // Check for roles.

    const int numRoles = getNumRoles();
    for (int idx = 0; idx < numRoles; ++idx)
    {
        const char * roleName = getRoleName(idx);
        const char * csName = LookupRole(getImpl()->m_roles, roleName);
        if (0 == Platform::Strcasecmp(csName, name))
        {
            return true;
        }
    }

    // Check for all shared views.

    for (const auto & view : getImpl()->m_sharedViews)
    {
        const char * csName = view.m_colorspace.c_str();
        if (0 == Platform::Strcasecmp(csName, name))
        {
            return true;
        }
    }

    // Check for all (display, view) pairs (i.e. active and inactive ones).

    for (const auto & display : getImpl()->m_displays)
    {
        const char * dispName = display.first.c_str();
        for (const auto & view : display.second.m_views)
        {
            const char * viewName = view.m_name.c_str();
            const char * csName = getDisplayViewColorSpaceName(dispName, viewName);
            if (0 == Platform::Strcasecmp(csName, name))
            {
                return true;
            }
        }
        for (const auto & sharedView : display.second.m_sharedViews)
        {
            auto viewIt = FindView(getImpl()->m_sharedViews, sharedView);
            if (viewIt != getImpl()->m_sharedViews.end())
            {
                if (!((*viewIt).m_viewTransform.empty()) &&
                    (*viewIt).useDisplayNameForColorspace())
                {
                    if (0 == Platform::Strcasecmp(dispName, name))
                    {
                        return true;
                    }
                }
            }
        }
    }

    // Check for 'process_space' from look.

    const int numLooks = getNumLooks();
    for (int idx = 0; idx < numLooks; ++idx)
    {
        const char * lookName = getLookNameByIndex(idx);

        ConstLookRcPtr l = getLook(lookName);
        if (0 == Platform::Strcasecmp(l->getProcessSpace(), name))
        {
            return true;
        }
    }

    // Check the file rules.

    ConstFileRulesRcPtr rules = getFileRules();

    const size_t numRules = rules->getNumEntries();
    for (size_t idx = 0; idx < numRules; ++idx)
    {
        const char * csName = rules->getColorSpace(idx);
        if (0 == Platform::Strcasecmp(csName, name))
        {
            return true;
        }
    }

    return false;
}

void Config::clearColorSpaces()
{
    getImpl()->m_allColorSpaces->clearColorSpaces();

    AutoMutex lock(getImpl()->m_cacheidMutex);
    getImpl()->resetCacheIDs();
    getImpl()->refreshActiveColorSpaces();
}

///////////////////////////////////////////////////////////////////////////

bool Config::isColorSpaceLinear(const char * colorSpace, ReferenceSpaceType referenceSpaceType) const
{
    auto cs = getColorSpace(colorSpace);

    if (cs == nullptr)
    {
        std::ostringstream os;
        os << "Could not test colorspace linearity. Colorspace " << colorSpace << " does not exist.";
        throw Exception(os.str().c_str()); 
    }

    if (cs->isData())
    {
        return false;
    }

    // Colorspace is not linear if the types are opposite.
    if (cs->getReferenceSpaceType() != referenceSpaceType)
    {
        return false;
    }

    std::string encoding = cs->getEncoding();
    if (!encoding.empty())
    {
        // Check the encoding value if it is set.        
        if ((StringUtils::Compare(cs->getEncoding(), "scene-linear") && 
            referenceSpaceType == REFERENCE_SPACE_SCENE) || 
            (StringUtils::Compare(cs->getEncoding(), "display-linear") && 
            referenceSpaceType == REFERENCE_SPACE_DISPLAY))
        {
            return true;
        }
        else
        {
            return false;
        }
    }

    // We want to assess linearity over at least a reasonable range of values, so use a very dark 
    // value and a very bright value. Test neutral, red, green, and blue points to detect situations 
    // where the neutral may be linear but there is non-linearity off the neutral axis.
    auto evaluate = [](const Config & config, ConstTransformRcPtr &t) -> bool
    {
        std::vector<float> img = 
        { 
            0.0625f, 0.0625f, 0.0625f, 4.f, 4.f, 4.f,
            0.0625f, 0.f, 0.f, 4.f, 0.f, 0.f,
            0.f, 0.0625f, 0.f, 0.f, 4.f, 0.f,
            0.f, 0.f, 0.0625f, 0.f, 0.f, 4.f
        };
        std::vector<float> dst(img.size(), 0.f);

        PackedImageDesc desc(&img[0], 8, 1, CHANNEL_ORDERING_RGB);
        PackedImageDesc descDst(&dst[0], 8, 1, CHANNEL_ORDERING_RGB);

        auto procToReference = config.getImpl()->getProcessorWithoutCaching(
            config, t, TRANSFORM_DIR_FORWARD
        );
        auto optCPUProc = procToReference->getOptimizedCPUProcessor(OPTIMIZATION_NONE);
        optCPUProc->apply(desc, descDst);

        float absError      = 1e-5f;
        float multiplier    = 64.f;
        bool ret            = true;

        // Test the first RGB pair.
        ret &= EqualWithAbsError(dst[0]*multiplier, dst[3], absError);
        ret &= EqualWithAbsError(dst[1]*multiplier, dst[4], absError);
        ret &= EqualWithAbsError(dst[2]*multiplier, dst[5], absError);

        // Test the second RGB pair.
        ret &= EqualWithAbsError(dst[6]*multiplier, dst[9], absError);
        ret &= EqualWithAbsError(dst[7]*multiplier, dst[10], absError);
        ret &= EqualWithAbsError(dst[8]*multiplier, dst[11], absError);

        // Test the third RGB pair.
        ret &= EqualWithAbsError(dst[12]*multiplier, dst[15], absError);
        ret &= EqualWithAbsError(dst[13]*multiplier, dst[16], absError);
        ret &= EqualWithAbsError(dst[14]*multiplier, dst[17], absError);

        // Test the fourth RGB pair.
        ret &= EqualWithAbsError(dst[18]*multiplier, dst[21], absError);
        ret &= EqualWithAbsError(dst[19]*multiplier, dst[22], absError);
        ret &= EqualWithAbsError(dst[20]*multiplier, dst[23], absError);

        return ret;
    };
    
    ConstTransformRcPtr transformToReference = cs->getTransform(COLORSPACE_DIR_TO_REFERENCE);
    ConstTransformRcPtr transformFromReference = cs->getTransform(COLORSPACE_DIR_FROM_REFERENCE);
    if ((transformToReference && transformFromReference) || transformToReference)
    {
        // Color space has a transform for the to-reference direction, or both directions.
        return evaluate(*this, transformToReference);
    }
    else if (transformFromReference)
    {
        // Color space only has a transform for the from-reference direction.
        return evaluate(*this, transformFromReference);
    }

    // Color space matches the desired reference space type, is not a data space, and has no 
    // transforms, so it is equivalent to the reference space and hence linear.
    return true;
}

void Config::IdentifyInterchangeSpace(const char ** srcInterchange,
                                      const char ** builtinInterchange,
                                      const ConstConfigRcPtr & srcConfig,
                                      const char * srcColorSpaceName,
                                      const ConstConfigRcPtr & builtinConfig,
                                      const char * builtinColorSpaceName)
{
    // This will throw if it is unable to identify the interchange spaces.
    ConfigUtils::IdentifyInterchangeSpace(srcInterchange, 
                                          builtinInterchange, 
                                          srcConfig, 
                                          srcColorSpaceName, 
                                          builtinConfig,
                                          builtinColorSpaceName);
}

const char * Config::IdentifyBuiltinColorSpace(const ConstConfigRcPtr & srcConfig,
                                               const ConstConfigRcPtr & builtinConfig,
                                               const char * builtinColorSpaceName)
{
    // This will throw if it is unable to identify the interchange spaces.
    return ConfigUtils::IdentifyBuiltinColorSpace(srcConfig,
                                                  builtinConfig,
                                                  builtinColorSpaceName);
}

///////////////////////////////////////////////////////////////////////////

const char * Config::parseColorSpaceFromString(const char * str) const
{
    int rightMostColorSpaceIndex = ParseColorSpaceFromString(*this, str);

    // Index is using all color spaces.
    if(rightMostColorSpaceIndex>=0)
    {
        return getImpl()->m_allColorSpaces->getColorSpaceNameByIndex(rightMostColorSpaceIndex);
    }

    if(!getImpl()->m_strictParsing)
    {
        // Is a default role defined?
        const char* csname = LookupRole(getImpl()->m_roles, ROLE_DEFAULT);
        if(csname && *csname)
        {
            const int csindex = getImpl()->getColorSpaceIndex(csname);
            if (-1 != csindex)
            {
                // This is necessary to not return a reference to a local variable.
                return getImpl()->m_allColorSpaces->getColorSpaceNameByIndex(csindex);
            }
        }
    }

    return "";
}

bool Config::isStrictParsingEnabled() const
{
    return getImpl()->m_strictParsing;
}

void Config::setStrictParsingEnabled(bool enabled)
{
    getImpl()->m_strictParsing = enabled;

    AutoMutex lock(getImpl()->m_cacheidMutex);
    getImpl()->resetCacheIDs();
}

// Roles
void Config::setRole(const char * role, const char * colorSpaceName)
{
    if (!role || !*role)
    {
        throw Exception("The role name is null.");
    }

    // Set the role.
    if (colorSpaceName)
    {
        if (!hasRole(role))
        {
            if (getColorSpace(role))
            {
                std::ostringstream os;
                os << "Cannot add '" << role << "' role, there is already a color space using this "
                    "as a name or an alias.";
                throw Exception(os.str().c_str());
            }
            if (getNamedTransform(role))
            {
                std::ostringstream os;
                os << "Cannot add '" << role << "' role, there is already a named transform using "
                    "this as a name or an alias.";
                throw Exception(os.str().c_str());
            }
            if (getMajorVersion() >= 2 && ContainsContextVariableToken(role))
            {
                std::ostringstream os;
                os << "Role name '" << role
                   << "' cannot contain a context variable reserved token i.e. % or $.";
                throw Exception(os.str().c_str());
            }

        }
        getImpl()->m_roles[StringUtils::Lower(role)] = std::string(colorSpaceName);
    }
    // Unset the role.
    else
    {
        StringMap::iterator iter = getImpl()->m_roles.find(StringUtils::Lower(role));
        if(iter != getImpl()->m_roles.end())
        {
            getImpl()->m_roles.erase(iter);
        }
    }

    AutoMutex lock(getImpl()->m_cacheidMutex);
    getImpl()->resetCacheIDs();
}

int Config::getNumRoles() const
{
    return static_cast<int>(getImpl()->m_roles.size());
}

bool Config::hasRole(const char * role) const
{
    if (!role || !*role) return false;
    const char* rname = LookupRole(getImpl()->m_roles, role);
    return  rname && *rname;
}

const char * Config::getRoleName(int index) const
{
    if(index < 0 || index >= (int)getImpl()->m_roles.size()) return "";
    StringMap::const_iterator iter = getImpl()->m_roles.begin();
    for(int i = 0; i < index; ++i) ++iter;
    return iter->first.c_str();
}

const char * Config::getRoleColorSpace(int index) const
{
    return LookupRole(getImpl()->m_roles, getRoleName(index));
}

const char * Config::getRoleColorSpace(const char * roleName) const noexcept
{
    if (!roleName || !roleName[0]) return "";
    return LookupRole(getImpl()->m_roles, roleName);
}

///////////////////////////////////////////////////////////////////////////
//
// Named Transforms


int Config::getNumNamedTransforms(NamedTransformVisibility visibility) const noexcept
{
    int res = 0;
    switch (visibility)
    {
    case NAMEDTRANSFORM_ALL:
    {
        res = (int)getImpl()->m_allNamedTransforms.size();
        break;
    }
    case NAMEDTRANSFORM_ACTIVE:
    {
        res = (int)getImpl()->m_activeNamedTransformNames.size();
        break;
    }
    case NAMEDTRANSFORM_INACTIVE:
    {
        res = (int)getImpl()->m_inactiveNamedTransformNames.size();
        break;
    }
    }

    return res;

}

const char * Config::getNamedTransformNameByIndex(NamedTransformVisibility visibility,
                                                  int index) const noexcept
{
    if (index < 0)
    {
        return "";
    }

    switch (visibility)
    {
    case NAMEDTRANSFORM_ALL:
    {
        if (index < (int)getImpl()->m_allNamedTransforms.size())
        {
            return getImpl()->m_allNamedTransforms[index]->getName();
        }
        return "";
    }
    case NAMEDTRANSFORM_ACTIVE:
    {
        if (index < (int)getImpl()->m_activeNamedTransformNames.size())
        {
            return getImpl()->m_activeNamedTransformNames[index].c_str();
        }
        return "";
    }
    case NAMEDTRANSFORM_INACTIVE:
    {
        if (index < (int)getImpl()->m_inactiveNamedTransformNames.size())
        {
            return getImpl()->m_inactiveNamedTransformNames[index].c_str();
        }
        return "";
    }
    }

    return "";
}

ConstNamedTransformRcPtr Config::getNamedTransform(const char * name) const noexcept
{
    // Use all named transforms.
    return getImpl()->getNamedTransform(name);
}

int Config::getNumNamedTransforms() const noexcept
{
    return getNumNamedTransforms(NAMEDTRANSFORM_ACTIVE);
}

const char * Config::getNamedTransformNameByIndex(int index) const noexcept
{
    return getNamedTransformNameByIndex(NAMEDTRANSFORM_ACTIVE, index);
}

int Config::getIndexForNamedTransform(const char * name) const noexcept
{
    ConstNamedTransformRcPtr nt = getNamedTransform(name);
    if (!nt)
    {
        return -1;
    }

    // Check to see if the name is an active named transform.
    const auto num = getNumNamedTransforms(NAMEDTRANSFORM_ACTIVE);
    for (int idx = 0; idx < num; ++idx)
    {
        if (strcmp(getNamedTransformNameByIndex(NAMEDTRANSFORM_ACTIVE, idx), nt->getName()) == 0)
        {
            return idx;
        }
    }

    // Requests for an inactive named transform or an inactive color space will both fail.
    return -1;

}

void Config::addNamedTransform(const ConstNamedTransformRcPtr & nt)
{
    if (!nt)
    {
        throw Exception("Named transform is null.");
    }
    const std::string name(nt->getName());
    if (name.empty())
    {
        throw Exception("Named transform must have a non-empty name.");
    }
    if (!nt->getTransform(TRANSFORM_DIR_FORWARD) &&
        !nt->getTransform(TRANSFORM_DIR_INVERSE))
    {
        throw Exception("Named transform must define at least one transform.");
    }

    if (hasRole(name.c_str()))
    {
        std::ostringstream os;
        os << "Cannot add '" << name << "' named transform, there is already a role with this "
              "name.";
        throw Exception(os.str().c_str());
    }
    auto cs = getColorSpace(name.c_str());
    if (cs)
    {
        std::ostringstream os;
        os << "Cannot add '" << name << "' named transform, there is already a color space using "
              "this name as a name or as an alias: '" << cs->getName() << "'.";
        throw Exception(os.str().c_str());
    }

    if (ContainsContextVariableToken(name))
    {
        std::ostringstream oss;
        oss << "A named transform name '" << name
            << "' cannot contain a context variable reserved token i.e. % or $.";

        throw Exception(oss.str().c_str());
    }

    size_t existing = getImpl()->getNamedTransformIndex(name.c_str());

    size_t replaceIdx = (size_t)-1;
    const auto numNT = getImpl()->m_allNamedTransforms.size();
    if (existing < numNT)
    {
        const std::string existingName{ getImpl()->m_allNamedTransforms[existing]->getName() };
        if (!StringUtils::Compare(existingName, name))
        {
            std::ostringstream os;
            os << "Cannot add '" << name << "' named transform, existing named transform, '";
            os << existingName << "' is using this name as an alias.";
            throw Exception(os.str().c_str());
        }
        // There is a named transform with the same name that will be replaced (if new named
        // transform can be used).
        replaceIdx = existing;
    }

    const size_t numAliases = nt->getNumAliases();
    for (size_t aidx = 0; aidx < numAliases; ++aidx)
    {
        const char * alias = nt->getAlias(aidx);

        if (hasRole(alias))
        {
            std::ostringstream os;
            os << "Cannot add '" << name << "' named transform, it has an alias '" << alias
               << "' and there is already a role with this name.";
            throw Exception(os.str().c_str());
        }
        auto cs = getColorSpace(alias);
        if (cs)
        {
            std::ostringstream os;
            os << "Cannot add '" << name << "' named transform, it has an alias '" << alias
               << "' and there is already a color space using this name as a name or as "
                  "an alias: '" << cs->getName() << "'.";
            throw Exception(os.str().c_str());
        }
        if (ContainsContextVariableToken(alias))
        {
            std::ostringstream oss;
            oss << "Cannot add '" << name << "' named transform, it has an alias '" << alias
                << "' that cannot contain a context variable reserved token i.e. % or $.";

            throw Exception(oss.str().c_str());
        }

        existing = getImpl()->getNamedTransformIndex(alias);
        // Is an alias of the named transform already used by a named transform?
        // Skip existing named transform that might be replaced.
        if (existing != replaceIdx && existing < numNT)
        {
            const std::string existingName{ getImpl()->m_allNamedTransforms[existing]->getName() };
            std::ostringstream os;
            os << "Cannot add '" << name << "' named transform, it has '" << alias;
            os << "' alias and existing named transform, '";
            os << existingName << "' is using the same alias.";
            throw Exception(os.str().c_str());
        }
    }

    if (replaceIdx < numNT)
    {
        const std::string existingName{ getImpl()->m_allNamedTransforms[replaceIdx]->getName() };
        if (!StringUtils::Compare(existingName, name))
        {
            std::ostringstream os;
            os << "Cannot add '" << name << "' named transform, existing named transform, '";
            os << existingName << "' is using this name as an alias.";
            throw Exception(os.str().c_str());
        }
        NamedTransformRcPtr copy = nt->createEditableCopy();
        ConstNamedTransformRcPtr namedTransformCopy = copy;
        // Safe to swap, copy is not used after.
        getImpl()->m_allNamedTransforms[replaceIdx].swap(namedTransformCopy);
    }
    else
    {
        NamedTransformRcPtr copy = nt->createEditableCopy();
        ConstNamedTransformRcPtr namedTransformCopy = copy;
        getImpl()->m_allNamedTransforms.push_back(namedTransformCopy);
    }

    getImpl()->resetCacheIDs();
    getImpl()->refreshActiveColorSpaces();
}

void Config::clearNamedTransforms()
{
    getImpl()->m_allNamedTransforms.clear();

    getImpl()->resetCacheIDs();
    getImpl()->refreshActiveColorSpaces();
}

///////////////////////////////////////////////////////////////////////////
//
// Display/View Registration


ConstViewingRulesRcPtr Config::getViewingRules() const noexcept
{
    return getImpl()->m_viewingRules;
}

void Config::setViewingRules(ConstViewingRulesRcPtr viewingRules)
{
    getImpl()->m_viewingRules = viewingRules->createEditableCopy();

    AutoMutex lock(getImpl()->m_cacheidMutex);
    getImpl()->resetCacheIDs();
}

void Config::addSharedView(const char * view, const char * viewTransform,
                           const char * colorSpace, const char * looks,
                           const char * rule, const char * description)
{
    if (!view || !*view)
    {
        throw Exception("Shared view could not be added to config, view name has to be a "
                        "non-empty name.");
    }

    if (!colorSpace || !*colorSpace)
    {
        throw Exception("Shared view could not be added to config, color space name has to be a "
                        "non-empty name.");
    }

    ViewVec & views = getImpl()->m_sharedViews;
    AddView(views, view, viewTransform, colorSpace, looks, rule, description);

    getImpl()->m_displayCache.clear();

    AutoMutex lock(getImpl()->m_cacheidMutex);
    getImpl()->resetCacheIDs();
}

void Config::removeSharedView(const char * view)
{
    if (!view || !*view)
    {
        throw Exception("Shared view could not be removed from config, view name has to be "
                        "a non-empty name.");
    }
    ViewVec & views = getImpl()->m_sharedViews;
    auto viewIt = FindView(views, view);

    if (viewIt != views.end())
    {
        views.erase(viewIt);

        getImpl()->m_displayCache.clear();

        AutoMutex lock(getImpl()->m_cacheidMutex);
        getImpl()->resetCacheIDs();
    }
    else
    {
        std::ostringstream os;
        os << "Shared view could not be removed from config. A shared view named '"
           << view << "' could be be found.";
        throw Exception(os.str().c_str());
    }
}

const char * Config::getDefaultDisplay() const
{
    return getDisplay(0);
}

int Config::getNumDisplays() const
{
    getImpl()->updateDisplayCache();

    return static_cast<int>(getImpl()->m_displayCache.size());
}

const char * Config::getDisplay(int index) const
{
    getImpl()->updateDisplayCache();

    if(index>=0 && index < static_cast<int>(getImpl()->m_displayCache.size()))
    {
        return getImpl()->m_displayCache[index].c_str();
    }

    return "";
}

const char * Config::getDefaultView(const char * display) const
{
    return getView(display, 0);
}

const char * Config::getDefaultView(const char * display, const char * colorspaceName) const
{
    return getView(display, colorspaceName, 0);
}

int Config::getNumViews(const char * display) const
{
    if (!display || !*display) return 0;

    DisplayMap::const_iterator iter = FindDisplay(getImpl()->m_displays, display);
    if(iter == getImpl()->m_displays.end()) return 0;

    const ViewPtrVec views = getImpl()->getViews(iter->second);

    const StringUtils::StringVec masterViews{ GetViewNames(views) };
    StringUtils::StringVec activeViews = getImpl()->getActiveViews(masterViews);
    return static_cast<int>(activeViews.size());
}

const char * Config::getView(const char * display, int index) const
{
    if (!display || !*display) return "";

    // Include all displays, do not limit to active displays. Consider active views only.
    DisplayMap::const_iterator iter = FindDisplay(getImpl()->m_displays, display);
    if(iter == getImpl()->m_displays.end()) return "";

    const ViewPtrVec views = getImpl()->getViews(iter->second);

    const StringUtils::StringVec masterViews{ GetViewNames(views) };
    StringUtils::StringVec activeViews = getImpl()->getActiveViews(masterViews);

    if (index < 0 || static_cast<size_t>(index) >= activeViews.size())
    {
        return "";
    }
    int idx = FindInStringVecCaseIgnore(masterViews, activeViews[index]);

    if(idx >= 0 && static_cast<size_t>(idx) < views.size())
    {
        return views[idx]->m_name.c_str();
    }

    return "";
}

int Config::getNumViews(const char * display, const char * colorspace) const
{
    if (!display || !*display || !colorspace || !*colorspace) return 0;

    DisplayMap::const_iterator iter = FindDisplay(getImpl()->m_displays, display);
    if (iter == getImpl()->m_displays.end()) return 0;

    const ViewPtrVec views = getImpl()->getViews(iter->second);

    StringUtils::StringVec viewNames;
    const StringUtils::StringVec filteredViews{ getImpl()->getFilteredViews(viewNames,
                                                                            views,
                                                                            colorspace) };

    return static_cast<int>(filteredViews.size());
}

const char * Config::getView(const char * display, const char * colorspace, int index) const
{
    if (!display || !*display || !colorspace || !*colorspace) return "";

    DisplayMap::const_iterator iter = FindDisplay(getImpl()->m_displays, display);
    if (iter == getImpl()->m_displays.end()) return "";

    const ViewPtrVec views = getImpl()->getViews(iter->second);

    StringUtils::StringVec viewNames;
    const StringUtils::StringVec filteredViews{ getImpl()->getFilteredViews(viewNames,
                                                                            views,
                                                                            colorspace) };
    int idx = index;

    if (!filteredViews.empty())
    {
        if (index < 0 || static_cast<size_t>(index) >= filteredViews.size())
        {
            return "";
        }
        idx = FindInStringVecCaseIgnore(viewNames, filteredViews[index]);
    }

    if (idx >= 0 && static_cast<size_t>(idx) < views.size())
    {
        return views[idx]->m_name.c_str();
    }

    if (!views.empty())
    {
        return views[0]->m_name.c_str();
    }

    return "";
}

const char * Config::getDisplayViewTransformName(const char * display, const char * view) const
{
    const View * viewPtr = getImpl()->getView(display, view);

    if (!viewPtr) return "";
    return viewPtr->m_viewTransform.c_str();
}

const char * Config::getDisplayViewColorSpaceName(const char * display, const char * view) const
{
    const View * viewPtr = getImpl()->getView(display, view);

    if (!viewPtr) return "";
    return viewPtr->m_colorspace.c_str();
}

const char * Config::getDisplayViewLooks(const char * display, const char * view) const
{
    const View * viewPtr = getImpl()->getView(display, view);

    if (!viewPtr) return "";
    return viewPtr->m_looks.c_str();
}

const char * Config::getDisplayViewRule(const char * display, const char * view) const noexcept
{
    const View * viewPtr = getImpl()->getView(display, view);

    return viewPtr ? viewPtr->m_rule.c_str() : "";
}

const char * Config::getDisplayViewDescription(const char * display, const char * view) const noexcept
{
    const View * viewPtr = getImpl()->getView(display, view);

    return viewPtr ? viewPtr->m_description.c_str() : "";
}

void Config::addDisplaySharedView(const char * display, const char * sharedView)
{
    if (!display || !*display)
    {
        throw Exception("Shared view could not be added to display: non-empty display name "
                        "is needed.");
    }
    if (!sharedView || !*sharedView)
    {
        throw Exception("Shared view could not be added to display: non-empty view name "
                        "is needed.");
    }

    bool invalidateCache = false;
    DisplayMap::iterator iter = FindDisplay(getImpl()->m_displays, display);
    if (iter == getImpl()->m_displays.end())
    {
        const auto curSize = getImpl()->m_displays.size();
        getImpl()->m_displays.resize(curSize + 1);
        getImpl()->m_displays[curSize].first = display;
        iter = std::prev(getImpl()->m_displays.end());
        invalidateCache = true;
    }

    const ViewVec & existingViews = iter->second.m_views;
    auto viewIt = FindView(existingViews, sharedView);
    if (viewIt != existingViews.end())
    {
        std::ostringstream os;
        os << "There is already a view named '" << sharedView;
        os << "' in the display '" << display << "'.";
        throw Exception(os.str().c_str());
    }

    StringUtils::StringVec & views = iter->second.m_sharedViews;
    if (StringUtils::Contain(views, sharedView))
    {
        std::ostringstream os;
        os << "There is already a shared view named '" << sharedView;
        os << "' in the display '" << display << "'.";
        throw Exception(os.str().c_str());
    }
    views.push_back(sharedView);
    if (invalidateCache)
    {
        getImpl()->m_displayCache.clear();
    }
    AutoMutex lock(getImpl()->m_cacheidMutex);
    getImpl()->resetCacheIDs();
}

void Config::addDisplayView(const char * display, const char * view,
                            const char * colorSpace, const char * looks)
{
    addDisplayView(display, view, nullptr, colorSpace, looks, nullptr, nullptr);
}

void Config::addDisplayView(const char * display, const char * view, const char * viewTransform,
                            const char * colorSpace, const char * looks,
                            const char * rule, const char * description)
{
    if (!display || !*display)
    {
        throw Exception("View could not be added to display in config: a non-empty display "
                        "name is needed.");
    }
    if (!view || !*view)
    {
        throw Exception("View could not be added to display in config: a non-empty view "
                        "name is needed.");
    }
    if (!colorSpace || !*colorSpace)
    {
        throw Exception("View could not be added to display in config: a non-empty color space "
                        "name is needed.");
    }

    DisplayMap::iterator iter = FindDisplay(getImpl()->m_displays, display);
    if (iter == getImpl()->m_displays.end())
    {
        const auto curSize = getImpl()->m_displays.size();
        getImpl()->m_displays.resize(curSize + 1);
        getImpl()->m_displays[curSize].first = display;
        getImpl()->m_displays[curSize].second.m_views.push_back(View(view, viewTransform,
                                                                     colorSpace, looks, rule,
                                                                     description));
        getImpl()->m_displayCache.clear();
    }
    else
    {
        if (StringUtils::Contain(iter->second.m_sharedViews, view))
        {
            std::ostringstream os;
            os << "There is already a shared view named '" << view;
            os << "' in the display '" << display << "'.";
            throw Exception(os.str().c_str());
        }

        ViewVec & views = iter->second.m_views;
        AddView(views, view, viewTransform, colorSpace, looks, rule, description);
    }

    AutoMutex lock(getImpl()->m_cacheidMutex);
    getImpl()->resetCacheIDs();
}

void Config::removeDisplayView(const char * display, const char * view)
{
    if (!display || !*display)
    {
        throw Exception("Can't remove a view from a display with an empty display name.");
    }
    if (!view || !*view)
    {
        throw Exception("Can't remove a view from a display with an empty view name.");
    }

    const std::string displayNameRef(display);

    // Check if the display exists.

    DisplayMap::iterator iter = FindDisplay(getImpl()->m_displays, display);
    if (iter==getImpl()->m_displays.end())
    {
        std::ostringstream os;
        os << "Could not find a display named '" << display << "' to be removed from config.";
        throw Exception(os.str().c_str());
    }

    ViewVec & views = iter->second.m_views;
    StringUtils::StringVec & sharedViews = iter->second.m_sharedViews;

    const std::string viewNameRef(view);
    if (!StringUtils::Remove(sharedViews, view))
    {
        // view is not a shared view.
        // Is it a view?
        auto viewIt = FindView(views, view);
        if (viewIt == views.end())
        {
            std::ostringstream os;
            os << "Could not find a view named '" << view;
            os << " to be removed from the display named '" << display << "'.";
            throw Exception(os.str().c_str());
        }

        views.erase(viewIt);
    }

    // Check if the display needs to be removed also.
    if (views.empty() && sharedViews.empty())
    {
        getImpl()->m_displays.erase(iter);
    }

    getImpl()->m_displayCache.clear();

    AutoMutex lock(getImpl()->m_cacheidMutex);
    getImpl()->resetCacheIDs();
}

void Config::clearDisplays()
{
    getImpl()->m_displays.clear();
    getImpl()->m_displayCache.clear();

    AutoMutex lock(getImpl()->m_cacheidMutex);
    getImpl()->resetCacheIDs();
}

void Config::addVirtualDisplayView(const char * view,
                                   const char * viewTransform,
                                   const char * colorSpace,
                                   const char * looks,
                                   const char * rule,
                                   const char * description)
{
    if (!view || !*view)
    {
        throw Exception("View could not be added to virtual_display in config: a non-empty view "
                        "name is needed.");
    }

    if (!colorSpace || !*colorSpace)
    {
        throw Exception("View could not be added to virtual_display in config: a non-empty color "
                        "space name is needed.");
    }

    ViewVec::const_iterator iter = FindView(getImpl()->m_virtualDisplay.m_views, view);
    if (iter != getImpl()->m_virtualDisplay.m_views.end())
    {
        std::ostringstream oss;
        oss << "View could not be added to virtual_display in config: View '"
            << view
            << "' already exists.";
        throw Exception(oss.str().c_str());
    }

    getImpl()->m_virtualDisplay.m_views.push_back(
        View(view, viewTransform, colorSpace, looks, rule, description));

    AutoMutex lock(getImpl()->m_cacheidMutex);
    getImpl()->resetCacheIDs();
}

void Config::addVirtualDisplaySharedView(const char * sharedView)
{
    if (!sharedView || !*sharedView)
    {
        throw Exception("Shared view could not be added to virtual_display: "
                        "non-empty view name is needed.");
    }

    StringUtils::StringVec & views = getImpl()->m_virtualDisplay.m_sharedViews;
    if (StringUtils::Contain(views, sharedView))
    {
        std::ostringstream oss;
        oss << "Shared view could not be added to virtual_display: "
            << "There is already a shared view named '"
            << sharedView << "'.";
        throw Exception(oss.str().c_str());
    }

    views.push_back(sharedView);

    AutoMutex lock(getImpl()->m_cacheidMutex);
    getImpl()->resetCacheIDs();
}

int Config::getVirtualDisplayNumViews(ViewType type) const noexcept
{
    switch(type)
    {
        case VIEW_DISPLAY_DEFINED:
            return static_cast<int>(getImpl()->m_virtualDisplay.m_views.size());
        case VIEW_SHARED:
            return static_cast<int>(getImpl()->m_virtualDisplay.m_sharedViews.size());
    }

    return 0;
}

const char * Config::getVirtualDisplayView(ViewType type, int index) const noexcept
{
    switch(type)
    {
        case VIEW_DISPLAY_DEFINED:
        {
            const ViewVec & views = getImpl()->m_virtualDisplay.m_views;
            if (index >= 0 && index < static_cast<int>(views.size()))
            {
                return views[index].m_name.c_str();
            }
            break;
        }
        case VIEW_SHARED:
        {
            const StringUtils::StringVec & views = getImpl()->m_virtualDisplay.m_sharedViews;
            if (index >= 0 && index < static_cast<int>(views.size()))
            {
                return views[index].c_str();
            }
            break;
        }
    }

    return "";
}

const char * Config::getVirtualDisplayViewTransformName(const char * view) const noexcept
{
    if (!view) return "";

    ViewVec::const_iterator iter = FindView(getImpl()->m_virtualDisplay.m_views, view);
    if (iter != getImpl()->m_virtualDisplay.m_views.end())
    {
        return iter->m_viewTransform.c_str();
    }

    return "";
}

const char * Config::getVirtualDisplayViewColorSpaceName(const char * view) const noexcept
{
    if (!view) return "";

    ViewVec::const_iterator iter = FindView(getImpl()->m_virtualDisplay.m_views, view);
    if (iter != getImpl()->m_virtualDisplay.m_views.end())
    {
        return iter->m_colorspace.c_str();
    }

    return "";
}

const char * Config::getVirtualDisplayViewLooks(const char * view) const noexcept
{
    if (!view) return "";

    ViewVec::const_iterator iter = FindView(getImpl()->m_virtualDisplay.m_views, view);
    if (iter != getImpl()->m_virtualDisplay.m_views.end())
    {
        return iter->m_looks.c_str();
    }

    return "";
}

const char * Config::getVirtualDisplayViewRule(const char * view) const noexcept
{
    if (!view) return "";

    ViewVec::const_iterator iter = FindView(getImpl()->m_virtualDisplay.m_views, view);
    if (iter != getImpl()->m_virtualDisplay.m_views.end())
    {
        return iter->m_rule.c_str();
    }

    return "";
}

const char * Config::getVirtualDisplayViewDescription(const char * view) const noexcept
{
    if (!view) return "";

    ViewVec::const_iterator iter = FindView(getImpl()->m_virtualDisplay.m_views, view);
    if (iter != getImpl()->m_virtualDisplay.m_views.end())
    {
        return iter->m_description.c_str();
    }

    return "";
}

void Config::removeVirtualDisplayView(const char * view) noexcept
{
    if (!view) return;

    ViewVec::const_iterator iter = FindView(getImpl()->m_virtualDisplay.m_views, view);
    if (iter != getImpl()->m_virtualDisplay.m_views.end())
    {
        ViewVec & views = getImpl()->m_virtualDisplay.m_views;

        const auto it = std::find_if(views.begin(), views.end(), 
                                     [view](const View & v) 
                                     { 
                                        return StringUtils::Compare(v.m_name.c_str(), view); 
                                     });
        if (it!=views.end())
        {
            views.erase(it);

            AutoMutex lock(getImpl()->m_cacheidMutex);
            getImpl()->resetCacheIDs();
            return;
        }
    }

    if (StringUtils::Remove(getImpl()->m_virtualDisplay.m_sharedViews, view))
    {
        AutoMutex lock(getImpl()->m_cacheidMutex);
        getImpl()->resetCacheIDs();
        return;
    }
}

void Config::clearVirtualDisplay() noexcept
{
    getImpl()->m_virtualDisplay.m_views.clear();
    getImpl()->m_virtualDisplay.m_sharedViews.clear();

    AutoMutex lock(getImpl()->m_cacheidMutex);
    getImpl()->resetCacheIDs();
}

int Config::instantiateDisplayFromMonitorName(const char * monitorName)
{
    if (!monitorName || !*monitorName)
    {
        throw Exception("The system monitor name cannot be null.");
    }

    const std::string ICCProfileFilepath
        = SystemMonitorsImpl::GetICCProfileFromMonitorName(monitorName);
    
    const std::string monitorDescription
        = GetProfileDescriptionFromICCProfile(ICCProfileFilepath.c_str());

    return getImpl()->instantiateDisplay(monitorName, monitorDescription, ICCProfileFilepath);
}

int Config::instantiateDisplayFromICCProfile(const char * ICCProfileFilepath)
{
    if (!ICCProfileFilepath || !*ICCProfileFilepath)
    {
        throw Exception("The ICC profile filepath cannot be null.");
    }

    const std::string monitorDescription
        = GetProfileDescriptionFromICCProfile(ICCProfileFilepath);

    return getImpl()->instantiateDisplay("", monitorDescription, ICCProfileFilepath);
}

void Config::setActiveDisplays(const char * displays)
{
    getImpl()->m_activeDisplays.clear();
    getImpl()->m_activeDisplays = SplitStringEnvStyle(displays);

    getImpl()->m_displayCache.clear();

    AutoMutex lock(getImpl()->m_cacheidMutex);
    getImpl()->resetCacheIDs();
}

const char * Config::getActiveDisplays() const
{
    getImpl()->m_activeDisplaysStr = JoinStringEnvStyle(getImpl()->m_activeDisplays);
    return getImpl()->m_activeDisplaysStr.c_str();
}

void Config::setActiveViews(const char * views)
{
    getImpl()->m_activeViews.clear();
    getImpl()->m_activeViews = SplitStringEnvStyle(views);

    getImpl()->m_displayCache.clear();

    AutoMutex lock(getImpl()->m_cacheidMutex);
    getImpl()->resetCacheIDs();
}

const char * Config::getActiveViews() const
{
    getImpl()->m_activeViewsStr = JoinStringEnvStyle(getImpl()->m_activeViews);
    return getImpl()->m_activeViewsStr.c_str();
}

int Config::getNumDisplaysAll() const noexcept
{
    return static_cast<int>(getImpl()->m_displays.size());
}

const char * Config::getDisplayAll(int index) const noexcept
{
    if (index >= 0 || index < static_cast<int>(getImpl()->m_displays.size()))
    {
        return getImpl()->m_displays[index].first.c_str();
    }

    return "";
}

int Config::getDisplayAllByName(const char * name) const noexcept
{
    if (!name || !*name)
    {
        return -1;
    }

    for (size_t idx = 0; idx < getImpl()->m_displays.size(); ++idx)
    {
        if (0==strcmp(name, getImpl()->m_displays[idx].first.c_str()))
        {
            return static_cast<int>(idx);
        }
    }
    
    return -1;
}

bool Config::isDisplayTemporary(int index) const noexcept
{
    if (index >= 0 || index < static_cast<int>(getImpl()->m_displays.size()))
    {
        return getImpl()->m_displays[index].second.m_temporary;
    }

    return false;
}

int Config::getNumViews(ViewType type, const char * display) const
{
    if (!display || !*display)
    {
        return static_cast<int>(getImpl()->m_sharedViews.size());
    }

    DisplayMap::const_iterator iter = FindDisplay(getImpl()->m_displays, display);
    if (iter == getImpl()->m_displays.end()) return 0;

    switch (type)
    {
    case VIEW_SHARED:
        return static_cast<int>(iter->second.m_sharedViews.size());
    case VIEW_DISPLAY_DEFINED:
        return static_cast<int>(iter->second.m_views.size());
    }

    return 0;
}

const char * Config::getView(ViewType type, const char * display, int index) const
{
    if (!display || !*display)
    {
        if (index >= 0 || index < static_cast<int>(getImpl()->m_sharedViews.size()))
        {
            return getImpl()->m_sharedViews[index].m_name.c_str();
        }
        return "";
    }

    DisplayMap::const_iterator iter = FindDisplay(getImpl()->m_displays, display);
    if(iter == getImpl()->m_displays.end()) return "";

    switch (type)
    {
    case VIEW_SHARED:
    {
        const StringUtils::StringVec & views = iter->second.m_sharedViews;
        if (index >= 0 && index < static_cast<int>(views.size()))
        {
            return views[index].c_str();
        }
        break;
    }
    case VIEW_DISPLAY_DEFINED:
    {
        const ViewVec & views = iter->second.m_views;
        if (index >= 0 && index < static_cast<int>(views.size()))
        {
            return views[index].m_name.c_str();
        }
        break;
    }
    }

    return "";
}

///////////////////////////////////////////////////////////////////////////

void Config::getDefaultLumaCoefs(double * c3) const
{
    memcpy(c3, &getImpl()->m_defaultLumaCoefs[0], 3*sizeof(double));
}

void Config::setDefaultLumaCoefs(const double * c3)
{
    memcpy(&getImpl()->m_defaultLumaCoefs[0], c3, 3*sizeof(double));

    AutoMutex lock(getImpl()->m_cacheidMutex);
    getImpl()->resetCacheIDs();
}

///////////////////////////////////////////////////////////////////////////

ConstLookRcPtr Config::getLook(const char * name) const
{
    return getImpl()->getLook(name);
}

int Config::getNumLooks() const
{
    return static_cast<int>(getImpl()->m_looksList.size());
}

const char * Config::getLookNameByIndex(int index) const
{
    if(index<0 || index>=static_cast<int>(getImpl()->m_looksList.size()))
    {
        return "";
    }

    return getImpl()->m_looksList[index]->getName();
}

void Config::addLook(const ConstLookRcPtr & look)
{
    const std::string name = look->getName();
    if(name.empty())
        throw Exception("Cannot addLook with an empty name.");

    const std::string namelower = StringUtils::Lower(name);

    // If the look exists, replace it
    for(unsigned int i=0; i<getImpl()->m_looksList.size(); ++i)
    {
        if(StringUtils::Lower(getImpl()->m_looksList[i]->getName()) == namelower)
        {
            getImpl()->m_looksList[i] = look->createEditableCopy();
            return;
        }
    }

    // Otherwise, add it
    getImpl()->m_looksList.push_back(look->createEditableCopy());

    AutoMutex lock(getImpl()->m_cacheidMutex);
    getImpl()->resetCacheIDs();
}

void Config::clearLooks()
{
    getImpl()->m_looksList.clear();

    AutoMutex lock(getImpl()->m_cacheidMutex);
    getImpl()->resetCacheIDs();
}

///////////////////////////////////////////////////////////////////////////

int Config::getNumViewTransforms() const noexcept
{
    return static_cast<int>(getImpl()->m_viewTransforms.size());
}

ConstViewTransformRcPtr Config::getViewTransform(const char * name) const noexcept
{
    return getImpl()->getViewTransform(name);
}

const char * Config::getViewTransformNameByIndex(int index) const noexcept
{
    if (index<0 || index >= static_cast<int>(getImpl()->m_viewTransforms.size()))
    {
        return "";
    }

    return getImpl()->m_viewTransforms[index]->getName();
}

ConstViewTransformRcPtr Config::getDefaultSceneToDisplayViewTransform() const
{
    // The default view transform between the main reference space (scene-referred) and the
    // display-referred space if it is not defined, it is the first one in the list that uses
    // a scene-referred reference space.

    if (!getImpl()->m_defaultViewTransform.empty())
    {
        const auto vt = getImpl()->getViewTransform(getImpl()->m_defaultViewTransform.c_str());
        if (vt)
        {
            if (vt->getReferenceSpaceType() == REFERENCE_SPACE_SCENE)
            {
                return vt;
            }
        }
    }
    for (const auto & viewTransform : getImpl()->m_viewTransforms)
    {
        if (viewTransform->getReferenceSpaceType() == REFERENCE_SPACE_SCENE)
        {
            return viewTransform;
        }
    }
    return ConstViewTransformRcPtr();
}

const char * Config::getDefaultViewTransformName() const noexcept
{
    return getImpl()->m_defaultViewTransform.c_str();
}

void Config::setDefaultViewTransformName(const char * defaultVT) noexcept
{
    getImpl()->m_defaultViewTransform = defaultVT ? defaultVT : "";

    AutoMutex lock(getImpl()->m_cacheidMutex);
    getImpl()->resetCacheIDs();
}

void Config::addViewTransform(const ConstViewTransformRcPtr & viewTransform)
{
    const std::string name = viewTransform->getName();
    if (name.empty())
    {
        throw Exception("Cannot add view transform with an empty name.");
    }

    if (!viewTransform->getTransform(VIEWTRANSFORM_DIR_TO_REFERENCE) &&
        !viewTransform->getTransform(VIEWTRANSFORM_DIR_FROM_REFERENCE))
    {
        std::ostringstream os;
        os << "Cannot add view transform '" << name << "' with no transform.";
        throw Exception(os.str().c_str());
    }

    const std::string namelower = StringUtils::Lower(name);

    bool addIt = true;

    // If the view transform exists, replace it.
    for (auto && vt : getImpl()->m_viewTransforms)
    {
        if (StringUtils::Lower(vt->getName()) == namelower)
        {
            vt = viewTransform->createEditableCopy();
            addIt = false;
            break;
        }
    }

    // Otherwise, add it.
    if (addIt)
    {
        getImpl()->m_viewTransforms.push_back(viewTransform->createEditableCopy());
    }

    AutoMutex lock(getImpl()->m_cacheidMutex);
    getImpl()->resetCacheIDs();
}

void Config::clearViewTransforms()
{
    getImpl()->m_viewTransforms.clear();

    AutoMutex lock(getImpl()->m_cacheidMutex);
    getImpl()->resetCacheIDs();
}

///////////////////////////////////////////////////////////////////////////

ConstFileRulesRcPtr Config::getFileRules() const noexcept
{
    return getImpl()->m_fileRules;
}

void Config::setFileRules(ConstFileRulesRcPtr fileRules)
{
    getImpl()->m_fileRules = fileRules->createEditableCopy();

    AutoMutex lock(getImpl()->m_cacheidMutex);
    getImpl()->resetCacheIDs();
}

const char * Config::getColorSpaceFromFilepath(const char * filePath) const
{
    return getImpl()->m_fileRules->getImpl()->getColorSpaceFromFilepath(*this,
                                                                        filePath ? filePath : "");
}

const char * Config::getColorSpaceFromFilepath(const char * filePath, size_t & ruleIndex) const
{
    return getImpl()->m_fileRules->getImpl()->getColorSpaceFromFilepath(*this,
                                                                        filePath ? filePath : "",
                                                                        ruleIndex);
}

bool Config::filepathOnlyMatchesDefaultRule(const char * filePath) const
{
    return getImpl()->m_fileRules->getImpl()->filepathOnlyMatchesDefaultRule(*this,
                                                                             filePath ? filePath : "");
}


///////////////////////////////////////////////////////////////////////////
//  GetProcessor

ConstProcessorRcPtr Config::getProcessor(const ConstColorSpaceRcPtr & src,
                                         const ConstColorSpaceRcPtr & dst) const
{
    ConstContextRcPtr context = getCurrentContext();
    return getProcessor(context, src, dst);
}

ConstProcessorRcPtr Config::getProcessor(const ConstContextRcPtr & context,
                                         const ConstColorSpaceRcPtr & src,
                                         const ConstColorSpaceRcPtr & dst) const
{
    if (!src)
    {
        throw Exception("Config::GetProcessor failed. Source color space is null.");
    }

    if (!dst)
    {
        throw Exception("Config::GetProcessor failed. Destination color space is null.");
    }

    ColorSpaceTransformRcPtr transform = ColorSpaceTransform::Create();
    transform->setSrc(src->getName());
    transform->setDst(dst->getName());
    return getProcessor(context, transform, TRANSFORM_DIR_FORWARD);
}

ConstProcessorRcPtr Config::getProcessor(const char * srcName, const char * dstName) const
{
    ConstContextRcPtr context = getCurrentContext();
    return getProcessor(context, srcName, dstName);
}

// Names can be color space name or role name
ConstProcessorRcPtr Config::getProcessor(const ConstContextRcPtr & context,
                                         const char * srcName,
                                         const char * dstName) const
{
    auto csTransform = ColorSpaceTransform::Create();
    csTransform->setSrc(srcName);
    csTransform->setDst(dstName);
    return getProcessor(context, csTransform, TRANSFORM_DIR_FORWARD);
}


ConstProcessorRcPtr Config::getProcessor(const char * srcColorSpaceName,
                                         const char * display,
                                         const char * view,
                                         TransformDirection direction) const
{
    ConstContextRcPtr context = getCurrentContext();
    return getProcessor(context, srcColorSpaceName, display, view, direction);
}

ConstProcessorRcPtr Config::getProcessor(const ConstContextRcPtr & context,
                                         const char * srcColorSpaceName,
                                         const char * display,
                                         const char * view,
                                         TransformDirection direction) const
{
    auto dt = DisplayViewTransform::Create();
    dt->setSrc(srcColorSpaceName);
    dt->setDisplay(display);
    dt->setView(view);
    dt->validate();
    return getProcessor(context, dt, direction);
}

ConstProcessorRcPtr Config::getProcessor(const ConstNamedTransformRcPtr & namedTransform,
                                         TransformDirection direction) const
{
    ConstContextRcPtr context = getCurrentContext();
    return getProcessor(context, namedTransform, direction);
}

ConstProcessorRcPtr Config::getProcessor(const ConstContextRcPtr & context,
                                         const ConstNamedTransformRcPtr & namedTransform,
                                         TransformDirection direction) const
{
    // This gets or calculates the named transform in the requested direction. The result
    // is always applied in the forward direction.
    auto transform = NamedTransform::GetTransform(namedTransform, direction);
    return getProcessor(context, transform, TRANSFORM_DIR_FORWARD);
}

ConstProcessorRcPtr Config::getProcessor(const char * namedTransformName,
                                         TransformDirection direction) const
{
    ConstContextRcPtr context = getCurrentContext();
    return getProcessor(context, namedTransformName, direction);
}

ConstProcessorRcPtr Config::getProcessor(const ConstContextRcPtr & context,
                                         const char * namedTransformName,
                                         TransformDirection direction) const
{
    ConstNamedTransformRcPtr namedTransform = getNamedTransform(namedTransformName);
    return getProcessor(context, namedTransform, direction);
}

ConstProcessorRcPtr Config::getProcessor(const ConstTransformRcPtr & transform) const
{
    return getProcessor(transform, TRANSFORM_DIR_FORWARD);
}

ConstProcessorRcPtr Config::getProcessor(const ConstTransformRcPtr & transform,
                                         TransformDirection direction) const
{
    ConstContextRcPtr context = getCurrentContext();
    return getProcessor(context, transform, direction);
}

ConstProcessorRcPtr Config::getProcessor(const ConstContextRcPtr & context,
                                         const ConstTransformRcPtr & transform,
                                         TransformDirection direction) const
{
    if (!context)
    {
        throw Exception("Config::GetProcessor failed. Context is null.");
    }

    if (!transform)
    {
        throw Exception("Config::GetProcessor failed. Transform is null.");
    }


    // The goal of the usedContext is to only contain the context vars that are actually used for
    // this transform.  This allows the cache to be more efficient. However, there are still some
    // various TODOs since the usedContext will sometimes contain more vars than are needed.

    ContextRcPtr usedContext = Context::Create();
    usedContext->setSearchPath(context->getSearchPath());
    usedContext->setWorkingDir(context->getWorkingDir());
    usedContext->setConfigIOProxy(context->getConfigIOProxy());

    const bool needContextVariables = CollectContextVariables(*this, *context, transform, usedContext);

    // Create helper method.
    auto CreateProcessor = [](const Config & config, 
                              const ConstContextRcPtr & context,
                              const ConstTransformRcPtr & transform,
                              TransformDirection direction) -> ProcessorRcPtr
    {
        ProcessorRcPtr processor = Processor::Create();
        processor->getImpl()->setProcessorCacheFlags(config.getImpl()->m_cacheFlags);
        processor->getImpl()->setTransform(config, context, transform, direction);
        processor->getImpl()->computeMetadata();
        return processor;
    };

    if (getImpl()->m_processorCache.isEnabled())
    {
        AutoMutex guard(getImpl()->m_processorCache.lock());

        // Note that the key includes a string description of the transform which does not include
        // all the LUT entries (just the arguments of the FileTransforms for LUTs).
        std::ostringstream oss;
        oss << (needContextVariables ? std::string(usedContext->getCacheID()) : "")
            << *transform
            << direction;

        const std::size_t key = std::hash<std::string>{}(oss.str());

        // As the entry is a shared pointer instance, having an empty one means that the entry does
        // not exist in the cache. So, it provides a fast existence check & access in one call.
        ProcessorRcPtr & processor = getImpl()->m_processorCache[key];
        if (!processor)
        {
            ProcessorRcPtr proc = CreateProcessor(*this, context, transform, direction);

            const bool doFallback = !Platform::isEnvPresent(OCIO_DISABLE_CACHE_FALLBACK);
            if (doFallback)
            {
                // If an entry with the same cache ID already exists in the cache then reuse it
                // instead of the newly created one. Even with different context, the same
                // processor could be created (e.g. the processor creation does not rely on some
                // context variables).

                // The benefit to using the existing one is that it may already have an optimized
                // Processor, CPUProcessor, or GPUProcessor inside it.

                // TODO: With the original context part of the cache data, the code could first
                // compare the two contexts before doing the lengthy Processor::getCacheID()
                // computation.

                for (auto & entry : getImpl()->m_processorCache)
                {
                    if (entry.second && 0 == strcmp(entry.second->getCacheID(), proc->getCacheID()))
                    {
                        processor = entry.second;
                        break;
                    }
                }
            }

            if (!processor)
            {
                processor = proc;
            }
        }

        return processor;
    }
    else
    {
        return CreateProcessor(*this, context, transform, direction);
    }
}

ConstProcessorRcPtr Config::GetProcessorFromConfigs(const ConstConfigRcPtr & srcConfig,
                                                    const char * srcName,
                                                    const ConstConfigRcPtr & dstConfig,
                                                    const char * dstName)
{
    return GetProcessorFromConfigs(srcConfig->getCurrentContext(), srcConfig, srcName,
                                   dstConfig->getCurrentContext(), dstConfig, dstName);
}

ConstProcessorRcPtr Config::GetProcessorFromConfigs(const ConstContextRcPtr & srcContext,
                                                    const ConstConfigRcPtr & srcConfig,
                                                    const char * srcName,
                                                    const ConstContextRcPtr & dstContext,
                                                    const ConstConfigRcPtr & dstConfig,
                                                    const char * dstName)
{
    // Extract the appropriate interchange roles based on the reference space type of the
    // source and destination color spaces.  Note that no heuristics are attempted.  If these
    // roles are missing, an exception is raised.  (Note that the names of the returned color
    // spaces should not depend on the context arguments above.)
    const char * srcInterchangeName = nullptr;
    const char * dstInterchangeName = nullptr;
    ReferenceSpaceType interchangeType;
    if( !ConfigUtils::GetInterchangeRolesForColorSpaceConversion(&srcInterchangeName, 
                                                                 &dstInterchangeName, 
                                                                 interchangeType,
                                                                 srcConfig, srcName, 
                                                                 dstConfig, dstName) )
    {
        const char * interchangeRoleName = (interchangeType == REFERENCE_SPACE_SCENE)
                                           ? ROLE_INTERCHANGE_SCENE : ROLE_INTERCHANGE_DISPLAY;
        std::ostringstream os;
        os << "The required role '" << interchangeRoleName << "' is missing from the source and/or "
           << "destination config.";
        throw Exception(os.str().c_str());
    }

    return GetProcessorFromConfigs(srcContext, srcConfig, srcName, srcInterchangeName,
                                   dstContext, dstConfig, dstName, dstInterchangeName);
}

ConstProcessorRcPtr Config::GetProcessorFromConfigs(const ConstConfigRcPtr & srcConfig,
                                                    const char * srcName,
                                                    const char * srcInterchangeName,
                                                    const ConstConfigRcPtr & dstConfig,
                                                    const char * dstName,
                                                    const char * dstInterchangeName)
{
    return GetProcessorFromConfigs(srcConfig->getCurrentContext(), srcConfig, srcName, srcInterchangeName,
                                   dstConfig->getCurrentContext(), dstConfig, dstName, dstInterchangeName);
}

ConstProcessorRcPtr Config::GetProcessorFromConfigs(const ConstContextRcPtr & srcContext,
                                                    const ConstConfigRcPtr & srcConfig,
                                                    const char * srcName,
                                                    const char * srcInterchangeName,
                                                    const ConstContextRcPtr & dstContext,
                                                    const ConstConfigRcPtr & dstConfig,
                                                    const char * dstName,
                                                    const char * dstInterchangeName)
{
    ConstColorSpaceRcPtr srcColorSpace = srcConfig->getColorSpace(srcName);
    if (!srcColorSpace)
    {
        std::ostringstream os;
        os << "Could not find source color space '" << srcName << "'.";
        throw Exception(os.str().c_str());
    }

    ConstColorSpaceRcPtr srcExCs = srcConfig->getColorSpace(srcInterchangeName);
    if (!srcExCs)
    {
        std::ostringstream os;
        os << "Could not find source interchange color space '" << srcInterchangeName << "'.";
        throw Exception(os.str().c_str());
    }

    ConstColorSpaceRcPtr dstColorSpace = dstConfig->getColorSpace(dstName);
    if (!dstColorSpace)
    {
        std::ostringstream os;
        os << "Could not find destination color space '" << dstName << "'.";
        throw Exception(os.str().c_str());
    }

    ConstColorSpaceRcPtr dstExCs = dstConfig->getColorSpace(dstInterchangeName);
    if (!dstExCs)
    {
        std::ostringstream os;
        os << "Could not find destination interchange color space '" << dstInterchangeName << "'.";
        throw Exception(os.str().c_str());
    }

    auto p1 = srcConfig->getProcessor(srcContext, srcColorSpace, srcExCs);
    if (!p1)
    {
        throw Exception("Can't create the processor for the source config and "
            "the source color space.");
    }

    auto p2 = dstConfig->getProcessor(dstContext, dstExCs, dstColorSpace);
    if (!p1)
    {
        throw Exception("Can't create the processor for the destination config "
            "and the destination color space.");
    }

    ProcessorRcPtr processor = Processor::Create();
    processor->getImpl()->setProcessorCacheFlags(srcConfig->getImpl()->m_cacheFlags);

    // If either of the color spaces are data spaces, its corresponding processor
    // will be empty, but need to make sure the entire result is also empty to
    // better match the semantics of how data spaces are handled.
    if (!srcColorSpace->isData() && !dstColorSpace->isData())
    {
        processor->getImpl()->concatenate(p1, p2);
    }
    return processor;
}

static ConstProcessorRcPtr GetProcessorToBuiltinCS(ConstConfigRcPtr srcConfig,
                                                   const char * srcColorSpaceName, 
                                                   const char * builtinColorSpaceName,
                                                   TransformDirection direction)
{
    // Use the Default config as the Built-in config to interpret the known color space name.        
    ConstConfigRcPtr builtinConfig = Config::CreateFromFile("ocio://default");

    if (builtinConfig->getColorSpace(builtinColorSpaceName) == nullptr)
    {
        std::ostringstream os;
        os  << "Built-in config does not contain the requested color space: " 
            << builtinColorSpaceName << ".";
        throw Exception(os.str().c_str());
    }

    const char * srcInterchange = nullptr;
    const char * builtinInterchange = nullptr;
    Config::IdentifyInterchangeSpace(&srcInterchange, 
                                     &builtinInterchange,
                                     srcConfig,
                                     srcColorSpaceName, 
                                     builtinConfig,
                                     builtinColorSpaceName);

    if (builtinInterchange && builtinInterchange[0])
    {
        ConstProcessorRcPtr proc;
        if (direction == TRANSFORM_DIR_FORWARD)
        {
            proc = Config::GetProcessorFromConfigs(srcConfig,
                                                   srcColorSpaceName,
                                                   srcInterchange,
                                                   builtinConfig,
                                                   builtinColorSpaceName,
                                                   builtinInterchange);
        }
        else if (direction == TRANSFORM_DIR_INVERSE)
        {
            proc = Config::GetProcessorFromConfigs(builtinConfig,
                                                   builtinColorSpaceName,
                                                   builtinInterchange,
                                                   srcConfig,
                                                   srcColorSpaceName,
                                                   srcInterchange);
        }
        return proc;
    }

    std::ostringstream os;
    os  << "Heuristics were not able to find a known color space in the provided config.\n"
        << "Please set the interchange roles in the config.";
    throw Exception(os.str().c_str());
}

ConstProcessorRcPtr Config::GetProcessorToBuiltinColorSpace(ConstConfigRcPtr srcConfig,
                                                            const char * srcColorSpaceName, 
                                                            const char * builtinColorSpaceName)
{
    return GetProcessorToBuiltinCS(srcConfig,
                                   srcColorSpaceName, 
                                   builtinColorSpaceName,
                                   TRANSFORM_DIR_FORWARD);
}

ConstProcessorRcPtr Config::GetProcessorFromBuiltinColorSpace(const char * builtinColorSpaceName,
                                                              ConstConfigRcPtr srcConfig,
                                                              const char * srcColorSpaceName)
{
    return GetProcessorToBuiltinCS(srcConfig,
                                   srcColorSpaceName, 
                                   builtinColorSpaceName,
                                   TRANSFORM_DIR_INVERSE);
}

///////////////////////////////////////////////////////////////////////////

std::ostream& operator<< (std::ostream& os, const Config& config)
{
    config.serialize(os);
    return os;
}

///////////////////////////////////////////////////////////////////////////
//  CacheID

const char * Config::getCacheID() const
{
    return getCacheID(getCurrentContext());
}

const char * Config::getCacheID(const ConstContextRcPtr & context) const
{
    AutoMutex lock(getImpl()->m_cacheidMutex);

    // A null context will use the empty cacheid
    std::string contextcacheid;
    if(context) contextcacheid = context->getCacheID();

    StringMap::const_iterator cacheiditer = getImpl()->m_cacheids.find(contextcacheid);
    if(cacheiditer != getImpl()->m_cacheids.end())
    {
        return cacheiditer->second.c_str();
    }

    // Include the hash of the yaml config serialization
    if(getImpl()->m_cacheidnocontext.empty())
    {
        std::ostringstream cacheid;
        serialize(cacheid);
        const std::string fullstr = cacheid.str();
        getImpl()->m_cacheidnocontext = CacheIDHash(fullstr.c_str(), fullstr.size());
    }

    // Also include all file references, using the context (if specified)
    std::string fileReferencesFastHash;
    if(context)
    {
        std::ostringstream filehash;

        ConstTransformVec allTransforms;
        getImpl()->getAllInternalTransforms(allTransforms);

        std::set<std::string> files;
        for(const auto & transform : allTransforms)
        {
            GetFileReferences(files, transform);
        }

        for(const auto & iter : files)
        {
            if(iter.empty()) continue;

            filehash << iter << "=";

            try
            {
                const std::string resolvedLocation = context->resolveFileLocation(iter.c_str());
                filehash << GetFastFileHash(resolvedLocation, *context) << " ";
            }
            catch(...)
            {
                filehash << "? ";
                continue;
            }
        }

        const std::string fullstr = filehash.str();
        fileReferencesFastHash = CacheIDHash(fullstr.c_str(), fullstr.size());
    }

    getImpl()->m_cacheids[contextcacheid] = getImpl()->m_cacheidnocontext + ":" + fileReferencesFastHash;
    return getImpl()->m_cacheids[contextcacheid].c_str();
}

///////////////////////////////////////////////////////////////////////////
//  Serialization

void Config::serialize(std::ostream& os) const
{
    try
    {
        getImpl()->checkVersionConsistency();

        OCIOYaml::Write(os, *this);
    }
    catch (const std::exception & e)
    {
        std::ostringstream error;
        error << "Error building YAML: " << e.what();
        throw Exception(error.str().c_str());
    }
}

ProcessorCacheFlags Config::getProcessorCacheFlags() const noexcept
{
    return getImpl()->getProcessorCacheFlags();
}

void Config::setProcessorCacheFlags(ProcessorCacheFlags flags) const noexcept
{
    getImpl()->setProcessorCacheFlags(flags);
}

void Config::clearProcessorCache() noexcept
<<<<<<< HEAD
{
    getImpl()->m_processorCache.clear();
}

//////////////////////////////////////////////////////////////////
// ConfigIOProxy and Archiving

void Config::setConfigIOProxy(ConfigIOProxyRcPtr ciop)
{
    getImpl()->m_context->setConfigIOProxy(ciop);

    AutoMutex lock(getImpl()->m_cacheidMutex);
    getImpl()->resetCacheIDs();
}

ConfigIOProxyRcPtr Config::getConfigIOProxy() const
{
    return getImpl()->m_context->getConfigIOProxy();
}

bool Config::isArchivable() const
=======
>>>>>>> feabce77
{
    getImpl()->m_processorCache.clear();
}

///////////////////////////////////////////////////////////////////////////
//  Config::Impl

StringUtils::StringVec Config::Impl::buildInactiveNamesList(InactiveType type) const
{
    StringUtils::StringVec inactiveNames;

    // An API request always supersedes the other lists.
    if (!m_inactiveColorSpaceNamesAPI.empty())
    {
        inactiveNames = StringUtils::Split(m_inactiveColorSpaceNamesAPI, ',');
    }
    // The env. variable only supersedes the config list.
    else if (!m_inactiveColorSpaceNamesEnv.empty())
    {
        inactiveNames = StringUtils::Split(m_inactiveColorSpaceNamesEnv, ',');
    }
    else if (!m_inactiveColorSpaceNamesConf.empty())
    {
        inactiveNames = StringUtils::Split(m_inactiveColorSpaceNamesConf, ',');
    }

    StringUtils::StringVec res;
    for (auto & v : inactiveNames)
    {
        v = StringUtils::Trim(v);
        switch (type)
        {
        case INACTIVE_COLORSPACE:
        {
            const auto & cs = getColorSpace(v.c_str());
            // Only add existing items.
            if (cs)
            {
                // Use the canonical name (alias or role might have been used).
                res.push_back(cs->getName());
            }
            break;
        }
        case INACTIVE_NAMEDTRANSFORM:
        {
            const auto & nt = getNamedTransform(v.c_str());
            // Only add existing items.
            if (nt)
            {
                // Use the canonical name (alias might have been used).
                res.push_back(nt->getName());
            }
            break;
        }
        case INACTIVE_ALL:
        {
            // This is only used to verify that all items of the list do exists (only used by the
            // validate() function.
            res.push_back(v);
            break;
        }
        }
    }

    return res;
}

void Config::Impl::refreshActiveColorSpaces()
{
    m_activeColorSpaceNames.clear();
    m_activeNamedTransformNames.clear();

    m_inactiveColorSpaceNames = buildInactiveNamesList(Impl::INACTIVE_COLORSPACE);

    for (int i = 0; i < m_allColorSpaces->getNumColorSpaces(); ++i)
    {
        ConstColorSpaceRcPtr cs = m_allColorSpaces->getColorSpaceByIndex(i);
        const std::string name(cs->getName());

        bool isActive = true;

        for (const auto & csName : m_inactiveColorSpaceNames)
        {
            if (csName==name)
            {
                isActive = false;
                break;
            }
        }

        if (isActive)
        {
            m_activeColorSpaceNames.push_back(cs->getName());
        }
    }

    m_inactiveNamedTransformNames = buildInactiveNamesList(Impl::INACTIVE_NAMEDTRANSFORM);

    for (const auto & nt : m_allNamedTransforms)
    {
        const std::string name(nt->getName());

        bool isActive = true;

        for (const auto & csName : m_inactiveNamedTransformNames)
        {
            if (csName == name)
            {
                isActive = false;
                break;
            }
        }

        if (isActive)
        {
            m_activeNamedTransformNames.push_back(nt->getName());
        }
    }
}

void Config::Impl::resetCacheIDs()
{
    m_cacheids.clear();
    m_cacheidnocontext = "";
    m_validation = VALIDATION_UNKNOWN;
    m_validationtext = "";

    // As any changes could impact the cache keys, it's better to always flush the cache
    // of processors to not keep in memory useless instances.
    m_processorCache.clear();
}

void Config::Impl::getAllInternalTransforms(ConstTransformVec & transformVec) const
{
    // Grab all transforms from the ColorSpaces.

    for (int i = 0; i < m_allColorSpaces->getNumColorSpaces(); ++i)
    {
        ConstTransformRcPtr tr
            = m_allColorSpaces->getColorSpaceByIndex(i)->getTransform(COLORSPACE_DIR_TO_REFERENCE);
        if (tr)
        {
            transformVec.push_back(tr);
        }

        tr = m_allColorSpaces->getColorSpaceByIndex(i)->getTransform(COLORSPACE_DIR_FROM_REFERENCE);
        if (tr)
        {
            transformVec.push_back(tr);
        }
    }

    // Grab all transforms from the Looks.

    for (const auto & look : m_looksList)
    {
        ConstTransformRcPtr tr = look->getTransform();
        if (tr)
        {
            transformVec.push_back(tr);
        }

        tr = look->getInverseTransform();
        if (tr)
        {
            transformVec.push_back(tr);
        }
    }

    // Grab all transforms from the view transforms.

    for (const auto & vt : m_viewTransforms)
    {
        ConstTransformRcPtr tr = vt->getTransform(VIEWTRANSFORM_DIR_TO_REFERENCE);
        if (tr)
        {
            transformVec.push_back(tr);
        }

        tr = vt->getTransform(VIEWTRANSFORM_DIR_FROM_REFERENCE);
        if (tr)
        {
            transformVec.push_back(tr);
        }
    }

    // Grab all transforms from the named transforms.

    for (const auto & nt : m_allNamedTransforms)
    {
        ConstTransformRcPtr tr = nt->getTransform(TRANSFORM_DIR_FORWARD);
        if (tr)
        {
            transformVec.push_back(tr);
        }

        tr = nt->getTransform(TRANSFORM_DIR_INVERSE);
        if (tr)
        {
            transformVec.push_back(tr);
        }
    }
}

ConstConfigRcPtr Config::Impl::Read(std::istream & istream, const char * filename)
{
    ConfigRcPtr config = Config::Create();
    OCIOYaml::Read(istream, config, filename);

    config->getImpl()->checkVersionConsistency();

    // An API request always supersedes the env. variable. As the OCIOYaml helper methods
    // use the Config public API, the variable reset highlights that only the
    // env. variable and the config contents are valid after a config file read.
    config->getImpl()->m_inactiveColorSpaceNamesAPI.clear();
    config->getImpl()->refreshActiveColorSpaces();

    return config;
}

ConstConfigRcPtr Config::Impl::Read(std::istream & istream, ConfigIOProxyRcPtr ciop)
{
    ConfigRcPtr config = Config::Create();
    // Passing special string for the file path to enable the parser to provide a more
    // meaningful error message if a problem is encountered.  (The working directory is not
    // set to this string.)
    OCIOYaml::Read(istream, config, "from Archive/ConfigIOProxy");

    config->getImpl()->checkVersionConsistency();

    // An API request always supersedes the env. variable. As the OCIOYaml helper methods
    // use the Config public API, the variable reset highlights that only the
    // env. variable and the config contents are valid after a config file read.
    config->getImpl()->m_inactiveColorSpaceNamesAPI.clear();
    config->getImpl()->refreshActiveColorSpaces();

    // Set the ConfigIOProxy object.
    config->setConfigIOProxy(ciop);

    return config;
}

void Config::Impl::checkVersionConsistency(ConstTransformRcPtr & transform) const
{
    if (transform)
    {
        if (ConstBuiltinTransformRcPtr blt = DynamicPtrCast<const BuiltinTransform>(transform))
        {
            if (m_majorVersion < 2)
            {
                throw Exception("Only config version 2 (or higher) can have BuiltinInTransform.");
            }

            if (m_majorVersion == 2 && m_minorVersion < 1
                    && 0 == Platform::Strcasecmp(blt->getStyle(), "ACES-LMT - ACES 1.3 Reference Gamut Compression"))
            {
                throw Exception("Only config version 2.1 (or higher) can have "
                                "BuiltinTransform style 'ACES-LMT - ACES 1.3 Reference Gamut Compression'.");
            }
            if (m_majorVersion == 2 && m_minorVersion < 2 
                    && (   0 == Platform::Strcasecmp(blt->getStyle(), "ARRI_LOGC4_to_ACES2065-1")
                        || 0 == Platform::Strcasecmp(blt->getStyle(), "CURVE - CANON_CLOG2_to_LINEAR")
                        || 0 == Platform::Strcasecmp(blt->getStyle(), "CURVE - CANON_CLOG3_to_LINEAR") )
                )
            {
                std::ostringstream os;
                os << "Only config version 2.2 (or higher) can have BuiltinTransform style '"
                   << blt->getStyle() << "'.";
                throw Exception(os.str().c_str());
            }
        }
        else if (ConstCDLTransformRcPtr cdl = DynamicPtrCast<const CDLTransform>(transform))
        {
            if (m_majorVersion < 2 && cdl->getStyle() != CDL_TRANSFORM_DEFAULT)
            {
                throw Exception("Only config version 2 (or higher) can have style for "
                                "CDLTransform.");
            }
        }
        else if (DynamicPtrCast<const DisplayViewTransform>(transform))
        {
            if (m_majorVersion < 2)
            {
                throw Exception("Only config version 2 (or higher) can have DisplayViewTransform.");
            }
        }
        else if (ConstExponentTransformRcPtr ex =
                 DynamicPtrCast<const ExponentTransform>(transform))
        {
            if (m_majorVersion < 2 && ex->getNegativeStyle() != NEGATIVE_CLAMP)
            {
                throw Exception("Config version 1 only supports ExponentTransform clamping "
                                "negative values.");
            }
        }
        else if (DynamicPtrCast<const ExponentWithLinearTransform>(transform))
        {
            if (m_majorVersion < 2)
            {
                throw Exception("Only config version 2 (or higher) can have "
                                "ExponentWithLinearTransform.");
            }
        }
        else if (DynamicPtrCast<const ExposureContrastTransform>(transform))
        {
            if (m_majorVersion < 2)
            {
                throw Exception("Only config version 2 (or higher) can have "
                                "ExposureContrastTransform.");
            }
        }
        else if (ConstFileTransformRcPtr ft = DynamicPtrCast<const FileTransform>(transform))
        {
            if (m_majorVersion < 2)
            {
                if (ft->getInterpolation() == INTERP_CUBIC)
                {
                    throw Exception("Only config version 2 (or higher) can use 'cubic' "
                                    "interpolation with FileTransform.");
                }
                if (ft->getCDLStyle() != CDL_TRANSFORM_DEFAULT)
                {
                    throw Exception("Only config version 2 (or higher) can use CDL style' "
                                    "for FileTransform.");
                }
            }
        }
        else if (ConstFixedFunctionTransformRcPtr ff = DynamicPtrCast<const FixedFunctionTransform>(transform))
        {
            if (m_majorVersion < 2)
            {
                throw Exception("Only config version 2 (or higher) can have "
                                "FixedFunctionTransform.");
            }

            if (m_majorVersion == 2 && m_minorVersion < 1 && ff->getStyle() == FIXED_FUNCTION_ACES_GAMUT_COMP_13)
            {
                throw Exception("Only config version 2.1 (or higher) can have "
                                "FixedFunctionTransform style 'ACES_GAMUT_COMP_13'.");
            }
        }
        else if (DynamicPtrCast<const GradingPrimaryTransform>(transform))
        {
            if (m_majorVersion < 2)
            {
                throw Exception("Only config version 2 (or higher) can have "
                                "GradingPrimaryTransform.");
            }
        }
        else if (DynamicPtrCast<const GradingRGBCurveTransform>(transform))
        {
            if (m_majorVersion < 2)
            {
                throw Exception("Only config version 2 (or higher) can have "
                                "GradingRGBCurveTransform.");
            }
        }
        else if (DynamicPtrCast<const GradingToneTransform>(transform))
        {
            if (m_majorVersion < 2)
            {
                throw Exception("Only config version 2 (or higher) can have "
                                "GradingToneTransform.");
            }
        }
        else if (DynamicPtrCast<const LogAffineTransform>(transform))
        {
            if (m_majorVersion < 2)
            {
                throw Exception("Only config version 2 (or higher) can have LogAffineTransform.");
            }
        }
        else if (DynamicPtrCast<const LogCameraTransform>(transform))
        {
            if (m_majorVersion < 2)
            {
                throw Exception("Only config version 2 (or higher) can have LogCameraTransform.");
            }
        }
        else if (DynamicPtrCast<const RangeTransform>(transform))
        {
            if (m_majorVersion < 2)
            {
                throw Exception("Only config version 2 (or higher) can have RangeTransform.");
            }
        }
        else if (ConstGroupTransformRcPtr grp = DynamicPtrCast<const GroupTransform>(transform))
        {
            const int numTransforms = grp->getNumTransforms();
            for (int idx = 0; idx < numTransforms; ++idx)
            {
                ConstTransformRcPtr tr = grp->getTransform(idx);
                checkVersionConsistency(tr);
            }
        }
    }
}

void Config::Impl::checkVersionConsistency() const
{
    // Check for the Transforms.

    ConstTransformVec transforms;
    getAllInternalTransforms(transforms);

    for (auto & transform : transforms)
    {
        checkVersionConsistency(transform);
    }

    // Check for the family separator.

    if (m_majorVersion < 2 && m_familySeparator != '/')
    {
        throw Exception("Only version 2 (or higher) can have a family separator.");
    }

    // Check for the file rules.

    if (m_majorVersion < 2 && m_fileRules->getNumEntries() > 2)
    {
        throw Exception("Only version 2 (or higher) can have file rules.");
    }

    // Check for inactive color spaces.

    if (m_majorVersion < 2 && !m_inactiveColorSpaceNamesConf.empty())
    {
        throw Exception("Only version 2 (or higher) can have inactive color spaces.");
    }

    // Check for ViewingRules.

    if (m_majorVersion < 2 && m_viewingRules->getNumEntries() != 0)
    {
        throw Exception("Only version 2 (or higher) can have viewing rules.");
    }

    // Check for shared views.

    if (m_majorVersion < 2)
    {
        if (m_sharedViews.size() != 0)
        {
            throw Exception("Only version 2 (or higher) can have shared views.");
        }
        for (const auto & display : m_displays)
        {
            const StringUtils::StringVec & sharedViews = display.second.m_sharedViews;
            if (!sharedViews.empty())
            {
                std::ostringstream os;
                os << "Config failed validation. The display '" << display.first << "' ";
                os << "uses shared views and config version is less than 2.";
                throw Exception(os.str().c_str());
            }
        }
    }

    // Check for virtual display.

    if (m_majorVersion < 2)
    {
        if (m_virtualDisplay.m_views.size() != 0 || m_virtualDisplay.m_sharedViews.size() != 0)
        {
            throw Exception("Only version 2 (or higher) can have a virtual display.");
        }
    }

    // Check for the DisplayColorSpaces.

    if (m_majorVersion < 2)
    {
        const int nbCS = m_allColorSpaces->getNumColorSpaces();
        for (int i = 0; i < nbCS; ++i)
        {
            const auto & cs = m_allColorSpaces->getColorSpaceByIndex(i);
            if (MatchReferenceType(SEARCH_REFERENCE_SPACE_DISPLAY, cs->getReferenceSpaceType()))
            {
                throw Exception("Only version 2 (or higher) can have DisplayColorSpaces.");
            }
        }
    }

    // Check for the ViewTransforms.

    if (m_majorVersion < 2 && (m_viewTransforms.size() != 0 || !m_defaultViewTransform.empty()))
    {
        throw Exception("Only version 2 (or higher) can have ViewTransforms.");
    }

    // Check for the NamedTransforms.

    if (m_majorVersion < 2 && m_allNamedTransforms.size() != 0)
    {
        throw Exception("Only version 2 (or higher) can have NamedTransforms.");
    }
}

void Config::setConfigIOProxy(ConfigIOProxyRcPtr ciop)
{
    getImpl()->m_context->setConfigIOProxy(ciop);

    AutoMutex lock(getImpl()->m_cacheidMutex);
    getImpl()->resetCacheIDs();
}

ConfigIOProxyRcPtr Config::getConfigIOProxy() const
{
    return getImpl()->m_context->getConfigIOProxy();
}

bool Config::isArchivable() const
{
    ConstContextRcPtr context = getCurrentContext();

    // Current archive implementation needs a working directory to look for LUT files and 
    // working directory must be an absolute path.
    const char * workingDirectory = getWorkingDir();
    if ((workingDirectory && !workingDirectory[0]) || !pystring::os::path::isabs(workingDirectory))
    {
        return false;
    }

    // Utility lambda to check the following criteria.
    auto validatePathForArchiving = [](const std::string & path) 
    {
        // Using the normalized path.
        const std::string normPath = pystring::os::path::normpath(path);
        if (    
                // 1) Path may not be absolute.
                pystring::os::path::isabs(normPath)  || 
                // 2) Path may not start with double dot ".." (going above working directory).
                pystring::startswith(normPath, "..") ||
                // 3) A context variable may not be located at the start of the path.
                (ContainsContextVariables(path) && 
                (StringUtils::Find(path, "$") == 0 || 
                 StringUtils::Find(path, "%") == 0)))
        {
            return false;
        }

        return true;
    };

    ///////////////////////////////
    // Search path verification. //
    ///////////////////////////////
    // Check that search paths are not absolute nor have context variables outside of config 
    // working directory.
    int numSearchPaths = getNumSearchPaths();
    for (int i = 0; i < numSearchPaths; i++)
    {
        std::string currentPath = getSearchPath(i);
        if (!validatePathForArchiving(currentPath))
        {
            // Exit and return false.
            return false;
        }
    }

    /////////////////////////////////
    // FileTransform verification. //
    /////////////////////////////////
    ConstTransformVec allTransforms;
    getImpl()->getAllInternalTransforms(allTransforms);

    std::set<std::string> files;
    for(const auto & transform : allTransforms)
    {
        GetFileReferences(files, transform);
    }

    // Check that FileTransform sources are not absolute nor have context variables outside of 
    // config working directory.
    for (const auto & path : files)
    {
        if (!validatePathForArchiving(path))
        {
            // Exit and return false.
            return false;
        }
    }

    return true;
}

void Config::archive(std::ostream & ostream) const
{
    // Using utility functions in OCIOZArchive.cpp.
    archiveConfig(ostream, *this, getCurrentContext()->getWorkingDir());
}

} // namespace OCIO_NAMESPACE<|MERGE_RESOLUTION|>--- conflicted
+++ resolved
@@ -4754,36 +4754,12 @@
     return getImpl()->getProcessorCacheFlags();
 }
 
-void Config::setProcessorCacheFlags(ProcessorCacheFlags flags) const noexcept
+void Config::setProcessorCacheFlags(ProcessorCacheFlags flags) noexcept
 {
     getImpl()->setProcessorCacheFlags(flags);
 }
 
 void Config::clearProcessorCache() noexcept
-<<<<<<< HEAD
-{
-    getImpl()->m_processorCache.clear();
-}
-
-//////////////////////////////////////////////////////////////////
-// ConfigIOProxy and Archiving
-
-void Config::setConfigIOProxy(ConfigIOProxyRcPtr ciop)
-{
-    getImpl()->m_context->setConfigIOProxy(ciop);
-
-    AutoMutex lock(getImpl()->m_cacheidMutex);
-    getImpl()->resetCacheIDs();
-}
-
-ConfigIOProxyRcPtr Config::getConfigIOProxy() const
-{
-    return getImpl()->m_context->getConfigIOProxy();
-}
-
-bool Config::isArchivable() const
-=======
->>>>>>> feabce77
 {
     getImpl()->m_processorCache.clear();
 }
