--- conflicted
+++ resolved
@@ -5344,42 +5344,21 @@
                                 "FixedFunctionTransform style 'ACES_GAMUT_COMP_13'.");
             }
 
-<<<<<<< HEAD
             if (m_majorVersion == 2 && m_minorVersion < 4 )
             {
                 if( ffstyle == FIXED_FUNCTION_LIN_TO_PQ  || 
                     ffstyle == FIXED_FUNCTION_LIN_TO_GAMMA_LOG || 
-                    ffstyle == FIXED_FUNCTION_LIN_TO_DOUBLE_LOG)
+                    ffstyle == FIXED_FUNCTION_LIN_TO_DOUBLE_LOG ||
+                    ffstyle == FIXED_FUNCTION_ACES_OUTPUT_TRANSFORM_20 ||
+                    ffstyle == FIXED_FUNCTION_ACES_RGB_TO_JMH_20 ||
+                    ffstyle == FIXED_FUNCTION_ACES_TONESCALE_COMPRESS_20 ||
+                    ffstyle == FIXED_FUNCTION_ACES_GAMUT_COMPRESS_20 )
                 {
                     std::ostringstream ss;
                     ss << "Only config version 2.4 (or higher) can have FixedFunctionTransform style '" 
                        << FixedFunctionStyleToString(ffstyle) << "'.";
                     throw Exception(ss.str().c_str());
                 }
-=======
-            if (m_majorVersion == 2 && m_minorVersion < 4 && ff->getStyle() == FIXED_FUNCTION_ACES_OUTPUT_TRANSFORM_20)
-            {
-                throw Exception("Only config version 2.4 (or higher) can have "
-                                "FixedFunctionTransform style 'ACES_OUTPUT_TRANSFORM_20'.");
-            }
-
-            if (m_majorVersion == 2 && m_minorVersion < 4 && ff->getStyle() == FIXED_FUNCTION_ACES_RGB_TO_JMH_20)
-            {
-                throw Exception("Only config version 2.4 (or higher) can have "
-                                "FixedFunctionTransform style 'ACES_RGB_TO_JMH_20'.");
-            }
-
-            if (m_majorVersion == 2 && m_minorVersion < 4 && ff->getStyle() == FIXED_FUNCTION_ACES_TONESCALE_COMPRESS_20)
-            {
-                throw Exception("Only config version 2.4 (or higher) can have "
-                                "FixedFunctionTransform style 'ACES_TONESCALE_COMPRESS_20'.");
-            }
-
-            if (m_majorVersion == 2 && m_minorVersion < 4 && ff->getStyle() == FIXED_FUNCTION_ACES_GAMUT_COMPRESS_20)
-            {
-                throw Exception("Only config version 2.4 (or higher) can have "
-                                "FixedFunctionTransform style 'ACES_GAMUT_COMPRESS_20'.");
->>>>>>> e0666e20
             }
         }
         else if (DynamicPtrCast<const GradingPrimaryTransform>(transform))
