/*
Copyright (c) 2003-2010 Sony Pictures Imageworks Inc., et al.
All Rights Reserved.

Redistribution and use in source and binary forms, with or without
modification, are permitted provided that the following conditions are
met:
* Redistributions of source code must retain the above copyright
  notice, this list of conditions and the following disclaimer.
* Redistributions in binary form must reproduce the above copyright
  notice, this list of conditions and the following disclaimer in the
  documentation and/or other materials provided with the distribution.
* Neither the name of Sony Pictures Imageworks nor the names of its
  contributors may be used to endorse or promote products derived from
  this software without specific prior written permission.
THIS SOFTWARE IS PROVIDED BY THE COPYRIGHT HOLDERS AND CONTRIBUTORS
"AS IS" AND ANY EXPRESS OR IMPLIED WARRANTIES, INCLUDING, BUT NOT
LIMITED TO, THE IMPLIED WARRANTIES OF MERCHANTABILITY AND FITNESS FOR
A PARTICULAR PURPOSE ARE DISCLAIMED. IN NO EVENT SHALL THE COPYRIGHT
OWNER OR CONTRIBUTORS BE LIABLE FOR ANY DIRECT, INDIRECT, INCIDENTAL,
SPECIAL, EXEMPLARY, OR CONSEQUENTIAL DAMAGES (INCLUDING, BUT NOT
LIMITED TO, PROCUREMENT OF SUBSTITUTE GOODS OR SERVICES; LOSS OF USE,
DATA, OR PROFITS; OR BUSINESS INTERRUPTION) HOWEVER CAUSED AND ON ANY
THEORY OF LIABILITY, WHETHER IN CONTRACT, STRICT LIABILITY, OR TORT
(INCLUDING NEGLIGENCE OR OTHERWISE) ARISING IN ANY WAY OUT OF THE USE
OF THIS SOFTWARE, EVEN IF ADVISED OF THE POSSIBILITY OF SUCH DAMAGE.
*/


#include <cstdlib>
#include <cstring>
#include <set>
#include <sstream>
#include <fstream>
#include <utility>
#include <vector>

#include <OpenColorIO/OpenColorIO.h>

#include "HashUtils.h"
#include "Logging.h"
#include "LookParse.h"
#include "Display.h"
#include "MathUtils.h"
#include "Mutex.h"
#include "OpBuilders.h"
#include "PathUtils.h"
#include "ParseUtils.h"
#include "Processor.h"
#include "PrivateTypes.h"
#include "pystring/pystring.h"
#include "OCIOYaml.h"
#include "Platform.h"

OCIO_NAMESPACE_ENTER
{
    namespace
    {
        const char * OCIO_CONFIG_ENVVAR = "OCIO";
        const char * OCIO_ACTIVE_DISPLAYS_ENVVAR = "OCIO_ACTIVE_DISPLAYS";
        const char * OCIO_ACTIVE_VIEWS_ENVVAR = "OCIO_ACTIVE_VIEWS";
        
        enum Sanity
        {
            SANITY_UNKNOWN = 0,
            SANITY_SANE,
            SANITY_INSANE
        };
        
        // These are the 709 primaries specified by the ASC.
        const float DEFAULT_LUMA_COEFF_R = 0.2126f;
        const float DEFAULT_LUMA_COEFF_G = 0.7152f;
        const float DEFAULT_LUMA_COEFF_B = 0.0722f;
        
        const char * INTERNAL_RAW_PROFILE = 
        "ocio_profile_version: 1\n"
        "strictparsing: false\n"
        "roles:\n"
        "  default: raw\n"
        "displays:\n"
        "  sRGB:\n"
        "  - !<View> {name: Raw, colorspace: raw}\n"
        "colorspaces:\n"
        "  - !<ColorSpace>\n"
        "      name: raw\n"
        "      family: raw\n"
        "      equalitygroup:\n"
        "      bitdepth: 32f\n"
        "      isdata: true\n"
        "      allocation: uniform\n"
        "      description: 'A raw color space. Conversions to and from this space are no-ops.'\n";
    }
    
    
    ///////////////////////////////////////////////////////////////////////////
    
    const char * GetVersion()
    {
        return OCIO_VERSION;
    }
    
    int GetVersionHex()
    {
        return OCIO_VERSION_HEX;
    }
    
    namespace
    {
        ConstConfigRcPtr g_currentConfig;
        Mutex g_currentConfigLock;
    }
    
    ConstConfigRcPtr GetCurrentConfig()
    {
        AutoMutex lock(g_currentConfigLock);
        
        if(!g_currentConfig)
        {
            g_currentConfig = Config::CreateFromEnv();
        }
        
        return g_currentConfig;
    }
    
    void SetCurrentConfig(const ConstConfigRcPtr & config)
    {
        AutoMutex lock(g_currentConfigLock);
        
        g_currentConfig = config->createEditableCopy();
    }
    
    namespace
    {
    
    // Environment
    const char* LookupEnvironment(const StringMap & env,
                                        const std::string & name)
    {
        StringMap::const_iterator iter = env.find(name);
        if(iter == env.end()) return "";
        return iter->second.c_str();
    }
    
    // Roles
    // (lower case role name: colorspace name)
    const char* LookupRole(const StringMap & roles, const std::string & rolename)
    {
        StringMap::const_iterator iter = roles.find(pystring::lower(rolename));
        if(iter == roles.end()) return "";
        return iter->second.c_str();
    }
    
    
    void GetFileReferences(std::set<std::string> & files,
                           const ConstTransformRcPtr & transform)
    {
        if(!transform) return;
        
        if(ConstGroupTransformRcPtr groupTransform = \
            DynamicPtrCast<const GroupTransform>(transform))
        {
            for(int i=0; i<groupTransform->size(); ++i)
            {
                GetFileReferences(files, groupTransform->getTransform(i));
            }
        }
        else if(ConstFileTransformRcPtr fileTransform = \
            DynamicPtrCast<const FileTransform>(transform))
        {
            files.insert(fileTransform->getSrc());
        }
    }
    
    void GetColorSpaceReferences(std::set<std::string> & colorSpaceNames,
                                 const ConstTransformRcPtr & transform,
                                 const ConstContextRcPtr & context)
    {
        if(!transform) return;

        if(ConstGroupTransformRcPtr groupTransform = \
            DynamicPtrCast<const GroupTransform>(transform))
        {
            for(int i=0; i<groupTransform->size(); ++i)
            {
                GetColorSpaceReferences(colorSpaceNames, groupTransform->getTransform(i), context);
            }
        }
        else if(ConstColorSpaceTransformRcPtr colorSpaceTransform = \
            DynamicPtrCast<const ColorSpaceTransform>(transform))
        {
            colorSpaceNames.insert(context->resolveStringVar(colorSpaceTransform->getSrc()));
            colorSpaceNames.insert(context->resolveStringVar(colorSpaceTransform->getDst()));
        }
        else if(ConstDisplayTransformRcPtr displayTransform = \
            DynamicPtrCast<const DisplayTransform>(transform))
        {
            colorSpaceNames.insert(displayTransform->getInputColorSpaceName());
        }
        else if(ConstLookTransformRcPtr lookTransform = \
            DynamicPtrCast<const LookTransform>(transform))
        {
            colorSpaceNames.insert(context->resolveStringVar(colorSpaceTransform->getSrc()));
            colorSpaceNames.insert(context->resolveStringVar(colorSpaceTransform->getDst()));
        }
    }
    
    
    bool FindColorSpaceIndex(int * index,
                             const ColorSpaceSetRcPtr & colorspaces,
                             const std::string & csname)
    {
        *index = colorspaces->getIndexForColorSpace(csname.c_str());
        return *index!=-1;
    }
        
    } // namespace
    
    static const unsigned FirstSupportedMajorVersion_ = 1;
    static const unsigned LastSupportedMajorVersion_  = 2;

    class Config::Impl
    {
    public:
        unsigned int majorVersion_;
        unsigned int minorVersion_;
        StringMap env_;
        ContextRcPtr context_;
        std::string description_;
        ColorSpaceSetRcPtr colorspaces_;

        StringMap roles_;
        LookVec looksList_;
        
        DisplayMap displays_;
        StringVec activeDisplays_;
        StringVec activeDisplaysEnvOverride_;
        StringVec activeViews_;
        StringVec activeViewsEnvOverride_;
        
        mutable std::string activeDisplaysStr_;
        mutable std::string activeViewsStr_;
        mutable StringVec displayCache_;
        
        // Misc
        std::vector<float> defaultLumaCoefs_;
        bool strictParsing_;
        
        mutable Sanity sanity_;
        mutable std::string sanitytext_;
        
        mutable Mutex cacheidMutex_;
        mutable StringMap cacheids_;
        mutable std::string cacheidnocontext_;
        
        OCIOYaml io_;
        
        Impl() : 
            majorVersion_(FirstSupportedMajorVersion_),
            minorVersion_(0),
            context_(Context::Create()),
            colorspaces_(ColorSpaceSet::Create()),
            strictParsing_(true),
            sanity_(SANITY_UNKNOWN)
        {
            std::string activeDisplays;
            Platform::Getenv(OCIO_ACTIVE_DISPLAYS_ENVVAR, activeDisplays);
            activeDisplays = pystring::strip(activeDisplays);
            if (!activeDisplays.empty()) {
                SplitStringEnvStyle(activeDisplaysEnvOverride_, activeDisplays.c_str());
            }
            
            std::string activeViews;
            Platform::Getenv(OCIO_ACTIVE_VIEWS_ENVVAR, activeViews);
            activeViews = pystring::strip(activeViews);
            if (!activeViews.empty()) {
                SplitStringEnvStyle(activeViewsEnvOverride_, activeViews.c_str());
            }
            
            defaultLumaCoefs_.resize(3);
            defaultLumaCoefs_[0] = DEFAULT_LUMA_COEFF_R;
            defaultLumaCoefs_[1] = DEFAULT_LUMA_COEFF_G;
            defaultLumaCoefs_[2] = DEFAULT_LUMA_COEFF_B;
        }
        
        ~Impl()
        {
        
        }
        
        Impl& operator= (const Impl & rhs)
        {
            if(this!=&rhs)
            {
                majorVersion_ = rhs.majorVersion_;
                minorVersion_ = rhs.minorVersion_;

                env_ = rhs.env_;
                context_ = rhs.context_->createEditableCopy();
                description_ = rhs.description_;
                
                // Deep copy the colorspaces
                colorspaces_ = rhs.colorspaces_;
                
                // Deep copy the looks
                looksList_.clear();
                looksList_.reserve(rhs.looksList_.size());
                for(unsigned int i=0; i<rhs.looksList_.size(); ++i)
                {
                    looksList_.push_back(
                        rhs.looksList_[i]->createEditableCopy());
                }
                
                // Assignment operator will suffice for these
                roles_ = rhs.roles_;
                
                displays_ = rhs.displays_;
                activeDisplays_ = rhs.activeDisplays_;
                activeViews_ = rhs.activeViews_;
                activeViewsEnvOverride_ = rhs.activeViewsEnvOverride_;
                activeDisplaysEnvOverride_ = rhs.activeDisplaysEnvOverride_;
                activeDisplaysStr_ = rhs.activeDisplaysStr_;
                displayCache_ = rhs.displayCache_;
                
                defaultLumaCoefs_ = rhs.defaultLumaCoefs_;
                strictParsing_ = rhs.strictParsing_;
                
                sanity_ = rhs.sanity_;
                sanitytext_ = rhs.sanitytext_;
                
                cacheids_ = rhs.cacheids_;
                cacheidnocontext_ = rhs.cacheidnocontext_;
            }
            return *this;
        }

        // Any time you modify the state of the config, you must call this
        // to reset internal cache states.  You also should do this in a
        // thread safe manner by acquiring the cacheidMutex_;
        void resetCacheIDs();
        
        // Get all internal transforms (to generate cacheIDs, validation, etc).
        // This currently crawls colorspaces + looks
        void getAllIntenalTransforms(ConstTransformVec & transformVec) const;
    };
    
    
    ///////////////////////////////////////////////////////////////////////////
    
    ConfigRcPtr Config::Create()
    {
        return ConfigRcPtr(new Config(), &deleter);
    }
    
    void Config::deleter(Config* c)
    {
        delete c;
    }
    
    ConstConfigRcPtr Config::CreateFromEnv()
    {
        std::string file;
        Platform::Getenv(OCIO_CONFIG_ENVVAR, file);
        if(!file.empty()) return CreateFromFile(file.c_str());
        
        std::ostringstream os;
        os << "Color management disabled. ";
        os << "(Specify the $OCIO environment variable to enable.)";
        LogInfo(os.str());
        
        std::istringstream istream;
        istream.str(INTERNAL_RAW_PROFILE);
        
        ConfigRcPtr config = Config::Create();
        config->getImpl()->io_.open(istream, config);
        return config;
    }
    
    ConstConfigRcPtr Config::CreateFromFile(const char * filename)
    {
        std::ifstream istream(filename);
        if(istream.fail()) {
            std::ostringstream os;
            os << "Error could not read '" << filename;
            os << "' OCIO profile.";
            throw Exception (os.str().c_str());
        }
        
        ConfigRcPtr config = Config::Create();
        config->getImpl()->io_.open(istream, config, filename);
        return config;
    }
    
    ConstConfigRcPtr Config::CreateFromStream(std::istream & istream)
    {
        ConfigRcPtr config = Config::Create();
        config->getImpl()->io_.open(istream, config);
        return config;
    }
    
    ///////////////////////////////////////////////////////////////////////////
    
    
    
    Config::Config()
    : m_impl(new Config::Impl)
    {
    }
    
    Config::~Config()
    {
        delete m_impl;
        m_impl = NULL;
    }
    
    unsigned Config::getMajorVersion() const
    {
        return m_impl->majorVersion_;
    }

    void Config::setMajorVersion(unsigned int version)
    {
        if(version <  FirstSupportedMajorVersion_
            || version >  LastSupportedMajorVersion_)
        {
            std::ostringstream os;
             os << "The version is " << version 
                << " where supported versions start at " 
                << FirstSupportedMajorVersion_
                << " and end at "
                << LastSupportedMajorVersion_
                << ".";
             throw Exception(os.str().c_str());
        }
         m_impl->majorVersion_ = version;
    }

    unsigned Config::getMinorVersion() const
    {
        return m_impl->minorVersion_;
    }

    void Config::setMinorVersion(unsigned int version)
    {
         m_impl->minorVersion_ = version;
    }

    ConfigRcPtr Config::createEditableCopy() const
    {
        ConfigRcPtr config = Config::Create();
        *config->m_impl = *m_impl;
        return config;
    }
    
    void Config::sanityCheck() const
    {
        if(getImpl()->sanity_ == SANITY_SANE) return;
        if(getImpl()->sanity_ == SANITY_INSANE)
        {
            throw Exception(getImpl()->sanitytext_.c_str());
        }
        
        getImpl()->sanity_ = SANITY_INSANE;
        getImpl()->sanitytext_ = "";

        ///// COLORSPACES
        StringSet existingColorSpaces;
        
        // Confirm all ColorSpaces are valid
        for(int i=0; i<getImpl()->colorspaces_->getNumColorSpaces(); ++i)
        {
            if(!getImpl()->colorspaces_->getColorSpaceByIndex(i))
            {
                std::ostringstream os;
                os << "Config failed sanitycheck. ";
                os << "The colorspace at index " << i << " is null.";
                getImpl()->sanitytext_ = os.str();
                throw Exception(getImpl()->sanitytext_.c_str());
            }
            
            const char * name = getImpl()->colorspaces_->getColorSpaceByIndex(i)->getName();
            if(!name || strlen(name) == 0)
            {
                std::ostringstream os;
                os << "Config failed sanitycheck. ";
                os << "The colorspace at index " << i << " is not named.";
                getImpl()->sanitytext_ = os.str();
                throw Exception(getImpl()->sanitytext_.c_str());
            }
            
            std::string namelower = pystring::lower(name);
            StringSet::const_iterator it = existingColorSpaces.find(namelower);
            if(it != existingColorSpaces.end())
            {
                std::ostringstream os;
                os << "Config failed sanitycheck. ";
                os << "Two colorspaces are defined with the same name, '";
                os << namelower << "'.";
                getImpl()->sanitytext_ = os.str();
                throw Exception(getImpl()->sanitytext_.c_str());
            }

            ConstTransformRcPtr toTrans 
                = getImpl()->colorspaces_->getColorSpaceByIndex(i)->getTransform(COLORSPACE_DIR_TO_REFERENCE);
            if (toTrans)
            {
                toTrans->validate();
            }

            ConstTransformRcPtr fromTrans 
                = getImpl()->colorspaces_->getColorSpaceByIndex(i)->getTransform(COLORSPACE_DIR_FROM_REFERENCE);
            if (fromTrans)
            {
                fromTrans->validate();
            }

            existingColorSpaces.insert(namelower);
        }
        
        // Confirm all roles are valid
        {
            for(StringMap::const_iterator iter = getImpl()->roles_.begin(),
                end = getImpl()->roles_.end(); iter!=end; ++iter)
            {
                int csindex = -1;
                if(!FindColorSpaceIndex(&csindex, getImpl()->colorspaces_, iter->second))
                {
                    std::ostringstream os;
                    os << "Config failed sanitycheck. ";
                    os << "The role '" << iter->first << "' ";
                    os << "refers to a colorspace, '" << iter->second << "', ";
                    os << "which is not defined.";
                    getImpl()->sanitytext_ = os.str();
                    throw Exception(getImpl()->sanitytext_.c_str());
                }
                
                // Confirm no name conflicts between colorspaces and roles
                if(FindColorSpaceIndex(&csindex, getImpl()->colorspaces_, iter->first))
                {
                    std::ostringstream os;
                    os << "Config failed sanitycheck. ";
                    os << "The role '" << iter->first << "' ";
                    os << " is in conflict with a colorspace of the same name.";
                    getImpl()->sanitytext_ = os.str();
                    throw Exception(getImpl()->sanitytext_.c_str());
                }
            }
        }
        
        ///// DISPLAYS
        
        int numviews = 0;
        
        // Confirm all Displays transforms refer to colorspaces that exit
        for(DisplayMap::const_iterator iter = getImpl()->displays_.begin();
            iter != getImpl()->displays_.end();
            ++iter)
        {
            std::string display = iter->first;
            const ViewVec & views = iter->second;
            if(views.empty())
            {
                std::ostringstream os;
                os << "Config failed sanitycheck. ";
                os << "The display '" << display << "' ";
                os << "does not define any views.";
                getImpl()->sanitytext_ = os.str();
                throw Exception(getImpl()->sanitytext_.c_str());
            }
            
            for(unsigned int i=0; i<views.size(); ++i)
            {
                if(views[i].name.empty() || views[i].colorspace.empty())
                {
                    std::ostringstream os;
                    os << "Config failed sanitycheck. ";
                    os << "The display '" << display << "' ";
                    os << "defines a view with an empty name and/or colorspace.";
                    getImpl()->sanitytext_ = os.str();
                    throw Exception(getImpl()->sanitytext_.c_str());
                }
                
                int csindex = -1;
                if(!FindColorSpaceIndex(&csindex, getImpl()->colorspaces_, views[i].colorspace))
                {
                    std::ostringstream os;
                    os << "Config failed sanitycheck. ";
                    os << "The display '" << display << "' ";
                    os << "refers to a colorspace, '" << views[i].colorspace << "', ";
                    os << "which is not defined.";
                    getImpl()->sanitytext_ = os.str();
                    throw Exception(getImpl()->sanitytext_.c_str());
                }
                
                // Confirm looks references exist
                LookParseResult looks;
                const LookParseResult::Options & options = looks.parse(views[i].looks);
                
                for(unsigned int optionindex=0;
                    optionindex<options.size();
                    ++optionindex)
                {
                    for(unsigned int tokenindex=0;
                        tokenindex<options[optionindex].size();
                        ++tokenindex)
                    {
                        std::string look = options[optionindex][tokenindex].name;
                        
                        if(!look.empty() && !getLook(look.c_str()))
                        {
                            std::ostringstream os;
                            os << "Config failed sanitycheck. ";
                            os << "The display '" << display << "' ";
                            os << "refers to a look, '" << look << "', ";
                            os << "which is not defined.";
                            getImpl()->sanitytext_ = os.str();
                            throw Exception(getImpl()->sanitytext_.c_str());
                        }
                    }
                }
                
                ++numviews;
            }
        }
        
        // Confirm at least one display entry exists.
        if(numviews == 0)
        {
            std::ostringstream os;
            os << "Config failed sanitycheck. ";
            os << "No displays are specified.";
            getImpl()->sanitytext_ = os.str();
            throw Exception(getImpl()->sanitytext_.c_str());
        }
        
        // Confirm for all Transforms that reference internal colorspaces,
        // the named space exists and that all Transforms are valid.
        {
            ConstTransformVec allTransforms;
            getImpl()->getAllIntenalTransforms(allTransforms);
            
            std::set<std::string> colorSpaceNames;
            for(unsigned int i=0; i<allTransforms.size(); ++i)
            {
                allTransforms[i]->validate();

                ConstContextRcPtr context = getCurrentContext();       
                GetColorSpaceReferences(colorSpaceNames, allTransforms[i], context);
            }
            
            for(std::set<std::string>::iterator iter = colorSpaceNames.begin();
                iter != colorSpaceNames.end(); ++iter)
            {
                int csindex = -1;
                if(!FindColorSpaceIndex(&csindex, getImpl()->colorspaces_, *iter))
                {
                    std::ostringstream os;
                    os << "Config failed sanitycheck. ";
                    os << "This config references a ColorSpace, '" << *iter << "', ";
                    os << "which is not defined.";
                    getImpl()->sanitytext_ = os.str();
                    throw Exception(getImpl()->sanitytext_.c_str());
                }
            }
        }
        
        ///// LOOKS
        
        // For all looks, confirm the process space exists and the look is named
        for(unsigned int i=0; i<getImpl()->looksList_.size(); ++i)
        {
            std::string name = getImpl()->looksList_[i]->getName();
            if(name.empty())
            {
                std::ostringstream os;
                os << "Config failed sanitycheck. ";
                os << "The look at index '" << i << "' ";
                os << "does not specify a name.";
                getImpl()->sanitytext_ = os.str();
                throw Exception(getImpl()->sanitytext_.c_str());
            }
            
            std::string processSpace = getImpl()->looksList_[i]->getProcessSpace();
            if(processSpace.empty())
            {
                std::ostringstream os;
                os << "Config failed sanitycheck. ";
                os << "The look '" << name << "' ";
                os << "does not specify a process space.";
                getImpl()->sanitytext_ = os.str();
                throw Exception(getImpl()->sanitytext_.c_str());
            }
            
            int csindex=0;
            if(!FindColorSpaceIndex(&csindex, getImpl()->colorspaces_, processSpace))
            {
                std::ostringstream os;
                os << "Config failed sanitycheck. ";
                os << "The look '" << name << "' ";
                os << "specifies a process color space, '";
                os << processSpace << "', which is not defined.";
                getImpl()->sanitytext_ = os.str();
                throw Exception(getImpl()->sanitytext_.c_str());
            }
        }

        // Validate all transforms
        ConstTransformVec allTransforms;
        getImpl()->getAllIntenalTransforms(allTransforms);
         for (unsigned int i = 0; i<allTransforms.size(); ++i)
        {
            allTransforms[i]->validate();
        }

        // Everything is groovy.
        getImpl()->sanity_ = SANITY_SANE;
    }
    
    ///////////////////////////////////////////////////////////////////////////
    
    const char * Config::getDescription() const
    {
        return getImpl()->description_.c_str();
    }
    
    void Config::setDescription(const char * description)
    {
        getImpl()->description_ = description;
        
        AutoMutex lock(getImpl()->cacheidMutex_);
        getImpl()->resetCacheIDs();
    }
    
    
    // RESOURCES //////////////////////////////////////////////////////////////
    
    ConstContextRcPtr Config::getCurrentContext() const
    {
        return getImpl()->context_;
    }
    
    void Config::addEnvironmentVar(const char * name, const char * defaultValue)
    {
        if(defaultValue)
        {
            getImpl()->env_[std::string(name)] = std::string(defaultValue);
            getImpl()->context_->setStringVar(name, defaultValue);
        }
        else
        {
            StringMap::iterator iter = getImpl()->env_.find(std::string(name));
            if(iter != getImpl()->env_.end()) getImpl()->env_.erase(iter);
        }
        
        AutoMutex lock(getImpl()->cacheidMutex_);
        getImpl()->resetCacheIDs();
    }
    
    int Config::getNumEnvironmentVars() const
    {
        return static_cast<int>(getImpl()->env_.size());
    }
    
    const char * Config::getEnvironmentVarNameByIndex(int index) const
    {
        if(index < 0 || index >= (int)getImpl()->env_.size()) return "";
        StringMap::const_iterator iter = getImpl()->env_.begin();
        for(int i = 0; i < index; ++i) ++iter;
        return iter->first.c_str();
    }
    
    const char * Config::getEnvironmentVarDefault(const char * name) const
    {
        return LookupEnvironment(getImpl()->env_, name);
    }
    
    void Config::clearEnvironmentVars()
    {
        getImpl()->env_.clear();
        getImpl()->context_->clearStringVars();
        
        AutoMutex lock(getImpl()->cacheidMutex_);
        getImpl()->resetCacheIDs();
    }
    
    void Config::setEnvironmentMode(EnvironmentMode mode)
    {
        getImpl()->context_->setEnvironmentMode(mode);
        
        AutoMutex lock(getImpl()->cacheidMutex_);
        getImpl()->resetCacheIDs();
    }
    
    EnvironmentMode Config::getEnvironmentMode() const
    {
        return getImpl()->context_->getEnvironmentMode();
    }
    
    void Config::loadEnvironment()
    {
        getImpl()->context_->loadEnvironment();
        
        AutoMutex lock(getImpl()->cacheidMutex_);
        getImpl()->resetCacheIDs();
    }
    
    const char * Config::getSearchPath() const
    {
        return getImpl()->context_->getSearchPath();
    }
    
    void Config::setSearchPath(const char * path)
    {
        getImpl()->context_->setSearchPath(path);
        
        AutoMutex lock(getImpl()->cacheidMutex_);
        getImpl()->resetCacheIDs();
    }
    
    const char * Config::getWorkingDir() const
    {
        return getImpl()->context_->getWorkingDir();
    }
    
    void Config::setWorkingDir(const char * dirname)
    {
        getImpl()->context_->setWorkingDir(dirname);
        
        AutoMutex lock(getImpl()->cacheidMutex_);
        getImpl()->resetCacheIDs();
    }
    
    
    ///////////////////////////////////////////////////////////////////////////
    
    ColorSpaceSetRcPtr Config::getColorSpaces(const char * category) const
    {
        ColorSpaceSetRcPtr res = ColorSpaceSet::Create();

        for(int i=0; i<getImpl()->colorspaces_->getNumColorSpaces(); ++i)
        {
            ConstColorSpaceRcPtr cs = getImpl()->colorspaces_->getColorSpaceByIndex(i);
            if(!category || !*category || cs->hasCategory(category))
            {
                res->addColorSpace(cs);
            }
        }

        return res;
    }

    int Config::getNumColorSpaces() const
    {
        return getImpl()->colorspaces_->getNumColorSpaces();
    }
    
    const char * Config::getColorSpaceNameByIndex(int index) const
    {
        return getImpl()->colorspaces_->getColorSpaceNameByIndex(index);
    }
    
    ConstColorSpaceRcPtr Config::getColorSpace(const char * name) const
    {
        int index = getIndexForColorSpace(name);
        if(index<0 || index >= (int)getImpl()->colorspaces_->getNumColorSpaces())
        {
            return ColorSpaceRcPtr();
        }
        
        return getImpl()->colorspaces_->getColorSpaceByIndex(index);
    }
    
    int Config::getIndexForColorSpace(const char * name) const
    {
        int csindex = -1;

        // Check to see if the name is a color space
        if( FindColorSpaceIndex(&csindex, getImpl()->colorspaces_, name) )
        {
            return csindex;
        }
        
        // Check to see if the name is a role
        const char* csname = LookupRole(getImpl()->roles_, name);
        if( FindColorSpaceIndex(&csindex, getImpl()->colorspaces_, csname) )
        {
            return csindex;
        }
        
        // Is a default role defined?
        // (And, are we allowed to use it)
        if(!getImpl()->strictParsing_)
        {
            csname = LookupRole(getImpl()->roles_, ROLE_DEFAULT);
            if( FindColorSpaceIndex(&csindex, getImpl()->colorspaces_, csname) )
            {
                return csindex;
            }
        }
        
        return -1;
    }
    
    void Config::addColorSpace(const ConstColorSpaceRcPtr & original)
    {
        getImpl()->colorspaces_->addColorSpace(original);
        
        AutoMutex lock(getImpl()->cacheidMutex_);
        getImpl()->resetCacheIDs();
    }
    
    void Config::clearColorSpaces()
    {
        getImpl()->colorspaces_->clearColorSpaces();
        
        AutoMutex lock(getImpl()->cacheidMutex_);
        getImpl()->resetCacheIDs();
    }
    
    
    
    
    
    
    const char * Config::parseColorSpaceFromString(const char * str) const
    {
        if(!str) return "";
        
        // Search the entire filePath, including directory name (if provided)
        // convert the filename to lowercase.
        std::string fullstr = pystring::lower(std::string(str));
        
        // See if it matches a LUT name.
        // This is the position of the RIGHT end of the colorspace substring,
        // not the left
        int rightMostColorPos=-1;
        std::string rightMostColorspace = "";
        int rightMostColorSpaceIndex = -1;
        
        // Find the right-most occcurance within the string for each colorspace.
        for (int i=0; i<getImpl()->colorspaces_->getNumColorSpaces(); ++i)
        {
            std::string csname = pystring::lower(getImpl()->colorspaces_->getColorSpaceNameByIndex(i));
            
            // find right-most extension matched in filename
            int colorspacePos = pystring::rfind(fullstr, csname);
            if(colorspacePos < 0)
                continue;
            
            // If we have found a match, move the pointer over to the right end
            // of the substring.  This will allow us to find the longest name
            // that matches the rightmost colorspace
            colorspacePos += (int)csname.size();
            
            if ( (colorspacePos > rightMostColorPos) ||
                 ((colorspacePos == rightMostColorPos) && (csname.size() > rightMostColorspace.size()))
                )
            {
                rightMostColorPos = colorspacePos;
                rightMostColorspace = csname;
                rightMostColorSpaceIndex = i;
            }
        }
        
        if(rightMostColorSpaceIndex>=0)
        {
            return getImpl()->colorspaces_->getColorSpaceNameByIndex(rightMostColorSpaceIndex);
        }
        
        if(!getImpl()->strictParsing_)
        {
            // Is a default role defined?
            const char* csname = LookupRole(getImpl()->roles_, ROLE_DEFAULT);
            if(csname && *csname)
            {
                int csindex = -1;
                if( FindColorSpaceIndex(&csindex, getImpl()->colorspaces_, csname) )
                {
                    // This is necessary to not return a reference to
                    // a local variable.
                    return getImpl()->colorspaces_->getColorSpaceNameByIndex(csindex);
                }
            }
        }
        
        return "";
    }
    
    bool Config::isStrictParsingEnabled() const
    {
        return getImpl()->strictParsing_;
    }
    
    void Config::setStrictParsingEnabled(bool enabled)
    {
        getImpl()->strictParsing_ = enabled;
        
        AutoMutex lock(getImpl()->cacheidMutex_);
        getImpl()->resetCacheIDs();
    }
    
    // Roles
    void Config::setRole(const char * role, const char * colorSpaceName)
    {
        // Set the role
        if(colorSpaceName)
        {
            getImpl()->roles_[pystring::lower(role)] = std::string(colorSpaceName);
        }
        // Unset the role
        else
        {
            StringMap::iterator iter = getImpl()->roles_.find(pystring::lower(role));
            if(iter != getImpl()->roles_.end())
            {
                getImpl()->roles_.erase(iter);
            }
        }
        
        AutoMutex lock(getImpl()->cacheidMutex_);
        getImpl()->resetCacheIDs();
    }
    
    int Config::getNumRoles() const
    {
        return static_cast<int>(getImpl()->roles_.size());
    }
    
    bool Config::hasRole(const char * role) const
    {
        const char* rname = LookupRole(getImpl()->roles_, role);
        return  rname && *rname;
    }
    
    const char * Config::getRoleName(int index) const
    {
        if(index < 0 || index >= (int)getImpl()->roles_.size()) return "";
        StringMap::const_iterator iter = getImpl()->roles_.begin();
        for(int i = 0; i < index; ++i) ++iter;
        return iter->first.c_str();
    }
    
    ///////////////////////////////////////////////////////////////////////////
    //
    // Display/View Registration
    
    
    const char * Config::getDefaultDisplay() const
    {
        if(getImpl()->displayCache_.empty())
        {
            ComputeDisplays(getImpl()->displayCache_,
                            getImpl()->displays_,
                            getImpl()->activeDisplays_,
                            getImpl()->activeDisplaysEnvOverride_);
        }
        
        int index = -1;
        
        if(!getImpl()->activeDisplaysEnvOverride_.empty())
        {
            StringVec orderedDisplays = IntersectStringVecsCaseIgnore(getImpl()->activeDisplaysEnvOverride_,
                                                           getImpl()->displayCache_);
            if(!orderedDisplays.empty())
            {
                index = FindInStringVecCaseIgnore(getImpl()->displayCache_, orderedDisplays[0]);
            }
        }
        else if(!getImpl()->activeDisplays_.empty())
        {
            StringVec orderedDisplays = IntersectStringVecsCaseIgnore(getImpl()->activeDisplays_,
                                                           getImpl()->displayCache_);
            if(!orderedDisplays.empty())
            {
                index = FindInStringVecCaseIgnore(getImpl()->displayCache_, orderedDisplays[0]);
            }
        }
        
        if(index >= 0)
        {
            return getImpl()->displayCache_[index].c_str();
        }
        
        if(!getImpl()->displayCache_.empty())
        {
            return getImpl()->displayCache_[0].c_str();
        }
        
        return "";
    }


    int Config::getNumDisplays() const
    {
        if(getImpl()->displayCache_.empty())
        {
            ComputeDisplays(getImpl()->displayCache_,
                            getImpl()->displays_,
                            getImpl()->activeDisplays_,
                            getImpl()->activeDisplaysEnvOverride_);
        }
        
        return static_cast<int>(getImpl()->displayCache_.size());
    }

    const char * Config::getDisplay(int index) const
    {
        if(getImpl()->displayCache_.empty())
        {
            ComputeDisplays(getImpl()->displayCache_,
                            getImpl()->displays_,
                            getImpl()->activeDisplays_,
                            getImpl()->activeDisplaysEnvOverride_);
        }
        
        if(index>=0 || index < static_cast<int>(getImpl()->displayCache_.size()))
        {
            return getImpl()->displayCache_[index].c_str();
        }
        
        return "";
    }
    
    const char * Config::getDefaultView(const char * display) const
    {
        if(getImpl()->displayCache_.empty())
        {
            ComputeDisplays(getImpl()->displayCache_,
                            getImpl()->displays_,
                            getImpl()->activeDisplays_,
                            getImpl()->activeDisplaysEnvOverride_);
        }
        
        if(!display) return "";
        
        DisplayMap::const_iterator iter = find_display_const(getImpl()->displays_, display);
        if(iter == getImpl()->displays_.end()) return "";
        
        const ViewVec & views = iter->second;
        
        StringVec masterViews;
        for(unsigned int i=0; i<views.size(); ++i)
        {
            masterViews.push_back(views[i].name);
        }
        
        int index = -1;
        
        if(!getImpl()->activeViewsEnvOverride_.empty())
        {
            StringVec orderedViews = IntersectStringVecsCaseIgnore(getImpl()->activeViewsEnvOverride_,
                                                           masterViews);
            if(!orderedViews.empty())
            {
                index = FindInStringVecCaseIgnore(masterViews, orderedViews[0]);
            }
        }
        else if(!getImpl()->activeViews_.empty())
        {
            StringVec orderedViews = IntersectStringVecsCaseIgnore(getImpl()->activeViews_,
                                                           masterViews);
            if(!orderedViews.empty())
            {
                index = FindInStringVecCaseIgnore(masterViews, orderedViews[0]);
            }
        }
        
        if(index >= 0)
        {
            return views[index].name.c_str();
        }
        
        if(!views.empty())
        {
            return views[0].name.c_str();
        }
        
        return "";
    }

    int Config::getNumViews(const char * display) const
    {
        if(getImpl()->displayCache_.empty())
        {
            ComputeDisplays(getImpl()->displayCache_,
                            getImpl()->displays_,
                            getImpl()->activeDisplays_,
                            getImpl()->activeDisplaysEnvOverride_);
        }
        
        if(!display) return 0;
        
        DisplayMap::const_iterator iter = find_display_const(getImpl()->displays_, display);
        if(iter == getImpl()->displays_.end()) return 0;
        
        const ViewVec & views = iter->second;
        return static_cast<int>(views.size());
    }

    const char * Config::getView(const char * display, int index) const
    {
        if(getImpl()->displayCache_.empty())
        {
            ComputeDisplays(getImpl()->displayCache_,
                            getImpl()->displays_,
                            getImpl()->activeDisplays_,
                            getImpl()->activeDisplaysEnvOverride_);
        }
        
        if(!display) return "";
        
        DisplayMap::const_iterator iter = find_display_const(getImpl()->displays_, display);
        if(iter == getImpl()->displays_.end()) return "";
        
        const ViewVec & views = iter->second;
        return views[index].name.c_str();
    }

    const char * Config::getDisplayColorSpaceName(const char * display, const char * view) const
    {
        if(!display || !view) return "";
        
        DisplayMap::const_iterator iter = find_display_const(getImpl()->displays_, display);
        if(iter == getImpl()->displays_.end()) return "";
        
        const ViewVec & views = iter->second;
        int index = find_view(views, view);
        if(index<0) return "";
        
        return views[index].colorspace.c_str();
    }
    
    const char * Config::getDisplayLooks(const char * display, const char * view) const
    {
        if(!display || !view) return "";
        
        DisplayMap::const_iterator iter = find_display_const(getImpl()->displays_, display);
        if(iter == getImpl()->displays_.end()) return "";
        
        const ViewVec & views = iter->second;
        int index = find_view(views, view);
        if(index<0) return "";
        
        return views[index].looks.c_str();
    }
    
    void Config::addDisplay(const char * display, const char * view,
                            const char * colorSpaceName, const char * lookName)
    {
        
        if(!display || !view || !colorSpaceName || !lookName) return;
        
        AddDisplay(getImpl()->displays_,
                   display, view, colorSpaceName, lookName);
        getImpl()->displayCache_.clear();
        
        AutoMutex lock(getImpl()->cacheidMutex_);
        getImpl()->resetCacheIDs();
    }
    
    void Config::clearDisplays()
    {
        getImpl()->displays_.clear();
        getImpl()->displayCache_.clear();
        
        AutoMutex lock(getImpl()->cacheidMutex_);
        getImpl()->resetCacheIDs();
    }
    
    void Config::setActiveDisplays(const char * displays)
    {
        getImpl()->activeDisplays_.clear();
        SplitStringEnvStyle(getImpl()->activeDisplays_, displays);
        
        getImpl()->displayCache_.clear();
        
        AutoMutex lock(getImpl()->cacheidMutex_);
        getImpl()->resetCacheIDs();
    }

    const char * Config::getActiveDisplays() const
    {
        getImpl()->activeDisplaysStr_ = JoinStringEnvStyle(getImpl()->activeDisplays_);
        return getImpl()->activeDisplaysStr_.c_str();
    }
    
    void Config::setActiveViews(const char * views)
    {
        getImpl()->activeViews_.clear();
        SplitStringEnvStyle(getImpl()->activeViews_, views);
        
        getImpl()->displayCache_.clear();
        
        AutoMutex lock(getImpl()->cacheidMutex_);
        getImpl()->resetCacheIDs();
    }

    const char * Config::getActiveViews() const
    {
        getImpl()->activeViewsStr_ = JoinStringEnvStyle(getImpl()->activeViews_);
        return getImpl()->activeViewsStr_.c_str();
    }
    
    ///////////////////////////////////////////////////////////////////////////
    
    
    void Config::getDefaultLumaCoefs(float * c3) const
    {
        memcpy(c3, &getImpl()->defaultLumaCoefs_[0], 3*sizeof(float));
    }
    
    void Config::setDefaultLumaCoefs(const float * c3)
    {
        memcpy(&getImpl()->defaultLumaCoefs_[0], c3, 3*sizeof(float));
        
        AutoMutex lock(getImpl()->cacheidMutex_);
        getImpl()->resetCacheIDs();
    }
    
    
    
    
    ///////////////////////////////////////////////////////////////////////////
    
    
    
    
    ConstLookRcPtr Config::getLook(const char * name) const
    {
        std::string namelower = pystring::lower(name);
        
        for(unsigned int i=0; i<getImpl()->looksList_.size(); ++i)
        {
            if(pystring::lower(getImpl()->looksList_[i]->getName()) == namelower)
            {
                return getImpl()->looksList_[i];
            }
        }
        
        return ConstLookRcPtr();
    }
    
    int Config::getNumLooks() const
    {
        return static_cast<int>(getImpl()->looksList_.size());
    }
    
    const char * Config::getLookNameByIndex(int index) const
    {
        if(index<0 || index>=static_cast<int>(getImpl()->looksList_.size()))
        {
            return "";
        }
        
        return getImpl()->looksList_[index]->getName();
    }
    
    void Config::addLook(const ConstLookRcPtr & look)
    {
        std::string name = look->getName();
        if(name.empty())
            throw Exception("Cannot addLook with an empty name.");
        
        std::string namelower = pystring::lower(name);
        
        // If the look exists, replace it
        for(unsigned int i=0; i<getImpl()->looksList_.size(); ++i)
        {
            if(pystring::lower(getImpl()->looksList_[i]->getName()) == namelower)
            {
                getImpl()->looksList_[i] = look->createEditableCopy();
                return;
            }
        }
        
        // Otherwise, add it
        getImpl()->looksList_.push_back(look->createEditableCopy());
        
        AutoMutex lock(getImpl()->cacheidMutex_);
        getImpl()->resetCacheIDs();
    }
    
    void Config::clearLooks()
    {
        getImpl()->looksList_.clear();
        
        AutoMutex lock(getImpl()->cacheidMutex_);
        getImpl()->resetCacheIDs();
    }
    
    ///////////////////////////////////////////////////////////////////////////
    
    
    
    ConstProcessorRcPtr Config::getProcessor(const ConstColorSpaceRcPtr & src,
                                             const ConstColorSpaceRcPtr & dst) const
    {
        ConstContextRcPtr context = getCurrentContext();
        return getProcessor(context, src, dst);
    }
    
    ConstProcessorRcPtr Config::getProcessor(const ConstContextRcPtr & context,
                                             const ConstColorSpaceRcPtr & src,
                                             const ConstColorSpaceRcPtr & dst) const
    {
        if(!src)
        {
            throw Exception("Config::GetProcessor failed. Source colorspace is null.");
        }
        if(!dst)
        {
            throw Exception("Config::GetProcessor failed. Destination colorspace is null.");
        }
        
        ProcessorRcPtr processor = Processor::Create();
        processor->getImpl()->addColorSpaceConversion(*this, context, src, dst);
        processor->getImpl()->finalize();
        return processor;
    }
    
    ConstProcessorRcPtr Config::getProcessor(const char * srcName,
                                             const char * dstName) const
    {
        ConstContextRcPtr context = getCurrentContext();
        return getProcessor(context, srcName, dstName);
    }
    
    // Names can be colorspace name or role name
    ConstProcessorRcPtr Config::getProcessor(const ConstContextRcPtr & context,
                                             const char * srcName,
                                             const char * dstName) const
    {
        ConstColorSpaceRcPtr src = getColorSpace(srcName);
        if(!src)
        {
            std::ostringstream os;
            os << "Could not find colorspace '" << srcName << "'.";
            throw Exception(os.str().c_str());
        }
        
        ConstColorSpaceRcPtr dst = getColorSpace(dstName);
        if(!dst)
        {
            std::ostringstream os;
            os << "Could not find colorspace '" << dstName << "'.";
            throw Exception(os.str().c_str());
        }
        
        return getProcessor(context, src, dst);
    }
    
    
    ConstProcessorRcPtr Config::getProcessor(const ConstTransformRcPtr& transform) const
    {
        return getProcessor(transform, TRANSFORM_DIR_FORWARD);
    }
    
    
    ConstProcessorRcPtr Config::getProcessor(const ConstTransformRcPtr& transform,
                                             TransformDirection direction) const
    {
        ConstContextRcPtr context = getCurrentContext();
        return getProcessor(context, transform, direction);
    }
    
    ConstProcessorRcPtr Config::getProcessor(const ConstContextRcPtr & context,
                                             const ConstTransformRcPtr& transform,
                                             TransformDirection direction) const
    {
        ProcessorRcPtr processor = Processor::Create();
        processor->getImpl()->addTransform(*this, context, transform, direction);
        processor->getImpl()->finalize();
        return processor;
    }
    
    std::ostream& operator<< (std::ostream& os, const Config& config)
    {
        config.serialize(os);
        return os;
    }
    
    ///////////////////////////////////////////////////////////////////////////
    //  CacheID
    
    const char * Config::getCacheID() const
    {
        return getCacheID(getCurrentContext());
    }
    
    const char * Config::getCacheID(const ConstContextRcPtr & context) const
    {
        AutoMutex lock(getImpl()->cacheidMutex_);
        
        // A null context will use the empty cacheid
        std::string contextcacheid = "";
        if(context) contextcacheid = context->getCacheID();
        
        StringMap::const_iterator cacheiditer = getImpl()->cacheids_.find(contextcacheid);
        if(cacheiditer != getImpl()->cacheids_.end())
        {
            return cacheiditer->second.c_str();
        }
        
        // Include the hash of the yaml config serialization
        if(getImpl()->cacheidnocontext_.empty())
        {
            std::stringstream cacheid;
            serialize(cacheid);
            std::string fullstr = cacheid.str();
            getImpl()->cacheidnocontext_ = CacheIDHash(fullstr.c_str(), (int)fullstr.size());
        }
        
        // Also include all file references, using the context (if specified)
        std::string fileReferencesFashHash = "";
        if(context)
        {
            std::ostringstream filehash;
            
            ConstTransformVec allTransforms;
            getImpl()->getAllIntenalTransforms(allTransforms);
            
            std::set<std::string> files;
            for(unsigned int i=0; i<allTransforms.size(); ++i)
            {
                GetFileReferences(files, allTransforms[i]);
            }
            
            for(std::set<std::string>::iterator iter = files.begin();
                iter != files.end(); ++iter)
            {
                if(iter->empty()) continue;
                filehash << *iter << "=";
                
                try
                {
                    std::string resolvedLocation = context->resolveFileLocation(iter->c_str());
                    filehash << GetFastFileHash(resolvedLocation) << " ";
                }
                catch(...)
                {
                    filehash << "? ";
                    continue;
                }
            }
            
            std::string fullstr = filehash.str();
            fileReferencesFashHash = CacheIDHash(fullstr.c_str(), (int)fullstr.size());
        }
        
        getImpl()->cacheids_[contextcacheid] = getImpl()->cacheidnocontext_ + ":" + fileReferencesFashHash;
        return getImpl()->cacheids_[contextcacheid].c_str();
    }
    
    
    ///////////////////////////////////////////////////////////////////////////
    //  Serialization
    
    void Config::serialize(std::ostream& os) const
    {
        try
        {
            getImpl()->io_.write(os, this);
        }
        catch( const std::exception & e)
        {
            std::ostringstream error;
            error << "Error building YAML: " << e.what();
            throw Exception(error.str().c_str());
        }
    }
    
    void Config::Impl::resetCacheIDs()
    {
        cacheids_.clear();
        cacheidnocontext_ = "";
        sanity_ = SANITY_UNKNOWN;
        sanitytext_ = "";
    }
    
    void Config::Impl::getAllIntenalTransforms(ConstTransformVec & transformVec) const
    {
        // Grab all transforms from the ColorSpaces
        for(int i=0; i<colorspaces_->getNumColorSpaces(); ++i)
        {
            if(colorspaces_->getColorSpaceByIndex(i)->getTransform(COLORSPACE_DIR_TO_REFERENCE))
            {
                transformVec.push_back(
                    colorspaces_->getColorSpaceByIndex(i)->getTransform(COLORSPACE_DIR_TO_REFERENCE));
            }
            if(colorspaces_->getColorSpaceByIndex(i)->getTransform(COLORSPACE_DIR_FROM_REFERENCE))
            {
                transformVec.push_back(
                    colorspaces_->getColorSpaceByIndex(i)->getTransform(COLORSPACE_DIR_FROM_REFERENCE));
            }
        }
        
        // Grab all transforms from the Looks
        for(unsigned int i=0; i<looksList_.size(); ++i)
        {
            if(looksList_[i]->getTransform())
                transformVec.push_back(looksList_[i]->getTransform());
            if(looksList_[i]->getInverseTransform())
                transformVec.push_back(looksList_[i]->getInverseTransform());
        }
    
    }
}
OCIO_NAMESPACE_EXIT

///////////////////////////////////////////////////////////////////////////////

#ifdef OCIO_UNIT_TEST

namespace OCIO = OCIO_NAMESPACE;
#include "unittest.h"

#include <sys/stat.h>
#include "pystring/pystring.h"

#if 0
OIIO_ADD_TEST(Config, test_searchpath_filesystem)
{
    
    OCIO::EnvMap env = OCIO::GetEnvMap();
    std::string OCIO_TEST_AREA("$OCIO_TEST_AREA");
    EnvExpand(&OCIO_TEST_AREA, &env);
    
    OCIO::ConfigRcPtr config = OCIO::Config::Create();
    
    // basic get/set/expand
    config->setSearchPath("."
                          ":$OCIO_TEST1"
                          ":/$OCIO_JOB/${OCIO_SEQ}/$OCIO_SHOT/ocio");
    
    OIIO_CHECK_ASSERT(strcmp(config->getSearchPath(),
        ".:$OCIO_TEST1:/$OCIO_JOB/${OCIO_SEQ}/$OCIO_SHOT/ocio") == 0);
    OIIO_CHECK_ASSERT(strcmp(config->getSearchPath(true),
        ".:foobar:/meatballs/cheesecake/mb-cc-001/ocio") == 0);
    
    // find some files
    config->setSearchPath(".."
                          ":$OCIO_TEST1"
                          ":${OCIO_TEST_AREA}/test_search/one"
                          ":$OCIO_TEST_AREA/test_search/two");
    
    // setup for search test
    std::string base_dir("$OCIO_TEST_AREA/test_search/");
    EnvExpand(&base_dir, &env);
    mkdir(base_dir.c_str(), 0777);
    
    std::string one_dir("$OCIO_TEST_AREA/test_search/one/");
    EnvExpand(&one_dir, &env);
    mkdir(one_dir.c_str(), 0777);
    
    std::string two_dir("$OCIO_TEST_AREA/test_search/two/");
    EnvExpand(&two_dir, &env);
    mkdir(two_dir.c_str(), 0777);
    
    std::string lut1(one_dir+"somelut1.lut");
    std::ofstream somelut1(lut1.c_str());
    somelut1.close();
    
    std::string lut2(two_dir+"somelut2.lut");
    std::ofstream somelut2(lut2.c_str());
    somelut2.close();
    
    std::string lut3(two_dir+"somelut3.lut");
    std::ofstream somelut3(lut3.c_str());
    somelut3.close();
    
    std::string lutdotdot(OCIO_TEST_AREA+"/lutdotdot.lut");
    std::ofstream somelutdotdot(lutdotdot.c_str());
    somelutdotdot.close();
    
    // basic search test
    OIIO_CHECK_ASSERT(strcmp(config->findFile("somelut1.lut"),
        lut1.c_str()) == 0);
    OIIO_CHECK_ASSERT(strcmp(config->findFile("somelut2.lut"),
        lut2.c_str()) == 0);
    OIIO_CHECK_ASSERT(strcmp(config->findFile("somelut3.lut"),
        lut3.c_str()) == 0);
    OIIO_CHECK_ASSERT(strcmp(config->findFile("lutdotdot.lut"),
        lutdotdot.c_str()) == 0);
    
}
#endif

OIIO_ADD_TEST(Config, InternalRawProfile)
{
    std::istringstream is;
    is.str(OCIO::INTERNAL_RAW_PROFILE);
    OIIO_CHECK_NO_THROW(OCIO::ConstConfigRcPtr config = OCIO::Config::CreateFromStream(is));
}

OIIO_ADD_TEST(Config, SimpleConfig)
{
    
    std::string SIMPLE_PROFILE =
    "ocio_profile_version: 1\n"
    "resource_path: luts\n"
    "strictparsing: false\n"
    "luma: [0.2126, 0.7152, 0.0722]\n"
    "roles:\n"
    "  compositing_log: lgh\n"
    "  default: raw\n"
    "  scene_linear: lnh\n"
    "displays:\n"
    "  sRGB:\n"
    "  - !<View> {name: Film1D, colorspace: vd8}\n"
    "  - !<View> {name: Log, colorspace: lg10}\n"
    "  - !<View> {name: Raw, colorspace: raw}\n"
    "colorspaces:\n"
    "  - !<ColorSpace>\n"
    "      name: raw\n"
    "      family: raw\n"
    "      equalitygroup: \n"
    "      bitdepth: 32f\n"
    "      description: |\n"
    "        A raw color space. Conversions to and from this space are no-ops.\n"
    "      isdata: true\n"
    "      allocation: uniform\n"
    "  - !<ColorSpace>\n"
    "      name: lnh\n"
    "      family: ln\n"
    "      equalitygroup: \n"
    "      bitdepth: 16f\n"
    "      description: |\n"
    "        The show reference space. This is a sensor referred linear\n"
    "        representation of the scene with primaries that correspond to\n"
    "        scanned film. 0.18 in this space corresponds to a properly\n"
    "        exposed 18% grey card.\n"
    "      isdata: false\n"
    "      allocation: lg2\n"
    "  - !<ColorSpace>\n"
    "      name: loads_of_transforms\n"
    "      family: vd8\n"
    "      equalitygroup: \n"
    "      bitdepth: 8ui\n"
    "      description: 'how many transforms can we use?'\n"
    "      isdata: false\n"
    "      allocation: uniform\n"
    "      to_reference: !<GroupTransform>\n"
    "        direction: forward\n"
    "        children:\n"
    "          - !<FileTransform>\n"
    "            src: diffusemult.spimtx\n"
    "            interpolation: unknown\n"
    "          - !<ColorSpaceTransform>\n"
    "            src: vd8\n"
    "            dst: lnh\n"
    "          - !<ExponentTransform>\n"
    "            value: [2.2, 2.2, 2.2, 1]\n"
    "          - !<MatrixTransform>\n"
    "            matrix: [1, 0, 0, 0, 0, 1, 0, 0, 0, 0, 1, 0, 0, 0, 0, 1]\n"
    "            offset: [0, 0, 0, 0]\n"
    "          - !<CDLTransform>\n"
    "            slope: [1, 1, 1]\n"
    "            offset: [0, 0, 0]\n"
    "            power: [1, 1, 1]\n"
    "            saturation: 1\n"
    "\n";
    
    std::istringstream is;
    is.str(SIMPLE_PROFILE);
    OCIO::ConstConfigRcPtr config;
    OIIO_CHECK_NO_THROW(config = OCIO::Config::CreateFromStream(is));
}

OIIO_ADD_TEST(Config, Roles)
{
    
    std::string SIMPLE_PROFILE =
    "ocio_profile_version: 1\n"
    "strictparsing: false\n"
    "roles:\n"
    "  compositing_log: lgh\n"
    "  default: raw\n"
    "  scene_linear: lnh\n"
    "colorspaces:\n"
    "  - !<ColorSpace>\n"
    "      name: raw\n"
    "  - !<ColorSpace>\n"
    "      name: lnh\n"
    "  - !<ColorSpace>\n"
    "      name: lgh\n"
    "\n";
    
    std::istringstream is;
    is.str(SIMPLE_PROFILE);
    OCIO::ConstConfigRcPtr config;
    OIIO_CHECK_NO_THROW(config = OCIO::Config::CreateFromStream(is));
    
    OIIO_CHECK_EQUAL(config->getNumRoles(), 3);
    
    OIIO_CHECK_ASSERT(config->hasRole("compositing_log") == true);
    OIIO_CHECK_ASSERT(config->hasRole("cheese") == false);
    OIIO_CHECK_ASSERT(config->hasRole("") == false);
    
    OIIO_CHECK_ASSERT(strcmp(config->getRoleName(2), "scene_linear") == 0);
    OIIO_CHECK_ASSERT(strcmp(config->getRoleName(0), "compositing_log") == 0);
    OIIO_CHECK_ASSERT(strcmp(config->getRoleName(1), "default") == 0);
    OIIO_CHECK_ASSERT(strcmp(config->getRoleName(10), "") == 0);
    OIIO_CHECK_ASSERT(strcmp(config->getRoleName(-4), "") == 0);
    
}

OIIO_ADD_TEST(Config, Serialize)
{
    
    OCIO::ConfigRcPtr config = OCIO::Config::Create();
    {
        OCIO::ColorSpaceRcPtr cs = OCIO::ColorSpace::Create();
        cs->setName("testing");
        cs->setFamily("test");
        OCIO::FileTransformRcPtr transform1 = \
            OCIO::FileTransform::Create();
        OCIO::GroupTransformRcPtr groupTransform = OCIO::GroupTransform::Create();
        groupTransform->push_back(transform1);
        cs->setTransform(groupTransform, OCIO::COLORSPACE_DIR_TO_REFERENCE);
        config->addColorSpace(cs);
        config->setRole( OCIO::ROLE_COMPOSITING_LOG, cs->getName() );
    }
    {
        OCIO::ColorSpaceRcPtr cs = OCIO::ColorSpace::Create();
        cs->setName("testing2");
        cs->setFamily("test");
        OCIO::ExponentTransformRcPtr transform1 = \
            OCIO::ExponentTransform::Create();
        OCIO::GroupTransformRcPtr groupTransform = OCIO::GroupTransform::Create();
        groupTransform->push_back(transform1);
        cs->setTransform(groupTransform, OCIO::COLORSPACE_DIR_TO_REFERENCE);
        config->addColorSpace(cs);
        config->setRole( OCIO::ROLE_COMPOSITING_LOG, cs->getName() );
    }
    
    // for testing
    //std::ofstream outfile("/tmp/test.ocio");
    //config->serialize(outfile);
    //outfile.close();
    
    std::ostringstream os;
    config->serialize(os);
    
    std::string PROFILE_OUT =
    "ocio_profile_version: 1\n"
    "\n"
    "search_path: \"\"\n"
    "strictparsing: true\n"
    "luma: [0.2126, 0.7152, 0.0722]\n"
    "\n"
    "roles:\n"
    "  compositing_log: testing2\n"
    "\n"
    "displays:\n"
    "  {}\n"
    "\n"
    "active_displays: []\n"
    "active_views: []\n"
    "\n"
    "colorspaces:\n"
    "  - !<ColorSpace>\n"
    "    name: testing\n"
    "    family: test\n"
    "    equalitygroup: \"\"\n"
    "    bitdepth: unknown\n"
    "    isdata: false\n"
    "    allocation: uniform\n"
    "    to_reference: !<GroupTransform>\n"
    "      children:\n"
    "        - !<FileTransform> {src: \"\", interpolation: unknown}\n"
    "\n"
    "  - !<ColorSpace>\n"
    "    name: testing2\n"
    "    family: test\n"
    "    equalitygroup: \"\"\n"
    "    bitdepth: unknown\n"
    "    isdata: false\n"
    "    allocation: uniform\n"
    "    to_reference: !<GroupTransform>\n"
    "      children:\n"
    "        - !<ExponentTransform> {value: [1, 1, 1, 1]}\n";
    
    std::vector<std::string> osvec;
    OCIO::pystring::splitlines(os.str(), osvec);
    std::vector<std::string> PROFILE_OUTvec;
    OCIO::pystring::splitlines(PROFILE_OUT, PROFILE_OUTvec);
    
    OIIO_CHECK_EQUAL(osvec.size(), PROFILE_OUTvec.size());
    for(unsigned int i = 0; i < PROFILE_OUTvec.size(); ++i)
        OIIO_CHECK_EQUAL(osvec[i], PROFILE_OUTvec[i]);
}


OIIO_ADD_TEST(Config, SanityCheck)
{
    {
    std::string SIMPLE_PROFILE =
    "ocio_profile_version: 1\n"
    "colorspaces:\n"
    "  - !<ColorSpace>\n"
    "      name: raw\n"
    "  - !<ColorSpace>\n"
    "      name: raw\n"
    "strictparsing: false\n"
    "roles:\n"
    "  default: raw\n"
    "displays:\n"
    "  sRGB:\n"
    "  - !<View> {name: Raw, colorspace: raw}\n"
    "\n";
    
    std::istringstream is;
    is.str(SIMPLE_PROFILE);
    OCIO::ConstConfigRcPtr config;
    OIIO_CHECK_THROW(config = OCIO::Config::CreateFromStream(is), OCIO::Exception);
    }
    
    {
    std::string SIMPLE_PROFILE =
    "ocio_profile_version: 1\n"
    "colorspaces:\n"
    "  - !<ColorSpace>\n"
    "      name: raw\n"
    "strictparsing: false\n"
    "roles:\n"
    "  default: raw\n"
    "displays:\n"
    "  sRGB:\n"
    "  - !<View> {name: Raw, colorspace: raw}\n"
    "\n";
    
    std::istringstream is;
    is.str(SIMPLE_PROFILE);
    OCIO::ConstConfigRcPtr config;
    OIIO_CHECK_NO_THROW(config = OCIO::Config::CreateFromStream(is));
    
    OIIO_CHECK_NO_THROW(config->sanityCheck());
    }
}


OIIO_ADD_TEST(Config, EnvCheck)
{
    {
    std::string SIMPLE_PROFILE =
    "ocio_profile_version: 1\n"
    "environment:\n"
    "  SHOW: super\n"
    "  SHOT: test\n"
    "  SEQ: foo\n"
    "  test: bar${cheese}\n"
    "  cheese: chedder\n"
    "colorspaces:\n"
    "  - !<ColorSpace>\n"
    "      name: raw\n"
    "strictparsing: false\n"
    "roles:\n"
    "  default: raw\n"
    "displays:\n"
    "  sRGB:\n"
    "  - !<View> {name: Raw, colorspace: raw}\n"
    "\n";
    
    std::string SIMPLE_PROFILE2 =
    "ocio_profile_version: 1\n"
    "colorspaces:\n"
    "  - !<ColorSpace>\n"
    "      name: raw\n"
    "strictparsing: false\n"
    "roles:\n"
    "  default: raw\n"
    "displays:\n"
    "  sRGB:\n"
    "  - !<View> {name: Raw, colorspace: raw}\n"
    "\n";
    
    
    const std::string test("SHOW=bar");
    putenv(const_cast<char *>(test.c_str()));
    const std::string test2("TASK=lighting");
    putenv(const_cast<char *>(test2.c_str()));
    
    std::istringstream is;
    is.str(SIMPLE_PROFILE);
    OCIO::ConstConfigRcPtr config;
    OIIO_CHECK_NO_THROW(config = OCIO::Config::CreateFromStream(is));
    OIIO_CHECK_EQUAL(config->getNumEnvironmentVars(), 5);
    OIIO_CHECK_ASSERT(strcmp(config->getCurrentContext()->resolveStringVar("test${test}"),
        "testbarchedder") == 0);
    OIIO_CHECK_ASSERT(strcmp(config->getCurrentContext()->resolveStringVar("${SHOW}"),
        "bar") == 0);
    OIIO_CHECK_ASSERT(strcmp(config->getEnvironmentVarDefault("SHOW"), "super") == 0);
    
    OCIO::ConfigRcPtr edit = config->createEditableCopy();
    edit->clearEnvironmentVars();
    OIIO_CHECK_EQUAL(edit->getNumEnvironmentVars(), 0);
    
    edit->addEnvironmentVar("testing", "dupvar");
    edit->addEnvironmentVar("testing", "dupvar");
    edit->addEnvironmentVar("foobar", "testing");
    edit->addEnvironmentVar("blank", "");
    edit->addEnvironmentVar("dontadd", NULL);
    OIIO_CHECK_EQUAL(edit->getNumEnvironmentVars(), 3);
    edit->addEnvironmentVar("foobar", NULL); // remove
    OIIO_CHECK_EQUAL(edit->getNumEnvironmentVars(), 2);
    edit->clearEnvironmentVars();
    
    edit->addEnvironmentVar("SHOW", "super");
    edit->addEnvironmentVar("SHOT", "test");
    edit->addEnvironmentVar("SEQ", "foo");
    edit->addEnvironmentVar("test", "bar${cheese}");
    edit->addEnvironmentVar("cheese", "chedder");
    
    //Test
    OCIO::LoggingLevel loglevel = OCIO::GetLoggingLevel();
    OCIO::SetLoggingLevel(OCIO::LOGGING_LEVEL_DEBUG);
    is.str(SIMPLE_PROFILE2);
    OCIO::ConstConfigRcPtr noenv;
    OIIO_CHECK_NO_THROW(noenv = OCIO::Config::CreateFromStream(is));
    OIIO_CHECK_ASSERT(strcmp(noenv->getCurrentContext()->resolveStringVar("${TASK}"),
        "lighting") == 0);
    OCIO::SetLoggingLevel(loglevel);
    
    OIIO_CHECK_EQUAL(edit->getEnvironmentMode(), OCIO::ENV_ENVIRONMENT_LOAD_PREDEFINED);
    edit->setEnvironmentMode(OCIO::ENV_ENVIRONMENT_LOAD_ALL);
    OIIO_CHECK_EQUAL(edit->getEnvironmentMode(), OCIO::ENV_ENVIRONMENT_LOAD_ALL);
    
    }
}

OIIO_ADD_TEST(Config, RoleWithoutColorSpace)
{
    OCIO::ConfigRcPtr config = OCIO::Config::Create()->createEditableCopy();
    config->setRole("reference", "UnknownColorSpace");

    std::ostringstream os;
    OIIO_CHECK_THROW(config->serialize(os), OCIO::Exception);
}

OIIO_ADD_TEST(Config, Env_colorspace_name)
{
    const std::string MY_OCIO_CONFIG =
        "ocio_profile_version: 1\n"
        "\n"
        "search_path: luts\n"
        "strictparsing: true\n"
        "luma: [0.2126, 0.7152, 0.0722]\n"
        "\n"
        "roles:\n"
        "  compositing_log: lgh\n"
        "  default: raw\n"
        "  scene_linear: lnh\n"
        "\n"
        "displays:\n"
        "  sRGB:\n"
        "    - !<View> {name: Raw, colorspace: raw}\n"
        "\n"
        "active_displays: []\n"
        "active_views: []\n"
        "\n"
        "colorspaces:\n"
        "  - !<ColorSpace>\n"
        "    name: raw\n"
        "    family: \"\"\n"
        "    equalitygroup: \"\"\n"
        "    bitdepth: unknown\n"
        "    isdata: false\n"
        "    allocation: uniform\n"
        "\n"
        "  - !<ColorSpace>\n"
        "    name: lnh\n"
        "    family: \"\"\n"
        "    equalitygroup: \"\"\n"
        "    bitdepth: unknown\n"
        "    isdata: false\n"
        "    allocation: uniform\n"
        "\n"
        "  - !<ColorSpace>\n"
        "    name: lgh\n"
        "    family: \"\"\n"
        "    equalitygroup: \"\"\n"
        "    bitdepth: unknown\n"
        "    isdata: false\n"
        "    allocation: uniform\n"
        "    allocationvars: [-0.125, 1.125]\n";


    {
        // Test when the env. variable is missing

        const std::string 
            myConfigStr = MY_OCIO_CONFIG
                + "    from_reference: !<ColorSpaceTransform> {src: raw, dst: $MISSING_ENV}\n";

        std::istringstream is;
        is.str(myConfigStr);

        OCIO::ConstConfigRcPtr config;
        OIIO_CHECK_NO_THROW(config = OCIO::Config::CreateFromStream(is));
        OIIO_CHECK_THROW(config->sanityCheck(), OCIO::Exception);
        OIIO_CHECK_THROW(config->getProcessor("raw", "lgh"), OCIO::Exception);
    }

    {
        // Test when the env. variable exists but its content is wrong
        const std::string env("OCIO_TEST=FaultyColorSpaceName");
        putenv(const_cast<char*>(env.c_str()));

        const std::string 
            myConfigStr = MY_OCIO_CONFIG
                + "    from_reference: !<ColorSpaceTransform> {src: raw, dst: $OCIO_TEST}\n";

        std::istringstream is;
        is.str(myConfigStr);

        OCIO::ConstConfigRcPtr config;
        OIIO_CHECK_NO_THROW(config = OCIO::Config::CreateFromStream(is));
        OIIO_CHECK_THROW(config->sanityCheck(), OCIO::Exception);
        OIIO_CHECK_THROW(config->getProcessor("raw", "lgh"), OCIO::Exception);
    }

    {
        // Test when the env. variable exists and its content is right
        const std::string env("OCIO_TEST=lnh");
        putenv(const_cast<char*>(env.c_str()));

        const std::string 
            myConfigStr = MY_OCIO_CONFIG
                + "    from_reference: !<ColorSpaceTransform> {src: raw, dst: $OCIO_TEST}\n";

        std::istringstream is;
        is.str(myConfigStr);

        OCIO::ConstConfigRcPtr config;
        OIIO_CHECK_NO_THROW(config = OCIO::Config::CreateFromStream(is));
        OIIO_CHECK_NO_THROW(config->sanityCheck());
        OIIO_CHECK_NO_THROW(config->getProcessor("raw", "lgh"));
    }

    {
        // Check that the serialization preserves the env. variable
        const std::string env("OCIO_TEST=lnh");
        putenv(const_cast<char*>(env.c_str()));

        const std::string 
            myConfigStr = MY_OCIO_CONFIG
                + "    from_reference: !<ColorSpaceTransform> {src: raw, dst: $OCIO_TEST}\n";

        std::istringstream is;
        is.str(myConfigStr);

        OCIO::ConstConfigRcPtr config;
        OIIO_CHECK_NO_THROW(config = OCIO::Config::CreateFromStream(is));
        OIIO_CHECK_NO_THROW(config->sanityCheck());

        std::stringstream ss;
        ss << *config.get();
        OIIO_CHECK_EQUAL(ss.str(), myConfigStr);
    }
}

OIIO_ADD_TEST(Config, Version)
{
    const std::string SIMPLE_PROFILE =
        "ocio_profile_version: 2\n"
        "colorspaces:\n"
        "  - !<ColorSpace>\n"
        "      name: raw\n"
        "strictparsing: false\n"
        "roles:\n"
        "  default: raw\n"
        "displays:\n"
        "  sRGB:\n"
        "  - !<View> {name: Raw, colorspace: raw}\n"
        "\n";
    
    std::istringstream is;
    is.str(SIMPLE_PROFILE);
    OCIO::ConfigRcPtr config;
    OIIO_CHECK_NO_THROW(config = OCIO::Config::CreateFromStream(is)->createEditableCopy());
    
    OIIO_CHECK_NO_THROW(config->sanityCheck());

    OIIO_CHECK_NO_THROW(config->setMajorVersion(1));
    OIIO_CHECK_THROW(config->setMajorVersion(20000), OCIO::Exception);

    {
        OIIO_CHECK_NO_THROW(config->setMinorVersion(2));
        OIIO_CHECK_NO_THROW(config->setMinorVersion(20));

        std::stringstream ss;
        ss << *config.get();   
        OCIO::pystring::startswith(
            OCIO::pystring::lower(ss.str()), "ocio_profile_version: 2.20");
    }

    {
        OIIO_CHECK_NO_THROW(config->setMinorVersion(0));

        std::stringstream ss;
        ss << *config.get();   
        OCIO::pystring::startswith(
            OCIO::pystring::lower(ss.str()), "ocio_profile_version: 2");
    }

    {
        OIIO_CHECK_NO_THROW(config->setMinorVersion(1));

        std::stringstream ss;
        ss << *config.get();   
        OCIO::pystring::startswith(
            OCIO::pystring::lower(ss.str()), "ocio_profile_version: 1");
    }
}

OIIO_ADD_TEST(Config, Version_faulty_1)
{
    const std::string SIMPLE_PROFILE =
        "ocio_profile_version: 2.0.1\n"
        "colorspaces:\n"
        "  - !<ColorSpace>\n"
        "      name: raw\n"
        "strictparsing: false\n"
        "roles:\n"
        "  default: raw\n"
        "displays:\n"
        "  sRGB:\n"
        "  - !<View> {name: Raw, colorspace: raw}\n"
        "\n";
    
    std::istringstream is;
    is.str(SIMPLE_PROFILE);
    OCIO::ConstConfigRcPtr config;
    OIIO_CHECK_THROW(config = OCIO::Config::CreateFromStream(is), OCIO::Exception);
}

namespace
{

const std::string SIMPLE_PROFILE =
    "ocio_profile_version: 1\n"
    "\n"
    "search_path: luts\n"
    "strictparsing: true\n"
    "luma: [0.2126, 0.7152, 0.0722]\n"
    "\n"
    "roles:\n"
    "  default: raw\n"
    "  scene_linear: lnh\n"
    "\n"
    "displays:\n"
    "  sRGB:\n"
    "    - !<View> {name: Raw, colorspace: raw}\n"
    "\n"
    "active_displays: []\n"
    "active_views: []\n"
    "\n"
    "colorspaces:\n"
    "  - !<ColorSpace>\n"
    "    name: raw\n"
    "    family: \"\"\n"
    "    equalitygroup: \"\"\n"
    "    bitdepth: unknown\n"
    "    isdata: false\n"
    "    allocation: uniform\n"
    "\n"
    "  - !<ColorSpace>\n"
    "    name: lnh\n"
    "    family: \"\"\n"
    "    equalitygroup: \"\"\n"
    "    bitdepth: unknown\n"
    "    isdata: false\n"
    "    allocation: uniform\n";

};

OIIO_ADD_TEST(Config, range_serialization)
{
    {
        const std::string strEnd =
            "    from_reference: !<RangeTransform> {}\n";
        const std::string str = SIMPLE_PROFILE + strEnd;

        std::istringstream is;
        is.str(str);

        OCIO::ConstConfigRcPtr config;
        OIIO_CHECK_NO_THROW(config = OCIO::Config::CreateFromStream(is));
        OIIO_CHECK_NO_THROW(config->sanityCheck());

        std::stringstream ss;
        ss << *config.get();
        OIIO_CHECK_EQUAL(ss.str(), str);
    }

    {
        const std::string strEnd =
            "    from_reference: !<RangeTransform> {direction: inverse}\n";
        const std::string str = SIMPLE_PROFILE + strEnd;

        std::istringstream is;
        is.str(str);

        OCIO::ConstConfigRcPtr config;
        OIIO_CHECK_NO_THROW(config = OCIO::Config::CreateFromStream(is));
        OIIO_CHECK_NO_THROW(config->sanityCheck());

        std::stringstream ss;
        ss << *config.get();
        OIIO_CHECK_EQUAL(ss.str(), str);
    }

    {
        const std::string strEnd =
            "    from_reference: !<RangeTransform> {style: noClamp}\n";
        const std::string str = SIMPLE_PROFILE + strEnd;

        std::istringstream is;
        is.str(str);

        OCIO::ConstConfigRcPtr config;
        OIIO_CHECK_NO_THROW(config = OCIO::Config::CreateFromStream(is));
        OIIO_CHECK_NO_THROW(config->sanityCheck());

        std::stringstream ss;
        ss << *config.get();
        OIIO_CHECK_EQUAL(ss.str(), str);
    }

    {
        const std::string strEnd =
            "    from_reference: !<RangeTransform> {style: noClamp, direction: inverse}\n";
        const std::string str = SIMPLE_PROFILE + strEnd;

        std::istringstream is;
        is.str(str);

        OCIO::ConstConfigRcPtr config;
        OIIO_CHECK_NO_THROW(config = OCIO::Config::CreateFromStream(is));
        OIIO_CHECK_NO_THROW(config->sanityCheck());

        std::stringstream ss;
        ss << *config.get();
        OIIO_CHECK_EQUAL(ss.str(), str);
    }

    {
        // Test Range with clamp style (i.e. default one)
        const std::string strEnd =
            "    from_reference: !<RangeTransform> {minInValue: -0.0109, "
            "maxInValue: 1.0505, minOutValue: 0.0009, maxOutValue: 2.5001, "
            "direction: inverse}\n";
        const std::string str = SIMPLE_PROFILE + strEnd;

        std::istringstream is;
        is.str(str);

        OCIO::ConstConfigRcPtr config;
        OIIO_CHECK_NO_THROW(config = OCIO::Config::CreateFromStream(is));
        OIIO_CHECK_NO_THROW(config->sanityCheck());

        std::stringstream ss;
        ss << *config.get();
        OIIO_CHECK_EQUAL(ss.str(), str);
    }

    {
        // Test Range with clamp style
        const std::string in_strEnd =
            "    from_reference: !<RangeTransform> {minInValue: -0.0109, "
            "maxInValue: 1.0505, minOutValue: 0.0009, maxOutValue: 2.5001, "
            "style: Clamp, direction: inverse}\n";
        const std::string in_str = SIMPLE_PROFILE + in_strEnd;

        std::istringstream is;
        is.str(in_str);

        OCIO::ConstConfigRcPtr config;
        OIIO_CHECK_NO_THROW(config = OCIO::Config::CreateFromStream(is));
        OIIO_CHECK_NO_THROW(config->sanityCheck());

        // Clamp style is not saved
        const std::string out_strEnd =
            "    from_reference: !<RangeTransform> {minInValue: -0.0109, "
            "maxInValue: 1.0505, minOutValue: 0.0009, maxOutValue: 2.5001, "
            "direction: inverse}\n";
        const std::string out_str = SIMPLE_PROFILE + out_strEnd;

        std::stringstream ss;
        ss << *config.get();
        OIIO_CHECK_EQUAL(ss.str(), out_str);
    }

    {
        const std::string strEnd =
            "    from_reference: !<RangeTransform> "
            "{minInValue: 0, maxOutValue: 1}\n";
        const std::string str = SIMPLE_PROFILE + strEnd;

        std::istringstream is;
        is.str(str);
        OCIO::ConstConfigRcPtr config;
        OIIO_CHECK_NO_THROW(config = OCIO::Config::CreateFromStream(is));
        OIIO_CHECK_THROW_WHAT(config->sanityCheck(), 
                              OCIO::Exception, 
                              "must be both set or both missing");

        std::stringstream ss;
        ss << *config.get();
        OIIO_CHECK_EQUAL(ss.str(), str);
    }

    {
        // maxInValue has an illegal second number.
        const std::string strEnd =
            "    from_reference: !<RangeTransform> {minInValue: -0.01, "
            "maxInValue: 1.05  10, minOutValue: 0.0009, maxOutValue: 2.5}\n";
        const std::string strEndSaved =
            "    from_reference: !<RangeTransform> {minInValue: -0.01, "
            "maxInValue: 1.05, minOutValue: 0.0009, maxOutValue: 2.5}\n";
        const std::string str = SIMPLE_PROFILE + strEnd;
        const std::string strSaved = SIMPLE_PROFILE + strEndSaved;

        std::istringstream is;
        is.str(str);
        OCIO::ConstConfigRcPtr config;
        OIIO_CHECK_NO_THROW(config = OCIO::Config::CreateFromStream(is));
        OIIO_CHECK_NO_THROW(config->sanityCheck());

        // Re-serialize and test that it matches the expected text.
        std::stringstream ss;
        ss << *config.get();
        OIIO_CHECK_EQUAL(ss.str(), strSaved);
    }

    {
        // maxInValue & maxOutValue have no value, they will not be defined.
        const std::string strEnd =
            "    from_reference: !<RangeTransform> {minInValue: -0.01, "
            "maxInValue: , minOutValue: 0.0009, maxOutValue: }\n";
        const std::string strEndSaved =
            "    from_reference: !<RangeTransform> {minInValue: -0.01, "
            "minOutValue: 0.0009}\n";
        const std::string str = SIMPLE_PROFILE + strEnd;
        const std::string strSaved = SIMPLE_PROFILE + strEndSaved;

        std::istringstream is;
        is.str(str);
        OCIO::ConstConfigRcPtr config;
        OIIO_CHECK_NO_THROW(config = OCIO::Config::CreateFromStream(is));
        OIIO_CHECK_NO_THROW(config->sanityCheck());

        // Re-serialize and test that it matches the expected text.
        std::stringstream ss;
        ss << *config.get();
        OIIO_CHECK_EQUAL(ss.str(), strSaved);
    }

    {
        const std::string strEnd =
            "    from_reference: !<RangeTransform> "
            "{minInValue: 0.12345678901234, maxOutValue: 1.23456789012345}\n";
        const std::string str = SIMPLE_PROFILE + strEnd;

        std::istringstream is;
        is.str(str);
        OCIO::ConstConfigRcPtr config;
        OIIO_CHECK_NO_THROW(config = OCIO::Config::CreateFromStream(is));
        OIIO_CHECK_THROW_WHAT(config->sanityCheck(),
            OCIO::Exception,
            "must be both set or both missing");

        std::stringstream ss;
        ss << *config.get();
        OIIO_CHECK_EQUAL(ss.str(), str);
    }

    {
        const std::string strEnd =
            "    from_reference: !<RangeTransform> {minInValue: -0.01, "
            "maxInValue: 1.05, minOutValue: 0.0009, maxOutValue: 2.5}\n";
        const std::string str = SIMPLE_PROFILE + strEnd;

        std::istringstream is;
        is.str(str);
        OCIO::ConstConfigRcPtr config;
        OIIO_CHECK_NO_THROW(config = OCIO::Config::CreateFromStream(is));
        OIIO_CHECK_NO_THROW(config->sanityCheck());

        // Re-serialize and test that it matches the original text.
        std::stringstream ss;
        ss << *config.get();
        OIIO_CHECK_EQUAL(ss.str(), str);
    }

    {
        const std::string strEnd =
            "    from_reference: !<RangeTransform> {minOutValue: 0.0009, "
            "maxOutValue: 2.5}\n";
        const std::string str = SIMPLE_PROFILE + strEnd;

        std::istringstream is;
        is.str(str);
        OCIO::ConstConfigRcPtr config;
        OIIO_CHECK_NO_THROW(config = OCIO::Config::CreateFromStream(is));
        OIIO_CHECK_THROW_WHAT(config->sanityCheck(),
                              OCIO::Exception,
                              "must be both set or both missing");

        std::stringstream ss;
        ss << *config.get();
        OIIO_CHECK_EQUAL(ss.str(), str);
    }

    {
        const std::string strEnd =
            "    from_reference: !<GroupTransform>\n"
            "      children:\n"
            "        - !<RangeTransform> {minInValue: -0.01, maxInValue: 1.05, "
            "minOutValue: 0.0009, maxOutValue: 2.5}\n"
            "        - !<RangeTransform> {minOutValue: 0.0009, maxOutValue: 2.1}\n"
            "        - !<RangeTransform> {minOutValue: 0.1, maxOutValue: 0.9}\n";
        const std::string str = SIMPLE_PROFILE + strEnd;

        std::istringstream is;
        is.str(str);
        OCIO::ConstConfigRcPtr config;
        OIIO_CHECK_NO_THROW(config = OCIO::Config::CreateFromStream(is));
        OIIO_CHECK_THROW_WHAT(config->sanityCheck(),
                              OCIO::Exception,
                              "must be both set or both missing");

        // Re-serialize and test that it matches the original text.
        std::stringstream ss;
        ss << *config.get();
        OIIO_CHECK_EQUAL(ss.str(), str);
    }

    // Some faulty cases

    {
        const std::string strEnd =
            "    from_reference: !<GroupTransform>\n"
            "      children:\n"
            // missing { (and mInValue is wrong -> that's a warning)
            "        - !<RangeTransform> mInValue: -0.01, maxInValue: 1.05, "
            "minOutValue: 0.0009, maxOutValue: 2.5}\n";
        const std::string str = SIMPLE_PROFILE + strEnd;

        std::istringstream is;
        is.str(str);
        OIIO_CHECK_THROW_WHAT(OCIO::Config::CreateFromStream(is),
                              OCIO::Exception,
                              "Loading the OCIO profile failed");
    }

    {
        const std::string strEnd =
            // The comma is missing after the minInValue value.
            "    from_reference: !<RangeTransform> {minInValue: -0.01 "
            "maxInValue: 1.05, minOutValue: 0.0009, maxOutValue: 2.5}\n";
        const std::string str = SIMPLE_PROFILE + strEnd;

        std::istringstream is;
        is.str(str);
        OIIO_CHECK_THROW_WHAT(OCIO::Config::CreateFromStream(is),
                              OCIO::Exception,
                              "Loading the OCIO profile failed");
    }

    {
        const std::string strEnd =
            "    from_reference: !<RangeTransform> {minInValue: -0.01, "
            // The comma is missing between the minOutValue value and
            // the maxOutValue tag.
            "maxInValue: 1.05, minOutValue: 0.0009maxOutValue: 2.5}\n";
        const std::string str = SIMPLE_PROFILE + strEnd;

        std::istringstream is;
        is.str(str);
        OIIO_CHECK_THROW_WHAT(OCIO::Config::CreateFromStream(is),
                              OCIO::Exception,
                              "Loading the OCIO profile failed");
    }
}

OIIO_ADD_TEST(Config, exponent_serialization)   
{   
    {   
        const std::string strEnd =  
            "    from_reference: !<ExponentTransform> " 
            "{value: [1.101, 1.202, 1.303, 1.404]}\n";  
        const std::string str = SIMPLE_PROFILE + strEnd;    

        std::istringstream is; 
        is.str(str);    
        OCIO::ConstConfigRcPtr config;  
        OIIO_CHECK_NO_THROW(config = OCIO::Config::CreateFromStream(is));   
        OIIO_CHECK_NO_THROW(config->sanityCheck()); 

        std::stringstream ss;  
        ss << *config.get();    
        OIIO_CHECK_EQUAL(ss.str(), str);    
    }   

     {  
        const std::string strEnd =  
            "    from_reference: !<ExponentTransform> " 
            "{value: [1.101, 1.202, 1.303, 1.404], direction: inverse}\n";  
        const std::string str = SIMPLE_PROFILE + strEnd;    

        std::istringstream is; 
        is.str(str);    
        OCIO::ConstConfigRcPtr config;  
        OIIO_CHECK_NO_THROW(config = OCIO::Config::CreateFromStream(is));   
        OIIO_CHECK_NO_THROW(config->sanityCheck()); 

        std::stringstream ss;  
        ss << *config.get();    
        OIIO_CHECK_EQUAL(ss.str(), str);    
    }   

    // Errors

    {
        // Some gamma values are missing.
        const std::string strEnd =
            "    from_reference: !<ExponentTransform> "
            "{value: [1.1, 1.2, 1.3]}\n";
        const std::string str = SIMPLE_PROFILE + strEnd;

        std::istringstream is;
        is.str(str);
        OCIO::ConstConfigRcPtr config;
        OIIO_CHECK_THROW_WHAT(config = OCIO::Config::CreateFromStream(is),
                              OCIO::Exception,
                              "'value' values must be 4 floats. Found '3'");
    }
}

OIIO_ADD_TEST(Config, exponent_with_linear_serialization)
{
    {
        const std::string strEnd =
            "    from_reference: !<ExponentWithLinearTransform> "
            "{gamma: [1.1, 1.2, 1.3, 1.4], offset: [0.101, 0.102, 0.103, 0.1]}\n";
        const std::string str = SIMPLE_PROFILE + strEnd;

        std::istringstream is;
        is.str(str);
        OCIO::ConstConfigRcPtr config;
        OIIO_CHECK_NO_THROW(config = OCIO::Config::CreateFromStream(is));
        OIIO_CHECK_NO_THROW(config->sanityCheck());

        std::stringstream ss;
        ss << *config.get();
        OIIO_CHECK_EQUAL(ss.str(), str);
    }

    {
        const std::string strEnd =
            "    from_reference: !<ExponentWithLinearTransform> "
            "{gamma: [1.1, 1.2, 1.3, 1.4], offset: [0.101, 0.102, 0.103, 0.1], direction: inverse}\n";
        const std::string str = SIMPLE_PROFILE + strEnd;

        std::istringstream is;
        is.str(str);
        OCIO::ConstConfigRcPtr config;
        OIIO_CHECK_NO_THROW(config = OCIO::Config::CreateFromStream(is));
        OIIO_CHECK_NO_THROW(config->sanityCheck());

        std::stringstream ss;
        ss << *config.get();
        OIIO_CHECK_EQUAL(ss.str(), str);
    }

    // Errors

    {
        const std::string strEnd =
            "    from_reference: !<ExponentWithLinearTransform> {}\n";
        const std::string str = SIMPLE_PROFILE + strEnd;

        std::istringstream is;
        is.str(str);
        OCIO::ConstConfigRcPtr config;
        OIIO_CHECK_THROW_WHAT(config = OCIO::Config::CreateFromStream(is),
                              OCIO::Exception,
                              "ExponentWithLinear parse error, gamma and offset fields are missing");
    }

    {
        // Offset values are missing.
        const std::string strEnd =
            "    from_reference: !<ExponentWithLinearTransform> "
            "{gamma: [1.1, 1.2, 1.3, 1.4]}\n";
        const std::string str = SIMPLE_PROFILE + strEnd;

        std::istringstream is;
        is.str(str);
        OCIO::ConstConfigRcPtr config;
        OIIO_CHECK_THROW_WHAT(config = OCIO::Config::CreateFromStream(is),
                              OCIO::Exception,
                              "ExponentWithLinear parse error, offset field is missing");
    }

    {
        // Gamma values are missing.
        const std::string strEnd =
            "    from_reference: !<ExponentWithLinearTransform> "
            "{offset: [1.1, 1.2, 1.3, 1.4]}\n";
        const std::string str = SIMPLE_PROFILE + strEnd;

        std::istringstream is;
        is.str(str);
        OCIO::ConstConfigRcPtr config;
        OIIO_CHECK_THROW_WHAT(config = OCIO::Config::CreateFromStream(is),
                              OCIO::Exception,
                              "ExponentWithLinear parse error, gamma field is missing");
    }

    {
        // Some gamma values are missing.
        const std::string strEnd =
            "    from_reference: !<ExponentWithLinearTransform> "
            "{gamma: [1.1, 1.2, 1.3]}\n";
        const std::string str = SIMPLE_PROFILE + strEnd;

        std::istringstream is;
        is.str(str);
        OCIO::ConstConfigRcPtr config;
        OIIO_CHECK_THROW_WHAT(config = OCIO::Config::CreateFromStream(is),
                              OCIO::Exception,
                              "ExponentWithLinear parse error, gamma field must be 4 floats");
    }
    {
        // Some offset values are missing.
        const std::string strEnd =
            "    from_reference: !<ExponentWithLinearTransform> "
            "{gamma: [1.1, 1.2, 1.3, 1.4], offset: [0.101, 0.102]}\n";
        const std::string str = SIMPLE_PROFILE + strEnd;

        std::istringstream is;
        is.str(str);
        OCIO::ConstConfigRcPtr config;
        OIIO_CHECK_THROW_WHAT(config = OCIO::Config::CreateFromStream(is),
                              OCIO::Exception,
                              "ExponentWithLinear parse error, offset field must be 4 floats");
    }
}

OIIO_ADD_TEST(Config, exponent_vs_config_version)
{
    // OCIO config file version == 1  and exponent == 1

    const std::string strEnd =
        "    from_reference: !<ExponentTransform> {value: [1, 1, 1, 1]}\n";
    const std::string str = SIMPLE_PROFILE + strEnd;

    std::istringstream is;
    is.str(str);
    OCIO::ConstConfigRcPtr config;
    OIIO_CHECK_NO_THROW(config = OCIO::Config::CreateFromStream(is));
    OIIO_CHECK_NO_THROW(config->sanityCheck());

    OCIO::ConstProcessorRcPtr processor;
    OIIO_CHECK_NO_THROW(processor = config->getProcessor("raw", "lnh"));

    float img1[4] = { -0.5f, 0.0f, 1.0f, 1.0f };
    OIIO_CHECK_NO_THROW(processor->applyRGBA(img1));

    OIIO_CHECK_EQUAL(img1[0], -0.5f);
    OIIO_CHECK_EQUAL(img1[1],  0.0f);
    OIIO_CHECK_EQUAL(img1[2],  1.0f);
    OIIO_CHECK_EQUAL(img1[3],  1.0f);

    // OCIO config file version == 1  and exponent != 1

    const std::string strEnd2 =
        "    from_reference: !<ExponentTransform> {value: [2, 2, 2, 1]}\n";
    const std::string str2 = SIMPLE_PROFILE + strEnd2;

    is.str(str2);
    OIIO_CHECK_NO_THROW(config = OCIO::Config::CreateFromStream(is));
    OIIO_CHECK_NO_THROW(config->sanityCheck());
    OIIO_CHECK_NO_THROW(processor = config->getProcessor("raw", "lnh"));

    float img2[4] = { -0.5f, 0.0f, 1.0f, 1.0f };
    OIIO_CHECK_NO_THROW(processor->applyRGBA(img2));

    OIIO_CHECK_EQUAL(img2[0],  0.0f);
    OIIO_CHECK_EQUAL(img2[1],  0.0f);
    OIIO_CHECK_EQUAL(img2[2],  1.0f);
    OIIO_CHECK_EQUAL(img2[3],  1.0f);

    // OCIO config file version > 1  and exponent == 1

    std::string str3 = str;
    str3.replace(0, strlen("ocio_profile_version: 1"), "ocio_profile_version: 2");
    is.str(str3);
    OIIO_CHECK_NO_THROW(config = OCIO::Config::CreateFromStream(is));
    OIIO_CHECK_NO_THROW(config->sanityCheck());
    OIIO_CHECK_NO_THROW(processor = config->getProcessor("raw", "lnh"));

    float img3[4] = { -0.5f, 0.0f, 1.0f, 1.0f };
    OIIO_CHECK_NO_THROW(processor->applyRGBA(img3));

    OIIO_CHECK_EQUAL(img3[0], 0.0f);
    OIIO_CHECK_EQUAL(img3[1], 0.0f);
    OIIO_CHECK_CLOSE(img3[2], 1.0f, 2e-5f); // Because of SSE optimizations.
    OIIO_CHECK_CLOSE(img3[3], 1.0f, 2e-5f); // Because of SSE optimizations.

    // OCIO config file version > 1  and exponent != 1

    std::string str4 = str2;
    str4.replace(0, strlen("ocio_profile_version: 1"), "ocio_profile_version: 2");
    is.str(str4);
    OIIO_CHECK_NO_THROW(config = OCIO::Config::CreateFromStream(is));
    OIIO_CHECK_NO_THROW(config->sanityCheck());
    OIIO_CHECK_NO_THROW(processor = config->getProcessor("raw", "lnh"));

    float img4[4] = { -0.5f, 0.0f, 1.0f, 1.0f };
    OIIO_CHECK_NO_THROW(processor->applyRGBA(img4));

    OIIO_CHECK_EQUAL(img4[0], 0.0f);
    OIIO_CHECK_EQUAL(img4[1], 0.0f);
    OIIO_CHECK_CLOSE(img4[2], 1.0f, 3e-5f); // Because of SSE optimizations.
    OIIO_CHECK_CLOSE(img4[3], 1.0f, 2e-5f); // Because of SSE optimizations.
}

OIIO_ADD_TEST(Config, categories)
{
    static const std::string MY_OCIO_CONFIG =
        "ocio_profile_version: 1\n"
        "\n"
        "search_path: luts\n"
        "strictparsing: true\n"
        "luma: [0.2126, 0.7152, 0.0722]\n"
        "\n"
        "roles:\n"
        "  default: raw1\n"
        "  scene_linear: raw1\n"
        "\n"
        "displays:\n"
        "  sRGB:\n"
        "    - !<View> {name: Raw, colorspace: raw1}\n"
        "\n"
        "active_displays: []\n"
        "active_views: []\n"
        "\n"
        "colorspaces:\n"
        "  - !<ColorSpace>\n"
        "    name: raw1\n"
        "    family: \"\"\n"
        "    equalitygroup: \"\"\n"
        "    bitdepth: unknown\n"
        "    isdata: false\n"
        "    categories: [rendering, linear]\n"
        "    allocation: uniform\n"
        "    allocationvars: [-0.125, 1.125]\n"
        "\n"
        "  - !<ColorSpace>\n"
        "    name: raw2\n"
        "    family: \"\"\n"
        "    equalitygroup: \"\"\n"
        "    bitdepth: unknown\n"
        "    isdata: false\n"
        "    categories: [rendering]\n"
        "    allocation: uniform\n"
        "    allocationvars: [-0.125, 1.125]\n";

    std::istringstream is;
    is.str(MY_OCIO_CONFIG);

    OCIO::ConstConfigRcPtr config;
    OIIO_CHECK_NO_THROW(config = OCIO::Config::CreateFromStream(is));
    OIIO_CHECK_NO_THROW(config->sanityCheck());

    // Test the serialization & deserialization.

    std::stringstream ss;
    ss << *config.get();
    OIIO_CHECK_EQUAL(ss.str(), MY_OCIO_CONFIG);

    // Test the config content.

    OCIO::ColorSpaceSetRcPtr css = config->getColorSpaces(nullptr);
    OIIO_CHECK_EQUAL(css->getNumColorSpaces(), 2);
    OCIO::ConstColorSpaceRcPtr cs = css->getColorSpaceByIndex(0);
    OIIO_CHECK_EQUAL(cs->getNumCategories(), 2);
    OIIO_CHECK_EQUAL(std::string(cs->getCategory(0)), std::string("rendering"));
    OIIO_CHECK_EQUAL(std::string(cs->getCategory(1)), std::string("linear"));

    css = config->getColorSpaces("linear");
    OIIO_CHECK_EQUAL(css->getNumColorSpaces(), 1);
    cs = css->getColorSpaceByIndex(0);
    OIIO_CHECK_EQUAL(cs->getNumCategories(), 2);
    OIIO_CHECK_EQUAL(std::string(cs->getCategory(0)), std::string("rendering"));
    OIIO_CHECK_EQUAL(std::string(cs->getCategory(1)), std::string("linear"));

    css = config->getColorSpaces("rendering");
    OIIO_CHECK_EQUAL(css->getNumColorSpaces(), 2);

    OIIO_CHECK_EQUAL(config->getNumColorSpaces(), 2);
    OIIO_CHECK_EQUAL(std::string(config->getColorSpaceNameByIndex(0)), std::string("raw1"));
    OIIO_CHECK_EQUAL(std::string(config->getColorSpaceNameByIndex(1)), std::string("raw2"));
    OIIO_CHECK_EQUAL(config->getIndexForColorSpace("raw1"), 0);
    OIIO_CHECK_EQUAL(config->getIndexForColorSpace("raw2"), 1);
    cs = config->getColorSpace("raw1");
    OIIO_CHECK_EQUAL(std::string(cs->getName()), std::string("raw1"));
    cs = config->getColorSpace("raw2");
    OIIO_CHECK_EQUAL(std::string(cs->getName()), std::string("raw2"));
}

OIIO_ADD_TEST(Config, display)
{
    static const std::string SIMPLE_PROFILE_HEADER =
        "ocio_profile_version: 1\n"
        "\n"
        "search_path: luts\n"
        "strictparsing: true\n"
        "luma: [0.2126, 0.7152, 0.0722]\n"
        "\n"
        "roles:\n"
        "  default: raw\n"
        "  scene_linear: lnh\n"
        "\n"
        "displays:\n"
        "  sRGB_1:\n"
        "    - !<View> {name: Raw, colorspace: raw}\n"
        "  sRGB_2:\n"
        "    - !<View> {name: Raw, colorspace: raw}\n"
        "  sRGB_3:\n"
        "    - !<View> {name: Raw, colorspace: raw}\n"
        "\n";

    static const std::string SIMPLE_PROFILE_FOOTER =
        "\n"
        "colorspaces:\n"
        "  - !<ColorSpace>\n"
        "    name: raw\n"
        "    family: \"\"\n"
        "    equalitygroup: \"\"\n"
        "    bitdepth: unknown\n"
        "    isdata: false\n"
        "    allocation: uniform\n"
        "\n"
        "  - !<ColorSpace>\n"
        "    name: lnh\n"
        "    family: \"\"\n"
        "    equalitygroup: \"\"\n"
        "    bitdepth: unknown\n"
        "    isdata: false\n"
        "    allocation: uniform\n";

    {
        std::string myProfile = 
            SIMPLE_PROFILE_HEADER
            +
            "active_displays: []\n"
            "active_views: []\n"
            + SIMPLE_PROFILE_FOOTER;

        std::istringstream is(myProfile);
        OCIO::ConstConfigRcPtr config;
        OIIO_CHECK_NO_THROW(config = OCIO::Config::CreateFromStream(is));
        OIIO_CHECK_EQUAL(config->getNumDisplays(), 3);
        OIIO_CHECK_EQUAL(std::string(config->getDisplay(0)), std::string("sRGB_1"));
        OIIO_CHECK_EQUAL(std::string(config->getDisplay(1)), std::string("sRGB_2"));
        OIIO_CHECK_EQUAL(std::string(config->getDisplay(2)), std::string("sRGB_3"));
        OIIO_CHECK_EQUAL(std::string(config->getDefaultDisplay()), "sRGB_1");
    }

    {
        std::string myProfile = 
            SIMPLE_PROFILE_HEADER
            +
            "active_displays: [sRGB_1]\n"
            "active_views: []\n"
            + SIMPLE_PROFILE_FOOTER;

        std::istringstream is(myProfile);
        OCIO::ConstConfigRcPtr config;
        OIIO_CHECK_NO_THROW(config = OCIO::Config::CreateFromStream(is));
        OIIO_CHECK_EQUAL(config->getNumDisplays(), 1);
        OIIO_CHECK_EQUAL(std::string(config->getDisplay(0)), std::string("sRGB_1"));
        OIIO_CHECK_EQUAL(std::string(config->getDefaultDisplay()), "sRGB_1");
    }

    {
        std::string myProfile = 
            SIMPLE_PROFILE_HEADER
            +
            "active_displays: [sRGB_2, sRGB_1]\n"
            "active_views: []\n"
            + SIMPLE_PROFILE_FOOTER;

        std::istringstream is(myProfile);
        OCIO::ConstConfigRcPtr config;
        OIIO_CHECK_NO_THROW(config = OCIO::Config::CreateFromStream(is));
        OIIO_CHECK_EQUAL(config->getNumDisplays(), 2);
        OIIO_CHECK_EQUAL(std::string(config->getDisplay(0)), std::string("sRGB_2"));
        OIIO_CHECK_EQUAL(std::string(config->getDisplay(1)), std::string("sRGB_1"));
        OIIO_CHECK_EQUAL(std::string(config->getDefaultDisplay()), "sRGB_2");
    }

    {
        std::string myProfile = 
            SIMPLE_PROFILE_HEADER
            +
            "active_displays: []\n"
            "active_views: []\n"
            + SIMPLE_PROFILE_FOOTER;

        const std::string active_displays(
            std::string(OCIO::OCIO_ACTIVE_DISPLAYS_ENVVAR) + "= sRGB_3, sRGB_2");
        putenv(const_cast<char *>(active_displays.c_str()));

        std::istringstream is(myProfile);
        OCIO::ConstConfigRcPtr config;
        OIIO_CHECK_NO_THROW(config = OCIO::Config::CreateFromStream(is));
        OIIO_CHECK_EQUAL(config->getNumDisplays(), 2);
        OIIO_CHECK_EQUAL(std::string(config->getDisplay(0)), std::string("sRGB_3"));
        OIIO_CHECK_EQUAL(std::string(config->getDisplay(1)), std::string("sRGB_2"));
        OIIO_CHECK_EQUAL(std::string(config->getDefaultDisplay()), "sRGB_3");
    }

    {
        std::string myProfile = 
            SIMPLE_PROFILE_HEADER
            +
            "active_displays: [sRGB_2, sRGB_1]\n"
            "active_views: []\n"
            + SIMPLE_PROFILE_FOOTER;

        const std::string active_displays(
            std::string(OCIO::OCIO_ACTIVE_DISPLAYS_ENVVAR) + "= sRGB_3, sRGB_2");
        putenv(const_cast<char *>(active_displays.c_str()));

        std::istringstream is(myProfile);
        OCIO::ConstConfigRcPtr config;
        OIIO_CHECK_NO_THROW(config = OCIO::Config::CreateFromStream(is));
        OIIO_CHECK_EQUAL(config->getNumDisplays(), 2);
        OIIO_CHECK_EQUAL(std::string(config->getDisplay(0)), std::string("sRGB_3"));
        OIIO_CHECK_EQUAL(std::string(config->getDisplay(1)), std::string("sRGB_2"));
        OIIO_CHECK_EQUAL(std::string(config->getDefaultDisplay()), "sRGB_3");
    }

    {
        const std::string active_displays(
            std::string(OCIO::OCIO_ACTIVE_DISPLAYS_ENVVAR) + "="); // No value
        putenv(const_cast<char *>(active_displays.c_str()));

        std::string myProfile = 
            SIMPLE_PROFILE_HEADER
            +
            "active_displays: [sRGB_2, sRGB_1]\n"
            "active_views: []\n"
            + SIMPLE_PROFILE_FOOTER;

        std::istringstream is(myProfile);
        OCIO::ConstConfigRcPtr config;
        OIIO_CHECK_NO_THROW(config = OCIO::Config::CreateFromStream(is));
        OIIO_CHECK_EQUAL(config->getNumDisplays(), 2);
        OIIO_CHECK_EQUAL(std::string(config->getDisplay(0)), std::string("sRGB_2"));
        OIIO_CHECK_EQUAL(std::string(config->getDisplay(1)), std::string("sRGB_1"));
        OIIO_CHECK_EQUAL(std::string(config->getDefaultDisplay()), "sRGB_2");
    }

    {
        const std::string active_displays(
            std::string(OCIO::OCIO_ACTIVE_DISPLAYS_ENVVAR) + "= "); // No value, but misleading space
        putenv(const_cast<char *>(active_displays.c_str()));

        std::string myProfile = 
            SIMPLE_PROFILE_HEADER
            +
            "active_displays: [sRGB_2, sRGB_1]\n"
            "active_views: []\n"
            + SIMPLE_PROFILE_FOOTER;

        std::istringstream is(myProfile);
        OCIO::ConstConfigRcPtr config;
        OIIO_CHECK_NO_THROW(config = OCIO::Config::CreateFromStream(is));
        OIIO_CHECK_EQUAL(config->getNumDisplays(), 2);
        OIIO_CHECK_EQUAL(std::string(config->getDisplay(0)), std::string("sRGB_2"));
        OIIO_CHECK_EQUAL(std::string(config->getDisplay(1)), std::string("sRGB_1"));
        OIIO_CHECK_EQUAL(std::string(config->getDefaultDisplay()), "sRGB_2");
    }
}

OIIO_ADD_TEST(Config, view)
{
    static const std::string SIMPLE_PROFILE_HEADER =
        "ocio_profile_version: 1\n"
        "\n"
        "search_path: luts\n"
        "strictparsing: true\n"
        "luma: [0.2126, 0.7152, 0.0722]\n"
        "\n"
        "roles:\n"
        "  default: raw\n"
        "  scene_linear: lnh\n"
        "\n"
        "displays:\n"
        "  sRGB_1:\n"
        "    - !<View> {name: View_1, colorspace: raw}\n"
        "    - !<View> {name: View_2, colorspace: raw}\n"
        "  sRGB_2:\n"
        "    - !<View> {name: View_2, colorspace: raw}\n"
        "    - !<View> {name: View_3, colorspace: raw}\n"
        "  sRGB_3:\n"
        "    - !<View> {name: View_3, colorspace: raw}\n"
        "    - !<View> {name: View_1, colorspace: raw}\n"
        "\n";

    static const std::string SIMPLE_PROFILE_FOOTER =
        "\n"
        "colorspaces:\n"
        "  - !<ColorSpace>\n"
        "    name: raw\n"
        "    family: \"\"\n"
        "    equalitygroup: \"\"\n"
        "    bitdepth: unknown\n"
        "    isdata: false\n"
        "    allocation: uniform\n"
        "\n"
        "  - !<ColorSpace>\n"
        "    name: lnh\n"
        "    family: \"\"\n"
        "    equalitygroup: \"\"\n"
        "    bitdepth: unknown\n"
        "    isdata: false\n"
        "    allocation: uniform\n";

    {
        std::string myProfile = 
            SIMPLE_PROFILE_HEADER
            +
            "active_displays: []\n"
            "active_views: []\n"
            + SIMPLE_PROFILE_FOOTER;

        std::istringstream is(myProfile);
        OCIO::ConstConfigRcPtr config;
        OIIO_CHECK_NO_THROW(config = OCIO::Config::CreateFromStream(is));
        OIIO_CHECK_EQUAL(std::string(config->getDefaultView("sRGB_1")), "View_1");
        OIIO_CHECK_EQUAL(std::string(config->getView("sRGB_1", 0)), "View_1");
        OIIO_CHECK_EQUAL(std::string(config->getView("sRGB_1", 1)), "View_2");
        OIIO_CHECK_EQUAL(std::string(config->getDefaultView("sRGB_2")), "View_2");
        OIIO_CHECK_EQUAL(std::string(config->getView("sRGB_2", 0)), "View_2");
        OIIO_CHECK_EQUAL(std::string(config->getView("sRGB_2", 1)), "View_3");
        OIIO_CHECK_EQUAL(std::string(config->getDefaultView("sRGB_3")), "View_3");
        OIIO_CHECK_EQUAL(std::string(config->getView("sRGB_3", 0)), "View_3");
        OIIO_CHECK_EQUAL(std::string(config->getView("sRGB_3", 1)), "View_1");
    }

    {
        std::string myProfile = 
            SIMPLE_PROFILE_HEADER
            +
            "active_displays: []\n"
            "active_views: [View_3]\n"
            + SIMPLE_PROFILE_FOOTER;

        std::istringstream is(myProfile);
        OCIO::ConstConfigRcPtr config;
        OIIO_CHECK_NO_THROW(config = OCIO::Config::CreateFromStream(is));
        OIIO_CHECK_EQUAL(std::string(config->getDefaultView("sRGB_1")), "View_1");
        OIIO_CHECK_EQUAL(std::string(config->getView("sRGB_1", 0)), "View_1");
        OIIO_CHECK_EQUAL(std::string(config->getView("sRGB_1", 1)), "View_2");
        OIIO_CHECK_EQUAL(std::string(config->getDefaultView("sRGB_2")), "View_3");
        OIIO_CHECK_EQUAL(std::string(config->getView("sRGB_2", 0)), "View_2");
        OIIO_CHECK_EQUAL(std::string(config->getView("sRGB_2", 1)), "View_3");
        OIIO_CHECK_EQUAL(std::string(config->getDefaultView("sRGB_3")), "View_3");
        OIIO_CHECK_EQUAL(std::string(config->getView("sRGB_3", 0)), "View_3");
        OIIO_CHECK_EQUAL(std::string(config->getView("sRGB_3", 1)), "View_1");
    }

    {
        std::string myProfile = 
            SIMPLE_PROFILE_HEADER
            +
            "active_displays: []\n"
            "active_views: [View_3, View_2, View_1]\n"
            + SIMPLE_PROFILE_FOOTER;

        std::istringstream is(myProfile);
        OCIO::ConstConfigRcPtr config;
        OIIO_CHECK_NO_THROW(config = OCIO::Config::CreateFromStream(is));
        OIIO_CHECK_EQUAL(std::string(config->getDefaultView("sRGB_1")), "View_2");
        OIIO_CHECK_EQUAL(std::string(config->getView("sRGB_1", 0)), "View_1");
        OIIO_CHECK_EQUAL(std::string(config->getView("sRGB_1", 1)), "View_2");
        OIIO_CHECK_EQUAL(std::string(config->getDefaultView("sRGB_2")), "View_3");
        OIIO_CHECK_EQUAL(std::string(config->getView("sRGB_2", 0)), "View_2");
        OIIO_CHECK_EQUAL(std::string(config->getView("sRGB_2", 1)), "View_3");
        OIIO_CHECK_EQUAL(std::string(config->getDefaultView("sRGB_3")), "View_3");
        OIIO_CHECK_EQUAL(std::string(config->getView("sRGB_3", 0)), "View_3");
        OIIO_CHECK_EQUAL(std::string(config->getView("sRGB_3", 1)), "View_1");
    }

    {
        std::string myProfile = 
            SIMPLE_PROFILE_HEADER
            +
            "active_displays: []\n"
            "active_views: []\n"
            + SIMPLE_PROFILE_FOOTER;

        const std::string active_displays(
            std::string(OCIO::OCIO_ACTIVE_VIEWS_ENVVAR) + "= View_3, View_2");
        putenv(const_cast<char *>(active_displays.c_str()));

        std::istringstream is(myProfile);
        OCIO::ConstConfigRcPtr config;
        OIIO_CHECK_NO_THROW(config = OCIO::Config::CreateFromStream(is));
        OIIO_CHECK_EQUAL(std::string(config->getDefaultView("sRGB_1")), "View_2");
        OIIO_CHECK_EQUAL(std::string(config->getView("sRGB_1", 0)), "View_1");
        OIIO_CHECK_EQUAL(std::string(config->getView("sRGB_1", 1)), "View_2");
        OIIO_CHECK_EQUAL(std::string(config->getDefaultView("sRGB_2")), "View_3");
        OIIO_CHECK_EQUAL(std::string(config->getView("sRGB_2", 0)), "View_2");
        OIIO_CHECK_EQUAL(std::string(config->getView("sRGB_2", 1)), "View_3");
        OIIO_CHECK_EQUAL(std::string(config->getDefaultView("sRGB_3")), "View_3");
        OIIO_CHECK_EQUAL(std::string(config->getView("sRGB_3", 0)), "View_3");
        OIIO_CHECK_EQUAL(std::string(config->getView("sRGB_3", 1)), "View_1");
    }

    {
        std::string myProfile = 
            SIMPLE_PROFILE_HEADER
            +
            "active_displays: []\n"
            "active_views: []\n"
            + SIMPLE_PROFILE_FOOTER;

        const std::string active_displays(
            std::string(OCIO::OCIO_ACTIVE_VIEWS_ENVVAR) + "="); // No value.
        putenv(const_cast<char *>(active_displays.c_str()));

        std::istringstream is(myProfile);
        OCIO::ConstConfigRcPtr config;
        OIIO_CHECK_NO_THROW(config = OCIO::Config::CreateFromStream(is));
        OIIO_CHECK_EQUAL(std::string(config->getDefaultView("sRGB_1")), "View_1");
        OIIO_CHECK_EQUAL(std::string(config->getView("sRGB_1", 0)), "View_1");
        OIIO_CHECK_EQUAL(std::string(config->getView("sRGB_1", 1)), "View_2");
        OIIO_CHECK_EQUAL(std::string(config->getDefaultView("sRGB_2")), "View_2");
        OIIO_CHECK_EQUAL(std::string(config->getView("sRGB_2", 0)), "View_2");
        OIIO_CHECK_EQUAL(std::string(config->getView("sRGB_2", 1)), "View_3");
        OIIO_CHECK_EQUAL(std::string(config->getDefaultView("sRGB_3")), "View_3");
        OIIO_CHECK_EQUAL(std::string(config->getView("sRGB_3", 0)), "View_3");
        OIIO_CHECK_EQUAL(std::string(config->getView("sRGB_3", 1)), "View_1");
    }

    {
        std::string myProfile = 
            SIMPLE_PROFILE_HEADER
            +
            "active_displays: []\n"
            "active_views: []\n"
            + SIMPLE_PROFILE_FOOTER;

        const std::string active_displays(
            std::string(OCIO::OCIO_ACTIVE_VIEWS_ENVVAR) + "= "); // No value, but misleading space
        putenv(const_cast<char *>(active_displays.c_str()));

        std::istringstream is(myProfile);
        OCIO::ConstConfigRcPtr config;
        OIIO_CHECK_NO_THROW(config = OCIO::Config::CreateFromStream(is));
        OIIO_CHECK_EQUAL(std::string(config->getDefaultView("sRGB_1")), "View_1");
        OIIO_CHECK_EQUAL(std::string(config->getView("sRGB_1", 0)), "View_1");
        OIIO_CHECK_EQUAL(std::string(config->getView("sRGB_1", 1)), "View_2");
        OIIO_CHECK_EQUAL(std::string(config->getDefaultView("sRGB_2")), "View_2");
        OIIO_CHECK_EQUAL(std::string(config->getView("sRGB_2", 0)), "View_2");
        OIIO_CHECK_EQUAL(std::string(config->getView("sRGB_2", 1)), "View_3");
        OIIO_CHECK_EQUAL(std::string(config->getDefaultView("sRGB_3")), "View_3");
        OIIO_CHECK_EQUAL(std::string(config->getView("sRGB_3", 0)), "View_3");
        OIIO_CHECK_EQUAL(std::string(config->getView("sRGB_3", 1)), "View_1");
    }
}

<<<<<<< HEAD
OIIO_ADD_TEST(Config, key_value_error)
{
    // Check the line number contained in the parser error messages.

    const std::string SHORT_PROFILE =
        "ocio_profile_version: 2\n"
        "strictparsing: false\n"
        "roles:\n"
        "  default: raw\n"
        "displays:\n"
        "  sRGB:\n"
        "  - !<View> {name: Raw, colorspace: raw}\n"
=======
OIIO_ADD_TEST(Config, log_serialization)
{
    static const std::string SIMPLE_PROFILE =
        "ocio_profile_version: 1\n"
        "\n"
        "search_path: luts\n"
        "strictparsing: true\n"
        "luma: [0.2126, 0.7152, 0.0722]\n"
        "\n"
        "roles:\n"
        "  default: raw\n"
        "  scene_linear: lnh\n"
        "\n"
        "displays:\n"
        "  sRGB:\n"
        "    - !<View> {name: Raw, colorspace: raw}\n"
        "\n"
        "active_displays: []\n"
        "active_views: []\n"
>>>>>>> 67cb7248
        "\n"
        "colorspaces:\n"
        "  - !<ColorSpace>\n"
        "    name: raw\n"
<<<<<<< HEAD
        "    to_reference: !<MatrixTransform> \n"
        "                      {\n"
        "                           matrix: [1, 0, 0, 0, 0, 1]\n" // Missing values.
        "                      }\n"
        "    allocation: uniform\n"
        "\n";
    
    std::istringstream is;
    is.str(SHORT_PROFILE);

    OIIO_CHECK_THROW_WHAT(OCIO::Config::CreateFromStream(is),
                          OCIO::Exception,
                          "Error: Loading the OCIO profile failed. At line 14, the value "
                          "parsing of the key 'matrix' from 'MatrixTransform' failed: "
                          "'matrix' values must be 16 floats. Found '6'.");
}

namespace
{

// Redirect the std::cerr to catch the warning.
class Guard
{
public:      
    Guard()      
        :   m_oldBuf(std::cerr.rdbuf())      
    {        
        std::cerr.rdbuf(m_ss.rdbuf());       
    }        

    ~Guard()         
    {        
        std::cerr.rdbuf(m_oldBuf);       
        m_oldBuf = nullptr;      
    }        

    std::string output() { return m_ss.str(); }      

private:         
    std::stringstream m_ss;      
    std::streambuf *  m_oldBuf;      

    Guard(const Guard&) = delete;        
    Guard operator=(const Guard&) = delete;      
};

};

OIIO_ADD_TEST(Config, unknown_key_error)
{
    const std::string SHORT_PROFILE =
        "ocio_profile_version: 2\n"
        "strictparsing: false\n"
        "roles:\n"
        "  default: raw\n"
        "displays:\n"
        "  sRGB:\n"
        "  - !<View> {name: Raw, colorspace: raw}\n"
        "\n"
        "colorspaces:\n"
        "  - !<ColorSpace>\n"
        "    name: raw\n"
        "    dummyKey: dummyValue\n"
        "    to_reference: !<MatrixTransform> {offset: [1, 0, 0, 0]}\n"
        "    allocation: uniform\n"
        "\n";
    
    std::istringstream is;
    is.str(SHORT_PROFILE);

    Guard g;
    OIIO_CHECK_NO_THROW(OCIO::Config::CreateFromStream(is));
    OIIO_CHECK_EQUAL(g.output(), 
                     "[OpenColorIO Warning]: At line 12, unknown key 'dummyKey' in 'ColorSpace'.\n");
}

=======
        "    family: \"\"\n"
        "    equalitygroup: \"\"\n"
        "    bitdepth: unknown\n"
        "    isdata: false\n"
        "    allocation: uniform\n"
        "\n"
        "  - !<ColorSpace>\n"
        "    name: lnh\n"
        "    family: \"\"\n"
        "    equalitygroup: \"\"\n"
        "    bitdepth: unknown\n"
        "    isdata: false\n"
        "    allocation: uniform\n";

    {
        // Log with default base value and default direction.
        const std::string strEnd =
            "    from_reference: !<LogTransform> {}\n";
        const std::string str = SIMPLE_PROFILE + strEnd;

        std::istringstream is;
        is.str(str);

        OCIO::ConstConfigRcPtr config;
        OIIO_CHECK_NO_THROW(config = OCIO::Config::CreateFromStream(is));
        OIIO_CHECK_NO_THROW(config->sanityCheck());

        std::stringstream ss;
        ss << *config.get();
        OIIO_CHECK_EQUAL(ss.str(), str);
    }

    {
        // Log with default base value.
        const std::string strEnd =
            "    from_reference: !<LogTransform> {direction: inverse}\n";
        const std::string str = SIMPLE_PROFILE + strEnd;

        std::istringstream is;
        is.str(str);

        OCIO::ConstConfigRcPtr config;
        OIIO_CHECK_NO_THROW(config = OCIO::Config::CreateFromStream(is));
        OIIO_CHECK_NO_THROW(config->sanityCheck());

        std::stringstream ss;
        ss << *config.get();
        OIIO_CHECK_EQUAL(ss.str(), str);
    }

    {
        // Log with specified base value.
        const std::string strEnd =
            "    from_reference: !<LogTransform> {base: 5}\n";
        const std::string str = SIMPLE_PROFILE + strEnd;

        std::istringstream is;
        is.str(str);

        OCIO::ConstConfigRcPtr config;
        OIIO_CHECK_NO_THROW(config = OCIO::Config::CreateFromStream(is));
        OIIO_CHECK_NO_THROW(config->sanityCheck());

        std::stringstream ss;
        ss << *config.get();
        OIIO_CHECK_EQUAL(ss.str(), str);
    }

    {
        // Log with specified base value and direction.
        const std::string strEnd =
            "    from_reference: !<LogTransform> {base: 7, direction: inverse}\n";
        const std::string str = SIMPLE_PROFILE + strEnd;

        std::istringstream is;
        is.str(str);

        OCIO::ConstConfigRcPtr config;
        OIIO_CHECK_NO_THROW(config = OCIO::Config::CreateFromStream(is));
        OIIO_CHECK_NO_THROW(config->sanityCheck());

        std::stringstream ss;
        ss << *config.get();
        OIIO_CHECK_EQUAL(ss.str(), str);
    }

    {
        // LogAffine with specified values 3 commponents.
        const std::string strEnd =
            "    from_reference: !<LogAffineTransform> {"
            "base: 10, "
            "logSideSlope: [1.3, 1.4, 1.5], "
            "logSideOffset: [0, 0, 0.1], "
            "linSideSlope: [1, 1, 1.1], "
            "linSideOffset: [0.1234567890123, 0.5, 0.1]}\n";
            const std::string str = SIMPLE_PROFILE + strEnd;

        std::istringstream is;
        is.str(str);

        OCIO::ConstConfigRcPtr config;
        OIIO_CHECK_NO_THROW(config = OCIO::Config::CreateFromStream(is));
        OIIO_CHECK_NO_THROW(config->sanityCheck());

        std::stringstream ss;
        ss << *config.get();
        OIIO_CHECK_EQUAL(ss.str(), str);
    }

    {
        // LogAffine with default value for base.
        const std::string strEnd =
            "    from_reference: !<LogAffineTransform> {"
            "logSideSlope: [1, 1, 1.1], "
            "logSideOffset: [0.1234567890123, 0.5, 0.1], "
            "linSideSlope: [1.3, 1.4, 1.5], "
            "linSideOffset: [0, 0, 0.1]}\n";
    
        const std::string str = SIMPLE_PROFILE + strEnd;

        std::istringstream is;
        is.str(str);

        OCIO::ConstConfigRcPtr config;
        OIIO_CHECK_NO_THROW(config = OCIO::Config::CreateFromStream(is));
        OIIO_CHECK_NO_THROW(config->sanityCheck());

        std::stringstream ss;
        ss << *config.get();
        OIIO_CHECK_EQUAL(ss.str(), str);
    }

    {
        // LogAffine with single value for linSideOffset.
        const std::string strEnd =
            "    from_reference: !<LogAffineTransform> {"
            "base: 10, "
            "logSideSlope: [1, 1, 1.1], "
            "logSideOffset: [0.1234567890123, 0.5, 0.1], "
            "linSideSlope: [1.3, 1.4, 1.5], "
            "linSideOffset: 0.5}\n";
        const std::string str = SIMPLE_PROFILE + strEnd;

        std::istringstream is;
        is.str(str);

        OCIO::ConstConfigRcPtr config;
        OIIO_CHECK_NO_THROW(config = OCIO::Config::CreateFromStream(is));
        OIIO_CHECK_NO_THROW(config->sanityCheck());

        std::stringstream ss;
        ss << *config.get();
        OIIO_CHECK_EQUAL(ss.str(), str);
    }

    {
        // LogAffine with single value for linSideSlope.
        const std::string strEnd =
            "    from_reference: !<LogAffineTransform> {"
            "logSideSlope: [1, 1, 1.1], "
            "linSideSlope: 1.3, "
            "linSideOffset: [0, 0, 0.1]}\n";
        const std::string str = SIMPLE_PROFILE + strEnd;

        std::istringstream is;
        is.str(str);

        OCIO::ConstConfigRcPtr config;
        OIIO_CHECK_NO_THROW(config = OCIO::Config::CreateFromStream(is));
        OIIO_CHECK_NO_THROW(config->sanityCheck());

        std::stringstream ss;
        ss << *config.get();
        OIIO_CHECK_EQUAL(ss.str(), str);
    }

    {
        // LogAffine with single value for logSideOffset.
        const std::string strEnd =
            "    from_reference: !<LogAffineTransform> {"
            "logSideSlope: [1, 1, 1.1], "
            "logSideOffset: 0.5, "
            "linSideSlope: [1.3, 1, 1], "
            "linSideOffset: [0, 0, 0.1]}\n";
        const std::string str = SIMPLE_PROFILE + strEnd;

        std::istringstream is;
        is.str(str);

        OCIO::ConstConfigRcPtr config;
        OIIO_CHECK_NO_THROW(config = OCIO::Config::CreateFromStream(is));
        OIIO_CHECK_NO_THROW(config->sanityCheck());

        std::stringstream ss;
        ss << *config.get();
        OIIO_CHECK_EQUAL(ss.str(), str);
    }

    {
        // LogAffine with single value for logSideSlope.
        const std::string strEnd =
            "    from_reference: !<LogAffineTransform> {"
            "logSideSlope: 1.1, "
            "logSideOffset: [0.5, 0, 0], "
            "linSideSlope: [1.3, 1, 1], "
            "linSideOffset: [0, 0, 0.1]}\n";
        const std::string str = SIMPLE_PROFILE + strEnd;

        std::istringstream is;
        is.str(str);

        OCIO::ConstConfigRcPtr config;
        OIIO_CHECK_NO_THROW(config = OCIO::Config::CreateFromStream(is));
        OIIO_CHECK_NO_THROW(config->sanityCheck());

        std::stringstream ss;
        ss << *config.get();
        OIIO_CHECK_EQUAL(ss.str(), str);
    }

    {
        // LogAffine with default value for logSideSlope.
        const std::string strEnd =
            "    from_reference: !<LogAffineTransform> {"
            "logSideOffset: [0.1234567890123, 0.5, 0.1], "
            "linSideSlope: [1.3, 1.4, 1.5], "
            "linSideOffset: [0.1, 0, 0]}\n";
        const std::string str = SIMPLE_PROFILE + strEnd;

        std::istringstream is;
        is.str(str);

        OCIO::ConstConfigRcPtr config;
        OIIO_CHECK_NO_THROW(config = OCIO::Config::CreateFromStream(is));
        OIIO_CHECK_NO_THROW(config->sanityCheck());

        std::stringstream ss;
        ss << *config.get();
        OIIO_CHECK_EQUAL(ss.str(), str);
    }

    {
        // LogAffine with default value for all but base.
        const std::string strEnd =
            "    from_reference: !<LogAffineTransform> {base: 10}\n";
        const std::string str = SIMPLE_PROFILE + strEnd;

        std::istringstream is;
        is.str(str);

        OCIO::ConstConfigRcPtr config;
        OIIO_CHECK_NO_THROW(config = OCIO::Config::CreateFromStream(is));
        OIIO_CHECK_NO_THROW(config->sanityCheck());

        std::stringstream ss;
        ss << *config.get();
        OIIO_CHECK_EQUAL(ss.str(), str);
    }

    {
        // LogAffine with wrong size for logSideSlope.
        const std::string strEnd =
            "    from_reference: !<LogAffineTransform> {"
            "logSideSlope: [1, 1], "
            "logSideOffset: [0.1234567890123, 0.5, 0.1]}\n";
        const std::string str = SIMPLE_PROFILE + strEnd;

        std::istringstream is;
        is.str(str);

        OCIO::ConstConfigRcPtr config;
        OIIO_CHECK_THROW_WHAT(config = OCIO::Config::CreateFromStream(is),
                              OCIO::Exception,
                              "logSideSlope value field must have 3 components");
    }

    {
        // LogAffine with 3 values for base.
        const std::string strEnd =
            "    from_reference: !<LogAffineTransform> {"
            "base: [2, 2, 2], "
            "logSideOffset: [0.1234567890123, 0.5, 0.1]}\n";
        const std::string str = SIMPLE_PROFILE + strEnd;

        std::istringstream is;
        is.str(str);

        OCIO::ConstConfigRcPtr config;
        OIIO_CHECK_THROW_WHAT(config = OCIO::Config::CreateFromStream(is),
            OCIO::Exception,
            "base must be a single double");
    }
}
>>>>>>> 67cb7248
#endif // OCIO_UNIT_TEST<|MERGE_RESOLUTION|>--- conflicted
+++ resolved
@@ -3277,20 +3277,6 @@
     }
 }
 
-<<<<<<< HEAD
-OIIO_ADD_TEST(Config, key_value_error)
-{
-    // Check the line number contained in the parser error messages.
-
-    const std::string SHORT_PROFILE =
-        "ocio_profile_version: 2\n"
-        "strictparsing: false\n"
-        "roles:\n"
-        "  default: raw\n"
-        "displays:\n"
-        "  sRGB:\n"
-        "  - !<View> {name: Raw, colorspace: raw}\n"
-=======
 OIIO_ADD_TEST(Config, log_serialization)
 {
     static const std::string SIMPLE_PROFILE =
@@ -3310,12 +3296,320 @@
         "\n"
         "active_displays: []\n"
         "active_views: []\n"
->>>>>>> 67cb7248
         "\n"
         "colorspaces:\n"
         "  - !<ColorSpace>\n"
         "    name: raw\n"
-<<<<<<< HEAD
+        "    family: \"\"\n"
+        "    equalitygroup: \"\"\n"
+        "    bitdepth: unknown\n"
+        "    isdata: false\n"
+        "    allocation: uniform\n"
+        "\n"
+        "  - !<ColorSpace>\n"
+        "    name: lnh\n"
+        "    family: \"\"\n"
+        "    equalitygroup: \"\"\n"
+        "    bitdepth: unknown\n"
+        "    isdata: false\n"
+        "    allocation: uniform\n";
+
+    {
+        // Log with default base value and default direction.
+        const std::string strEnd =
+            "    from_reference: !<LogTransform> {}\n";
+        const std::string str = SIMPLE_PROFILE + strEnd;
+
+        std::istringstream is;
+        is.str(str);
+
+        OCIO::ConstConfigRcPtr config;
+        OIIO_CHECK_NO_THROW(config = OCIO::Config::CreateFromStream(is));
+        OIIO_CHECK_NO_THROW(config->sanityCheck());
+
+        std::stringstream ss;
+        ss << *config.get();
+        OIIO_CHECK_EQUAL(ss.str(), str);
+    }
+
+    {
+        // Log with default base value.
+        const std::string strEnd =
+            "    from_reference: !<LogTransform> {direction: inverse}\n";
+        const std::string str = SIMPLE_PROFILE + strEnd;
+
+        std::istringstream is;
+        is.str(str);
+
+        OCIO::ConstConfigRcPtr config;
+        OIIO_CHECK_NO_THROW(config = OCIO::Config::CreateFromStream(is));
+        OIIO_CHECK_NO_THROW(config->sanityCheck());
+
+        std::stringstream ss;
+        ss << *config.get();
+        OIIO_CHECK_EQUAL(ss.str(), str);
+    }
+
+    {
+        // Log with specified base value.
+        const std::string strEnd =
+            "    from_reference: !<LogTransform> {base: 5}\n";
+        const std::string str = SIMPLE_PROFILE + strEnd;
+
+        std::istringstream is;
+        is.str(str);
+
+        OCIO::ConstConfigRcPtr config;
+        OIIO_CHECK_NO_THROW(config = OCIO::Config::CreateFromStream(is));
+        OIIO_CHECK_NO_THROW(config->sanityCheck());
+
+        std::stringstream ss;
+        ss << *config.get();
+        OIIO_CHECK_EQUAL(ss.str(), str);
+    }
+
+    {
+        // Log with specified base value and direction.
+        const std::string strEnd =
+            "    from_reference: !<LogTransform> {base: 7, direction: inverse}\n";
+        const std::string str = SIMPLE_PROFILE + strEnd;
+
+        std::istringstream is;
+        is.str(str);
+
+        OCIO::ConstConfigRcPtr config;
+        OIIO_CHECK_NO_THROW(config = OCIO::Config::CreateFromStream(is));
+        OIIO_CHECK_NO_THROW(config->sanityCheck());
+
+        std::stringstream ss;
+        ss << *config.get();
+        OIIO_CHECK_EQUAL(ss.str(), str);
+    }
+
+    {
+        // LogAffine with specified values 3 commponents.
+        const std::string strEnd =
+            "    from_reference: !<LogAffineTransform> {"
+            "base: 10, "
+            "logSideSlope: [1.3, 1.4, 1.5], "
+            "logSideOffset: [0, 0, 0.1], "
+            "linSideSlope: [1, 1, 1.1], "
+            "linSideOffset: [0.1234567890123, 0.5, 0.1]}\n";
+            const std::string str = SIMPLE_PROFILE + strEnd;
+
+        std::istringstream is;
+        is.str(str);
+
+        OCIO::ConstConfigRcPtr config;
+        OIIO_CHECK_NO_THROW(config = OCIO::Config::CreateFromStream(is));
+        OIIO_CHECK_NO_THROW(config->sanityCheck());
+
+        std::stringstream ss;
+        ss << *config.get();
+        OIIO_CHECK_EQUAL(ss.str(), str);
+    }
+
+    {
+        // LogAffine with default value for base.
+        const std::string strEnd =
+            "    from_reference: !<LogAffineTransform> {"
+            "logSideSlope: [1, 1, 1.1], "
+            "logSideOffset: [0.1234567890123, 0.5, 0.1], "
+            "linSideSlope: [1.3, 1.4, 1.5], "
+            "linSideOffset: [0, 0, 0.1]}\n";
+    
+        const std::string str = SIMPLE_PROFILE + strEnd;
+
+        std::istringstream is;
+        is.str(str);
+
+        OCIO::ConstConfigRcPtr config;
+        OIIO_CHECK_NO_THROW(config = OCIO::Config::CreateFromStream(is));
+        OIIO_CHECK_NO_THROW(config->sanityCheck());
+
+        std::stringstream ss;
+        ss << *config.get();
+        OIIO_CHECK_EQUAL(ss.str(), str);
+    }
+
+    {
+        // LogAffine with single value for linSideOffset.
+        const std::string strEnd =
+            "    from_reference: !<LogAffineTransform> {"
+            "base: 10, "
+            "logSideSlope: [1, 1, 1.1], "
+            "logSideOffset: [0.1234567890123, 0.5, 0.1], "
+            "linSideSlope: [1.3, 1.4, 1.5], "
+            "linSideOffset: 0.5}\n";
+        const std::string str = SIMPLE_PROFILE + strEnd;
+
+        std::istringstream is;
+        is.str(str);
+
+        OCIO::ConstConfigRcPtr config;
+        OIIO_CHECK_NO_THROW(config = OCIO::Config::CreateFromStream(is));
+        OIIO_CHECK_NO_THROW(config->sanityCheck());
+
+        std::stringstream ss;
+        ss << *config.get();
+        OIIO_CHECK_EQUAL(ss.str(), str);
+    }
+
+    {
+        // LogAffine with single value for linSideSlope.
+        const std::string strEnd =
+            "    from_reference: !<LogAffineTransform> {"
+            "logSideSlope: [1, 1, 1.1], "
+            "linSideSlope: 1.3, "
+            "linSideOffset: [0, 0, 0.1]}\n";
+        const std::string str = SIMPLE_PROFILE + strEnd;
+
+        std::istringstream is;
+        is.str(str);
+
+        OCIO::ConstConfigRcPtr config;
+        OIIO_CHECK_NO_THROW(config = OCIO::Config::CreateFromStream(is));
+        OIIO_CHECK_NO_THROW(config->sanityCheck());
+
+        std::stringstream ss;
+        ss << *config.get();
+        OIIO_CHECK_EQUAL(ss.str(), str);
+    }
+
+    {
+        // LogAffine with single value for logSideOffset.
+        const std::string strEnd =
+            "    from_reference: !<LogAffineTransform> {"
+            "logSideSlope: [1, 1, 1.1], "
+            "logSideOffset: 0.5, "
+            "linSideSlope: [1.3, 1, 1], "
+            "linSideOffset: [0, 0, 0.1]}\n";
+        const std::string str = SIMPLE_PROFILE + strEnd;
+
+        std::istringstream is;
+        is.str(str);
+
+        OCIO::ConstConfigRcPtr config;
+        OIIO_CHECK_NO_THROW(config = OCIO::Config::CreateFromStream(is));
+        OIIO_CHECK_NO_THROW(config->sanityCheck());
+
+        std::stringstream ss;
+        ss << *config.get();
+        OIIO_CHECK_EQUAL(ss.str(), str);
+    }
+
+    {
+        // LogAffine with single value for logSideSlope.
+        const std::string strEnd =
+            "    from_reference: !<LogAffineTransform> {"
+            "logSideSlope: 1.1, "
+            "logSideOffset: [0.5, 0, 0], "
+            "linSideSlope: [1.3, 1, 1], "
+            "linSideOffset: [0, 0, 0.1]}\n";
+        const std::string str = SIMPLE_PROFILE + strEnd;
+
+        std::istringstream is;
+        is.str(str);
+
+        OCIO::ConstConfigRcPtr config;
+        OIIO_CHECK_NO_THROW(config = OCIO::Config::CreateFromStream(is));
+        OIIO_CHECK_NO_THROW(config->sanityCheck());
+
+        std::stringstream ss;
+        ss << *config.get();
+        OIIO_CHECK_EQUAL(ss.str(), str);
+    }
+
+    {
+        // LogAffine with default value for logSideSlope.
+        const std::string strEnd =
+            "    from_reference: !<LogAffineTransform> {"
+            "logSideOffset: [0.1234567890123, 0.5, 0.1], "
+            "linSideSlope: [1.3, 1.4, 1.5], "
+            "linSideOffset: [0.1, 0, 0]}\n";
+        const std::string str = SIMPLE_PROFILE + strEnd;
+
+        std::istringstream is;
+        is.str(str);
+
+        OCIO::ConstConfigRcPtr config;
+        OIIO_CHECK_NO_THROW(config = OCIO::Config::CreateFromStream(is));
+        OIIO_CHECK_NO_THROW(config->sanityCheck());
+
+        std::stringstream ss;
+        ss << *config.get();
+        OIIO_CHECK_EQUAL(ss.str(), str);
+    }
+
+    {
+        // LogAffine with default value for all but base.
+        const std::string strEnd =
+            "    from_reference: !<LogAffineTransform> {base: 10}\n";
+        const std::string str = SIMPLE_PROFILE + strEnd;
+
+        std::istringstream is;
+        is.str(str);
+
+        OCIO::ConstConfigRcPtr config;
+        OIIO_CHECK_NO_THROW(config = OCIO::Config::CreateFromStream(is));
+        OIIO_CHECK_NO_THROW(config->sanityCheck());
+
+        std::stringstream ss;
+        ss << *config.get();
+        OIIO_CHECK_EQUAL(ss.str(), str);
+    }
+
+    {
+        // LogAffine with wrong size for logSideSlope.
+        const std::string strEnd =
+            "    from_reference: !<LogAffineTransform> {"
+            "logSideSlope: [1, 1], "
+            "logSideOffset: [0.1234567890123, 0.5, 0.1]}\n";
+        const std::string str = SIMPLE_PROFILE + strEnd;
+
+        std::istringstream is;
+        is.str(str);
+
+        OCIO::ConstConfigRcPtr config;
+        OIIO_CHECK_THROW_WHAT(config = OCIO::Config::CreateFromStream(is),
+                              OCIO::Exception,
+                              "logSideSlope value field must have 3 components");
+    }
+
+    {
+        // LogAffine with 3 values for base.
+        const std::string strEnd =
+            "    from_reference: !<LogAffineTransform> {"
+            "base: [2, 2, 2], "
+            "logSideOffset: [0.1234567890123, 0.5, 0.1]}\n";
+        const std::string str = SIMPLE_PROFILE + strEnd;
+
+        std::istringstream is;
+        is.str(str);
+
+        OCIO::ConstConfigRcPtr config;
+        OIIO_CHECK_THROW_WHAT(config = OCIO::Config::CreateFromStream(is),
+            OCIO::Exception,
+            "base must be a single double");
+    }
+}
+
+OIIO_ADD_TEST(Config, key_value_error)
+{
+    // Check the line number contained in the parser error messages.
+
+    const std::string SHORT_PROFILE =
+        "ocio_profile_version: 2\n"
+        "strictparsing: false\n"
+        "roles:\n"
+        "  default: raw\n"
+        "displays:\n"
+        "  sRGB:\n"
+        "  - !<View> {name: Raw, colorspace: raw}\n"
+        "\n"
+        "colorspaces:\n"
+        "  - !<ColorSpace>\n"
+        "    name: raw\n"
         "    to_reference: !<MatrixTransform> \n"
         "                      {\n"
         "                           matrix: [1, 0, 0, 0, 0, 1]\n" // Missing values.
@@ -3392,299 +3686,5 @@
                      "[OpenColorIO Warning]: At line 12, unknown key 'dummyKey' in 'ColorSpace'.\n");
 }
 
-=======
-        "    family: \"\"\n"
-        "    equalitygroup: \"\"\n"
-        "    bitdepth: unknown\n"
-        "    isdata: false\n"
-        "    allocation: uniform\n"
-        "\n"
-        "  - !<ColorSpace>\n"
-        "    name: lnh\n"
-        "    family: \"\"\n"
-        "    equalitygroup: \"\"\n"
-        "    bitdepth: unknown\n"
-        "    isdata: false\n"
-        "    allocation: uniform\n";
-
-    {
-        // Log with default base value and default direction.
-        const std::string strEnd =
-            "    from_reference: !<LogTransform> {}\n";
-        const std::string str = SIMPLE_PROFILE + strEnd;
-
-        std::istringstream is;
-        is.str(str);
-
-        OCIO::ConstConfigRcPtr config;
-        OIIO_CHECK_NO_THROW(config = OCIO::Config::CreateFromStream(is));
-        OIIO_CHECK_NO_THROW(config->sanityCheck());
-
-        std::stringstream ss;
-        ss << *config.get();
-        OIIO_CHECK_EQUAL(ss.str(), str);
-    }
-
-    {
-        // Log with default base value.
-        const std::string strEnd =
-            "    from_reference: !<LogTransform> {direction: inverse}\n";
-        const std::string str = SIMPLE_PROFILE + strEnd;
-
-        std::istringstream is;
-        is.str(str);
-
-        OCIO::ConstConfigRcPtr config;
-        OIIO_CHECK_NO_THROW(config = OCIO::Config::CreateFromStream(is));
-        OIIO_CHECK_NO_THROW(config->sanityCheck());
-
-        std::stringstream ss;
-        ss << *config.get();
-        OIIO_CHECK_EQUAL(ss.str(), str);
-    }
-
-    {
-        // Log with specified base value.
-        const std::string strEnd =
-            "    from_reference: !<LogTransform> {base: 5}\n";
-        const std::string str = SIMPLE_PROFILE + strEnd;
-
-        std::istringstream is;
-        is.str(str);
-
-        OCIO::ConstConfigRcPtr config;
-        OIIO_CHECK_NO_THROW(config = OCIO::Config::CreateFromStream(is));
-        OIIO_CHECK_NO_THROW(config->sanityCheck());
-
-        std::stringstream ss;
-        ss << *config.get();
-        OIIO_CHECK_EQUAL(ss.str(), str);
-    }
-
-    {
-        // Log with specified base value and direction.
-        const std::string strEnd =
-            "    from_reference: !<LogTransform> {base: 7, direction: inverse}\n";
-        const std::string str = SIMPLE_PROFILE + strEnd;
-
-        std::istringstream is;
-        is.str(str);
-
-        OCIO::ConstConfigRcPtr config;
-        OIIO_CHECK_NO_THROW(config = OCIO::Config::CreateFromStream(is));
-        OIIO_CHECK_NO_THROW(config->sanityCheck());
-
-        std::stringstream ss;
-        ss << *config.get();
-        OIIO_CHECK_EQUAL(ss.str(), str);
-    }
-
-    {
-        // LogAffine with specified values 3 commponents.
-        const std::string strEnd =
-            "    from_reference: !<LogAffineTransform> {"
-            "base: 10, "
-            "logSideSlope: [1.3, 1.4, 1.5], "
-            "logSideOffset: [0, 0, 0.1], "
-            "linSideSlope: [1, 1, 1.1], "
-            "linSideOffset: [0.1234567890123, 0.5, 0.1]}\n";
-            const std::string str = SIMPLE_PROFILE + strEnd;
-
-        std::istringstream is;
-        is.str(str);
-
-        OCIO::ConstConfigRcPtr config;
-        OIIO_CHECK_NO_THROW(config = OCIO::Config::CreateFromStream(is));
-        OIIO_CHECK_NO_THROW(config->sanityCheck());
-
-        std::stringstream ss;
-        ss << *config.get();
-        OIIO_CHECK_EQUAL(ss.str(), str);
-    }
-
-    {
-        // LogAffine with default value for base.
-        const std::string strEnd =
-            "    from_reference: !<LogAffineTransform> {"
-            "logSideSlope: [1, 1, 1.1], "
-            "logSideOffset: [0.1234567890123, 0.5, 0.1], "
-            "linSideSlope: [1.3, 1.4, 1.5], "
-            "linSideOffset: [0, 0, 0.1]}\n";
-    
-        const std::string str = SIMPLE_PROFILE + strEnd;
-
-        std::istringstream is;
-        is.str(str);
-
-        OCIO::ConstConfigRcPtr config;
-        OIIO_CHECK_NO_THROW(config = OCIO::Config::CreateFromStream(is));
-        OIIO_CHECK_NO_THROW(config->sanityCheck());
-
-        std::stringstream ss;
-        ss << *config.get();
-        OIIO_CHECK_EQUAL(ss.str(), str);
-    }
-
-    {
-        // LogAffine with single value for linSideOffset.
-        const std::string strEnd =
-            "    from_reference: !<LogAffineTransform> {"
-            "base: 10, "
-            "logSideSlope: [1, 1, 1.1], "
-            "logSideOffset: [0.1234567890123, 0.5, 0.1], "
-            "linSideSlope: [1.3, 1.4, 1.5], "
-            "linSideOffset: 0.5}\n";
-        const std::string str = SIMPLE_PROFILE + strEnd;
-
-        std::istringstream is;
-        is.str(str);
-
-        OCIO::ConstConfigRcPtr config;
-        OIIO_CHECK_NO_THROW(config = OCIO::Config::CreateFromStream(is));
-        OIIO_CHECK_NO_THROW(config->sanityCheck());
-
-        std::stringstream ss;
-        ss << *config.get();
-        OIIO_CHECK_EQUAL(ss.str(), str);
-    }
-
-    {
-        // LogAffine with single value for linSideSlope.
-        const std::string strEnd =
-            "    from_reference: !<LogAffineTransform> {"
-            "logSideSlope: [1, 1, 1.1], "
-            "linSideSlope: 1.3, "
-            "linSideOffset: [0, 0, 0.1]}\n";
-        const std::string str = SIMPLE_PROFILE + strEnd;
-
-        std::istringstream is;
-        is.str(str);
-
-        OCIO::ConstConfigRcPtr config;
-        OIIO_CHECK_NO_THROW(config = OCIO::Config::CreateFromStream(is));
-        OIIO_CHECK_NO_THROW(config->sanityCheck());
-
-        std::stringstream ss;
-        ss << *config.get();
-        OIIO_CHECK_EQUAL(ss.str(), str);
-    }
-
-    {
-        // LogAffine with single value for logSideOffset.
-        const std::string strEnd =
-            "    from_reference: !<LogAffineTransform> {"
-            "logSideSlope: [1, 1, 1.1], "
-            "logSideOffset: 0.5, "
-            "linSideSlope: [1.3, 1, 1], "
-            "linSideOffset: [0, 0, 0.1]}\n";
-        const std::string str = SIMPLE_PROFILE + strEnd;
-
-        std::istringstream is;
-        is.str(str);
-
-        OCIO::ConstConfigRcPtr config;
-        OIIO_CHECK_NO_THROW(config = OCIO::Config::CreateFromStream(is));
-        OIIO_CHECK_NO_THROW(config->sanityCheck());
-
-        std::stringstream ss;
-        ss << *config.get();
-        OIIO_CHECK_EQUAL(ss.str(), str);
-    }
-
-    {
-        // LogAffine with single value for logSideSlope.
-        const std::string strEnd =
-            "    from_reference: !<LogAffineTransform> {"
-            "logSideSlope: 1.1, "
-            "logSideOffset: [0.5, 0, 0], "
-            "linSideSlope: [1.3, 1, 1], "
-            "linSideOffset: [0, 0, 0.1]}\n";
-        const std::string str = SIMPLE_PROFILE + strEnd;
-
-        std::istringstream is;
-        is.str(str);
-
-        OCIO::ConstConfigRcPtr config;
-        OIIO_CHECK_NO_THROW(config = OCIO::Config::CreateFromStream(is));
-        OIIO_CHECK_NO_THROW(config->sanityCheck());
-
-        std::stringstream ss;
-        ss << *config.get();
-        OIIO_CHECK_EQUAL(ss.str(), str);
-    }
-
-    {
-        // LogAffine with default value for logSideSlope.
-        const std::string strEnd =
-            "    from_reference: !<LogAffineTransform> {"
-            "logSideOffset: [0.1234567890123, 0.5, 0.1], "
-            "linSideSlope: [1.3, 1.4, 1.5], "
-            "linSideOffset: [0.1, 0, 0]}\n";
-        const std::string str = SIMPLE_PROFILE + strEnd;
-
-        std::istringstream is;
-        is.str(str);
-
-        OCIO::ConstConfigRcPtr config;
-        OIIO_CHECK_NO_THROW(config = OCIO::Config::CreateFromStream(is));
-        OIIO_CHECK_NO_THROW(config->sanityCheck());
-
-        std::stringstream ss;
-        ss << *config.get();
-        OIIO_CHECK_EQUAL(ss.str(), str);
-    }
-
-    {
-        // LogAffine with default value for all but base.
-        const std::string strEnd =
-            "    from_reference: !<LogAffineTransform> {base: 10}\n";
-        const std::string str = SIMPLE_PROFILE + strEnd;
-
-        std::istringstream is;
-        is.str(str);
-
-        OCIO::ConstConfigRcPtr config;
-        OIIO_CHECK_NO_THROW(config = OCIO::Config::CreateFromStream(is));
-        OIIO_CHECK_NO_THROW(config->sanityCheck());
-
-        std::stringstream ss;
-        ss << *config.get();
-        OIIO_CHECK_EQUAL(ss.str(), str);
-    }
-
-    {
-        // LogAffine with wrong size for logSideSlope.
-        const std::string strEnd =
-            "    from_reference: !<LogAffineTransform> {"
-            "logSideSlope: [1, 1], "
-            "logSideOffset: [0.1234567890123, 0.5, 0.1]}\n";
-        const std::string str = SIMPLE_PROFILE + strEnd;
-
-        std::istringstream is;
-        is.str(str);
-
-        OCIO::ConstConfigRcPtr config;
-        OIIO_CHECK_THROW_WHAT(config = OCIO::Config::CreateFromStream(is),
-                              OCIO::Exception,
-                              "logSideSlope value field must have 3 components");
-    }
-
-    {
-        // LogAffine with 3 values for base.
-        const std::string strEnd =
-            "    from_reference: !<LogAffineTransform> {"
-            "base: [2, 2, 2], "
-            "logSideOffset: [0.1234567890123, 0.5, 0.1]}\n";
-        const std::string str = SIMPLE_PROFILE + strEnd;
-
-        std::istringstream is;
-        is.str(str);
-
-        OCIO::ConstConfigRcPtr config;
-        OIIO_CHECK_THROW_WHAT(config = OCIO::Config::CreateFromStream(is),
-            OCIO::Exception,
-            "base must be a single double");
-    }
-}
->>>>>>> 67cb7248
+
 #endif // OCIO_UNIT_TEST