// SPDX-License-Identifier: BSD-3-Clause
// Copyright Contributors to the OpenColorIO Project.


#include <cstdlib>
#include <cstring>
#include <set>
#include <sstream>
#include <fstream>
#include <utility>
#include <vector>
#include <regex>
#include <functional>

#include <OpenColorIO/OpenColorIO.h>

#include "builtinconfigs/BuiltinConfigRegistry.h"
#include "ConfigUtils.h"
#include "ContextVariableUtils.h"
#include "Display.h"
#include "fileformats/FileFormatICC.h"
#include "FileRules.h"
#include "HashUtils.h"
#include "Logging.h"
#include "LookParse.h"
#include "MathUtils.h"
#include "Mutex.h"
#include "NamedTransform.h"
#include "OCIOYaml.h"
#include "OCIOZArchive.h"
#include "OpBuilders.h"
#include "ParseUtils.h"
#include "PathUtils.h"
#include "Platform.h"
#include "PrivateTypes.h"
#include "Processor.h"
#include "pystring/pystring.h"
#include "transforms/FileTransform.h"
#include "utils/StringUtils.h"
#include "ViewingRules.h"
#include "SystemMonitor.h"

namespace OCIO_NAMESPACE
{

const char * OCIO_CONFIG_ENVVAR               = "OCIO";
const char * OCIO_ACTIVE_DISPLAYS_ENVVAR      = "OCIO_ACTIVE_DISPLAYS";
const char * OCIO_ACTIVE_VIEWS_ENVVAR         = "OCIO_ACTIVE_VIEWS";
const char * OCIO_INACTIVE_COLORSPACES_ENVVAR = "OCIO_INACTIVE_COLORSPACES";
const char * OCIO_OPTIMIZATION_FLAGS_ENVVAR   = "OCIO_OPTIMIZATION_FLAGS";
const char * OCIO_USER_CATEGORIES_ENVVAR      = "OCIO_USER_CATEGORIES";

// Default filename (with extension) of a config and archived config.
const char * OCIO_CONFIG_DEFAULT_NAME         = "config";
const char * OCIO_CONFIG_DEFAULT_FILE_EXT     = ".ocio";
const char * OCIO_CONFIG_ARCHIVE_FILE_EXT     = ".ocioz";

// A shared view using this for the color space name will use a display color space that
// has the same name as the display the shared view is used by.
const char * OCIO_VIEW_USE_DISPLAY_NAME       = "<USE_DISPLAY_NAME>";

namespace
{

// These are the 709 primaries specified by the ASC.
constexpr double DEFAULT_LUMA_COEFF_R = 0.2126;
constexpr double DEFAULT_LUMA_COEFF_G = 0.7152;
constexpr double DEFAULT_LUMA_COEFF_B = 0.0722;


constexpr char INTERNAL_RAW_PROFILE[] =
    "ocio_profile_version: 2\n"
    "strictparsing: false\n"
    "roles:\n"
    "  default: raw\n"
    "file_rules:\n"
    "  - !<Rule> {name: Default, colorspace: default}\n"
    "displays:\n"
    "  sRGB:\n"
    "  - !<View> {name: Raw, colorspace: raw}\n"
    "colorspaces:\n"
    "  - !<ColorSpace>\n"
    "      name: raw\n"
    "      family: raw\n"
    "      equalitygroup:\n"
    "      bitdepth: 32f\n"
    "      isdata: true\n"
    "      allocation: uniform\n"
    "      description: 'A raw color space. Conversions to and from this space are no-ops.'\n";

} // anon.


///////////////////////////////////////////////////////////////////////////

const char * GetVersion()
{
    return OCIO_VERSION_FULL_STR;
}

int GetVersionHex()
{
    return OCIO_VERSION_HEX;
}

namespace
{
ConstConfigRcPtr g_currentConfig;
Mutex g_currentConfigLock;
}

ConstConfigRcPtr GetCurrentConfig()
{
    AutoMutex lock(g_currentConfigLock);

    if(!g_currentConfig)
    {
        g_currentConfig = Config::CreateFromEnv();
    }

    return g_currentConfig;
}

void SetCurrentConfig(const ConstConfigRcPtr & config)
{
    AutoMutex lock(g_currentConfigLock);

    g_currentConfig = config->createEditableCopy();
}

namespace
{

// Environment
const char* LookupEnvironment(const StringMap & env, const std::string & name)
{
    StringMap::const_iterator iter = env.find(name);
    if(iter == env.end()) return "";
    return iter->second.c_str();
}

// Roles
// (lower case role name: colorspace name)
const char* LookupRole(const StringMap & roles, const std::string & rolename)
{
    StringMap::const_iterator iter = roles.find(StringUtils::Lower(rolename));
    if(iter == roles.end()) return "";
    return iter->second.c_str();
}

void GetFileReferences(std::set<std::string> & files, const ConstTransformRcPtr & transform)
{
    if(!transform) return;

    if(ConstGroupTransformRcPtr groupTransform = \
        DynamicPtrCast<const GroupTransform>(transform))
    {
        for(int i=0; i<groupTransform->getNumTransforms(); ++i)
        {
            GetFileReferences(files, groupTransform->getTransform(i));
        }
    }
    else if(ConstFileTransformRcPtr fileTransform = \
        DynamicPtrCast<const FileTransform>(transform))
    {
        files.insert(fileTransform->getSrc());
    }
}

// Return the list of all color spaces referenced by the transform (including all sub-transforms in
// a group). All legal context variables are expanded, so if any are remaining, the caller may want
// to throw.
void GetColorSpaceReferences(std::set<std::string> & colorSpaceNames,
                             const ConstTransformRcPtr & transform,
                             const ConstContextRcPtr & context)
{
    if(!transform) return;

    if(ConstGroupTransformRcPtr groupTransform = \
        DynamicPtrCast<const GroupTransform>(transform))
    {
        for(int i=0; i<groupTransform->getNumTransforms(); ++i)
        {
            GetColorSpaceReferences(colorSpaceNames, groupTransform->getTransform(i), context);
        }
    }
    else if(ConstColorSpaceTransformRcPtr colorSpaceTransform = \
        DynamicPtrCast<const ColorSpaceTransform>(transform))
    {
        colorSpaceNames.insert(context->resolveStringVar(colorSpaceTransform->getSrc()));
        colorSpaceNames.insert(context->resolveStringVar(colorSpaceTransform->getDst()));
    }
    else if(ConstDisplayViewTransformRcPtr displayViewTransform = \
        DynamicPtrCast<const DisplayViewTransform>(transform))
    {
        colorSpaceNames.insert(displayViewTransform->getSrc());
    }
    else if(ConstLookTransformRcPtr lookTransform = \
        DynamicPtrCast<const LookTransform>(transform))
    {
        colorSpaceNames.insert(lookTransform->getSrc());
        colorSpaceNames.insert(lookTransform->getDst());
    }
}

// Views are stored in two vectors of objects, using pointers to temporarily group them.
typedef std::vector<const View *> ViewPtrVec;

StringUtils::StringVec GetViewNames(const ViewPtrVec & views)
{
    StringUtils::StringVec viewNames;
    for (const auto & view : views)
    {
        viewNames.push_back(view->m_name);
    }
    return viewNames;
}

std::ostringstream GetDisplayViewPrefixErrorMsg(const std::string & display, const View & view)
{
    std::ostringstream oss;
    oss << "Config failed validation. ";
    if (display.empty())
    {
        oss << "Shared ";
    }
    else
    {
        oss << "Display '" << display << "' has a ";
    }
    if (view.m_name.empty())
    {
        oss << "view with an empty name.";
    }
    else
    {
        oss << "view '" << view.m_name << "' ";
    }
    return oss;
}

static constexpr unsigned FirstSupportedMajorVersion = 1;
static constexpr unsigned LastSupportedMajorVersion = OCIO_VERSION_MAJOR;

// For each major version keep the most recent minor.
static const unsigned int LastSupportedMinorVersion[] = {0, // Version 1
                                                         2  // Version 2
                                                         };

} // namespace

class Config::Impl
{
public:
    enum Validation
    {
        VALIDATION_UNKNOWN = 0,
        VALIDATION_PASSED,
        VALIDATION_FAILED
    };

    unsigned int m_majorVersion;
    unsigned int m_minorVersion;
    StringMap m_env;
    ContextRcPtr m_context;
    std::string m_name;
    static constexpr char DefaultFamilySeparator = '/';
    char m_familySeparator = DefaultFamilySeparator;
    std::string m_description;

    // The final list of inactive color spaces is built from several inputs.
    // An API request (using Config::setInactiveColorSpaces()) always supersedes
    // the list from the env. variable (i.e. OCIO_INACTIVE_COLORSPACES_ENVVAR) which
    // supersedes the list from the config. file (i.e. inactive_colorspaces).
    //
    // Refer to Config::Impl::refreshActiveColorSpaces() to have the implementation details.

    ColorSpaceSetRcPtr m_allColorSpaces; // All the color spaces (i.e. no filtering).
    StringUtils::StringVec m_activeColorSpaceNames; // Active color space names.
    StringUtils::StringVec m_inactiveColorSpaceNames; // inactive color space names.

    // Inactive color space or named transform filter from API request.
    std::string m_inactiveColorSpaceNamesAPI;
    // Inactive color space or named transform filter from env. variable.
    std::string m_inactiveColorSpaceNamesEnv;
    // Inactive color space or named transform filter from config. file.
    std::string m_inactiveColorSpaceNamesConf;

    StringMap m_roles;
    LookVec m_looksList;

    DisplayMap m_displays;
    StringUtils::StringVec m_activeDisplays;
    StringUtils::StringVec m_activeDisplaysEnvOverride;
    StringUtils::StringVec m_activeViews;
    StringUtils::StringVec m_activeViewsEnvOverride;
    ViewVec m_sharedViews;
    ViewingRulesRcPtr m_viewingRules;

    // List of views attached to the virtual display.
    Display m_virtualDisplay;

    std::vector<ViewTransformRcPtr> m_viewTransforms;
    std::string m_defaultViewTransform;

    mutable std::string m_activeDisplaysStr;
    mutable std::string m_activeViewsStr;
    mutable StringUtils::StringVec m_displayCache;

    // All the named transforms(i.e. no filtering).
    std::vector<ConstNamedTransformRcPtr> m_allNamedTransforms;
    // Active named transform names.
    StringUtils::StringVec m_activeNamedTransformNames;
    // Inactive named transform names.
    StringUtils::StringVec m_inactiveNamedTransformNames;

    // Misc
    std::vector<double> m_defaultLumaCoefs;
    bool m_strictParsing;

    mutable Validation m_validation;
    mutable std::string m_validationtext;

    mutable Mutex m_cacheidMutex;
    mutable StringMap m_cacheids;
    mutable std::string m_cacheidnocontext;
    FileRulesRcPtr m_fileRules;

    ProcessorCacheFlags m_cacheFlags { PROCESSOR_CACHE_DEFAULT };
    mutable ProcessorCache<std::size_t, ProcessorRcPtr> m_processorCache;

    Impl() :
        m_majorVersion(LastSupportedMajorVersion),
        m_minorVersion(LastSupportedMinorVersion[LastSupportedMajorVersion - 1]),
        m_context(Context::Create()),
        m_allColorSpaces(ColorSpaceSet::Create()),
        m_viewingRules(ViewingRules::Create()),
        m_strictParsing(true),
        m_validation(VALIDATION_UNKNOWN),
        m_fileRules(FileRules::Create())
    {
        std::string activeDisplays;
        Platform::Getenv(OCIO_ACTIVE_DISPLAYS_ENVVAR, activeDisplays);
        activeDisplays = StringUtils::Trim(activeDisplays);
        if (!activeDisplays.empty())
        {
            m_activeDisplaysEnvOverride = SplitStringEnvStyle(activeDisplays);
        }

        std::string activeViews;
        Platform::Getenv(OCIO_ACTIVE_VIEWS_ENVVAR, activeViews);
        activeViews = StringUtils::Trim(activeViews);
        if (!activeViews.empty())
        {
            m_activeViewsEnvOverride = SplitStringEnvStyle(activeViews);
        }

        m_defaultLumaCoefs.resize(3);
        m_defaultLumaCoefs[0] = DEFAULT_LUMA_COEFF_R;
        m_defaultLumaCoefs[1] = DEFAULT_LUMA_COEFF_G;
        m_defaultLumaCoefs[2] = DEFAULT_LUMA_COEFF_B;

        Platform::Getenv(OCIO_INACTIVE_COLORSPACES_ENVVAR, m_inactiveColorSpaceNamesEnv);
        m_inactiveColorSpaceNamesEnv = StringUtils::Trim(m_inactiveColorSpaceNamesEnv);

        m_processorCache.enable((m_cacheFlags & PROCESSOR_CACHE_ENABLED) == PROCESSOR_CACHE_ENABLED);

        // This is used to allow the YAML writer to not save any virtual displays that were
        // instantiated.
        m_virtualDisplay.m_temporary = true;
    }

    ~Impl() = default;
    Impl(const Impl&) = delete;

    Impl& operator= (const Impl & rhs)
    {
        if(this!=&rhs)
        {
            m_majorVersion = rhs.m_majorVersion;
            m_minorVersion = rhs.m_minorVersion;

            m_env = rhs.m_env;
            m_context = rhs.m_context->createEditableCopy();
            m_name = rhs.m_name;
            m_familySeparator = rhs.m_familySeparator;
            m_description = rhs.m_description;

            // Deep copy the colorspaces.
            m_allColorSpaces = rhs.m_allColorSpaces->createEditableCopy();
            m_activeColorSpaceNames       = rhs.m_activeColorSpaceNames;
            m_inactiveColorSpaceNames     = rhs.m_inactiveColorSpaceNames;
            m_inactiveColorSpaceNamesConf = rhs.m_inactiveColorSpaceNamesConf;
            m_inactiveColorSpaceNamesEnv  = rhs.m_inactiveColorSpaceNamesEnv;
            m_inactiveColorSpaceNamesAPI  = rhs.m_inactiveColorSpaceNamesAPI;

            // Deep copy the looks.
            m_looksList.clear();
            m_looksList.reserve(rhs.m_looksList.size());
            for (const auto & look : rhs.m_looksList)
            {
                m_looksList.push_back(look->createEditableCopy());
            }

            // Assignment operator will suffice for these.
            m_roles = rhs.m_roles;

            m_allNamedTransforms.clear();
            m_allNamedTransforms.reserve(rhs.m_allNamedTransforms.size());
            for (const auto & nt : rhs.m_allNamedTransforms)
            {
                m_allNamedTransforms.push_back(nt->createEditableCopy());
            }
            m_activeNamedTransformNames = rhs.m_activeNamedTransformNames;
            m_inactiveNamedTransformNames = rhs.m_inactiveNamedTransformNames;

            m_displays = rhs.m_displays;
            m_activeDisplays = rhs.m_activeDisplays;
            m_activeViews = rhs.m_activeViews;
            m_activeViewsEnvOverride = rhs.m_activeViewsEnvOverride;
            m_activeDisplaysEnvOverride = rhs.m_activeDisplaysEnvOverride;
            m_activeDisplaysStr = rhs.m_activeDisplaysStr;
            m_displayCache = rhs.m_displayCache;
            m_viewingRules = rhs.m_viewingRules->createEditableCopy();
            m_sharedViews = rhs.m_sharedViews;

            m_virtualDisplay = rhs.m_virtualDisplay;

            // Deep copy view transforms.
            m_viewTransforms.clear();
            m_viewTransforms.reserve(rhs.m_viewTransforms.size());
            for (const auto & vt : rhs.m_viewTransforms)
            {
                m_viewTransforms.push_back(vt->createEditableCopy());
            }

            m_defaultLumaCoefs = rhs.m_defaultLumaCoefs;
            m_strictParsing = rhs.m_strictParsing;

            m_validation = rhs.m_validation;
            m_validationtext = rhs.m_validationtext;

            m_cacheids = rhs.m_cacheids;
            m_cacheidnocontext = rhs.m_cacheidnocontext;

            m_fileRules = rhs.m_fileRules->createEditableCopy();
            
            m_cacheFlags = rhs.m_cacheFlags;

            m_processorCache.clear();
            m_processorCache.enable((m_cacheFlags & PROCESSOR_CACHE_ENABLED) == PROCESSOR_CACHE_ENABLED);
        }
        return *this;
    }

    ConstColorSpaceRcPtr getColorSpace(const char * name) const
    {
        // Check to see if the name is a color space.
        ConstColorSpaceRcPtr cs = m_allColorSpaces->getColorSpace(name);
        if (!cs)
        {
            // Check to see if the name is a role.
            const char * csname = LookupRole(m_roles, name);
            cs = m_allColorSpaces->getColorSpace(csname);
        }

        return cs;
    }

    // Only search for a color space name (i.e. not for a role name).
    int getColorSpaceIndex(const char * csname) const
    {
        return m_allColorSpaces->getColorSpaceIndex(csname);
    }

    // Only search for a color space name (i.e. not for a role name).
    bool hasColorSpace(const char * csname) const
    {
        return m_allColorSpaces->hasColorSpace(csname);
    }

    ConstNamedTransformRcPtr getNamedTransform(const char * name) const noexcept
    {
        size_t index = getNamedTransformIndex(name);
        if (index >= m_allNamedTransforms.size())
        {
            return ConstNamedTransformRcPtr();
        }

        return m_allNamedTransforms[index];
    }

    size_t getNamedTransformIndex(const char * name) const noexcept
    {
        if (name && *name)
        {
            const std::string str = StringUtils::Lower(name);
            for (size_t idx = 0; idx < m_allNamedTransforms.size(); ++idx)
            {
                if (StringUtils::Lower(m_allNamedTransforms[idx]->getName()) == str)
                {
                    return idx;
                }
                const auto numAliases = m_allNamedTransforms[idx]->getNumAliases();
                for (size_t alias = 0; alias < numAliases; ++alias)
                {
                    if (StringUtils::Lower(m_allNamedTransforms[idx]->getAlias(alias)) == str)
                    {
                        return idx;
                    }
                }
            }
        }
        return static_cast<size_t>(-1);
    }

    enum InactiveType
    {
        INACTIVE_COLORSPACE =0,
        INACTIVE_NAMEDTRANSFORM,
        INACTIVE_ALL
    };
    StringUtils::StringVec buildInactiveNamesList(InactiveType type) const;
    void refreshActiveColorSpaces();

    ConstViewTransformRcPtr getViewTransform(const char * name) const noexcept
    {
        const std::string namelower = StringUtils::Lower(name);

        for (const auto & vt : m_viewTransforms)
        {
            if (StringUtils::Lower(vt->getName()) == namelower)
            {
                return vt;
            }
        }

        return ConstViewTransformRcPtr();
    }

    ConstLookRcPtr getLook(const char * name) const
    {
        const std::string namelower = StringUtils::Lower(name);

        for (const auto & look : m_looksList)
        {
            if (StringUtils::Lower(look->getName()) == namelower)
            {
                return look;
            }
        }

        return ConstLookRcPtr();
    }

    ViewPtrVec getViews(const Display & display) const
    {
        ViewPtrVec views;
        for (const auto & view : display.m_views)
        {
            views.push_back(&view);
        }

        for (const auto & shared : display.m_sharedViews)
        {
            ViewVec::const_iterator sharedView = FindView(m_sharedViews, shared.c_str());
            if (sharedView != m_sharedViews.end())
            {
                const View * viewPtr = &(*sharedView);
                views.push_back(viewPtr);
            }
        }
        return views;
    }

    // Any time you modify the state of the config, you must call this
    // to reset internal cache states.  You also should do this in a
    // thread safe manner by acquiring the m_cacheidMutex.
    void resetCacheIDs();

    // Get all internal transforms (to generate cacheIDs, validation, etc).
    // This currently crawls colorspaces + looks + view transforms.
    void getAllInternalTransforms(ConstTransformVec & transformVec) const;

    static ConstConfigRcPtr Read(std::istream & istream, const char * filename);
    static ConstConfigRcPtr Read(std::istream & istream, ConfigIOProxyRcPtr ciop);

    // Validate view object that can be a config defined shared view or a display-defined view.
    void validateView(const std::string & display, const View & view, bool checkUseDisplayName) const
    {
        if (view.m_name.empty())
        {
            std::ostringstream os{ GetDisplayViewPrefixErrorMsg(display, view) };
            m_validationtext = os.str();
            throw Exception(m_validationtext.c_str());
        }

        const bool sharedViewWithViewTransform = display.empty() && !view.m_viewTransform.empty();

        // Validate color space name is not empty.
        if (view.m_colorspace.empty())
        {
            std::ostringstream os{ GetDisplayViewPrefixErrorMsg(display, view) };
            os << "does not refer to a color space.";
            m_validationtext = os.str();
            throw Exception(m_validationtext.c_str());
        }

        if (checkUseDisplayName)
        {
            // USE_DISPLAY_NAME can only be used by shared views.
            if (!sharedViewWithViewTransform && view.useDisplayNameForColorspace())
            {
                std::ostringstream os{ GetDisplayViewPrefixErrorMsg(display, view) };
                os << "can not use '" << OCIO_VIEW_USE_DISPLAY_NAME;
                os << "' keyword for the color space name.";
                m_validationtext = os.str();
                throw Exception(m_validationtext.c_str());
            }
        }

        // If USE_DISPLAY_NAME is not present, a valid color space must be specified.
        if (!view.useDisplayNameForColorspace() &&
            !hasColorSpace(view.m_colorspace.c_str()) &&
            !getNamedTransform(view.m_colorspace.c_str()))
        {
            std::ostringstream os{ GetDisplayViewPrefixErrorMsg(display, view) };
            os << "that refers to a color space or a named transform, '" << view.m_colorspace;
            os << "', which is not defined.";
            m_validationtext = os.str();
            throw Exception(m_validationtext.c_str());
        }

        // If there is a view transform, it must exist (or be a named transform) and its color
        // space must be a display-referred color space.
        if (!view.m_viewTransform.empty())
        {
            if (!getNamedTransform(view.m_viewTransform.c_str()))
            {
                if (!getViewTransform(view.m_viewTransform.c_str()))
                {
                    std::ostringstream os{ GetDisplayViewPrefixErrorMsg(display, view) };
                    os << "that refers to a view transform, '" << view.m_viewTransform << "', ";
                    os << "which is neither a view transform nor a named transform.";
                    m_validationtext = os.str();
                    throw Exception(m_validationtext.c_str());
                }
            }
            const char * displayCS = view.m_colorspace.c_str();
            if (view.useDisplayNameForColorspace())
            {
                displayCS = display.c_str();
            }
            auto cs = getColorSpace(displayCS);
            if (cs && cs->getReferenceSpaceType() != REFERENCE_SPACE_DISPLAY)
            {
                std::ostringstream os{ GetDisplayViewPrefixErrorMsg(display, view) };
                os << "refers to a color space, '" << std::string(displayCS) << "', ";
                os << "that is not a display-referred color space.";
                m_validationtext = os.str();
                throw Exception(m_validationtext.c_str());
            }
        }

        // Confirm looks references exist.
        LookParseResult looks;
        const LookParseResult::Options & options = looks.parse(view.m_looks);

        for (const auto & option : options)
        {
            for (const auto & token : option)
            {
                const std::string look = token.name;

                if (!look.empty() && !getLook(look.c_str()))
                {
                    std::ostringstream os{ GetDisplayViewPrefixErrorMsg(display, view) };
                    os << "refers to a look, '" << look << "', ";
                    os << "which is not defined.";
                    m_validationtext = os.str();
                    throw Exception(m_validationtext.c_str());
                }
            }
        }

        if (!view.m_rule.empty())
        {
            size_t ruleIndex{ 0 };
            if (!FindRule(m_viewingRules, view.m_rule, ruleIndex))
            {
                std::ostringstream os{ GetDisplayViewPrefixErrorMsg(display, view) };
                os << "refers to a viewing rule, '" << view.m_rule << "', ";
                os << "which is not defined.";
                m_validationtext = os.str();
                throw Exception(m_validationtext.c_str());
            }
        }
    }

    // Check a shared view used in a display. View itself has already been checked.
    void validateSharedView(const std::string & display, 
                            const ViewVec & viewsOfDisplay,
                            const std::string & sharedView,
                            bool checkUseDisplayName) const
    {
        // Is the name already used for a display-defined view?
        // This should never happen because this is checked when adding a view.
        const auto viewIt = FindView(viewsOfDisplay, sharedView);
        if (viewIt != viewsOfDisplay.end())
        {
            std::ostringstream os;
            os << "Config failed validation. ";
            os << "The display '" << display << "' ";
            os << "contains a shared view '" << sharedView;
            os << "' that is already defined as a view.";
            m_validationtext = os.str();
            throw Exception(m_validationtext.c_str());
        }

        // Is the shared view defined?
        const auto sharedViewIt = FindView(m_sharedViews, sharedView);
        if (sharedViewIt == m_sharedViews.end())
        {
            std::ostringstream os;
            os << "Config failed validation. ";
            os << "The display '" << display << "' ";
            os << "contains a shared view '" << sharedView;
            os << "' that is not defined.";
            m_validationtext = os.str();
            throw Exception(m_validationtext.c_str());
        }
        else if (checkUseDisplayName)
        {
            const auto view = *sharedViewIt;
            if (!view.m_viewTransform.empty() && view.useDisplayNameForColorspace())
            {
                // Shared views using a view transform can omit the colorspace, in that case
                // the color space to use should be named from the display.
                const auto displayCS = getColorSpace(display.c_str());
                if (!displayCS)
                {
                    std::ostringstream os;
                    os << "Config failed validation. The display '" << display << "' ";
                    os << "contains a shared view '" << (*sharedViewIt).m_name;
                    os << "' which does not define a color space and there is "
                          "no color space that matches the display name.";
                    m_validationtext = os.str();
                    throw Exception(m_validationtext.c_str());
                }
                if (displayCS->getReferenceSpaceType() != REFERENCE_SPACE_DISPLAY)
                {
                    std::ostringstream os;
                    os << "Config failed validation. The display '" << display << "' ";
                    os << "contains a shared view '" << (*sharedViewIt).m_name;
                    os << "that refers to a color space, '" << display << "', ";
                    os << "that is not a display-referred color space.";
                    m_validationtext = os.str();
                    throw Exception(m_validationtext.c_str());
                }
            }
        }
    }

    void setInactiveColorSpaces(const char * inactiveColorSpaces)
    {
        m_inactiveColorSpaceNamesConf
            = StringUtils::Trim(std::string(inactiveColorSpaces ? inactiveColorSpaces : ""));

        // An API request must always supersede the two other lists. Filling the
        // m_inactiveColorSpaceNamesAPI list highlights the API request precedence.
        m_inactiveColorSpaceNamesAPI = m_inactiveColorSpaceNamesConf;

        AutoMutex lock(m_cacheidMutex);
        resetCacheIDs();
        refreshActiveColorSpaces();
    }

    void checkVersionConsistency(ConstTransformRcPtr & transform) const;
    void checkVersionConsistency() const;

    const View * getView(const char * display, const char * view) const
    {
        if (!view || !*view) return nullptr;

        bool searchShared = !display || !*display;

        DisplayMap::const_iterator iter = m_displays.end();
        if (!searchShared)
        {
            iter = FindDisplay(m_displays, display);
            if (iter == m_displays.end()) return nullptr;

            const StringUtils::StringVec & sharedViews = iter->second.m_sharedViews;
            searchShared = StringUtils::Contain(sharedViews, view);
        }

        const ViewVec & views = searchShared ? m_sharedViews : iter->second.m_views;
        const auto & viewIt = FindView(views, view);

        if (viewIt != views.end())
        {
            return &(*viewIt);
        }
        return nullptr;
    }

    // Filter/reorder views using the active views if defined.
    StringUtils::StringVec getActiveViews(const StringUtils::StringVec & views) const
    {
        StringUtils::StringVec activeViews;
        if (!m_activeViewsEnvOverride.empty())
        {
            const StringUtils::StringVec orderedViews
                = IntersectStringVecsCaseIgnore(m_activeViewsEnvOverride, views);

            if (!orderedViews.empty())
            {
                activeViews = orderedViews;
            }
        }
        else if (!m_activeViews.empty())
        {
            const StringUtils::StringVec orderedViews
                = IntersectStringVecsCaseIgnore(m_activeViews, views);

            if (!orderedViews.empty())
            {
                activeViews = orderedViews;
            }
        }

        if (activeViews.empty())
        {
            activeViews = views;
        }
        return activeViews;
    }

    // Get all active views from a display with a rule that refers to color space or an encoding
    // referred by color space. Note that views that do not have viewing rules are all returned.
    // ViewNames, created from views, is returned as parameter.
    StringUtils::StringVec getFilteredViews(StringUtils::StringVec & viewNames,
                                            const ViewPtrVec & views,
                                            const char * imageCSName) const
    {
        ConstColorSpaceRcPtr imageColorSpace = getColorSpace(imageCSName);
        if (!imageColorSpace)
        {
            std::ostringstream os;
            os << "Could not find source color space '" << imageCSName << "'.";
            throw Exception(os.str().c_str());
        }

        const std::string viewEncoding{ imageColorSpace->getEncoding() };

        viewNames = GetViewNames(views);
        StringUtils::StringVec activeViews = getActiveViews(viewNames);

        const std::string imageColorSpaceName{ StringUtils::Lower(imageCSName) };
        StringUtils::StringVec filteredActiveViews;
        for (const auto & view : activeViews)
        {
            const auto idx = FindInStringVecCaseIgnore(viewNames, view);
            const auto & ruleName = views[idx]->m_rule;
            size_t ruleIdx{ 0 };
            if (ruleName.empty())
            {
                // Include all views that do not have a rule.
                filteredActiveViews.push_back(view);
            }
            else if (FindRule(m_viewingRules, ruleName, ruleIdx))
            {
                const size_t numcs = m_viewingRules->getNumColorSpaces(ruleIdx);
                bool added = false;
                for (size_t csIdx = 0; csIdx < numcs; ++csIdx)
                {
                    // Rule can use role names.
                    const char * rolename = m_viewingRules->getColorSpace(ruleIdx, csIdx);
                    const char * csname = LookupRole(m_roles, rolename);

                    const std::string csName{ *csname ? csname : rolename  };
                    if (StringUtils::Lower(csName) == imageColorSpaceName)
                    {
                        // Include a view if its rule contains the image's color space.
                        filteredActiveViews.push_back(view);
                        added = true;
                        break;
                    }
                }
                if (!added && !viewEncoding.empty())
                {
                    const size_t numEnc = m_viewingRules->getNumEncodings(ruleIdx);
                    for (size_t encIdx = 0; encIdx < numEnc; ++encIdx)
                    {
                        const std::string encName{ m_viewingRules->getEncoding(ruleIdx, encIdx) };
                        if (StringUtils::Lower(encName) == viewEncoding)
                        {
                            // Include a view if its rule contains the image's color space encoding.
                            filteredActiveViews.push_back(view);
                            break;
                        }
                    }
                }
            }
        }
        return filteredActiveViews;
    }

    void updateDisplayCache() const
    {
        if (m_displayCache.empty())
        {
            ComputeDisplays(m_displayCache,
                            m_displays,
                            m_activeDisplays,
                            m_activeDisplaysEnvOverride);
        }

    }

    void setProcessorCacheFlags(ProcessorCacheFlags flags) noexcept
    {
        m_cacheFlags = flags;
        m_processorCache.enable((m_cacheFlags & PROCESSOR_CACHE_ENABLED) == PROCESSOR_CACHE_ENABLED);
    }

    ConstProcessorRcPtr getProcessorWithoutCaching(
        const Config & config,
        const ConstTransformRcPtr & transform, 
        TransformDirection direction) const
    {
        if (!transform)
        {
            throw Exception("Config::GetProcessor failed. Transform is null.");
        }
        
        ProcessorRcPtr processor = Processor::Create();
        processor->getImpl()->setProcessorCacheFlags(PROCESSOR_CACHE_OFF);
        processor->getImpl()->setTransform(config, m_context, transform, direction);
        return processor;
    }
 
    int instantiateDisplay(const std::string & monitorName,
                           const std::string & monitorDescription,
                           const std::string & ICCProfileFilepath)
    {
        if (ICCProfileFilepath.empty())
        {
            throw Exception("The ICC Profile filepath cannot be null.");
        }

        if (monitorDescription.empty())
        {
            throw Exception("The monitor description cannot be null.");
        }

        std::string envContent;
        if (Platform::Getenv(OCIO_ACTIVE_DISPLAYS_ENVVAR, envContent))
        {
            std::ostringstream oss;
            oss << "Cannot instantiate a virtual display because the list of active displays is "
                << "defined by "
                << OCIO_ACTIVE_DISPLAYS_ENVVAR
                << " = "
                << envContent
                << ".";
            throw Exception(oss.str().c_str());
        }

        std::string colorSpaceName = monitorDescription;
        // The monitor name is null if the display is instantiated from an ICC filepath.
        if (!monitorName.empty())
        {
            colorSpaceName += " [" + monitorName + "]";
        }

        // The $ is forbidden for color space names i.e. reserved for context variables.
        StringUtils::ReplaceInPlace(colorSpaceName, "$", "_");
        // The % is forbidden for color space names i.e. reserved for context variables.
        StringUtils::ReplaceInPlace(colorSpaceName, "%", "_");

        // Check if the virtual display definition is present.

        if (m_virtualDisplay.m_views.size() == 0
            && m_virtualDisplay.m_sharedViews.size() == 0)
        {
            throw Exception("The virtual display information to instantiate a display is missing.");
        }

        int absoluteDisplayIndex = -1;

        try
        {
            // Create the (display, view) pairs with the display color space implemented using
            // a FileTransform pointing to the ICC Profile.

            DisplayMap::iterator iter = FindDisplay(m_displays, colorSpaceName.c_str());
            if (iter == m_displays.end())
            {
                const size_t curSize = m_displays.size();
                m_displays.resize(curSize + 1);
                m_displays[curSize].first  = colorSpaceName;
                m_displays[curSize].second = m_virtualDisplay;

                absoluteDisplayIndex = static_cast<int>(curSize);
            }
            else
            {
                iter->second = m_virtualDisplay;

                absoluteDisplayIndex = static_cast<int>(iter - m_displays.begin());
            }

            // Add the corresponding display color space.

            ColorSpaceRcPtr cs = ColorSpace::Create(REFERENCE_SPACE_DISPLAY);
            cs->setName(colorSpaceName.c_str());
            FileTransformRcPtr file = FileTransform::Create();
            file->setSrc(ICCProfileFilepath.c_str());
            std::ostringstream oss;
            oss << "Profile description: " << monitorDescription;
            cs->setDescription(oss.str().c_str());
            cs->setTransform(file, COLORSPACE_DIR_FROM_REFERENCE);

            // Note that it adds it or updates the existing one.
            m_allColorSpaces->addColorSpace(cs);
        }
        catch(const Exception & /* ex */)
        {
            DisplayMap::iterator iter = FindDisplay(m_displays, colorSpaceName);
            if (iter!=m_displays.end())
            {
                m_displays.erase(iter);
            }

            m_allColorSpaces->removeColorSpace(colorSpaceName.c_str());

            throw;
        }

        // The display must be active.

        if (!m_activeDisplays.empty()
            && !m_activeDisplays[0].empty() 
            && !StringUtils::Contain(m_activeDisplays, colorSpaceName))
        {
            m_activeDisplays.push_back(colorSpaceName);
        }

        // The views must be active.

        if (!m_activeViews.empty() && !m_activeViews[0].empty())
        {
            for (const auto & view : m_displays[absoluteDisplayIndex].second.m_views)
            {
                if (!StringUtils::Contain(m_activeViews, view.m_name))
                {
                    m_activeViews.push_back(view.m_name);
                }
            }

            for (const auto & viewName : m_displays[absoluteDisplayIndex].second.m_sharedViews)
            {
                if (!StringUtils::Contain(m_activeViews, viewName))
                {
                    m_activeViews.push_back(viewName);
                }
            }
        }

        // Force to refresh of all caches.

        m_displayCache.clear();

        ComputeDisplays(m_displayCache,
                        m_displays,
                        m_activeDisplays,
                        m_activeDisplaysEnvOverride);

        AutoMutex lock(m_cacheidMutex);
        resetCacheIDs();

        refreshActiveColorSpaces();

        // Find the relative display index i.e. the index in the active display list.

        for (size_t idx = 0; idx < m_displayCache.size(); ++idx)
        {
            if (0==strcmp(m_displayCache[idx].c_str(), colorSpaceName.c_str()))
            {
                return static_cast<int>(idx);
            }
        }

        // That should never happen.
        return -1;
    }

    static ConstProcessorRcPtr GetProcessorToBuiltinCS(ConstConfigRcPtr srcConfig,
                                                       const char * srcColorSpaceName, 
                                                       const char * builtinColorSpaceName,
                                                       TransformDirection direction)
    {
        // Use the Default config as the Built-in config to interpret the known color space name.        
        ConstConfigRcPtr builtinConfig = Config::CreateFromFile("ocio://default");

        if (builtinConfig->getColorSpace(builtinColorSpaceName) == nullptr)
        {
            std::ostringstream os;
            os  << "Built-in config does not contain the requested color space: " 
                << builtinColorSpaceName << ".";
            throw Exception(os.str().c_str());
        }

        // If both configs have the interchange roles set, then it's easy.
        try
        {
            ConstProcessorRcPtr proc = Config::GetProcessorFromConfigs(srcConfig, 
                                                                       srcColorSpaceName, 
                                                                       builtinConfig, 
                                                                       builtinColorSpaceName);
            return proc;
        }
        catch(const Exception & e) 
        { 
            std::string str1 = "The role 'aces_interchange' is missing in the source config";
            std::string str2 = "The role 'cie_xyz_d65_interchange' is missing in the source config";

            // Re-throw when the error is not about interchange roles.
            if (!StringUtils::StartsWith(e.what(), str1) && !StringUtils::StartsWith(e.what(), str2))
            {
                throw Exception(e.what());
            }
            // otherwise, do nothing and continue.
        }

        char srcInterchange[255];
        char builtinInterchange[255];

        srcConfig->identifyInterchangeSpace(srcInterchange, builtinInterchange);

        if (builtinInterchange && builtinInterchange[0])
        {
            ConstProcessorRcPtr proc;
            if (direction == TRANSFORM_DIR_FORWARD)
            {
                proc = Config::GetProcessorFromConfigs(srcConfig,
                                                       srcColorSpaceName,
                                                       srcInterchange,
                                                       builtinConfig,
                                                       builtinColorSpaceName,
                                                       builtinInterchange);
            }
            else if (direction == TRANSFORM_DIR_INVERSE)
            {
                proc = Config::GetProcessorFromConfigs(builtinConfig,
                                                       builtinColorSpaceName,
                                                       builtinInterchange,
                                                       srcConfig,
                                                       srcColorSpaceName,
                                                       srcInterchange);
            }
            return proc;
        }

        std::ostringstream os;
        os  << "Heuristics were not able to find a known color space in the provided config.\n"
            << "Please set the interchange roles.";
        throw Exception(os.str().c_str());
    }
};



// Instantiate the cache with the right types.
extern template class ProcessorCache<std::size_t, ProcessorRcPtr>;


///////////////////////////////////////////////////////////////////////////

ConfigRcPtr Config::Create()
{
    return ConfigRcPtr(new Config(), &deleter);
}

void Config::deleter(Config* c)
{
    delete c;
}

ConstConfigRcPtr Config::CreateRaw()
{
    std::istringstream istream;
    istream.str(INTERNAL_RAW_PROFILE);

    return CreateFromStream(istream);
}

ConstConfigRcPtr Config::CreateFromEnv()
{
    std::string file;
    Platform::Getenv(OCIO_CONFIG_ENVVAR, file);

    // File may be one of the following:
    //   1) Path to a config file (e.g. /home/user/ocio/config.ocio)
    //   2) Path to an archived config file (e.g. /home/user/ocio/archived_config.ocioz)
    //   3) URI to a built-in config (e.g. ocio://cg-config-v0.1.0_aces-v1.3_ocio-v2.1.1)
    if(!file.empty()) return CreateFromFile(file.c_str());

    static const char err[] =
        "Color management disabled. (Specify the $OCIO environment variable to enable.)";

    LogInfo(err);

    return CreateRaw();
}

ConstConfigRcPtr Config::CreateFromFile(const char * filename)
{
    if (!filename || !*filename)
    {
        throw ExceptionMissingFile ("The config filepath is missing.");
    }

    // Check for URI Pattern: ocio://<config name>
    static const std::regex uriPattern(R"(ocio:\/\/([^\s]+))");
    std::smatch match;
    const std::string uri = filename;
    if (std::regex_search(uri, match, uriPattern))
    {
        if (Platform::Strcasecmp(match.str(1).c_str(), "default") == 0)
        {
            // Processing ocio://default
            const BuiltinConfigRegistry & reg = BuiltinConfigRegistry::Get();
            return CreateFromBuiltinConfig(reg.getDefaultBuiltinConfigName());
        }
        return CreateFromBuiltinConfig(match.str(1).c_str());
    }

    std::ifstream ifstream = Platform::CreateInputFileStream(
        filename, 
        std::ios_base::in | std::ios_base::binary
    );

    if (ifstream.fail())
    {
        std::ostringstream os;
        os << "Error could not read '" << filename;
        os << "' OCIO profile.";
        throw Exception (os.str().c_str());
    }

    char magicNumber[2] = { 0 };
    if (ifstream.read(magicNumber, 2))
    {
        // Check if it is an OCIOZ archive.
        if (magicNumber[0] == 'P' && magicNumber[1] == 'K')
        {
            // Closing ifstream even though it should be close by ifstream deconstructor (RAII).
            ifstream.close();

            // The file should be an OCIOZ archive file.

            auto ciop = std::make_shared<CIOPOciozArchive>();
            // Store archive absolute path.
            ciop->setArchiveAbsPath(filename);
            // Build the entries map.
            ciop->buildEntries();
            return CreateFromConfigIOProxy(ciop);
        }
    } 

    // Not an OCIOZ archive. Continue as usual.
    ifstream.clear();
    ifstream.seekg(0);
    return Config::Impl::Read(ifstream, filename);
}

ConstConfigRcPtr Config::CreateFromStream(std::istream & istream)
{
    return Config::Impl::Read(istream, nullptr);
}

ConstConfigRcPtr Config::CreateFromConfigIOProxy(ConfigIOProxyRcPtr ciop)
{
    ConstConfigRcPtr config = nullptr;

    // Get a stream of the config.
    std::string configStr = ciop->getConfigData();
    std::stringstream configStream(configStr);
    config = Config::Impl::Read(configStream, ciop);

    if (config == nullptr)
    {
        std::ostringstream os;
        os << "Could not create config using ConfigIOProxy.";
        throw Exception (os.str().c_str());
    }
    
    return config;
}

ConstConfigRcPtr Config::CreateFromBuiltinConfig(const char * configName)
{
    ConstConfigRcPtr builtinConfig;
    const BuiltinConfigRegistry & reg = BuiltinConfigRegistry::Get();

    // getBuiltinConfigByName will throw if config name not found.
    const char * builtinConfigStr = reg.getBuiltinConfigByName(configName);
    std::istringstream iss;
    iss.str(builtinConfigStr);
    builtinConfig = Config::CreateFromStream(iss);

    return builtinConfig;
}

///////////////////////////////////////////////////////////////////////////

Config::Config()
: m_impl(new Config::Impl())
{
}

Config::~Config()
{
    delete m_impl;
    m_impl = nullptr;
}

unsigned Config::getMajorVersion() const
{
    return m_impl->m_majorVersion;
}

void Config::setMajorVersion(unsigned int version)
{
    if (version <  FirstSupportedMajorVersion
        || version >  LastSupportedMajorVersion)
    {
        std::ostringstream os;
            os << "The version is " << version
            << " where supported versions start at "
            << FirstSupportedMajorVersion
            << " and end at "
            << LastSupportedMajorVersion
            << ".";
            throw Exception(os.str().c_str());
    }
    m_impl->m_majorVersion = version;
    m_impl->m_minorVersion = LastSupportedMinorVersion[version - 1];

    AutoMutex lock(getImpl()->m_cacheidMutex);
    getImpl()->resetCacheIDs();
}

unsigned Config::getMinorVersion() const
{
    return m_impl->m_minorVersion;
}

void Config::setMinorVersion(unsigned int version)
{
    const unsigned int maxMinor = LastSupportedMinorVersion[m_impl->m_majorVersion - 1];
    if (version > maxMinor)
    {
        std::ostringstream os;
        os << "The minor version " << version
            << " is not supported for major version "
            << m_impl->m_majorVersion
            << ". Maximum minor version is " << maxMinor << ".";
        throw Exception(os.str().c_str());
    }
    m_impl->m_minorVersion = version;
}

void Config::setVersion(unsigned int major, unsigned int minor)
{
    setMajorVersion(major);
    setMinorVersion(minor);
}

void Config::upgradeToLatestVersion() noexcept
{
    const auto wasVersion = m_impl->m_majorVersion;
    if (wasVersion != LastSupportedMajorVersion)
    {
        if (wasVersion == 1)
        {
            UpdateFileRulesFromV1ToV2(*this, m_impl->m_fileRules);

            // The instance version is now 2.0
            m_impl->m_majorVersion = 2;
            m_impl->m_minorVersion = 0;
        }

        static_assert(LastSupportedMajorVersion == 2, "Config: Handle newer versions");
        setMajorVersion(LastSupportedMajorVersion);
        setMinorVersion(LastSupportedMinorVersion[LastSupportedMajorVersion - 1]);
    }
}

ConfigRcPtr Config::createEditableCopy() const
{
    ConfigRcPtr config = Config::Create();
    *config->m_impl = *m_impl;
    return config;
}

void Config::validate() const
{
    if(getImpl()->m_validation == Impl::VALIDATION_PASSED) return;
    if(getImpl()->m_validation == Impl::VALIDATION_FAILED)
    {
        throw Exception(getImpl()->m_validationtext.c_str());
    }

    getImpl()->m_validation = Impl::VALIDATION_FAILED;
    getImpl()->m_validationtext = "";

    ///// PREDEFINED CONTEXT VARIABLES

    // Only the 'predefined' mode imposes to have all the context variables explicitely defined
    // in the config file. The 'all' mode exclusively relies on the environment variables.
    if (getMajorVersion() >= 2
        && getImpl()->m_context->getEnvironmentMode() == ENV_ENVIRONMENT_LOAD_PREDEFINED)
    {
        for (const auto & env : getImpl()->m_env)
        {
            const std::string ctxValue = env.second;

            if (ContainsContextVariables(ctxValue))
            {
                // When a context variable default value contains another context variable, the
                // only legal case is ENV = $ENV. It means that there is no default value i.e. an
                // system env. variable must exist.

                const std::string ctxVariable1 = std::string("$")  + env.first;
                const std::string ctxVariable2 = std::string("${") + env.first + std::string("}");
                const std::string ctxVariable3 = std::string("%")  + env.first + std::string("%");

                const bool isValid = (ctxVariable1 == ctxValue)
                                        || (ctxVariable2 == ctxValue)
                                        || (ctxVariable3 == ctxValue);

                if (!isValid)
                {
                    std::ostringstream oss;
                    oss << "Unresolved context variable in environment declaration '"
                        << env.first << " = "
                        << env.second << "'.";
                    throw Exception(oss.str().c_str());
                }
            }
        }
    }

    ///// COLORSPACES

    StringSet existingColorSpaces;

    bool hasDisplayReferredColorspace   = false;
    bool hasSceneReferredColorspace     = false;

    // Confirm all ColorSpaces are valid.
    for(int i=0; i<getImpl()->m_allColorSpaces->getNumColorSpaces(); ++i)
    {
        const auto cs = getImpl()->m_allColorSpaces->getColorSpaceByIndex(i);
        if (!cs)
        {
            std::ostringstream os;
            os << "Config failed validation. ";
            os << "The color space at index " << i << " is null.";
            getImpl()->m_validationtext = os.str();
            throw Exception(getImpl()->m_validationtext.c_str());
        }

        const char * name = cs->getName();
        // Name is not empty and unique (checked by addColorSpace ).

        // Retest that name does not contain reserved characters (vesion might have change).
        if (getMajorVersion() >= 2 && ContainsContextVariableToken(name))
        {
            std::ostringstream oss;
            oss << "Config failed sanitycheck. "
                << "A color space name '"
                << name
                << "' cannot contain a context variable reserved token i.e. % or $.";

            getImpl()->m_validationtext = oss.str();
            throw Exception(getImpl()->m_validationtext.c_str());
        }

        const size_t numAliases = cs->getNumAliases();
        if (numAliases && getMajorVersion() < 2)
        {
            std::ostringstream oss;
            oss << "Config failed sanitycheck. "
                << "Aliases may not be used in a v1 config.  Color space name: '" << name << "'.";

            getImpl()->m_validationtext = oss.str();
            throw Exception(getImpl()->m_validationtext.c_str());
        }

        // AddColorSpace, addNamedTransform & setRole already check there is no name & alias
        // conflict.

        const std::string namelower = StringUtils::Lower(name);
        existingColorSpaces.insert(namelower);

        if (cs->getReferenceSpaceType() == REFERENCE_SPACE_DISPLAY)
        {
            hasDisplayReferredColorspace = true;
        }
        else if (cs->getReferenceSpaceType() == REFERENCE_SPACE_SCENE)
        {
            hasSceneReferredColorspace = true;
        }
    }

    // Confirm all roles used by the config are valid and that essential roles are present.
    {
        for(StringMap::const_iterator iter = getImpl()->m_roles.begin(),
            end = getImpl()->m_roles.end(); iter!=end; ++iter)
        {
            // Retest in case version did change.
            if (getMajorVersion() >= 2 && ContainsContextVariableToken(iter->first))
            {
                std::ostringstream oss;
                oss << "Config failed sanitycheck. "
                    << "A role name '"
                    << iter->first
                    << "' cannot contain a context variable reserved token i.e. % or $.";
                getImpl()->m_validationtext = oss.str();
                throw Exception(getImpl()->m_validationtext.c_str());
            }

            if(!getImpl()->hasColorSpace(iter->second.c_str()))
            {
                std::ostringstream os;
                os << "Config failed validation. ";
                os << "The role '" << iter->first << "' ";
                os << "refers to a color space, '" << iter->second << "', ";
                os << "which is not defined.";
                getImpl()->m_validationtext = os.str();
                throw Exception(getImpl()->m_validationtext.c_str());
            }

            // AddColorSpace, addNamedTransform & setRole already check there is no name conflict.
        }


        // Check for interchange roles requirements - scene-referred and display-referred.
        if (getMajorVersion() >= 2 && getMinorVersion() >= 2)
        {
            bool hasRoleSceneLinear                 = false;
            bool hasRoleCompositingLog              = false;
            bool hasRoleColorTiming                 = false;

            bool hasRoleAcesInterchange             = false;
            bool acesInterHasSceneRefColorspace     = false;
            bool hasRoleCieXyzD65Interchange        = false;
            bool cieInterHasDisplayRefColorspace    = false;

            for (auto const& role : getImpl()->m_roles)
            {
                if (Platform::Strcasecmp(role.first.c_str(), ROLE_SCENE_LINEAR) == 0)
                {
                    hasRoleSceneLinear = true;
                }
                else if (Platform::Strcasecmp(role.first.c_str(), ROLE_COMPOSITING_LOG ) == 0)
                {
                    hasRoleCompositingLog = true;
                }
                else if (Platform::Strcasecmp(role.first.c_str(), ROLE_COLOR_TIMING) == 0)
                {
                    hasRoleColorTiming = true;
                }
                else if (Platform::Strcasecmp(role.first.c_str(), ROLE_INTERCHANGE_SCENE) == 0)
                {
                    hasRoleAcesInterchange = true;

                    ConstColorSpaceRcPtr cs = getColorSpace(role.second.c_str());
                    acesInterHasSceneRefColorspace = 
                        cs->getReferenceSpaceType() == REFERENCE_SPACE_SCENE;
                }
                else if (Platform::Strcasecmp(role.first.c_str(), ROLE_INTERCHANGE_DISPLAY) == 0)
                {
                    hasRoleCieXyzD65Interchange = true;

                    ConstColorSpaceRcPtr cs = getColorSpace(role.second.c_str());
                    cieInterHasDisplayRefColorspace = 
                        cs->getReferenceSpaceType() == REFERENCE_SPACE_DISPLAY;
                }
            }

            // All LogError below are technically a validation failure, but only logging a message 
            // rather than throwing (for now). This is to make it possible for upgradeToLatestVersion
            // to always result in a config that does not fail validation.

            if (!hasRoleSceneLinear)
            {
                std::ostringstream os;
                os << "The scene_linear role is required for a config version 2.2 or higher.";
                LogError(os.str());
            }

            if (!hasRoleCompositingLog)
            {
                std::ostringstream os;
                os << "The compositing_log role is required for a config version 2.2 or higher.";
                LogError(os.str());
            }

            if (!hasRoleColorTiming)
            {
                std::ostringstream os;
                os << "The color_timing role is required for a config version 2.2 or higher.";
                LogError(os.str());
            }

            if (hasSceneReferredColorspace && !hasRoleAcesInterchange)
            {
                std::ostringstream os;
                os << "The aces_interchange role is required when there are scene-referred";
                os << " color spaces and the config version is 2.2 or higher.";
                LogError(os.str());
            }
            else if (hasRoleAcesInterchange && 
                     !acesInterHasSceneRefColorspace)
            {
                std::ostringstream os;
                os << "The aces_interchange role must be a scene-referred color space.";
                LogError(os.str());
            }

            if (hasDisplayReferredColorspace && !hasRoleCieXyzD65Interchange)
            {
                std::ostringstream os;
                os << "The cie_xyz_d65_interchange role is required when there are";
                os << " display-referred color spaces and the config version is 2.2 or higher.";
                LogError(os.str());
            }
            else if (hasRoleCieXyzD65Interchange && 
                     !cieInterHasDisplayRefColorspace)
            {
                std::ostringstream os;
                os << "The cie_xyz_d65_interchange role must be a display-referred color space.";
                LogError(os.str());
            }
        }
    }

    // Confirm all inactive color spaces or named transforms exist.
    const StringUtils::StringVec inactiveColorSpaceNames
        = getImpl()->buildInactiveNamesList(Impl::INACTIVE_ALL);

    for (const auto & name : inactiveColorSpaceNames)
    {
        if (!getImpl()->getColorSpace(name.c_str()))
        {
            if (!getImpl()->getNamedTransform(name.c_str()))
            {
                std::ostringstream os;
                os << "Inactive '" << name << "' is neither a color space nor a named transform.";
                LogWarning(os.str());
            }
        }
    }

    ///// DISPLAYS / VIEWS

    // Viewing rules.

     try
     {
         auto colorSpaceAccessor = std::bind(&Config::getColorSpace, this, std::placeholders::_1);
         getImpl()->m_viewingRules->getImpl()->validate(colorSpaceAccessor,
                                                           getImpl()->m_allColorSpaces);
     }
     catch (const Exception & e)
     {
         std::ostringstream os;
         os << "Config failed validation. Viewing rules failed validation with: ";
         os << e.what();
         getImpl()->m_validationtext = os.str();
         throw Exception(getImpl()->m_validationtext.c_str());
     }

    // Shared views.
    for (const auto & view : getImpl()->m_sharedViews)
    {
        getImpl()->validateView("", view, true);
    }

    int numdisplays = 0;

    // Confirm all Display transforms refer to colorspaces that exist.
    for(DisplayMap::const_iterator iter = getImpl()->m_displays.begin();
        iter != getImpl()->m_displays.end();
        ++iter)
    {
        const std::string display = iter->first;
        const ViewVec & views = iter->second.m_views;
        const StringUtils::StringVec & sharedViews = iter->second.m_sharedViews;
        if(views.empty() && sharedViews.empty())
        {
            std::ostringstream os;
            os << "Config failed validation. ";
            os << "The display '" << display << "' ";
            os << "does not define any views.";
            getImpl()->m_validationtext = os.str();
            throw Exception(getImpl()->m_validationtext.c_str());
        }
        ++numdisplays;

        // Confirm shared view exist and do not conflict with views.
        for (const auto & sharedView : sharedViews)
        {
            getImpl()->validateSharedView(display, views, sharedView, true);
        }

        // Confirm view references exist.
        for(const auto & view : views)
        {
            getImpl()->validateView(display, view, true);
        }
    }

    // Confirm at least one display entry exists.
    if (numdisplays == 0)
    {
        std::ostringstream os;
        os << "Config failed validation. ";
        os << "No displays are specified.";
        getImpl()->m_validationtext = os.str();
        throw Exception(getImpl()->m_validationtext.c_str());
    }


    ///// VIRTUAL DISPLAY.

    if (getMajorVersion() >= 2)
    {
        // Confirm shared view exist and do not conflict with views.
        for (const auto & sharedView : getImpl()->m_virtualDisplay.m_sharedViews)
        {
            // Bypass the <USE_DISPLAY_NAME> validation.
            getImpl()->validateSharedView("virtual_display",
                                          getImpl()->m_virtualDisplay.m_views,
                                          sharedView,
                                          false);
        }

        // Confirm view references exist.
        for(const auto & view : getImpl()->m_virtualDisplay.m_views)
        {
            // Bypass the <USE_DISPLAY_NAME> validation.
            getImpl()->validateView("virtual_display", view, false);
        }
    }


    ///// ACTIVE DISPLAYS & VIEWS

    StringUtils::StringVec displays;
    for (DisplayMap::const_iterator iter = getImpl()->m_displays.begin();
         iter != getImpl()->m_displays.end();
         ++iter)
    {
        displays.push_back(iter->first);
    }


    if (!getImpl()->m_activeDisplaysEnvOverride.empty())
    {
        const bool useAllDisplays
            = getImpl()->m_activeDisplaysEnvOverride.size()==1
                && getImpl()->m_activeDisplaysEnvOverride[0] == "";

        if (!useAllDisplays)
        {
            const StringUtils::StringVec orderedDisplays
                = IntersectStringVecsCaseIgnore(getImpl()->m_activeDisplaysEnvOverride, displays);
            if (orderedDisplays.empty())
            {
                std::ostringstream os;
                os << "The content of the env. variable for the list of active displays ["
                   << JoinStringEnvStyle(getImpl()->m_activeDisplaysEnvOverride)
                   << "] is invalid.";
                getImpl()->m_validationtext = os.str();
                throw Exception(getImpl()->m_validationtext.c_str());
            }
            if (orderedDisplays.size()!=getImpl()->m_activeDisplaysEnvOverride.size())
            {
                std::ostringstream os;
                os << "The content of the env. variable for the list of active displays ["
                   << JoinStringEnvStyle(getImpl()->m_activeDisplaysEnvOverride)
                   << "] contains invalid display name(s).";
                getImpl()->m_validationtext = os.str();
                throw Exception(getImpl()->m_validationtext.c_str());
            }
        }
    }
    else if (!getImpl()->m_activeDisplays.empty())
    {
        const bool useAllDisplays = getImpl()->m_activeDisplays.size() == 1 &&
                                    getImpl()->m_activeDisplays[0] == "";

        if (!useAllDisplays)
        {
            const StringUtils::StringVec orderedDisplays
                = IntersectStringVecsCaseIgnore(getImpl()->m_activeDisplays, displays);
            if (orderedDisplays.empty())
            {
                std::ostringstream os;
                os << "The list of active displays ["
                   << JoinStringEnvStyle(getImpl()->m_activeDisplays)
                   << "] from the config file is invalid.";
                getImpl()->m_validationtext = os.str();
                throw Exception(getImpl()->m_validationtext.c_str());
            }
            if (orderedDisplays.size()!=getImpl()->m_activeDisplays.size())
            {
                std::ostringstream os;
                os << "The list of active displays ["
                   << JoinStringEnvStyle(getImpl()->m_activeDisplays)
                   << "] from the config file contains invalid display name(s).";
                getImpl()->m_validationtext = os.str();
                throw Exception(getImpl()->m_validationtext.c_str());
            }
        }
    }

    // TODO: Add validation for active views.


    ///// TRANSFORMS


    // Confirm for all transforms that reference internal color spaces,
    // the named color space exists and that all transforms are valid.
    {
        ConstTransformVec allTransforms;
        getImpl()->getAllInternalTransforms(allTransforms);

        ConstContextRcPtr context = getCurrentContext();

        std::set<std::string> colorSpaceNames;
        for (const auto & transform : allTransforms)
        {
            transform->validate();
            GetColorSpaceReferences(colorSpaceNames, transform, context);
        }

        for (const auto & name : colorSpaceNames)
        {
            // Check to see if the name is a color space.
            if (!getImpl()->hasColorSpace(name.c_str()))
            {
                // As a role name forbids the use of context variable keywords and
                // GetColorSpaceReferences() should expand context variables, throw if a context
                // variable keyword is still present.
                if (ContainsContextVariables(name.c_str()))
                {
                    std::ostringstream oss;
                    oss << "Config failed sanitycheck. "
                        << "This config references a color space '"
                        << name << "' using an unknown context variable.";

                    getImpl()->m_validationtext = oss.str();
                    throw Exception(getImpl()->m_validationtext.c_str());
                }

                // Check to see if the name is a role.
                const char * csname = LookupRole(getImpl()->m_roles, name);

                std::ostringstream os;
                os << "Config failed validation. ";
                os << "This config references a color space, '";

                if (!csname || !*csname)
                {
                    os << name << "', which is not defined.";
                    getImpl()->m_validationtext = os.str();
                    throw Exception(getImpl()->m_validationtext.c_str());
                }
                else if(!getImpl()->hasColorSpace(csname))
                {
                    os << csname << "' (for role '" << name << "'), which is not defined.";
                    getImpl()->m_validationtext = os.str();
                    throw Exception(getImpl()->m_validationtext.c_str());
                }
            }
        }
    }

    ///// LOOKS

    // For all looks, confirm the process space exists and the look is named.
    for(unsigned int i=0; i<getImpl()->m_looksList.size(); ++i)
    {
        const char * lookName = getImpl()->m_looksList[i]->getName();
        if (!lookName || !*lookName)
        {
            std::ostringstream os;
            os << "Config failed validation. ";
            os << "The look at index '" << i << "' ";
            os << "does not specify a name.";
            getImpl()->m_validationtext = os.str();
            throw Exception(getImpl()->m_validationtext.c_str());
        }

        const char * processSpace = getImpl()->m_looksList[i]->getProcessSpace();
        if (!processSpace || !*processSpace)
        {
            std::ostringstream os;
            os << "Config failed validation. ";
            os << "The look '" << lookName << "' ";
            os << "does not specify a process space.";
            getImpl()->m_validationtext = os.str();
            throw Exception(getImpl()->m_validationtext.c_str());
        }

        if (!getImpl()->hasColorSpace(processSpace))
        {
            // Check to see if the processSpace is a role.
            const char * csname = LookupRole(getImpl()->m_roles, processSpace);

            std::ostringstream os;
            os << "Config failed validation. ";
            os << "The look '" << lookName << "' ";
            os << "specifies a process color space, '";

            if (!csname || !*csname)
            {
                os << processSpace << "', which is not defined.";
                getImpl()->m_validationtext = os.str();
                throw Exception(getImpl()->m_validationtext.c_str());
            }
            else if (!getImpl()->hasColorSpace(csname))
            {
                os << csname << "' (for role '" << processSpace << "'), which is not defined.";
                getImpl()->m_validationtext = os.str();
                throw Exception(getImpl()->m_validationtext.c_str());
            }
        }
    }

    ///// ViewTransforms

    if (!getImpl()->m_viewTransforms.empty())
    {
        // Note: Config::addViewTransform validates that view_transforms have a unique, non-empty
        // name and define a transform.

        auto fromScene = getDefaultSceneToDisplayViewTransform();
        // If there are view transforms, there must be one from the scene reference space.
        if (!fromScene)
        {
            getImpl()->m_validationtext = "Config failed validation. If there are view_transforms, "
                                      "at least one must use the scene reference space.";
            throw Exception(getImpl()->m_validationtext.c_str());
        }
    }
    else if (hasDisplayReferredColorspace)
    {
        getImpl()->m_validationtext = "Config failed validation. If there are display-referred "
                                  "color spaces, there must be view_transforms.";
        throw Exception(getImpl()->m_validationtext.c_str());
    }

    if (!getImpl()->m_defaultViewTransform.empty())
    {
        const auto vt = getDefaultSceneToDisplayViewTransform();
        if (!vt || !StringUtils::Compare(vt->getName(), getImpl()->m_defaultViewTransform))
        {
            std::ostringstream os;
            os << "Config failed validation. Default view transform is defined as: '";
            os << getImpl()->m_defaultViewTransform << "' but this does not correspond to ";
            os << "an existing scene-referred view transform.";
            getImpl()->m_validationtext = os.str();
            throw Exception(getImpl()->m_validationtext.c_str());
        }
    }

    ///// FileRules

    try
    {
        getImpl()->m_fileRules->getImpl()->validate(*this);
    }
    catch (const Exception & e)
    {
        std::ostringstream os;
        os << "Config failed validation. File rules failed with: ";
        os << e.what();
        getImpl()->m_validationtext = os.str();
        throw Exception(getImpl()->m_validationtext.c_str());
    }

    ///// Resolve all file Transforms using context variables.

    {
        ConstTransformVec allTransforms;
        getImpl()->getAllInternalTransforms(allTransforms);

        std::set<std::string> files;
        for (const auto & transform : allTransforms)
        {
            GetFileReferences(files, transform);
        }

        // Check that at least one of the search paths can be resolved into a valid path.
        // Note that a search path without context variable(s) always correctly resolves.

        if (!files.empty())
        {
            bool foundOne = false;
            std::string errMsg("Config failed sanitycheck.");

            for (int idx = 0; idx < getImpl()->m_context->getNumSearchPaths(); ++idx)
            {
                const char * path = getImpl()->m_context->getSearchPath(idx);
                if (!path || !*path)
                {
                    errMsg += "  The search_path is empty.";
                    continue;
                }

                const std::string resolvedSearchPath = getImpl()->m_context->resolveStringVar(path);
                if (ContainsContextVariables(resolvedSearchPath))
                {
                    std::ostringstream oss;

                    oss << "  The search_path '" << path << "' cannot be resolved";

                    if (path != resolvedSearchPath)
                    {
                        // Adjust the error message when the search_path is defined with
                        // some context variable(s).
                        oss << " by '" << resolvedSearchPath << "'";
                    }

                    oss << ".";
                    errMsg += oss.str();
                    continue;
                }

                foundOne = true;
            }

            // After looping over all the search paths, none of them can be successfully resolved.
            if (!foundOne)
            {
                getImpl()->m_validationtext = errMsg;
                throw Exception(errMsg.c_str());
            }
        }

        // Expand all file transform paths.

        for (const auto & file : files)
        {
            // Resolve the file name without testing if it exists (which could add an unnecessary
            // performance hit).
            const std::string resolvedFile = getImpl()->m_context->resolveStringVar(file.c_str());
            if (resolvedFile.empty() || ContainsContextVariables(resolvedFile))
            {
                std::ostringstream oss;
                oss << "Config failed sanitycheck. ";
                oss << "The file Transform source cannot be resolved: '";
                
                if (file != resolvedFile)
                {
                    oss << file << "' vs. '" << resolvedFile << "'.";
                }
                else
                {
                    oss << file << "'.";
                }

                getImpl()->m_validationtext = oss.str();

                throw Exception(oss.str().c_str());
            }
        }
    }

    ///// NamedTransforms

    // As Config::addNamedTransform() already validates some properties of the instance
    // (i.e. name is not null, at least forward or inverse transform exits, etc.), the code below
    // only has to validate name conflicts. The NamedTransform name can not use a role,
    // a color space, a look, or a view transform name.  All transforms are validated above.

    for (const auto & nt : getImpl()->m_allNamedTransforms)
    {
        const char * name = nt->getName();

        // AddColorSpace, addNamedTransform & setRole already check there is not name
        // conflict.

        if (getLook(name))
        {
            std::ostringstream os;
            os << "Config failed validation. NamedTransform can't be named '";
            os << std::string(name) << "'. This name is already used for a look.";
            getImpl()->m_validationtext = os.str();
            throw Exception(getImpl()->m_validationtext.c_str());
        }
        if (getViewTransform(name))
        {
            std::ostringstream os;
            os << "Config failed validation. NamedTransform can't be named '";
            os << std::string(name);
            os << "'. This name is already used for a view transform.";
            getImpl()->m_validationtext = os.str();
            throw Exception(getImpl()->m_validationtext.c_str());
        }

        // AddColorSpace, addNamedTransform & setRole already check there is no name & alias
        // conflict.
    }

    ///// Check new features are not used with older config versions.

    getImpl()->checkVersionConsistency();


    // Everything is groovy.
    getImpl()->m_validation = Impl::VALIDATION_PASSED;
}

///////////////////////////////////////////////////////////////////////////

const char * Config::getName() const noexcept
{
    return getImpl()->m_name.c_str();
}

void Config::setName(const char * name) noexcept
{
    getImpl()->m_name = (name ? name : "");
}

///////////////////////////////////////////////////////////////////////////

char Config::getFamilySeparator() const
{
    return getImpl()->m_familySeparator;
}

char Config::GetDefaultFamilySeparator() noexcept
{
    return Impl::DefaultFamilySeparator;
}

void Config::setFamilySeparator(char separator)
{
    const int val = (int)separator;
    if (val!=0 && (val<32 || val>126))
    {
        std::string err("Invalid family separator '");
        err += separator;
        err += "'.";

        throw Exception(err.c_str());
    }

    getImpl()->m_familySeparator = separator;
}

///////////////////////////////////////////////////////////////////////////

const char * Config::getDescription() const
{
    return getImpl()->m_description.c_str();
}

void Config::setDescription(const char * description)
{
    getImpl()->m_description = (description ? description : "");
}

// RESOURCES //////////////////////////////////////////////////////////////

ConstContextRcPtr Config::getCurrentContext() const
{
    return getImpl()->m_context;
}

void Config::addEnvironmentVar(const char * name, const char * defaultValue)
{
    if (!name || !*name)
    {
        return;
    }

    // Note: Only a null default value removes the entry.

    if (defaultValue)
    {
        getImpl()->m_env[std::string(name)] = std::string(defaultValue);
        getImpl()->m_context->setStringVar(name, defaultValue);
    }
    else
    {
        StringMap::const_iterator iter = getImpl()->m_env.find(std::string(name));
        if(iter != getImpl()->m_env.end()) getImpl()->m_env.erase(iter);
        getImpl()->m_context->setStringVar(name, nullptr);
    }

    AutoMutex lock(getImpl()->m_cacheidMutex);
    getImpl()->resetCacheIDs();
}

int Config::getNumEnvironmentVars() const
{
    return static_cast<int>(getImpl()->m_env.size());
}

const char * Config::getEnvironmentVarNameByIndex(int index) const
{
    if(index < 0 || index >= (int)getImpl()->m_env.size()) return "";
    StringMap::const_iterator iter = getImpl()->m_env.begin();
    for(int i = 0; i < index; ++i) ++iter;
    return iter->first.c_str();
}

const char * Config::getEnvironmentVarDefault(const char * name) const
{
    if (!name || !*name) return "";
    return LookupEnvironment(getImpl()->m_env, name);
}

void Config::clearEnvironmentVars()
{
    getImpl()->m_env.clear();
    getImpl()->m_context->clearStringVars();

    AutoMutex lock(getImpl()->m_cacheidMutex);
    getImpl()->resetCacheIDs();
}

void Config::setEnvironmentMode(EnvironmentMode mode) noexcept
{
    getImpl()->m_context->setEnvironmentMode(mode);

    AutoMutex lock(getImpl()->m_cacheidMutex);
    getImpl()->resetCacheIDs();
}

EnvironmentMode Config::getEnvironmentMode() const noexcept
{
    return getImpl()->m_context->getEnvironmentMode();
}

void Config::loadEnvironment() noexcept
{
    getImpl()->m_context->loadEnvironment();

    AutoMutex lock(getImpl()->m_cacheidMutex);
    getImpl()->resetCacheIDs();
}

const char * Config::getSearchPath() const
{
    return getImpl()->m_context->getSearchPath();
}

void Config::setSearchPath(const char * path)
{
    getImpl()->m_context->setSearchPath(path ? path : "");

    AutoMutex lock(getImpl()->m_cacheidMutex);
    getImpl()->resetCacheIDs();
}

int Config::getNumSearchPaths() const
{
    return getImpl()->m_context->getNumSearchPaths();
}

const char * Config::getSearchPath(int index) const
{
    return getImpl()->m_context->getSearchPath(index);
}

void Config::clearSearchPaths()
{
    getImpl()->m_context->clearSearchPaths();

    AutoMutex lock(getImpl()->m_cacheidMutex);
    getImpl()->resetCacheIDs();
}

void Config::addSearchPath(const char * path)
{
    if (!path || !*path) return;
    getImpl()->m_context->addSearchPath(path);

    AutoMutex lock(getImpl()->m_cacheidMutex);
    getImpl()->resetCacheIDs();
}

const char * Config::getWorkingDir() const
{
    return getImpl()->m_context->getWorkingDir();
}

void Config::setWorkingDir(const char * dirname)
{
    getImpl()->m_context->setWorkingDir(dirname ? dirname : "");

    AutoMutex lock(getImpl()->m_cacheidMutex);
    getImpl()->resetCacheIDs();
}


///////////////////////////////////////////////////////////////////////////

ColorSpaceSetRcPtr Config::getColorSpaces(const char * category) const
{
    ColorSpaceSetRcPtr res = ColorSpaceSet::Create();

    // Loop on the list of active color spaces.

    for(int idx=0; idx<getNumColorSpaces(); ++idx)
    {
        const char * csName = getColorSpaceNameByIndex(idx);
        ConstColorSpaceRcPtr cs = getImpl()->m_allColorSpaces->getColorSpace(csName);
        if(!category || !*category || cs->hasCategory(category))
        {
            res->addColorSpace(cs);
        }
    }

    return res;
}

namespace
{
bool MatchReferenceType(SearchReferenceSpaceType st, ReferenceSpaceType t)
{
    switch (st)
    {
    case SEARCH_REFERENCE_SPACE_SCENE:
        return t == REFERENCE_SPACE_SCENE;
    case SEARCH_REFERENCE_SPACE_DISPLAY:
        return t == REFERENCE_SPACE_DISPLAY;
    case SEARCH_REFERENCE_SPACE_ALL:
        return true;
    }
    return false;
}
}

int Config::getNumColorSpaces(SearchReferenceSpaceType searchReferenceType,
                              ColorSpaceVisibility visibility) const
{
    int res = 0;
    switch (visibility)
    {
    case COLORSPACE_ALL:
    {
        const int nbCS = getImpl()->m_allColorSpaces->getNumColorSpaces();
        if (searchReferenceType == SEARCH_REFERENCE_SPACE_ALL)
        {
            return nbCS;
        }
        for (int i = 0; i < nbCS; ++i)
        {
            auto cs = getImpl()->m_allColorSpaces->getColorSpaceByIndex(i);
            if (MatchReferenceType(searchReferenceType, cs->getReferenceSpaceType()))
            {
                ++res;
            }
        }
        break;
    }
    case COLORSPACE_ACTIVE:
    {
        const size_t nbCS = getImpl()->m_activeColorSpaceNames.size();
        if (searchReferenceType == SEARCH_REFERENCE_SPACE_ALL)
        {
            return (int)nbCS;
        }
        for (auto csname : getImpl()->m_activeColorSpaceNames)
        {
            auto cs = getColorSpace(csname.c_str());
            if (MatchReferenceType(searchReferenceType, cs->getReferenceSpaceType()))
            {
                ++res;
            }
        }
        break;
    }
    case COLORSPACE_INACTIVE:
    {
        const auto ics = getImpl()->m_inactiveColorSpaceNames.size();
        if (searchReferenceType == SEARCH_REFERENCE_SPACE_ALL)
        {
            return (int)ics;
        }
        for (auto csname : getImpl()->m_inactiveColorSpaceNames)
        {
            auto cs = getColorSpace(csname.c_str());
            if (MatchReferenceType(searchReferenceType, cs->getReferenceSpaceType()))
            {
                ++res;
            }
        }
        break;
    }
    }

    return res;
}

const char * Config::getColorSpaceNameByIndex(SearchReferenceSpaceType searchReferenceType,
                                              ColorSpaceVisibility visibility, int index) const
{
    if (index < 0)
    {
        return "";
    }

    int current = 0;
    switch (visibility)
    {
    case COLORSPACE_ALL:
    {
        if (searchReferenceType == SEARCH_REFERENCE_SPACE_ALL)
        {
            if (index < getImpl()->m_allColorSpaces->getNumColorSpaces())
            {
                return getImpl()->m_allColorSpaces->getColorSpaceNameByIndex(index);
            }
            else
            {
                return "";
            }
        }
        const int nbCS = getImpl()->m_allColorSpaces->getNumColorSpaces();
        for (int i = 0; i < nbCS; ++i)
        {
            auto cs = getImpl()->m_allColorSpaces->getColorSpaceByIndex(i);
            if (MatchReferenceType(searchReferenceType, cs->getReferenceSpaceType()))
            {
                if (current == index)
                {
                    return cs->getName();
                }
                ++current;
            }
        }
        break;
    }
    case COLORSPACE_ACTIVE:
    {
        if (searchReferenceType == SEARCH_REFERENCE_SPACE_ALL)
        {
            if (index < (int)getImpl()->m_activeColorSpaceNames.size())
            {
                return getImpl()->m_activeColorSpaceNames[index].c_str();
            }
            else
            {
                return "";
            }
        }
        const int nbCS = (int)getImpl()->m_activeColorSpaceNames.size();
        for (int i = 0; i < nbCS; ++i)
        {
            auto csname = getImpl()->m_activeColorSpaceNames[i];
            auto cs = getColorSpace(csname.c_str());
            if (MatchReferenceType(searchReferenceType, cs->getReferenceSpaceType()))
            {
                if (current == index)
                {
                    return cs->getName();
                }
                ++current;
            }
        }
        break;
    }
    case COLORSPACE_INACTIVE:
    {
        if (searchReferenceType == SEARCH_REFERENCE_SPACE_ALL)
        {
            if (index < (int)getImpl()->m_inactiveColorSpaceNames.size())
            {
                return getImpl()->m_inactiveColorSpaceNames[index].c_str();
            }
            else
            {
                return "";
            }
        }
        const int nbCS = (int)getImpl()->m_inactiveColorSpaceNames.size();
        for (int i = 0; i < nbCS; ++i)
        {
            auto csname = getImpl()->m_inactiveColorSpaceNames[i];
            auto cs = getColorSpace(csname.c_str());
            if (MatchReferenceType(searchReferenceType, cs->getReferenceSpaceType()))
            {
                if (current == index)
                {
                    return cs->getName();
                }
                ++current;
            }
        }
        break;
    }
    }

    return "";
}

// Note: works from the list of all color spaces.
ConstColorSpaceRcPtr Config::getColorSpace(const char * name) const
{
    return getImpl()->getColorSpace(name);
}

const char * Config::getCanonicalName(const char * name) const
{
    ConstColorSpaceRcPtr cs = getColorSpace(name);
    if (cs)
    {
        return cs->getName();
    }
    ConstNamedTransformRcPtr nt = getNamedTransform(name);
    if (nt)
    {
        return nt->getName();
    }
    return "";
}

int Config::getNumColorSpaces() const
{
    return getNumColorSpaces(SEARCH_REFERENCE_SPACE_ALL, COLORSPACE_ACTIVE);
}

const char * Config::getColorSpaceNameByIndex(int index) const
{
    return getColorSpaceNameByIndex(SEARCH_REFERENCE_SPACE_ALL, COLORSPACE_ACTIVE, index);
}

int Config::getIndexForColorSpace(const char * name) const
{
    ConstColorSpaceRcPtr cs = getColorSpace(name);
    if (!cs)
    {
        return -1;
    }

    // Check to see if the name is an active color space.
    for (int idx = 0; idx < getNumColorSpaces(SEARCH_REFERENCE_SPACE_ALL,
                                              COLORSPACE_ACTIVE); ++idx)
    {
        if (strcmp(getColorSpaceNameByIndex(SEARCH_REFERENCE_SPACE_ALL, COLORSPACE_ACTIVE, idx),
                   cs->getName()) == 0)
        {
            return idx;
        }
    }

    // Requests for an inactive color space or a role mapping
    // to an inactive color space will both fail.
    return -1;
}

void Config::setInactiveColorSpaces(const char * inactiveColorSpaces)
{
    getImpl()->setInactiveColorSpaces(inactiveColorSpaces);
}

const char * Config::getInactiveColorSpaces() const
{
    return getImpl()->m_inactiveColorSpaceNamesConf.c_str();
}

void Config::addColorSpace(const ConstColorSpaceRcPtr & original)
{
    const std::string name(original->getName());
    if (name.empty())
    {
        throw Exception("Color space must have a non-empty name.");
    }

    // Check this is not an existing role or named transform.
    if (hasRole(name.c_str()))
    {
        std::ostringstream os;
        os << "Cannot add '" << name << "' color space, there is already a role with this "
              "name.";
        throw Exception(os.str().c_str());
    }
    auto nt = getNamedTransform(name.c_str());
    if (nt)
    {
        std::ostringstream os;
        os << "Cannot add '" << name << "' color space, there is already a named transform using "
            "this name as a name or as an alias: '" << nt->getName() << "'.";
        throw Exception(os.str().c_str());
    }

    if (getMajorVersion() >= 2 && ContainsContextVariableToken(name))
    {
        std::ostringstream oss;
        oss << "A color space name '" << name
            << "' cannot contain a context variable reserved token i.e. % or $.";

        throw Exception(oss.str().c_str());
    }

    const size_t numAliases = original->getNumAliases();
    for (size_t aidx = 0; aidx < numAliases; ++aidx)
    {
        const char * alias = original->getAlias(aidx);

        if (hasRole(alias))
        {
            std::ostringstream os;
            os << "Cannot add '" << name << "' color space, it has an alias '" << alias
               << "' and there is already a role with this name.";
            throw Exception(os.str().c_str());
        }
        auto nt = getNamedTransform(alias);
        if (nt)
        {
            std::ostringstream os;
            os << "Cannot add '" << name << "' color space, it has an alias '" << alias
               << "' and there is already a named transform using this name as a name or as "
                  "an alias: '" << nt->getName() << "'.";
            throw Exception(os.str().c_str());
        }
        if (ContainsContextVariableToken(alias))
        {
            std::ostringstream os;
            os << "Cannot add '" << name << "' color space, it has an alias '" << alias
                << "' that cannot contain a context variable reserved token i.e. % or $.";

            throw Exception(os.str().c_str());
        }
    }

    // This is verifying that name and aliases are fine with other color spaces.
    getImpl()->m_allColorSpaces->addColorSpace(original);

    AutoMutex lock(getImpl()->m_cacheidMutex);
    getImpl()->resetCacheIDs();
    getImpl()->refreshActiveColorSpaces();
}

void Config::removeColorSpace(const char * name)
{
    getImpl()->m_allColorSpaces->removeColorSpace(name);

    AutoMutex lock(getImpl()->m_cacheidMutex);
    getImpl()->resetCacheIDs();
    getImpl()->refreshActiveColorSpaces();
}

bool Config::isColorSpaceUsed(const char * name) const noexcept
{
    // Check if a color space is used somewhere in the config other than where it is defined,
    // for example, in a display/view, look, or ColorSpaceTransform.  If the color space is
    // defined in the config, but not used elsewhere, this function returns false.

    if (!name || !*name) return false;

    // Check for all color spaces, looks and view transforms.

    ConstTransformVec allTransforms;
    getImpl()->getAllInternalTransforms(allTransforms);

    std::set<std::string> colorSpaceNames;
    for (const auto & transform : allTransforms)
    {
        ConstContextRcPtr context = getCurrentContext();
        GetColorSpaceReferences(colorSpaceNames, transform, context);
    }

    for (const auto & csName : colorSpaceNames)
    {
        if (0 == Platform::Strcasecmp(name, csName.c_str()))
        {
            return true;
        }
    }

    // Check for roles.

    const int numRoles = getNumRoles();
    for (int idx = 0; idx < numRoles; ++idx)
    {
        const char * roleName = getRoleName(idx);
        const char * csName = LookupRole(getImpl()->m_roles, roleName);
        if (0 == Platform::Strcasecmp(csName, name))
        {
            return true;
        }
    }

    // Check for all shared views.

    for (const auto & view : getImpl()->m_sharedViews)
    {
        const char * csName = view.m_colorspace.c_str();
        if (0 == Platform::Strcasecmp(csName, name))
        {
            return true;
        }
    }

    // Check for all (display, view) pairs (i.e. active and inactive ones).

    for (const auto & display : getImpl()->m_displays)
    {
        const char * dispName = display.first.c_str();
        for (const auto & view : display.second.m_views)
        {
            const char * viewName = view.m_name.c_str();
            const char * csName = getDisplayViewColorSpaceName(dispName, viewName);
            if (0 == Platform::Strcasecmp(csName, name))
            {
                return true;
            }
        }
        for (const auto & sharedView : display.second.m_sharedViews)
        {
            auto viewIt = FindView(getImpl()->m_sharedViews, sharedView);
            if (viewIt != getImpl()->m_sharedViews.end())
            {
                if (!((*viewIt).m_viewTransform.empty()) &&
                    (*viewIt).useDisplayNameForColorspace())
                {
                    if (0 == Platform::Strcasecmp(dispName, name))
                    {
                        return true;
                    }
                }
            }
        }
    }

    // Check for 'process_space' from look.

    const int numLooks = getNumLooks();
    for (int idx = 0; idx < numLooks; ++idx)
    {
        const char * lookName = getLookNameByIndex(idx);

        ConstLookRcPtr l = getLook(lookName);
        if (0 == Platform::Strcasecmp(l->getProcessSpace(), name))
        {
            return true;
        }
    }

    // Check the file rules.

    ConstFileRulesRcPtr rules = getFileRules();

    const size_t numRules = rules->getNumEntries();
    for (size_t idx = 0; idx < numRules; ++idx)
    {
        const char * csName = rules->getColorSpace(idx);
        if (0 == Platform::Strcasecmp(csName, name))
        {
            return true;
        }
    }

    return false;
}

void Config::clearColorSpaces()
{
    getImpl()->m_allColorSpaces->clearColorSpaces();

    AutoMutex lock(getImpl()->m_cacheidMutex);
    getImpl()->resetCacheIDs();
    getImpl()->refreshActiveColorSpaces();
}

bool Config::isColorSpaceLinear(const char * colorSpace, ReferenceSpaceType referenceSpaceType) const
{
<<<<<<< HEAD
    return ConfigUtils::isColorSpaceLinear(colorSpace, referenceSpaceType, *this);
}
=======
    auto cs = getColorSpace(colorSpace);

    if (cs == nullptr)
    {
        std::ostringstream os;
        os << "Could not test colorspace linearity. Colorspace " << colorSpace << " does not exist.";
        throw Exception(os.str().c_str()); 
    }

    if (cs->isData())
    {
        return false;
    }

    // Colorspace is not linear if the types are opposite.
    if (cs->getReferenceSpaceType() != referenceSpaceType)
    {
        return false;
    }

    std::string encoding = cs->getEncoding();
    if (!encoding.empty())
    {
        // Check the encoding value if it is set.        
        if ((StringUtils::Compare(cs->getEncoding(), "scene-linear") && 
            referenceSpaceType == REFERENCE_SPACE_SCENE) || 
            (StringUtils::Compare(cs->getEncoding(), "display-linear") && 
            referenceSpaceType == REFERENCE_SPACE_DISPLAY))
        {
            return true;
        }
        else
        {
            return false;
        }
    }
>>>>>>> 91761f25

void Config::identifyInterchangeSpace(char * srcInterchange, char * builtinInterchange) const
{
    ConfigUtils::identifyInterchangeSpace(srcInterchange, builtinInterchange, *this);
}

const char * Config::identifyBuiltinColorSpace(const char * builtinColorSpaceName) const
{
    return ConfigUtils::identifyBuiltinColorSpace(builtinColorSpaceName, *this);
}

///////////////////////////////////////////////////////////////////////////

const char * Config::parseColorSpaceFromString(const char * str) const
{
    int rightMostColorSpaceIndex = ParseColorSpaceFromString(*this, str);

    // Index is using all color spaces.
    if(rightMostColorSpaceIndex>=0)
    {
        return getImpl()->m_allColorSpaces->getColorSpaceNameByIndex(rightMostColorSpaceIndex);
    }

    if(!getImpl()->m_strictParsing)
    {
        // Is a default role defined?
        const char* csname = LookupRole(getImpl()->m_roles, ROLE_DEFAULT);
        if(csname && *csname)
        {
            const int csindex = getImpl()->getColorSpaceIndex(csname);
            if (-1 != csindex)
            {
                // This is necessary to not return a reference to a local variable.
                return getImpl()->m_allColorSpaces->getColorSpaceNameByIndex(csindex);
            }
        }
    }

    return "";
}

bool Config::isStrictParsingEnabled() const
{
    return getImpl()->m_strictParsing;
}

void Config::setStrictParsingEnabled(bool enabled)
{
    getImpl()->m_strictParsing = enabled;

    AutoMutex lock(getImpl()->m_cacheidMutex);
    getImpl()->resetCacheIDs();
}

// Roles
void Config::setRole(const char * role, const char * colorSpaceName)
{
    if (!role || !*role)
    {
        throw Exception("The role name is null.");
    }

    // Set the role.
    if (colorSpaceName)
    {
        if (!hasRole(role))
        {
            if (getColorSpace(role))
            {
                std::ostringstream os;
                os << "Cannot add '" << role << "' role, there is already a color space using this "
                    "as a name or an alias.";
                throw Exception(os.str().c_str());
            }
            if (getNamedTransform(role))
            {
                std::ostringstream os;
                os << "Cannot add '" << role << "' role, there is already a named transform using "
                    "this as a name or an alias.";
                throw Exception(os.str().c_str());
            }
            if (getMajorVersion() >= 2 && ContainsContextVariableToken(role))
            {
                std::ostringstream os;
                os << "Role name '" << role
                   << "' cannot contain a context variable reserved token i.e. % or $.";
                throw Exception(os.str().c_str());
            }

        }
        getImpl()->m_roles[StringUtils::Lower(role)] = std::string(colorSpaceName);
    }
    // Unset the role.
    else
    {
        StringMap::iterator iter = getImpl()->m_roles.find(StringUtils::Lower(role));
        if(iter != getImpl()->m_roles.end())
        {
            getImpl()->m_roles.erase(iter);
        }
    }

    AutoMutex lock(getImpl()->m_cacheidMutex);
    getImpl()->resetCacheIDs();
}

int Config::getNumRoles() const
{
    return static_cast<int>(getImpl()->m_roles.size());
}

bool Config::hasRole(const char * role) const
{
    if (!role || !*role) return false;
    const char* rname = LookupRole(getImpl()->m_roles, role);
    return  rname && *rname;
}

const char * Config::getRoleName(int index) const
{
    if(index < 0 || index >= (int)getImpl()->m_roles.size()) return "";
    StringMap::const_iterator iter = getImpl()->m_roles.begin();
    for(int i = 0; i < index; ++i) ++iter;
    return iter->first.c_str();
}

const char * Config::getRoleColorSpace(int index) const
{
    return LookupRole(getImpl()->m_roles, getRoleName(index));
}

///////////////////////////////////////////////////////////////////////////
//
// Named Transforms


int Config::getNumNamedTransforms(NamedTransformVisibility visibility) const noexcept
{
    int res = 0;
    switch (visibility)
    {
    case NAMEDTRANSFORM_ALL:
    {
        res = (int)getImpl()->m_allNamedTransforms.size();
        break;
    }
    case NAMEDTRANSFORM_ACTIVE:
    {
        res = (int)getImpl()->m_activeNamedTransformNames.size();
        break;
    }
    case NAMEDTRANSFORM_INACTIVE:
    {
        res = (int)getImpl()->m_inactiveNamedTransformNames.size();
        break;
    }
    }

    return res;

}

const char * Config::getNamedTransformNameByIndex(NamedTransformVisibility visibility,
                                                  int index) const noexcept
{
    if (index < 0)
    {
        return "";
    }

    switch (visibility)
    {
    case NAMEDTRANSFORM_ALL:
    {
        if (index < (int)getImpl()->m_allNamedTransforms.size())
        {
            return getImpl()->m_allNamedTransforms[index]->getName();
        }
        return "";
    }
    case NAMEDTRANSFORM_ACTIVE:
    {
        if (index < (int)getImpl()->m_activeNamedTransformNames.size())
        {
            return getImpl()->m_activeNamedTransformNames[index].c_str();
        }
        return "";
    }
    case NAMEDTRANSFORM_INACTIVE:
    {
        if (index < (int)getImpl()->m_inactiveNamedTransformNames.size())
        {
            return getImpl()->m_inactiveNamedTransformNames[index].c_str();
        }
        return "";
    }
    }

    return "";
}

ConstNamedTransformRcPtr Config::getNamedTransform(const char * name) const noexcept
{
    // Use all named transforms.
    return getImpl()->getNamedTransform(name);
}

int Config::getNumNamedTransforms() const noexcept
{
    return getNumNamedTransforms(NAMEDTRANSFORM_ACTIVE);
}

const char * Config::getNamedTransformNameByIndex(int index) const noexcept
{
    return getNamedTransformNameByIndex(NAMEDTRANSFORM_ACTIVE, index);
}

int Config::getIndexForNamedTransform(const char * name) const noexcept
{
    ConstNamedTransformRcPtr nt = getNamedTransform(name);
    if (!nt)
    {
        return -1;
    }

    // Check to see if the name is an active named transform.
    const auto num = getNumNamedTransforms(NAMEDTRANSFORM_ACTIVE);
    for (int idx = 0; idx < num; ++idx)
    {
        if (strcmp(getNamedTransformNameByIndex(NAMEDTRANSFORM_ACTIVE, idx), nt->getName()) == 0)
        {
            return idx;
        }
    }

    // Requests for an inactive named transform or an inactive color space will both fail.
    return -1;

}

void Config::addNamedTransform(const ConstNamedTransformRcPtr & nt)
{
    if (!nt)
    {
        throw Exception("Named transform is null.");
    }
    const std::string name(nt->getName());
    if (name.empty())
    {
        throw Exception("Named transform must have a non-empty name.");
    }
    if (!nt->getTransform(TRANSFORM_DIR_FORWARD) &&
        !nt->getTransform(TRANSFORM_DIR_INVERSE))
    {
        throw Exception("Named transform must define at least one transform.");
    }

    if (hasRole(name.c_str()))
    {
        std::ostringstream os;
        os << "Cannot add '" << name << "' named transform, there is already a role with this "
              "name.";
        throw Exception(os.str().c_str());
    }
    auto cs = getColorSpace(name.c_str());
    if (cs)
    {
        std::ostringstream os;
        os << "Cannot add '" << name << "' named transform, there is already a color space using "
              "this name as a name or as an alias: '" << cs->getName() << "'.";
        throw Exception(os.str().c_str());
    }

    if (ContainsContextVariableToken(name))
    {
        std::ostringstream oss;
        oss << "A named transform name '" << name
            << "' cannot contain a context variable reserved token i.e. % or $.";

        throw Exception(oss.str().c_str());
    }

    size_t existing = getImpl()->getNamedTransformIndex(name.c_str());

    size_t replaceIdx = (size_t)-1;
    const auto numNT = getImpl()->m_allNamedTransforms.size();
    if (existing < numNT)
    {
        const std::string existingName{ getImpl()->m_allNamedTransforms[existing]->getName() };
        if (!StringUtils::Compare(existingName, name))
        {
            std::ostringstream os;
            os << "Cannot add '" << name << "' named transform, existing named transform, '";
            os << existingName << "' is using this name as an alias.";
            throw Exception(os.str().c_str());
        }
        // There is a named transform with the same name that will be replaced (if new named
        // transform can be used).
        replaceIdx = existing;
    }

    const size_t numAliases = nt->getNumAliases();
    for (size_t aidx = 0; aidx < numAliases; ++aidx)
    {
        const char * alias = nt->getAlias(aidx);

        if (hasRole(alias))
        {
            std::ostringstream os;
            os << "Cannot add '" << name << "' named transform, it has an alias '" << alias
               << "' and there is already a role with this name.";
            throw Exception(os.str().c_str());
        }
        auto cs = getColorSpace(alias);
        if (cs)
        {
            std::ostringstream os;
            os << "Cannot add '" << name << "' named transform, it has an alias '" << alias
               << "' and there is already a color space using this name as a name or as "
                  "an alias: '" << cs->getName() << "'.";
            throw Exception(os.str().c_str());
        }
        if (ContainsContextVariableToken(alias))
        {
            std::ostringstream oss;
            oss << "Cannot add '" << name << "' named transform, it has an alias '" << alias
                << "' that cannot contain a context variable reserved token i.e. % or $.";

            throw Exception(oss.str().c_str());
        }

        existing = getImpl()->getNamedTransformIndex(alias);
        // Is an alias of the named transform already used by a named transform?
        // Skip existing named transform that might be replaced.
        if (existing != replaceIdx && existing < numNT)
        {
            const std::string existingName{ getImpl()->m_allNamedTransforms[existing]->getName() };
            std::ostringstream os;
            os << "Cannot add '" << name << "' named transform, it has '" << alias;
            os << "' alias and existing named transform, '";
            os << existingName << "' is using the same alias.";
            throw Exception(os.str().c_str());
        }
    }

    if (replaceIdx < numNT)
    {
        const std::string existingName{ getImpl()->m_allNamedTransforms[replaceIdx]->getName() };
        if (!StringUtils::Compare(existingName, name))
        {
            std::ostringstream os;
            os << "Cannot add '" << name << "' named transform, existing named transform, '";
            os << existingName << "' is using this name as an alias.";
            throw Exception(os.str().c_str());
        }
        NamedTransformRcPtr copy = nt->createEditableCopy();
        ConstNamedTransformRcPtr namedTransformCopy = copy;
        // Safe to swap, copy is not used after.
        getImpl()->m_allNamedTransforms[replaceIdx].swap(namedTransformCopy);
    }
    else
    {
        NamedTransformRcPtr copy = nt->createEditableCopy();
        ConstNamedTransformRcPtr namedTransformCopy = copy;
        getImpl()->m_allNamedTransforms.push_back(namedTransformCopy);
    }

    getImpl()->resetCacheIDs();
    getImpl()->refreshActiveColorSpaces();
}

void Config::clearNamedTransforms()
{
    getImpl()->m_allNamedTransforms.clear();

    getImpl()->resetCacheIDs();
    getImpl()->refreshActiveColorSpaces();
}

///////////////////////////////////////////////////////////////////////////
//
// Display/View Registration


ConstViewingRulesRcPtr Config::getViewingRules() const noexcept
{
    return getImpl()->m_viewingRules;
}

void Config::setViewingRules(ConstViewingRulesRcPtr viewingRules)
{
    getImpl()->m_viewingRules = viewingRules->createEditableCopy();

    AutoMutex lock(getImpl()->m_cacheidMutex);
    getImpl()->resetCacheIDs();
}

void Config::addSharedView(const char * view, const char * viewTransform,
                           const char * colorSpace, const char * looks,
                           const char * rule, const char * description)
{
    if (!view || !*view)
    {
        throw Exception("Shared view could not be added to config, view name has to be a "
                        "non-empty name.");
    }

    if (!colorSpace || !*colorSpace)
    {
        throw Exception("Shared view could not be added to config, color space name has to be a "
                        "non-empty name.");
    }

    ViewVec & views = getImpl()->m_sharedViews;
    AddView(views, view, viewTransform, colorSpace, looks, rule, description);

    getImpl()->m_displayCache.clear();

    AutoMutex lock(getImpl()->m_cacheidMutex);
    getImpl()->resetCacheIDs();
}

void Config::removeSharedView(const char * view)
{
    if (!view || !*view)
    {
        throw Exception("Shared view could not be removed from config, view name has to be "
                        "a non-empty name.");
    }
    ViewVec & views = getImpl()->m_sharedViews;
    auto viewIt = FindView(views, view);

    if (viewIt != views.end())
    {
        views.erase(viewIt);

        getImpl()->m_displayCache.clear();

        AutoMutex lock(getImpl()->m_cacheidMutex);
        getImpl()->resetCacheIDs();
    }
    else
    {
        std::ostringstream os;
        os << "Shared view could not be removed from config. A shared view named '"
           << view << "' could be be found.";
        throw Exception(os.str().c_str());
    }
}

const char * Config::getDefaultDisplay() const
{
    return getDisplay(0);
}

int Config::getNumDisplays() const
{
    getImpl()->updateDisplayCache();

    return static_cast<int>(getImpl()->m_displayCache.size());
}

const char * Config::getDisplay(int index) const
{
    getImpl()->updateDisplayCache();

    if(index>=0 && index < static_cast<int>(getImpl()->m_displayCache.size()))
    {
        return getImpl()->m_displayCache[index].c_str();
    }

    return "";
}

const char * Config::getDefaultView(const char * display) const
{
    return getView(display, 0);
}

const char * Config::getDefaultView(const char * display, const char * colorspaceName) const
{
    return getView(display, colorspaceName, 0);
}

int Config::getNumViews(const char * display) const
{
    if (!display || !*display) return 0;

    DisplayMap::const_iterator iter = FindDisplay(getImpl()->m_displays, display);
    if(iter == getImpl()->m_displays.end()) return 0;

    const ViewPtrVec views = getImpl()->getViews(iter->second);

    const StringUtils::StringVec masterViews{ GetViewNames(views) };
    StringUtils::StringVec activeViews = getImpl()->getActiveViews(masterViews);
    return static_cast<int>(activeViews.size());
}

const char * Config::getView(const char * display, int index) const
{
    if (!display || !*display) return "";

    // Include all displays, do not limit to active displays. Consider active views only.
    DisplayMap::const_iterator iter = FindDisplay(getImpl()->m_displays, display);
    if(iter == getImpl()->m_displays.end()) return "";

    const ViewPtrVec views = getImpl()->getViews(iter->second);

    const StringUtils::StringVec masterViews{ GetViewNames(views) };
    StringUtils::StringVec activeViews = getImpl()->getActiveViews(masterViews);

    if (index < 0 || static_cast<size_t>(index) >= activeViews.size())
    {
        return "";
    }
    int idx = FindInStringVecCaseIgnore(masterViews, activeViews[index]);

    if(idx >= 0 && static_cast<size_t>(idx) < views.size())
    {
        return views[idx]->m_name.c_str();
    }

    return "";
}

int Config::getNumViews(const char * display, const char * colorspace) const
{
    if (!display || !*display || !colorspace || !*colorspace) return 0;

    DisplayMap::const_iterator iter = FindDisplay(getImpl()->m_displays, display);
    if (iter == getImpl()->m_displays.end()) return 0;

    const ViewPtrVec views = getImpl()->getViews(iter->second);

    StringUtils::StringVec viewNames;
    const StringUtils::StringVec filteredViews{ getImpl()->getFilteredViews(viewNames,
                                                                            views,
                                                                            colorspace) };

    return static_cast<int>(filteredViews.size());
}

const char * Config::getView(const char * display, const char * colorspace, int index) const
{
    if (!display || !*display || !colorspace || !*colorspace) return "";

    DisplayMap::const_iterator iter = FindDisplay(getImpl()->m_displays, display);
    if (iter == getImpl()->m_displays.end()) return "";

    const ViewPtrVec views = getImpl()->getViews(iter->second);

    StringUtils::StringVec viewNames;
    const StringUtils::StringVec filteredViews{ getImpl()->getFilteredViews(viewNames,
                                                                            views,
                                                                            colorspace) };
    int idx = index;

    if (!filteredViews.empty())
    {
        if (index < 0 || static_cast<size_t>(index) >= filteredViews.size())
        {
            return "";
        }
        idx = FindInStringVecCaseIgnore(viewNames, filteredViews[index]);
    }

    if (idx >= 0 && static_cast<size_t>(idx) < views.size())
    {
        return views[idx]->m_name.c_str();
    }

    if (!views.empty())
    {
        return views[0]->m_name.c_str();
    }

    return "";
}

const char * Config::getDisplayViewTransformName(const char * display, const char * view) const
{
    const View * viewPtr = getImpl()->getView(display, view);

    if (!viewPtr) return "";
    return viewPtr->m_viewTransform.c_str();
}

const char * Config::getDisplayViewColorSpaceName(const char * display, const char * view) const
{
    const View * viewPtr = getImpl()->getView(display, view);

    if (!viewPtr) return "";
    return viewPtr->m_colorspace.c_str();
}

const char * Config::getDisplayViewLooks(const char * display, const char * view) const
{
    const View * viewPtr = getImpl()->getView(display, view);

    if (!viewPtr) return "";
    return viewPtr->m_looks.c_str();
}

const char * Config::getDisplayViewRule(const char * display, const char * view) const noexcept
{
    const View * viewPtr = getImpl()->getView(display, view);

    return viewPtr ? viewPtr->m_rule.c_str() : "";
}

const char * Config::getDisplayViewDescription(const char * display, const char * view) const noexcept
{
    const View * viewPtr = getImpl()->getView(display, view);

    return viewPtr ? viewPtr->m_description.c_str() : "";
}

void Config::addDisplaySharedView(const char * display, const char * sharedView)
{
    if (!display || !*display)
    {
        throw Exception("Shared view could not be added to display: non-empty display name "
                        "is needed.");
    }
    if (!sharedView || !*sharedView)
    {
        throw Exception("Shared view could not be added to display: non-empty view name "
                        "is needed.");
    }

    bool invalidateCache = false;
    DisplayMap::iterator iter = FindDisplay(getImpl()->m_displays, display);
    if (iter == getImpl()->m_displays.end())
    {
        const auto curSize = getImpl()->m_displays.size();
        getImpl()->m_displays.resize(curSize + 1);
        getImpl()->m_displays[curSize].first = display;
        iter = std::prev(getImpl()->m_displays.end());
        invalidateCache = true;
    }

    const ViewVec & existingViews = iter->second.m_views;
    auto viewIt = FindView(existingViews, sharedView);
    if (viewIt != existingViews.end())
    {
        std::ostringstream os;
        os << "There is already a view named '" << sharedView;
        os << "' in the display '" << display << "'.";
        throw Exception(os.str().c_str());
    }

    StringUtils::StringVec & views = iter->second.m_sharedViews;
    if (StringUtils::Contain(views, sharedView))
    {
        std::ostringstream os;
        os << "There is already a shared view named '" << sharedView;
        os << "' in the display '" << display << "'.";
        throw Exception(os.str().c_str());
    }
    views.push_back(sharedView);
    if (invalidateCache)
    {
        getImpl()->m_displayCache.clear();
    }
    AutoMutex lock(getImpl()->m_cacheidMutex);
    getImpl()->resetCacheIDs();
}

void Config::addDisplayView(const char * display, const char * view,
                            const char * colorSpace, const char * looks)
{
    addDisplayView(display, view, nullptr, colorSpace, looks, nullptr, nullptr);
}

void Config::addDisplayView(const char * display, const char * view, const char * viewTransform,
                            const char * colorSpace, const char * looks,
                            const char * rule, const char * description)
{
    if (!display || !*display)
    {
        throw Exception("View could not be added to display in config: a non-empty display "
                        "name is needed.");
    }
    if (!view || !*view)
    {
        throw Exception("View could not be added to display in config: a non-empty view "
                        "name is needed.");
    }
    if (!colorSpace || !*colorSpace)
    {
        throw Exception("View could not be added to display in config: a non-empty color space "
                        "name is needed.");
    }

    DisplayMap::iterator iter = FindDisplay(getImpl()->m_displays, display);
    if (iter == getImpl()->m_displays.end())
    {
        const auto curSize = getImpl()->m_displays.size();
        getImpl()->m_displays.resize(curSize + 1);
        getImpl()->m_displays[curSize].first = display;
        getImpl()->m_displays[curSize].second.m_views.push_back(View(view, viewTransform,
                                                                     colorSpace, looks, rule,
                                                                     description));
        getImpl()->m_displayCache.clear();
    }
    else
    {
        if (StringUtils::Contain(iter->second.m_sharedViews, view))
        {
            std::ostringstream os;
            os << "There is already a shared view named '" << view;
            os << "' in the display '" << display << "'.";
            throw Exception(os.str().c_str());
        }

        ViewVec & views = iter->second.m_views;
        AddView(views, view, viewTransform, colorSpace, looks, rule, description);
    }

    AutoMutex lock(getImpl()->m_cacheidMutex);
    getImpl()->resetCacheIDs();
}

void Config::removeDisplayView(const char * display, const char * view)
{
    if (!display || !*display)
    {
        throw Exception("Can't remove a view from a display with an empty display name.");
    }
    if (!view || !*view)
    {
        throw Exception("Can't remove a view from a display with an empty view name.");
    }

    const std::string displayNameRef(display);

    // Check if the display exists.

    DisplayMap::iterator iter = FindDisplay(getImpl()->m_displays, display);
    if (iter==getImpl()->m_displays.end())
    {
        std::ostringstream os;
        os << "Could not find a display named '" << display << "' to be removed from config.";
        throw Exception(os.str().c_str());
    }

    ViewVec & views = iter->second.m_views;
    StringUtils::StringVec & sharedViews = iter->second.m_sharedViews;

    const std::string viewNameRef(view);
    if (!StringUtils::Remove(sharedViews, view))
    {
        // view is not a shared view.
        // Is it a view?
        auto viewIt = FindView(views, view);
        if (viewIt == views.end())
        {
            std::ostringstream os;
            os << "Could not find a view named '" << view;
            os << " to be removed from the display named '" << display << "'.";
            throw Exception(os.str().c_str());
        }

        views.erase(viewIt);
    }

    // Check if the display needs to be removed also.
    if (views.empty() && sharedViews.empty())
    {
        getImpl()->m_displays.erase(iter);
    }

    getImpl()->m_displayCache.clear();

    AutoMutex lock(getImpl()->m_cacheidMutex);
    getImpl()->resetCacheIDs();
}

void Config::clearDisplays()
{
    getImpl()->m_displays.clear();
    getImpl()->m_displayCache.clear();

    AutoMutex lock(getImpl()->m_cacheidMutex);
    getImpl()->resetCacheIDs();
}

void Config::addVirtualDisplayView(const char * view,
                                   const char * viewTransform,
                                   const char * colorSpace,
                                   const char * looks,
                                   const char * rule,
                                   const char * description)
{
    if (!view || !*view)
    {
        throw Exception("View could not be added to virtual_display in config: a non-empty view "
                        "name is needed.");
    }

    if (!colorSpace || !*colorSpace)
    {
        throw Exception("View could not be added to virtual_display in config: a non-empty color "
                        "space name is needed.");
    }

    ViewVec::const_iterator iter = FindView(getImpl()->m_virtualDisplay.m_views, view);
    if (iter != getImpl()->m_virtualDisplay.m_views.end())
    {
        std::ostringstream oss;
        oss << "View could not be added to virtual_display in config: View '"
            << view
            << "' already exists.";
        throw Exception(oss.str().c_str());
    }

    getImpl()->m_virtualDisplay.m_views.push_back(
        View(view, viewTransform, colorSpace, looks, rule, description));

    AutoMutex lock(getImpl()->m_cacheidMutex);
    getImpl()->resetCacheIDs();
}

void Config::addVirtualDisplaySharedView(const char * sharedView)
{
    if (!sharedView || !*sharedView)
    {
        throw Exception("Shared view could not be added to virtual_display: "
                        "non-empty view name is needed.");
    }

    StringUtils::StringVec & views = getImpl()->m_virtualDisplay.m_sharedViews;
    if (StringUtils::Contain(views, sharedView))
    {
        std::ostringstream oss;
        oss << "Shared view could not be added to virtual_display: "
            << "There is already a shared view named '"
            << sharedView << "'.";
        throw Exception(oss.str().c_str());
    }

    views.push_back(sharedView);

    AutoMutex lock(getImpl()->m_cacheidMutex);
    getImpl()->resetCacheIDs();
}

int Config::getVirtualDisplayNumViews(ViewType type) const noexcept
{
    switch(type)
    {
        case VIEW_DISPLAY_DEFINED:
            return static_cast<int>(getImpl()->m_virtualDisplay.m_views.size());
        case VIEW_SHARED:
            return static_cast<int>(getImpl()->m_virtualDisplay.m_sharedViews.size());
    }

    return 0;
}

const char * Config::getVirtualDisplayView(ViewType type, int index) const noexcept
{
    switch(type)
    {
        case VIEW_DISPLAY_DEFINED:
        {
            const ViewVec & views = getImpl()->m_virtualDisplay.m_views;
            if (index >= 0 && index < static_cast<int>(views.size()))
            {
                return views[index].m_name.c_str();
            }
            break;
        }
        case VIEW_SHARED:
        {
            const StringUtils::StringVec & views = getImpl()->m_virtualDisplay.m_sharedViews;
            if (index >= 0 && index < static_cast<int>(views.size()))
            {
                return views[index].c_str();
            }
            break;
        }
    }

    return "";
}

const char * Config::getVirtualDisplayViewTransformName(const char * view) const noexcept
{
    if (!view) return "";

    ViewVec::const_iterator iter = FindView(getImpl()->m_virtualDisplay.m_views, view);
    if (iter != getImpl()->m_virtualDisplay.m_views.end())
    {
        return iter->m_viewTransform.c_str();
    }

    return "";
}

const char * Config::getVirtualDisplayViewColorSpaceName(const char * view) const noexcept
{
    if (!view) return "";

    ViewVec::const_iterator iter = FindView(getImpl()->m_virtualDisplay.m_views, view);
    if (iter != getImpl()->m_virtualDisplay.m_views.end())
    {
        return iter->m_colorspace.c_str();
    }

    return "";
}

const char * Config::getVirtualDisplayViewLooks(const char * view) const noexcept
{
    if (!view) return "";

    ViewVec::const_iterator iter = FindView(getImpl()->m_virtualDisplay.m_views, view);
    if (iter != getImpl()->m_virtualDisplay.m_views.end())
    {
        return iter->m_looks.c_str();
    }

    return "";
}

const char * Config::getVirtualDisplayViewRule(const char * view) const noexcept
{
    if (!view) return "";

    ViewVec::const_iterator iter = FindView(getImpl()->m_virtualDisplay.m_views, view);
    if (iter != getImpl()->m_virtualDisplay.m_views.end())
    {
        return iter->m_rule.c_str();
    }

    return "";
}

const char * Config::getVirtualDisplayViewDescription(const char * view) const noexcept
{
    if (!view) return "";

    ViewVec::const_iterator iter = FindView(getImpl()->m_virtualDisplay.m_views, view);
    if (iter != getImpl()->m_virtualDisplay.m_views.end())
    {
        return iter->m_description.c_str();
    }

    return "";
}

void Config::removeVirtualDisplayView(const char * view) noexcept
{
    if (!view) return;

    ViewVec::const_iterator iter = FindView(getImpl()->m_virtualDisplay.m_views, view);
    if (iter != getImpl()->m_virtualDisplay.m_views.end())
    {
        ViewVec & views = getImpl()->m_virtualDisplay.m_views;

        const auto it = std::find_if(views.begin(), views.end(), 
                                     [view](const View & v) 
                                     { 
                                        return StringUtils::Compare(v.m_name.c_str(), view); 
                                     });
        if (it!=views.end())
        {
            views.erase(it);

            AutoMutex lock(getImpl()->m_cacheidMutex);
            getImpl()->resetCacheIDs();
            return;
        }
    }

    if (StringUtils::Remove(getImpl()->m_virtualDisplay.m_sharedViews, view))
    {
        AutoMutex lock(getImpl()->m_cacheidMutex);
        getImpl()->resetCacheIDs();
        return;
    }
}

void Config::clearVirtualDisplay() noexcept
{
    getImpl()->m_virtualDisplay.m_views.clear();
    getImpl()->m_virtualDisplay.m_sharedViews.clear();

    AutoMutex lock(getImpl()->m_cacheidMutex);
    getImpl()->resetCacheIDs();
}

int Config::instantiateDisplayFromMonitorName(const char * monitorName)
{
    if (!monitorName || !*monitorName)
    {
        throw Exception("The system monitor name cannot be null.");
    }

    const std::string ICCProfileFilepath
        = SystemMonitorsImpl::GetICCProfileFromMonitorName(monitorName);
    
    const std::string monitorDescription
        = GetProfileDescriptionFromICCProfile(ICCProfileFilepath.c_str());

    return getImpl()->instantiateDisplay(monitorName, monitorDescription, ICCProfileFilepath);
}

int Config::instantiateDisplayFromICCProfile(const char * ICCProfileFilepath)
{
    if (!ICCProfileFilepath || !*ICCProfileFilepath)
    {
        throw Exception("The ICC profile filepath cannot be null.");
    }

    const std::string monitorDescription
        = GetProfileDescriptionFromICCProfile(ICCProfileFilepath);

    return getImpl()->instantiateDisplay("", monitorDescription, ICCProfileFilepath);
}

void Config::setActiveDisplays(const char * displays)
{
    getImpl()->m_activeDisplays.clear();
    getImpl()->m_activeDisplays = SplitStringEnvStyle(displays);

    getImpl()->m_displayCache.clear();

    AutoMutex lock(getImpl()->m_cacheidMutex);
    getImpl()->resetCacheIDs();
}

const char * Config::getActiveDisplays() const
{
    getImpl()->m_activeDisplaysStr = JoinStringEnvStyle(getImpl()->m_activeDisplays);
    return getImpl()->m_activeDisplaysStr.c_str();
}

void Config::setActiveViews(const char * views)
{
    getImpl()->m_activeViews.clear();
    getImpl()->m_activeViews = SplitStringEnvStyle(views);

    getImpl()->m_displayCache.clear();

    AutoMutex lock(getImpl()->m_cacheidMutex);
    getImpl()->resetCacheIDs();
}

const char * Config::getActiveViews() const
{
    getImpl()->m_activeViewsStr = JoinStringEnvStyle(getImpl()->m_activeViews);
    return getImpl()->m_activeViewsStr.c_str();
}

int Config::getNumDisplaysAll() const noexcept
{
    return static_cast<int>(getImpl()->m_displays.size());
}

const char * Config::getDisplayAll(int index) const noexcept
{
    if (index >= 0 || index < static_cast<int>(getImpl()->m_displays.size()))
    {
        return getImpl()->m_displays[index].first.c_str();
    }

    return "";
}

int Config::getDisplayAllByName(const char * name) const noexcept
{
    if (!name || !*name)
    {
        return -1;
    }

    for (size_t idx = 0; idx < getImpl()->m_displays.size(); ++idx)
    {
        if (0==strcmp(name, getImpl()->m_displays[idx].first.c_str()))
        {
            return static_cast<int>(idx);
        }
    }
    
    return -1;
}

bool Config::isDisplayTemporary(int index) const noexcept
{
    if (index >= 0 || index < static_cast<int>(getImpl()->m_displays.size()))
    {
        return getImpl()->m_displays[index].second.m_temporary;
    }

    return false;
}

int Config::getNumViews(ViewType type, const char * display) const
{
    if (!display || !*display)
    {
        return static_cast<int>(getImpl()->m_sharedViews.size());
    }

    DisplayMap::const_iterator iter = FindDisplay(getImpl()->m_displays, display);
    if (iter == getImpl()->m_displays.end()) return 0;

    switch (type)
    {
    case VIEW_SHARED:
        return static_cast<int>(iter->second.m_sharedViews.size());
    case VIEW_DISPLAY_DEFINED:
        return static_cast<int>(iter->second.m_views.size());
    }

    return 0;
}

const char * Config::getView(ViewType type, const char * display, int index) const
{
    if (!display || !*display)
    {
        if (index >= 0 || index < static_cast<int>(getImpl()->m_sharedViews.size()))
        {
            return getImpl()->m_sharedViews[index].m_name.c_str();
        }
        return "";
    }

    DisplayMap::const_iterator iter = FindDisplay(getImpl()->m_displays, display);
    if(iter == getImpl()->m_displays.end()) return "";

    switch (type)
    {
    case VIEW_SHARED:
    {
        const StringUtils::StringVec & views = iter->second.m_sharedViews;
        if (index >= 0 && index < static_cast<int>(views.size()))
        {
            return views[index].c_str();
        }
        break;
    }
    case VIEW_DISPLAY_DEFINED:
    {
        const ViewVec & views = iter->second.m_views;
        if (index >= 0 && index < static_cast<int>(views.size()))
        {
            return views[index].m_name.c_str();
        }
        break;
    }
    }

    return "";
}

///////////////////////////////////////////////////////////////////////////

void Config::getDefaultLumaCoefs(double * c3) const
{
    memcpy(c3, &getImpl()->m_defaultLumaCoefs[0], 3*sizeof(double));
}

void Config::setDefaultLumaCoefs(const double * c3)
{
    memcpy(&getImpl()->m_defaultLumaCoefs[0], c3, 3*sizeof(double));

    AutoMutex lock(getImpl()->m_cacheidMutex);
    getImpl()->resetCacheIDs();
}

///////////////////////////////////////////////////////////////////////////

ConstLookRcPtr Config::getLook(const char * name) const
{
    return getImpl()->getLook(name);
}

int Config::getNumLooks() const
{
    return static_cast<int>(getImpl()->m_looksList.size());
}

const char * Config::getLookNameByIndex(int index) const
{
    if(index<0 || index>=static_cast<int>(getImpl()->m_looksList.size()))
    {
        return "";
    }

    return getImpl()->m_looksList[index]->getName();
}

void Config::addLook(const ConstLookRcPtr & look)
{
    const std::string name = look->getName();
    if(name.empty())
        throw Exception("Cannot addLook with an empty name.");

    const std::string namelower = StringUtils::Lower(name);

    // If the look exists, replace it
    for(unsigned int i=0; i<getImpl()->m_looksList.size(); ++i)
    {
        if(StringUtils::Lower(getImpl()->m_looksList[i]->getName()) == namelower)
        {
            getImpl()->m_looksList[i] = look->createEditableCopy();
            return;
        }
    }

    // Otherwise, add it
    getImpl()->m_looksList.push_back(look->createEditableCopy());

    AutoMutex lock(getImpl()->m_cacheidMutex);
    getImpl()->resetCacheIDs();
}

void Config::clearLooks()
{
    getImpl()->m_looksList.clear();

    AutoMutex lock(getImpl()->m_cacheidMutex);
    getImpl()->resetCacheIDs();
}

///////////////////////////////////////////////////////////////////////////

int Config::getNumViewTransforms() const noexcept
{
    return static_cast<int>(getImpl()->m_viewTransforms.size());
}

ConstViewTransformRcPtr Config::getViewTransform(const char * name) const noexcept
{
    return getImpl()->getViewTransform(name);
}

const char * Config::getViewTransformNameByIndex(int index) const noexcept
{
    if (index<0 || index >= static_cast<int>(getImpl()->m_viewTransforms.size()))
    {
        return "";
    }

    return getImpl()->m_viewTransforms[index]->getName();
}

ConstViewTransformRcPtr Config::getDefaultSceneToDisplayViewTransform() const
{
    // The default view transform between the main reference space (scene-referred) and the
    // display-referred space if it is not defined, it is the first one in the list that uses
    // a scene-referred reference space.

    if (!getImpl()->m_defaultViewTransform.empty())
    {
        const auto vt = getImpl()->getViewTransform(getImpl()->m_defaultViewTransform.c_str());
        if (vt)
        {
            if (vt->getReferenceSpaceType() == REFERENCE_SPACE_SCENE)
            {
                return vt;
            }
        }
    }
    for (const auto & viewTransform : getImpl()->m_viewTransforms)
    {
        if (viewTransform->getReferenceSpaceType() == REFERENCE_SPACE_SCENE)
        {
            return viewTransform;
        }
    }
    return ConstViewTransformRcPtr();
}

const char * Config::getDefaultViewTransformName() const noexcept
{
    return getImpl()->m_defaultViewTransform.c_str();
}

void Config::setDefaultViewTransformName(const char * defaultVT) noexcept
{
    getImpl()->m_defaultViewTransform = defaultVT ? defaultVT : "";

    AutoMutex lock(getImpl()->m_cacheidMutex);
    getImpl()->resetCacheIDs();
}

void Config::addViewTransform(const ConstViewTransformRcPtr & viewTransform)
{
    const std::string name = viewTransform->getName();
    if (name.empty())
    {
        throw Exception("Cannot add view transform with an empty name.");
    }

    if (!viewTransform->getTransform(VIEWTRANSFORM_DIR_TO_REFERENCE) &&
        !viewTransform->getTransform(VIEWTRANSFORM_DIR_FROM_REFERENCE))
    {
        std::ostringstream os;
        os << "Cannot add view transform '" << name << "' with no transform.";
        throw Exception(os.str().c_str());
    }

    const std::string namelower = StringUtils::Lower(name);

    bool addIt = true;

    // If the view transform exists, replace it.
    for (auto && vt : getImpl()->m_viewTransforms)
    {
        if (StringUtils::Lower(vt->getName()) == namelower)
        {
            vt = viewTransform->createEditableCopy();
            addIt = false;
            break;
        }
    }

    // Otherwise, add it.
    if (addIt)
    {
        getImpl()->m_viewTransforms.push_back(viewTransform->createEditableCopy());
    }

    AutoMutex lock(getImpl()->m_cacheidMutex);
    getImpl()->resetCacheIDs();
}

void Config::clearViewTransforms()
{
    getImpl()->m_viewTransforms.clear();

    AutoMutex lock(getImpl()->m_cacheidMutex);
    getImpl()->resetCacheIDs();
}

///////////////////////////////////////////////////////////////////////////

ConstFileRulesRcPtr Config::getFileRules() const noexcept
{
    return getImpl()->m_fileRules;
}

void Config::setFileRules(ConstFileRulesRcPtr fileRules)
{
    getImpl()->m_fileRules = fileRules->createEditableCopy();

    AutoMutex lock(getImpl()->m_cacheidMutex);
    getImpl()->resetCacheIDs();
}

const char * Config::getColorSpaceFromFilepath(const char * filePath) const
{
    return getImpl()->m_fileRules->getImpl()->getColorSpaceFromFilepath(*this,
                                                                        filePath ? filePath : "");
}

const char * Config::getColorSpaceFromFilepath(const char * filePath, size_t & ruleIndex) const
{
    return getImpl()->m_fileRules->getImpl()->getColorSpaceFromFilepath(*this,
                                                                        filePath ? filePath : "",
                                                                        ruleIndex);
}

bool Config::filepathOnlyMatchesDefaultRule(const char * filePath) const
{
    return getImpl()->m_fileRules->getImpl()->filepathOnlyMatchesDefaultRule(*this,
                                                                             filePath ? filePath : "");
}


///////////////////////////////////////////////////////////////////////////

ConstProcessorRcPtr Config::getProcessor(const ConstColorSpaceRcPtr & src,
                                         const ConstColorSpaceRcPtr & dst) const
{
    ConstContextRcPtr context = getCurrentContext();
    return getProcessor(context, src, dst);
}

ConstProcessorRcPtr Config::getProcessor(const ConstContextRcPtr & context,
                                         const ConstColorSpaceRcPtr & src,
                                         const ConstColorSpaceRcPtr & dst) const
{
    if (!src)
    {
        throw Exception("Config::GetProcessor failed. Source color space is null.");
    }

    if (!dst)
    {
        throw Exception("Config::GetProcessor failed. Destination color space is null.");
    }

    ColorSpaceTransformRcPtr transform = ColorSpaceTransform::Create();
    transform->setSrc(src->getName());
    transform->setDst(dst->getName());
    return getProcessor(context, transform, TRANSFORM_DIR_FORWARD);
}

ConstProcessorRcPtr Config::getProcessor(const char * srcName, const char * dstName) const
{
    ConstContextRcPtr context = getCurrentContext();
    return getProcessor(context, srcName, dstName);
}

// Names can be color space name or role name
ConstProcessorRcPtr Config::getProcessor(const ConstContextRcPtr & context,
                                         const char * srcName,
                                         const char * dstName) const
{
    auto csTransform = ColorSpaceTransform::Create();
    csTransform->setSrc(srcName);
    csTransform->setDst(dstName);
    return getProcessor(context, csTransform, TRANSFORM_DIR_FORWARD);
}


ConstProcessorRcPtr Config::getProcessor(const char * srcColorSpaceName,
                                         const char * display,
                                         const char * view,
                                         TransformDirection direction) const
{
    ConstContextRcPtr context = getCurrentContext();
    return getProcessor(context, srcColorSpaceName, display, view, direction);
}

ConstProcessorRcPtr Config::getProcessor(const ConstContextRcPtr & context,
                                         const char * srcColorSpaceName,
                                         const char * display,
                                         const char * view,
                                         TransformDirection direction) const
{
    auto dt = DisplayViewTransform::Create();
    dt->setSrc(srcColorSpaceName);
    dt->setDisplay(display);
    dt->setView(view);
    dt->validate();
    return getProcessor(context, dt, direction);
}

ConstProcessorRcPtr Config::getProcessor(const ConstNamedTransformRcPtr & namedTransform,
                                         TransformDirection direction) const
{
    ConstContextRcPtr context = getCurrentContext();
    return getProcessor(context, namedTransform, direction);
}

ConstProcessorRcPtr Config::getProcessor(const ConstContextRcPtr & context,
                                         const ConstNamedTransformRcPtr & namedTransform,
                                         TransformDirection direction) const
{
    // This gets or calculates the named transform in the requested direction. The result
    // is always applied in the forward direction.
    auto transform = NamedTransform::GetTransform(namedTransform, direction);
    return getProcessor(context, transform, TRANSFORM_DIR_FORWARD);
}

ConstProcessorRcPtr Config::getProcessor(const char * namedTransformName,
                                         TransformDirection direction) const
{
    ConstContextRcPtr context = getCurrentContext();
    return getProcessor(context, namedTransformName, direction);
}

ConstProcessorRcPtr Config::getProcessor(const ConstContextRcPtr & context,
                                         const char * namedTransformName,
                                         TransformDirection direction) const
{
    ConstNamedTransformRcPtr namedTransform = getNamedTransform(namedTransformName);
    return getProcessor(context, namedTransform, direction);
}

ConstProcessorRcPtr Config::getProcessor(const ConstTransformRcPtr & transform) const
{
    return getProcessor(transform, TRANSFORM_DIR_FORWARD);
}

ConstProcessorRcPtr Config::getProcessor(const ConstTransformRcPtr & transform,
                                         TransformDirection direction) const
{
    ConstContextRcPtr context = getCurrentContext();
    return getProcessor(context, transform, direction);
}

ConstProcessorRcPtr Config::getProcessor(const ConstContextRcPtr & context,
                                         const ConstTransformRcPtr & transform,
                                         TransformDirection direction) const
{
    if (!context)
    {
        throw Exception("Config::GetProcessor failed. Context is null.");
    }

    if (!transform)
    {
        throw Exception("Config::GetProcessor failed. Transform is null.");
    }


    // The goal of the usedContext is to only contain the context vars that are actually used for
    // this transform.  This allows the cache to be more efficient. However, there are still some
    // various TODOs since the usedContext will sometimes contain more vars than are needed.

    ContextRcPtr usedContext = Context::Create();
    usedContext->setSearchPath(context->getSearchPath());
    usedContext->setWorkingDir(context->getWorkingDir());
    usedContext->setConfigIOProxy(context->getConfigIOProxy());

    const bool needContextVariables = CollectContextVariables(*this, *context, transform, usedContext);

    // Create helper method.
    auto CreateProcessor = [](const Config & config, 
                              const ConstContextRcPtr & context,
                              const ConstTransformRcPtr & transform,
                              TransformDirection direction) -> ProcessorRcPtr
    {
        ProcessorRcPtr processor = Processor::Create();
        processor->getImpl()->setProcessorCacheFlags(config.getImpl()->m_cacheFlags);
        processor->getImpl()->setTransform(config, context, transform, direction);
        processor->getImpl()->computeMetadata();
        return processor;
    };

    if (getImpl()->m_processorCache.isEnabled())
    {
        AutoMutex guard(getImpl()->m_processorCache.lock());

        // Note that the key includes a string description of the transform which does not include
        // all the LUT entries (just the arguments of the FileTransforms for LUTs).
        std::ostringstream oss;
        oss << (needContextVariables ? std::string(usedContext->getCacheID()) : "")
            << *transform
            << direction;

        const std::size_t key = std::hash<std::string>{}(oss.str());

        // As the entry is a shared pointer instance, having an empty one means that the entry does
        // not exist in the cache. So, it provides a fast existence check & access in one call.
        ProcessorRcPtr & processor = getImpl()->m_processorCache[key];
        if (!processor)
        {
            ProcessorRcPtr proc = CreateProcessor(*this, context, transform, direction);

            const bool doFallback = !Platform::isEnvPresent(OCIO_DISABLE_CACHE_FALLBACK);
            if (doFallback)
            {
                // If an entry with the same cache ID already exists in the cache then reuse it
                // instead of the newly created one. Even with different context, the same
                // processor could be created (e.g. the processor creation does not rely on some
                // context variables).

                // The benefit to using the existing one is that it may already have an optimized
                // Processor, CPUProcessor, or GPUProcessor inside it.

                // TODO: With the original context part of the cache data, the code could first
                // compare the two contexts before doing the lengthy Processor::getCacheID()
                // computation.

                for (auto & entry : getImpl()->m_processorCache)
                {
                    if (entry.second && 0 == strcmp(entry.second->getCacheID(), proc->getCacheID()))
                    {
                        processor = entry.second;
                        break;
                    }
                }
            }

            if (!processor)
            {
                processor = proc;
            }
        }

        return processor;
    }
    else
    {
        return CreateProcessor(*this, context, transform, direction);
    }
}

ConstProcessorRcPtr Config::GetProcessorFromConfigs(const ConstConfigRcPtr & srcConfig,
                                                    const char * srcName,
                                                    const ConstConfigRcPtr & dstConfig,
                                                    const char * dstName)
{
    return GetProcessorFromConfigs(srcConfig->getCurrentContext(), srcConfig, srcName,
                                   dstConfig->getCurrentContext(), dstConfig, dstName);
}

ConstProcessorRcPtr Config::GetProcessorFromConfigs(const ConstContextRcPtr & srcContext,
                                                    const ConstConfigRcPtr & srcConfig,
                                                    const char * srcName,
                                                    const ConstContextRcPtr & dstContext,
                                                    const ConstConfigRcPtr & dstConfig,
                                                    const char * dstName)
{
    ConstColorSpaceRcPtr srcColorSpace = srcConfig->getColorSpace(srcName);
    if (!srcColorSpace)
    {
        std::ostringstream os;
        os << "Could not find source color space '" << srcName << "'.";
        throw Exception(os.str().c_str());
    }

    const bool sceneReferred = (srcColorSpace->getReferenceSpaceType() == REFERENCE_SPACE_SCENE);
    const char * exchangeRoleName = sceneReferred ? ROLE_INTERCHANGE_SCENE : ROLE_INTERCHANGE_DISPLAY;
    const char * srcExName = LookupRole(srcConfig->getImpl()->m_roles, exchangeRoleName);
    if (!srcExName || !*srcExName)
    {
        std::ostringstream os;
        os << "The role '" << exchangeRoleName << "' is missing in the source config.";
        throw Exception(os.str().c_str());
    }
    ConstColorSpaceRcPtr srcExCs = srcConfig->getColorSpace(srcExName);
    if (!srcExCs)
    {
        std::ostringstream os;
        os << "The role '" << exchangeRoleName << "' refers to color space '" << srcExName;
        os << "' that is missing in the source config.";
        throw Exception(os.str().c_str());
    }

    const char * dstExName = LookupRole(dstConfig->getImpl()->m_roles, exchangeRoleName);
    if (!dstExName || !*dstExName)
    {
        std::ostringstream os;
        os << "The role '" << exchangeRoleName << "' is missing in the destination config.";
        throw Exception(os.str().c_str());
    }
    ConstColorSpaceRcPtr dstExCs = dstConfig->getColorSpace(dstExName);
    if (!dstExCs)
    {
        std::ostringstream os;
        os << "The role '" << exchangeRoleName << "' refers to color space '" << dstExName;
        os << "' that is missing in the destination config.";
        throw Exception(os.str().c_str());
    }

    return GetProcessorFromConfigs(srcContext, srcConfig, srcName, srcExName,
                                   dstContext, dstConfig, dstName, dstExName);
}

ConstProcessorRcPtr Config::GetProcessorFromConfigs(const ConstConfigRcPtr & srcConfig,
                                                    const char * srcName,
                                                    const char * srcInterchangeName,
                                                    const ConstConfigRcPtr & dstConfig,
                                                    const char * dstName,
                                                    const char * dstInterchangeName)
{
    return GetProcessorFromConfigs(srcConfig->getCurrentContext(), srcConfig, srcName, srcInterchangeName,
                                   dstConfig->getCurrentContext(), dstConfig, dstName, dstInterchangeName);
}

ConstProcessorRcPtr Config::GetProcessorFromConfigs(const ConstContextRcPtr & srcContext,
                                                    const ConstConfigRcPtr & srcConfig,
                                                    const char * srcName,
                                                    const char * srcInterchangeName,
                                                    const ConstContextRcPtr & dstContext,
                                                    const ConstConfigRcPtr & dstConfig,
                                                    const char * dstName,
                                                    const char * dstInterchangeName)
{
    ConstColorSpaceRcPtr srcColorSpace = srcConfig->getColorSpace(srcName);
    if (!srcColorSpace)
    {
        std::ostringstream os;
        os << "Could not find source color space '" << srcName << "'.";
        throw Exception(os.str().c_str());
    }

    ConstColorSpaceRcPtr srcExCs = srcConfig->getColorSpace(srcInterchangeName);
    if (!srcExCs)
    {
        std::ostringstream os;
        os << "Could not find source interchange color space '" << srcInterchangeName << "'.";
        throw Exception(os.str().c_str());
    }

    ConstColorSpaceRcPtr dstColorSpace = dstConfig->getColorSpace(dstName);
    if (!dstColorSpace)
    {
        std::ostringstream os;
        os << "Could not find destination color space '" << dstName << "'.";
        throw Exception(os.str().c_str());
    }

    ConstColorSpaceRcPtr dstExCs = dstConfig->getColorSpace(dstInterchangeName);
    if (!dstExCs)
    {
        std::ostringstream os;
        os << "Could not find destination interchange color space '" << dstInterchangeName << "'.";
        throw Exception(os.str().c_str());
    }

    auto p1 = srcConfig->getProcessor(srcContext, srcColorSpace, srcExCs);
    if (!p1)
    {
        throw Exception("Can't create the processor for the source config and "
            "the source color space.");
    }

    auto p2 = dstConfig->getProcessor(dstContext, dstExCs, dstColorSpace);
    if (!p1)
    {
        throw Exception("Can't create the processor for the destination config "
            "and the destination color space.");
    }

    ProcessorRcPtr processor = Processor::Create();
    processor->getImpl()->setProcessorCacheFlags(srcConfig->getImpl()->m_cacheFlags);
    processor->getImpl()->concatenate(p1, p2);
    return processor;
}

ConstProcessorRcPtr Config::GetProcessorToBuiltinColorSpace(ConstConfigRcPtr srcConfig,
                                                            const char * srcColorSpaceName, 
                                                            const char * builtinColorSpaceName)
{
    return Config::Impl::GetProcessorToBuiltinCS(srcConfig,
                                                 srcColorSpaceName, 
                                                 builtinColorSpaceName,
                                                 TRANSFORM_DIR_FORWARD);
}

ConstProcessorRcPtr Config::GetProcessorFromBuiltinColorSpace(const char * builtinColorSpaceName,
                                                              ConstConfigRcPtr srcConfig,
                                                              const char * srcColorSpaceName)
{
    return Config::Impl::GetProcessorToBuiltinCS(srcConfig,
                                                 srcColorSpaceName, 
                                                 builtinColorSpaceName,
                                                 TRANSFORM_DIR_INVERSE);
}

std::ostream& operator<< (std::ostream& os, const Config& config)
{
    config.serialize(os);
    return os;
}

///////////////////////////////////////////////////////////////////////////
//  CacheID

const char * Config::getCacheID() const
{
    return getCacheID(getCurrentContext());
}

const char * Config::getCacheID(const ConstContextRcPtr & context) const
{
    AutoMutex lock(getImpl()->m_cacheidMutex);

    // A null context will use the empty cacheid
    std::string contextcacheid;
    if(context) contextcacheid = context->getCacheID();

    StringMap::const_iterator cacheiditer = getImpl()->m_cacheids.find(contextcacheid);
    if(cacheiditer != getImpl()->m_cacheids.end())
    {
        return cacheiditer->second.c_str();
    }

    // Include the hash of the yaml config serialization
    if(getImpl()->m_cacheidnocontext.empty())
    {
        std::ostringstream cacheid;
        serialize(cacheid);
        const std::string fullstr = cacheid.str();
        getImpl()->m_cacheidnocontext = CacheIDHash(fullstr.c_str(), fullstr.size());
    }

    // Also include all file references, using the context (if specified)
    std::string fileReferencesFastHash;
    if(context)
    {
        std::ostringstream filehash;

        ConstTransformVec allTransforms;
        getImpl()->getAllInternalTransforms(allTransforms);

        std::set<std::string> files;
        for(const auto & transform : allTransforms)
        {
            GetFileReferences(files, transform);
        }

        for(const auto & iter : files)
        {
            if(iter.empty()) continue;

            filehash << iter << "=";

            try
            {
                const std::string resolvedLocation = context->resolveFileLocation(iter.c_str());
                filehash << GetFastFileHash(resolvedLocation, *context) << " ";
            }
            catch(...)
            {
                filehash << "? ";
                continue;
            }
        }

        const std::string fullstr = filehash.str();
        fileReferencesFastHash = CacheIDHash(fullstr.c_str(), fullstr.size());
    }

    getImpl()->m_cacheids[contextcacheid] = getImpl()->m_cacheidnocontext + ":" + fileReferencesFastHash;
    return getImpl()->m_cacheids[contextcacheid].c_str();
}

///////////////////////////////////////////////////////////////////////////
//  Serialization

void Config::serialize(std::ostream& os) const
{
    try
    {
        getImpl()->checkVersionConsistency();

        OCIOYaml::Write(os, *this);
    }
    catch (const std::exception & e)
    {
        std::ostringstream error;
        error << "Error building YAML: " << e.what();
        throw Exception(error.str().c_str());
    }
}

void Config::setProcessorCacheFlags(ProcessorCacheFlags flags) noexcept
{
    getImpl()->setProcessorCacheFlags(flags);
}

//////////////////////////////////////////////////////////////////
// ConfigIOProxy and Archiving

void Config::setConfigIOProxy(ConfigIOProxyRcPtr ciop)
{
    getImpl()->m_context->setConfigIOProxy(ciop);

    AutoMutex lock(getImpl()->m_cacheidMutex);
    getImpl()->resetCacheIDs();
}

ConfigIOProxyRcPtr Config::getConfigIOProxy() const
{
    return getImpl()->m_context->getConfigIOProxy();
}

bool Config::isArchivable() const
{
    ConstContextRcPtr context = getCurrentContext();

    // Current archive implementation needs a working directory to look for LUT files and 
    // working directory must be an absolute path.
    const char * workingDirectory = getWorkingDir();
    if ((workingDirectory && !workingDirectory[0]) || !pystring::os::path::isabs(workingDirectory))
    {
        return false;
    }

    // Utility lambda to check the following criteria.
    auto validatePathForArchiving = [](const std::string & path) 
    {
        // Using the normalized path.
        const std::string normPath = pystring::os::path::normpath(path);
        if (    
                // 1) Path may not be absolute.
                pystring::os::path::isabs(normPath)  || 
                // 2) Path may not start with double dot ".." (going above working directory).
                pystring::startswith(normPath, "..") ||
                // 3) A context variable may not be located at the start of the path.
                (ContainsContextVariables(path) && 
                (StringUtils::Find(path, "$") == 0 || 
                 StringUtils::Find(path, "%") == 0)))
        {
            return false;
        }

        return true;
    };

    ///////////////////////////////
    // Search path verification. //
    ///////////////////////////////
    // Check that search paths are not absolute nor have context variables outside of config 
    // working directory.
    int numSearchPaths = getNumSearchPaths();
    for (int i = 0; i < numSearchPaths; i++)
    {
        std::string currentPath = getSearchPath(i);
        if (!validatePathForArchiving(currentPath))
        {
            // Exit and return false.
            return false;
        }
    }

    /////////////////////////////////
    // FileTransform verification. //
    /////////////////////////////////
    ConstTransformVec allTransforms;
    getImpl()->getAllInternalTransforms(allTransforms);

    std::set<std::string> files;
    for(const auto & transform : allTransforms)
    {
        GetFileReferences(files, transform);
    }

    // Check that FileTransform sources are not absolute nor have context variables outside of 
    // config working directory.
    for (const auto & path : files)
    {
        if (!validatePathForArchiving(path))
        {
            // Exit and return false.
            return false;
        }
    }

    return true;
}

void Config::archive(std::ostream & ostream) const
{
    // Using utility functions in OCIOZArchive.cpp.
    archiveConfig(ostream, *this, getCurrentContext()->getWorkingDir());
}

///////////////////////////////////////////////////////////////////////////
//  Config::Impl

StringUtils::StringVec Config::Impl::buildInactiveNamesList(InactiveType type) const
{
    StringUtils::StringVec inactiveNames;

    // An API request always supersedes the other lists.
    if (!m_inactiveColorSpaceNamesAPI.empty())
    {
        inactiveNames = StringUtils::Split(m_inactiveColorSpaceNamesAPI, ',');
    }
    // The env. variable only supersedes the config list.
    else if (!m_inactiveColorSpaceNamesEnv.empty())
    {
        inactiveNames = StringUtils::Split(m_inactiveColorSpaceNamesEnv, ',');
    }
    else if (!m_inactiveColorSpaceNamesConf.empty())
    {
        inactiveNames = StringUtils::Split(m_inactiveColorSpaceNamesConf, ',');
    }

    StringUtils::StringVec res;
    for (auto & v : inactiveNames)
    {
        v = StringUtils::Trim(v);
        switch (type)
        {
        case INACTIVE_COLORSPACE:
        {
            const auto & cs = getColorSpace(v.c_str());
            // Only add existing items.
            if (cs)
            {
                // Use the canonical name (alias or role might have been used).
                res.push_back(cs->getName());
            }
            break;
        }
        case INACTIVE_NAMEDTRANSFORM:
        {
            const auto & nt = getNamedTransform(v.c_str());
            // Only add existing items.
            if (nt)
            {
                // Use the canonical name (alias might have been used).
                res.push_back(nt->getName());
            }
            break;
        }
        case INACTIVE_ALL:
        {
            // This is only used to verify that all items of the list do exists (only used by the
            // validate() function.
            res.push_back(v);
            break;
        }
        }
    }

    return res;
}

void Config::Impl::refreshActiveColorSpaces()
{
    m_activeColorSpaceNames.clear();
    m_activeNamedTransformNames.clear();

    m_inactiveColorSpaceNames = buildInactiveNamesList(Impl::INACTIVE_COLORSPACE);

    for (int i = 0; i < m_allColorSpaces->getNumColorSpaces(); ++i)
    {
        ConstColorSpaceRcPtr cs = m_allColorSpaces->getColorSpaceByIndex(i);
        const std::string name(cs->getName());

        bool isActive = true;

        for (const auto & csName : m_inactiveColorSpaceNames)
        {
            if (csName==name)
            {
                isActive = false;
                break;
            }
        }

        if (isActive)
        {
            m_activeColorSpaceNames.push_back(cs->getName());
        }
    }

    m_inactiveNamedTransformNames = buildInactiveNamesList(Impl::INACTIVE_NAMEDTRANSFORM);

    for (const auto & nt : m_allNamedTransforms)
    {
        const std::string name(nt->getName());

        bool isActive = true;

        for (const auto & csName : m_inactiveNamedTransformNames)
        {
            if (csName == name)
            {
                isActive = false;
                break;
            }
        }

        if (isActive)
        {
            m_activeNamedTransformNames.push_back(nt->getName());
        }
    }
}

void Config::Impl::resetCacheIDs()
{
    m_cacheids.clear();
    m_cacheidnocontext = "";
    m_validation = VALIDATION_UNKNOWN;
    m_validationtext = "";

    // As any changes could impact the cache keys, it's better to always flush the cache
    // of processors to not keep in memory useless instances.
    m_processorCache.clear();
}

void Config::Impl::getAllInternalTransforms(ConstTransformVec & transformVec) const
{
    // Grab all transforms from the ColorSpaces.

    for (int i = 0; i < m_allColorSpaces->getNumColorSpaces(); ++i)
    {
        ConstTransformRcPtr tr
            = m_allColorSpaces->getColorSpaceByIndex(i)->getTransform(COLORSPACE_DIR_TO_REFERENCE);
        if (tr)
        {
            transformVec.push_back(tr);
        }

        tr = m_allColorSpaces->getColorSpaceByIndex(i)->getTransform(COLORSPACE_DIR_FROM_REFERENCE);
        if (tr)
        {
            transformVec.push_back(tr);
        }
    }

    // Grab all transforms from the Looks.

    for (const auto & look : m_looksList)
    {
        ConstTransformRcPtr tr = look->getTransform();
        if (tr)
        {
            transformVec.push_back(tr);
        }

        tr = look->getInverseTransform();
        if (tr)
        {
            transformVec.push_back(tr);
        }
    }

    // Grab all transforms from the view transforms.

    for (const auto & vt : m_viewTransforms)
    {
        ConstTransformRcPtr tr = vt->getTransform(VIEWTRANSFORM_DIR_TO_REFERENCE);
        if (tr)
        {
            transformVec.push_back(tr);
        }

        tr = vt->getTransform(VIEWTRANSFORM_DIR_FROM_REFERENCE);
        if (tr)
        {
            transformVec.push_back(tr);
        }
    }

    // Grab all transforms from the named transforms.

    for (const auto & nt : m_allNamedTransforms)
    {
        ConstTransformRcPtr tr = nt->getTransform(TRANSFORM_DIR_FORWARD);
        if (tr)
        {
            transformVec.push_back(tr);
        }

        tr = nt->getTransform(TRANSFORM_DIR_INVERSE);
        if (tr)
        {
            transformVec.push_back(tr);
        }
    }
}

ConstConfigRcPtr Config::Impl::Read(std::istream & istream, const char * filename)
{
    ConfigRcPtr config = Config::Create();
    OCIOYaml::Read(istream, config, filename);

    config->getImpl()->checkVersionConsistency();

    // An API request always supersedes the env. variable. As the OCIOYaml helper methods
    // use the Config public API, the variable reset highlights that only the
    // env. variable and the config contents are valid after a config file read.
    config->getImpl()->m_inactiveColorSpaceNamesAPI.clear();
    config->getImpl()->refreshActiveColorSpaces();

    return config;
}

ConstConfigRcPtr Config::Impl::Read(std::istream & istream, ConfigIOProxyRcPtr ciop)
{
    ConfigRcPtr config = Config::Create();
    // Passing special string for the file path to enable the parser to provide a more
    // meaningful error message if a problem is encountered.  (The working directory is not
    // set to this string.)
    OCIOYaml::Read(istream, config, "from Archive/ConfigIOProxy");

    config->getImpl()->checkVersionConsistency();

    // An API request always supersedes the env. variable. As the OCIOYaml helper methods
    // use the Config public API, the variable reset highlights that only the
    // env. variable and the config contents are valid after a config file read.
    config->getImpl()->m_inactiveColorSpaceNamesAPI.clear();
    config->getImpl()->refreshActiveColorSpaces();

    // Set the ConfigIOProxy object.
    config->setConfigIOProxy(ciop);

    return config;
}

void Config::Impl::checkVersionConsistency(ConstTransformRcPtr & transform) const
{
    if (transform)
    {
        if (ConstBuiltinTransformRcPtr blt = DynamicPtrCast<const BuiltinTransform>(transform))
        {
            if (m_majorVersion < 2)
            {
                throw Exception("Only config version 2 (or higher) can have BuiltinInTransform.");
            }

            if (m_majorVersion == 2 && m_minorVersion < 1
                    && 0 == Platform::Strcasecmp(blt->getStyle(), "ACES-LMT - ACES 1.3 Reference Gamut Compression"))
            {
                throw Exception("Only config version 2.1 (or higher) can have "
                                "BuiltinTransform style 'ACES-LMT - ACES 1.3 Reference Gamut Compression'.");
            }
            if (m_majorVersion == 2 && m_minorVersion < 2 
                    && (   0 == Platform::Strcasecmp(blt->getStyle(), "ARRI_LOGC4_to_ACES2065-1")
                        || 0 == Platform::Strcasecmp(blt->getStyle(), "CURVE - CANON_CLOG2_to_LINEAR")
                        || 0 == Platform::Strcasecmp(blt->getStyle(), "CURVE - CANON_CLOG3_to_LINEAR") )
                )
            {
                std::ostringstream os;
                os << "Only config version 2.2 (or higher) can have BuiltinTransform style '"
                   << blt->getStyle() << "'.";
                throw Exception(os.str().c_str());
            }
        }
        else if (ConstCDLTransformRcPtr cdl = DynamicPtrCast<const CDLTransform>(transform))
        {
            if (m_majorVersion < 2 && cdl->getStyle() != CDL_TRANSFORM_DEFAULT)
            {
                throw Exception("Only config version 2 (or higher) can have style for "
                                "CDLTransform.");
            }
        }
        else if (DynamicPtrCast<const DisplayViewTransform>(transform))
        {
            if (m_majorVersion < 2)
            {
                throw Exception("Only config version 2 (or higher) can have DisplayViewTransform.");
            }
        }
        else if (ConstExponentTransformRcPtr ex =
                 DynamicPtrCast<const ExponentTransform>(transform))
        {
            if (m_majorVersion < 2 && ex->getNegativeStyle() != NEGATIVE_CLAMP)
            {
                throw Exception("Config version 1 only supports ExponentTransform clamping "
                                "negative values.");
            }
        }
        else if (DynamicPtrCast<const ExponentWithLinearTransform>(transform))
        {
            if (m_majorVersion < 2)
            {
                throw Exception("Only config version 2 (or higher) can have "
                                "ExponentWithLinearTransform.");
            }
        }
        else if (DynamicPtrCast<const ExposureContrastTransform>(transform))
        {
            if (m_majorVersion < 2)
            {
                throw Exception("Only config version 2 (or higher) can have "
                                "ExposureContrastTransform.");
            }
        }
        else if (ConstFileTransformRcPtr ft = DynamicPtrCast<const FileTransform>(transform))
        {
            if (m_majorVersion < 2)
            {
                if (ft->getInterpolation() == INTERP_CUBIC)
                {
                    throw Exception("Only config version 2 (or higher) can use 'cubic' "
                                    "interpolation with FileTransform.");
                }
                if (ft->getCDLStyle() != CDL_TRANSFORM_DEFAULT)
                {
                    throw Exception("Only config version 2 (or higher) can use CDL style' "
                                    "for FileTransform.");
                }
            }
        }
        else if (ConstFixedFunctionTransformRcPtr ff = DynamicPtrCast<const FixedFunctionTransform>(transform))
        {
            if (m_majorVersion < 2)
            {
                throw Exception("Only config version 2 (or higher) can have "
                                "FixedFunctionTransform.");
            }

            if (m_majorVersion == 2 && m_minorVersion < 1 && ff->getStyle() == FIXED_FUNCTION_ACES_GAMUT_COMP_13)
            {
                throw Exception("Only config version 2.1 (or higher) can have "
                                "FixedFunctionTransform style 'ACES_GAMUT_COMP_13'.");
            }
        }
        else if (DynamicPtrCast<const GradingPrimaryTransform>(transform))
        {
            if (m_majorVersion < 2)
            {
                throw Exception("Only config version 2 (or higher) can have "
                                "GradingPrimaryTransform.");
            }
        }
        else if (DynamicPtrCast<const GradingRGBCurveTransform>(transform))
        {
            if (m_majorVersion < 2)
            {
                throw Exception("Only config version 2 (or higher) can have "
                                "GradingRGBCurveTransform.");
            }
        }
        else if (DynamicPtrCast<const GradingToneTransform>(transform))
        {
            if (m_majorVersion < 2)
            {
                throw Exception("Only config version 2 (or higher) can have "
                                "GradingToneTransform.");
            }
        }
        else if (DynamicPtrCast<const LogAffineTransform>(transform))
        {
            if (m_majorVersion < 2)
            {
                throw Exception("Only config version 2 (or higher) can have LogAffineTransform.");
            }
        }
        else if (DynamicPtrCast<const LogCameraTransform>(transform))
        {
            if (m_majorVersion < 2)
            {
                throw Exception("Only config version 2 (or higher) can have LogCameraTransform.");
            }
        }
        else if (DynamicPtrCast<const RangeTransform>(transform))
        {
            if (m_majorVersion < 2)
            {
                throw Exception("Only config version 2 (or higher) can have RangeTransform.");
            }
        }
        else if (ConstGroupTransformRcPtr grp = DynamicPtrCast<const GroupTransform>(transform))
        {
            const int numTransforms = grp->getNumTransforms();
            for (int idx = 0; idx < numTransforms; ++idx)
            {
                ConstTransformRcPtr tr = grp->getTransform(idx);
                checkVersionConsistency(tr);
            }
        }
    }
}

void Config::Impl::checkVersionConsistency() const
{
    // Check for the Transforms.

    ConstTransformVec transforms;
    getAllInternalTransforms(transforms);

    for (auto & transform : transforms)
    {
        checkVersionConsistency(transform);
    }

    // Check for the family separator.

    if (m_majorVersion < 2 && m_familySeparator != '/')
    {
        throw Exception("Only version 2 (or higher) can have a family separator.");
    }

    // Check for the file rules.

    if (m_majorVersion < 2 && m_fileRules->getNumEntries() > 2)
    {
        throw Exception("Only version 2 (or higher) can have file rules.");
    }

    // Check for inactive color spaces.

    if (m_majorVersion < 2 && !m_inactiveColorSpaceNamesConf.empty())
    {
        throw Exception("Only version 2 (or higher) can have inactive color spaces.");
    }

    // Check for ViewingRules.

    if (m_majorVersion < 2 && m_viewingRules->getNumEntries() != 0)
    {
        throw Exception("Only version 2 (or higher) can have viewing rules.");
    }

    // Check for shared views.

    if (m_majorVersion < 2)
    {
        if (m_sharedViews.size() != 0)
        {
            throw Exception("Only version 2 (or higher) can have shared views.");
        }
        for (const auto & display : m_displays)
        {
            const StringUtils::StringVec & sharedViews = display.second.m_sharedViews;
            if (!sharedViews.empty())
            {
                std::ostringstream os;
                os << "Config failed validation. The display '" << display.first << "' ";
                os << "uses shared views and config version is less than 2.";
                throw Exception(os.str().c_str());
            }
        }
    }

    // Check for virtual display.

    if (m_majorVersion < 2)
    {
        if (m_virtualDisplay.m_views.size() != 0 || m_virtualDisplay.m_sharedViews.size() != 0)
        {
            throw Exception("Only version 2 (or higher) can have a virtual display.");
        }
    }

    // Check for the DisplayColorSpaces.

    if (m_majorVersion < 2)
    {
        const int nbCS = m_allColorSpaces->getNumColorSpaces();
        for (int i = 0; i < nbCS; ++i)
        {
            const auto & cs = m_allColorSpaces->getColorSpaceByIndex(i);
            if (MatchReferenceType(SEARCH_REFERENCE_SPACE_DISPLAY, cs->getReferenceSpaceType()))
            {
                throw Exception("Only version 2 (or higher) can have DisplayColorSpaces.");
            }
        }
    }

    // Check for the ViewTransforms.

    if (m_majorVersion < 2 && (m_viewTransforms.size() != 0 || !m_defaultViewTransform.empty()))
    {
        throw Exception("Only version 2 (or higher) can have ViewTransforms.");
    }

    // Check for the NamedTransforms.

    if (m_majorVersion < 2 && m_allNamedTransforms.size() != 0)
    {
        throw Exception("Only version 2 (or higher) can have NamedTransforms.");
    }
}

} // namespace OCIO_NAMESPACE<|MERGE_RESOLUTION|>--- conflicted
+++ resolved
@@ -2791,48 +2791,9 @@
 
 bool Config::isColorSpaceLinear(const char * colorSpace, ReferenceSpaceType referenceSpaceType) const
 {
-<<<<<<< HEAD
     return ConfigUtils::isColorSpaceLinear(colorSpace, referenceSpaceType, *this);
 }
-=======
-    auto cs = getColorSpace(colorSpace);
-
-    if (cs == nullptr)
-    {
-        std::ostringstream os;
-        os << "Could not test colorspace linearity. Colorspace " << colorSpace << " does not exist.";
-        throw Exception(os.str().c_str()); 
-    }
-
-    if (cs->isData())
-    {
-        return false;
-    }
-
-    // Colorspace is not linear if the types are opposite.
-    if (cs->getReferenceSpaceType() != referenceSpaceType)
-    {
-        return false;
-    }
-
-    std::string encoding = cs->getEncoding();
-    if (!encoding.empty())
-    {
-        // Check the encoding value if it is set.        
-        if ((StringUtils::Compare(cs->getEncoding(), "scene-linear") && 
-            referenceSpaceType == REFERENCE_SPACE_SCENE) || 
-            (StringUtils::Compare(cs->getEncoding(), "display-linear") && 
-            referenceSpaceType == REFERENCE_SPACE_DISPLAY))
-        {
-            return true;
-        }
-        else
-        {
-            return false;
-        }
-    }
->>>>>>> 91761f25
-
+  
 void Config::identifyInterchangeSpace(char * srcInterchange, char * builtinInterchange) const
 {
     ConfigUtils::identifyInterchangeSpace(srcInterchange, builtinInterchange, *this);
