--- conflicted
+++ resolved
@@ -369,11 +369,7 @@
         return *index!=-1;
     }
 
-<<<<<<< HEAD
-    StringVec buildInactiveColorSpaceList() const;
-=======
     StringUtils::StringVec buildInactiveColorSpaceList() const;
->>>>>>> ea03b514
     void refreshActiveColorSpaces();
 
     // Any time you modify the state of the config, you must call this
@@ -617,11 +613,7 @@
             throw Exception(getImpl()->m_sanitytext.c_str());
         }
 
-<<<<<<< HEAD
-        const std::string namelower = pystring::lower(name);
-=======
-        std::string namelower = StringUtils::Lower(name);
->>>>>>> ea03b514
+        const std::string namelower = StringUtils::Lower(name);
         StringSet::const_iterator it = existingColorSpaces.find(namelower);
         if (it != existingColorSpaces.end())
         {
@@ -683,12 +675,8 @@
     }
 
     // Confirm all inactive color spaces exist.
-<<<<<<< HEAD
-    const StringVec inactiveColorSpaceNames = getImpl()->buildInactiveColorSpaceList();
-=======
     const StringUtils::StringVec inactiveColorSpaceNames
         = getImpl()->buildInactiveColorSpaceList();
->>>>>>> ea03b514
 
     for (const auto & name : inactiveColorSpaceNames)
     {
@@ -1215,17 +1203,12 @@
     }
     case COLORSPACE_INACTIVE:
     {
-        const StringVec inactiveColorSpaceNames = getImpl()->buildInactiveColorSpaceList();
-        const size_t nbCS = inactiveColorSpaceNames.size();
+        const StringUtils::StringVec inactiveColorSpaceNames
+            = getImpl()->buildInactiveColorSpaceList();
+        const auto ics = inactiveColorSpaceNames.size();
         if (searchReferenceType == SEARCH_REFERENCE_SPACE_ALL)
         {
-<<<<<<< HEAD
-            return (int)nbCS;
-=======
-            const StringUtils::StringVec inactiveColorSpaceNames
-                = getImpl()->buildInactiveColorSpaceList();
-            return (int)inactiveColorSpaceNames.size();
->>>>>>> ea03b514
+            return (int)ics;
         }
         for (auto csname : inactiveColorSpaceNames)
         {
@@ -1257,7 +1240,6 @@
     {
         if (searchReferenceType == SEARCH_REFERENCE_SPACE_ALL)
         {
-<<<<<<< HEAD
             if (index < getImpl()->m_allColorSpaces->getNumColorSpaces())
             {
                 return getImpl()->m_allColorSpaces->getColorSpaceNameByIndex(index);
@@ -1266,11 +1248,6 @@
             {
                 return "";
             }
-=======
-            const StringUtils::StringVec inactiveColorSpaceNames
-                = getImpl()->buildInactiveColorSpaceList();
-            return inactiveColorSpaceNames[index].c_str();
->>>>>>> ea03b514
         }
         const int nbCS = getImpl()->m_allColorSpaces->getNumColorSpaces();
         for (int i = 0; i < nbCS; ++i)
@@ -1319,7 +1296,8 @@
     case COLORSPACE_INACTIVE:
     {
         // TODO: Building the list at each call could be an issue when called in loops.
-        const StringVec inactiveColorSpaceNames = getImpl()->buildInactiveColorSpaceList();
+        const StringUtils::StringVec inactiveColorSpaceNames =
+            getImpl()->buildInactiveColorSpaceList();
         if (searchReferenceType == SEARCH_REFERENCE_SPACE_ALL)
         {
             if (index < (int)inactiveColorSpaceNames.size())
@@ -1605,13 +1583,8 @@
     }
     else if(!getImpl()->m_activeViews.empty())
     {
-<<<<<<< HEAD
-        const StringVec orderedViews = IntersectStringVecsCaseIgnore(getImpl()->m_activeViews,
-                                                                     masterViews);
-=======
         const StringUtils::StringVec orderedViews
             = IntersectStringVecsCaseIgnore(getImpl()->m_activeViews, masterViews);
->>>>>>> ea03b514
 
         if(!orderedViews.empty())
         {
@@ -1803,11 +1776,7 @@
 
 ConstLookRcPtr Config::getLook(const char * name) const
 {
-<<<<<<< HEAD
-    const std::string namelower = pystring::lower(name);
-=======
-    std::string namelower = StringUtils::Lower(name);
->>>>>>> ea03b514
+    const std::string namelower = StringUtils::Lower(name);
 
     for(unsigned int i=0; i<getImpl()->m_looksList.size(); ++i)
     {
@@ -1841,11 +1810,7 @@
     if(name.empty())
         throw Exception("Cannot addLook with an empty name.");
 
-<<<<<<< HEAD
-    const std::string namelower = pystring::lower(name);
-=======
-    std::string namelower = StringUtils::Lower(name);
->>>>>>> ea03b514
+    const std::string namelower = StringUtils::Lower(name);
 
     // If the look exists, replace it
     for(unsigned int i=0; i<getImpl()->m_looksList.size(); ++i)
@@ -1881,11 +1846,11 @@
 
 ConstViewTransformRcPtr Config::getViewTransform(const char * name) const noexcept
 {
-    const std::string namelower = pystring::lower(name);
+    const std::string namelower = StringUtils::Lower(name);
 
     for (auto vt : getImpl()->m_viewTransforms)
     {
-        if (pystring::lower(vt->getName()) == namelower)
+        if (StringUtils::Lower(vt->getName()) == namelower)
         {
             return vt;
         }
@@ -1933,14 +1898,14 @@
         throw Exception("Cannot add view transform with no transform.");
     }
 
-    const std::string namelower = pystring::lower(name);
+    const std::string namelower = StringUtils::Lower(name);
 
     bool addIt = true;
 
     // If the view transform exists, replace it.
     for (auto && vt : getImpl()->m_viewTransforms)
     {
-        if (pystring::lower(vt->getName()) == namelower)
+        if (StringUtils::Lower(vt->getName()) == namelower)
         {
             vt = viewTransform->createEditableCopy();
             addIt = false;
@@ -2306,15 +2271,9 @@
 ///////////////////////////////////////////////////////////////////////////
 //  Config::Impl
 
-<<<<<<< HEAD
-StringVec Config::Impl::buildInactiveColorSpaceList() const
-{
-    StringVec inactiveColorSpaces;
-=======
 StringUtils::StringVec Config::Impl::buildInactiveColorSpaceList() const
 {
     StringUtils::StringVec inactiveColorSpaces;
->>>>>>> ea03b514
 
     // An API request always supersedes the other lists.
     if (!m_inactiveColorSpaceNamesAPI.empty())
@@ -2343,11 +2302,7 @@
 {
     m_activeColorSpaceNames.clear();
 
-<<<<<<< HEAD
-    const StringVec inactiveColorSpaces = buildInactiveColorSpaceList();
-=======
     const StringUtils::StringVec inactiveColorSpaces = buildInactiveColorSpaceList();
->>>>>>> ea03b514
 
     for (int i = 0; i < m_allColorSpaces->getNumColorSpaces(); ++i)
     {
