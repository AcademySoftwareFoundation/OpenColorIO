// SPDX-License-Identifier: BSD-3-Clause
// Copyright Contributors to the OpenColorIO Project.

#include <string>

#include <OpenColorIO/OpenColorIO.h>

#include "Display.h"
#include "ParseUtils.h"

namespace OCIO_NAMESPACE
{

DisplayMap::iterator find_display(DisplayMap & displays, const std::string & display)
{
    for(DisplayMap::iterator iter = displays.begin();
        iter != displays.end();
        ++iter)
    {
        if(StrEqualsCaseIgnore(display, iter->first)) return iter;
    }
    return displays.end();
}

DisplayMap::const_iterator find_display_const(const DisplayMap & displays, const std::string & display)
{
    for(DisplayMap::const_iterator iter = displays.begin();
        iter != displays.end();
        ++iter)
    {
        if(StrEqualsCaseIgnore(display, iter->first)) return iter;
    }
    return displays.end();
}

int find_view(const ViewVec & vec, const std::string & name)
{
    for(unsigned int i=0; i<vec.size(); ++i)
    {
        if(StrEqualsCaseIgnore(name, vec[i].m_name)) return i;
    }
    return -1;
}

void AddDisplay(DisplayMap & displays,
                const std::string & display,
                const std::string & view,
                const std::string & viewTransform,
                const std::string & displayColorspace,
                const std::string & looks)
{
    if (display.empty())
    {
        throw Exception("Can't add a display with empty name.");
    }
    if (view.empty())
    {
        throw Exception("Can't add a display with empty view name.");
    }
    if (displayColorspace.empty())
    {
        throw Exception("Can't add a display with empty color space name.");
    }
    DisplayMap::iterator iter = find_display(displays, display);
    if(iter == displays.end())
    {
        ViewVec views;
        views.push_back( View(view, viewTransform, displayColorspace, looks) );
        displays.push_back(std::make_pair(display, views));
    }
    else
    {
        ViewVec & views = iter->second;
        int index = find_view(views, view);
        if (index < 0)
        {
            views.push_back( View(view, viewTransform, displayColorspace, looks) );
        }
        else
        {
            views[index].m_viewTransform = viewTransform;
            views[index].m_colorspace = displayColorspace;
            views[index].m_looks = looks;
        }
    }
}

<<<<<<< HEAD
void ComputeDisplays(StringVec & displayCache,
                     const DisplayMap & displays,
                     const StringVec & activeDisplays,
                     const StringVec & activeDisplaysEnvOverride)
=======
void ComputeDisplays(StringUtils::StringVec & displayCache,
                     const DisplayMap & displays,
                     const StringUtils::StringVec & activeDisplays,
                     const StringUtils::StringVec & activeDisplaysEnvOverride)
>>>>>>> ea03b514
{
    displayCache.clear();

    StringUtils::StringVec displayMasterList;
    for(DisplayMap::const_iterator iter = displays.begin();
        iter != displays.end();
        ++iter)
    {
        displayMasterList.push_back(iter->first);
    }

    // Apply the env override if it's not empty.
    if(!activeDisplaysEnvOverride.empty())
    {
        displayCache = IntersectStringVecsCaseIgnore(activeDisplaysEnvOverride, displayMasterList);
        if(!displayCache.empty()) return;
    }
    // Otherwise, apply the active displays if it's not empty.
    else if(!activeDisplays.empty())
    {
        displayCache = IntersectStringVecsCaseIgnore(activeDisplays, displayMasterList);
        if(!displayCache.empty()) return;
    }

    displayCache = displayMasterList;
}

} // namespace OCIO_NAMESPACE<|MERGE_RESOLUTION|>--- conflicted
+++ resolved
@@ -85,17 +85,10 @@
     }
 }
 
-<<<<<<< HEAD
-void ComputeDisplays(StringVec & displayCache,
-                     const DisplayMap & displays,
-                     const StringVec & activeDisplays,
-                     const StringVec & activeDisplaysEnvOverride)
-=======
 void ComputeDisplays(StringUtils::StringVec & displayCache,
                      const DisplayMap & displays,
                      const StringUtils::StringVec & activeDisplays,
                      const StringUtils::StringVec & activeDisplaysEnvOverride)
->>>>>>> ea03b514
 {
     displayCache.clear();
 
