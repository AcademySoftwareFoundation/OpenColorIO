/*
Copyright (c) 2019 Autodesk Inc., et al.
All Rights Reserved.

Redistribution and use in source and binary forms, with or without
modification, are permitted provided that the following conditions are
met:
* Redistributions of source code must retain the above copyright
  notice, this list of conditions and the following disclaimer.
* Redistributions in binary form must reproduce the above copyright
  notice, this list of conditions and the following disclaimer in the
  documentation and/or other materials provided with the distribution.
* Neither the name of Sony Pictures Imageworks nor the names of its
  contributors may be used to endorse or promote products derived from
  this software without specific prior written permission.
THIS SOFTWARE IS PROVIDED BY THE COPYRIGHT HOLDERS AND CONTRIBUTORS
"AS IS" AND ANY EXPRESS OR IMPLIED WARRANTIES, INCLUDING, BUT NOT
LIMITED TO, THE IMPLIED WARRANTIES OF MERCHANTABILITY AND FITNESS FOR
A PARTICULAR PURPOSE ARE DISCLAIMED. IN NO EVENT SHALL THE COPYRIGHT
OWNER OR CONTRIBUTORS BE LIABLE FOR ANY DIRECT, INDIRECT, INCIDENTAL,
SPECIAL, EXEMPLARY, OR CONSEQUENTIAL DAMAGES (INCLUDING, BUT NOT
LIMITED TO, PROCUREMENT OF SUBSTITUTE GOODS OR SERVICES; LOSS OF USE,
DATA, OR PROFITS; OR BUSINESS INTERRUPTION) HOWEVER CAUSED AND ON ANY
THEORY OF LIABILITY, WHETHER IN CONTRACT, STRICT LIABILITY, OR TORT
(INCLUDING NEGLIGENCE OR OTHERWISE) ARISING IN ANY WAY OUT OF THE USE
OF THIS SOFTWARE, EVEN IF ADVISED OF THE POSSIBILITY OF SUCH DAMAGE.
*/

#include <OpenColorIO/OpenColorIO.h>

#include "DynamicProperty.h"

OCIO_NAMESPACE_ENTER
{

bool operator==(const DynamicProperty &lhs, const DynamicProperty &rhs)
{
    if (DynamicPropertyImpl const * plhs = dynamic_cast<DynamicPropertyImpl const*>(&lhs))
    {
        if (DynamicPropertyImpl const * prhs = dynamic_cast<DynamicPropertyImpl const*>(&rhs))
        {
            return plhs->equals(*prhs);
        }
    }
    return false;
}

DynamicPropertyImpl::DynamicPropertyImpl(DynamicPropertyType type, double value, bool dynamic)
    :   m_type(type)
    ,   m_valueType(DYNAMIC_PROPERTY_DOUBLE)
    ,   m_value(value)
    ,   m_isDynamic(dynamic)
{
}

DynamicPropertyImpl::DynamicPropertyImpl(DynamicPropertyImpl & rhs)
    :   m_type(rhs.m_type)
    ,   m_valueType(rhs.m_valueType)
    ,   m_value(rhs.m_value)
    ,   m_isDynamic(rhs.m_isDynamic)
{   
}

double DynamicPropertyImpl::getDoubleValue() const
{
    if(m_valueType!=DYNAMIC_PROPERTY_DOUBLE)
    {
        throw Exception("The dynamic property does not hold a double precision value.");
    }

    return m_value;
}

void DynamicPropertyImpl::setValue(double value)
{
    if(m_valueType!=DYNAMIC_PROPERTY_DOUBLE)
    {
        throw Exception("The dynamic property does not hold a double precision value.");
    }

    m_value = value;
}

bool DynamicPropertyImpl::equals(const DynamicPropertyImpl & rhs) const
{
    if (this == &rhs) return true;

    if (m_isDynamic == rhs.m_isDynamic && m_type == rhs.m_type)
    {
        if (!m_isDynamic)
        {
            if (m_value == rhs.m_value)
            {
                // Both not dynamic, same value.
                return true;
            }
            else
            {
                // Both not dynamic, different values.
                return false;
            }
        }
        else
        {
            // Both dynamic, will be same.
            return true;
        }
    }

    // One dynamic, not the other.
    return false;
}

DynamicProperty::DynamicProperty()
{

}

DynamicProperty::~DynamicProperty()
{

}

}
OCIO_NAMESPACE_EXIT

///////////////////////////////////////////////////////////////////////////////

#ifdef OCIO_UNIT_TEST

namespace OCIO = OCIO_NAMESPACE;

#include <sstream>
#include "UnitTest.h"
#include "UnitTestUtils.h"

OCIO_ADD_TEST(DynamicPropertyImpl, basic)
{
    OCIO::DynamicPropertyRcPtr dp =
<<<<<<< HEAD
        std::make_shared<OCIO::DynamicPropertyImpl>(OCIO::DYNAMIC_PROPERTY_EXPOSURE, 1.0, false);
    OIIO_REQUIRE_ASSERT(dp);
    OIIO_CHECK_EQUAL(dp->getDoubleValue(), 1.0);
=======
        std::make_shared<OCIO::DynamicPropertyImpl>(1.0, false);
    OCIO_REQUIRE_ASSERT(dp);
    OCIO_CHECK_EQUAL(dp->getDoubleValue(), 1.0);
>>>>>>> 91585da1
    dp->setValue(2.0);
    OCIO_CHECK_EQUAL(dp->getDoubleValue(), 2.0);

    OCIO::DynamicPropertyImplRcPtr dpImpl =
<<<<<<< HEAD
        std::make_shared<OCIO::DynamicPropertyImpl>(OCIO::DYNAMIC_PROPERTY_EXPOSURE, 1.0, false);
    OIIO_REQUIRE_ASSERT(dpImpl);
    OIIO_CHECK_ASSERT(!dpImpl->isDynamic());
    OIIO_CHECK_EQUAL(dpImpl->getDoubleValue(), 1.0);
=======
        std::make_shared<OCIO::DynamicPropertyImpl>(1.0, false);
    OCIO_REQUIRE_ASSERT(dpImpl);
    OCIO_CHECK_ASSERT(!dpImpl->isDynamic());
    OCIO_CHECK_EQUAL(dpImpl->getDoubleValue(), 1.0);
>>>>>>> 91585da1

    dpImpl->makeDynamic();
    OCIO_CHECK_ASSERT(dpImpl->isDynamic());
    dpImpl->setValue(2.0);
    OCIO_CHECK_EQUAL(dpImpl->getDoubleValue(), 2.0);
}

OCIO_ADD_TEST(DynamicPropertyImpl, equal)
{
    OCIO::DynamicPropertyImplRcPtr dpImpl0 =
        std::make_shared<OCIO::DynamicPropertyImpl>(OCIO::DYNAMIC_PROPERTY_EXPOSURE, 1.0, false);
    OCIO::DynamicPropertyRcPtr dp0 = dpImpl0;
    
    OCIO::DynamicPropertyImplRcPtr dpImpl1 =
        std::make_shared<OCIO::DynamicPropertyImpl>(OCIO::DYNAMIC_PROPERTY_EXPOSURE, 1.0, false);
    OCIO::DynamicPropertyRcPtr dp1 = dpImpl1;

    // Both not dynamic, same value.
    OCIO_CHECK_ASSERT(*dp0 == *dp1);
    
    // Both not dynamic, diff values.
    dp0->setValue(2.0);
    OCIO_CHECK_ASSERT(!(*dp0 == *dp1));
    
    // Same value.
    dp1->setValue(2.0);
    OCIO_CHECK_ASSERT(*dp0 == *dp1);

    // One dynamic, not the other, same value.
    dpImpl0->makeDynamic();
    OCIO_CHECK_ASSERT(!(*dp0 == *dp1));
    
    // Both dynamic, same value.
    dpImpl1->makeDynamic();
    OCIO_CHECK_ASSERT(*dp0 == *dp1);
    
    // Both dynamic, diffent values.
    dp1->setValue(3.0);
    OCIO_CHECK_ASSERT(*dp0 == *dp1);
}

namespace
{
OCIO::ConstProcessorRcPtr LoadTransformFile(const std::string & fileName)
{
    const std::string filePath(std::string(OCIO::getTestFilesDir()) + "/"
        + fileName);
    // Create a FileTransform.
    OCIO::FileTransformRcPtr pFileTransform
        = OCIO::FileTransform::Create();
    // A tranform file does not define any interpolation (contrary to config
    // file), this is to avoid exception when creating the operation.
    pFileTransform->setInterpolation(OCIO::INTERP_LINEAR);
    pFileTransform->setDirection(OCIO::TRANSFORM_DIR_FORWARD);
    pFileTransform->setSrc(filePath.c_str());

    // Create empty Config to use.
    OCIO::ConfigRcPtr pConfig = OCIO::Config::Create();

    // Get the processor corresponding to the transform.
    return pConfig->getProcessor(pFileTransform);
}
}

// Test several aspects of dynamic properties, especially the ability to set
// values via the processor.
OCIO_ADD_TEST(DynamicProperty, get_dynamic_via_processor)
{
    const std::string ctfFile("exposure_contrast_video_dp.ctf");

    OCIO::ConstProcessorRcPtr processor;
    OCIO_CHECK_NO_THROW(processor = LoadTransformFile(ctfFile));

    OCIO::ConstCPUProcessorRcPtr cpuProcessor;
    OIIO_CHECK_NO_THROW(cpuProcessor = processor->getDefaultCPUProcessor());

    float pixel[3] = { 0.5f, 0.4f, 0.2f };
    cpuProcessor->applyRGB(pixel);

    float error = 1e-5f;
    OCIO_CHECK_CLOSE(pixel[0], 0.57495f, error);
    OCIO_CHECK_CLOSE(pixel[1], 0.43988f, error);
    OCIO_CHECK_CLOSE(pixel[2], 0.19147f, error);

    OCIO::DynamicPropertyType dpt = OCIO::DYNAMIC_PROPERTY_EXPOSURE;
    OCIO::DynamicPropertyRcPtr dp;
<<<<<<< HEAD
    OIIO_CHECK_NO_THROW(dp = cpuProcessor->getDynamicProperty(dpt));
=======
    OCIO_CHECK_NO_THROW(dp = processor->getDynamicProperty(dpt));
>>>>>>> 91585da1
    const double fileValue = dp->getDoubleValue();
    dp->setValue(0.4);

    pixel[0] = 0.5f;
    pixel[1] = 0.4f;
    pixel[2] = 0.2f;
    cpuProcessor->applyRGB(pixel);

    // Adjust error for SSE approximation.
    OCIO_CHECK_CLOSE(pixel[0], 0.62966f, error*2.0f);
    OCIO_CHECK_CLOSE(pixel[1], 0.48175f, error);
    OCIO_CHECK_CLOSE(pixel[2], 0.20969f, error);

    // Restore file value.
    dp->setValue(fileValue);

    pixel[0] = 0.5f;
    pixel[1] = 0.4f;
    pixel[2] = 0.2f;
    cpuProcessor->applyRGB(pixel);

    OCIO_CHECK_CLOSE(pixel[0], 0.57495f, error);
    OCIO_CHECK_CLOSE(pixel[1], 0.43988f, error);
    OCIO_CHECK_CLOSE(pixel[2], 0.19147f, error);

    // Note: The CTF does not define gamma as being dynamic.
<<<<<<< HEAD
    OIIO_CHECK_THROW_WHAT(cpuProcessor->getDynamicProperty(OCIO::DYNAMIC_PROPERTY_GAMMA),
=======
    OCIO_CHECK_THROW_WHAT(processor->getDynamicProperty(OCIO::DYNAMIC_PROPERTY_GAMMA),
>>>>>>> 91585da1
                          OCIO::Exception,
                          "Cannot find dynamic property");
}


#endif<|MERGE_RESOLUTION|>--- conflicted
+++ resolved
@@ -137,30 +137,17 @@
 OCIO_ADD_TEST(DynamicPropertyImpl, basic)
 {
     OCIO::DynamicPropertyRcPtr dp =
-<<<<<<< HEAD
-        std::make_shared<OCIO::DynamicPropertyImpl>(OCIO::DYNAMIC_PROPERTY_EXPOSURE, 1.0, false);
-    OIIO_REQUIRE_ASSERT(dp);
-    OIIO_CHECK_EQUAL(dp->getDoubleValue(), 1.0);
-=======
-        std::make_shared<OCIO::DynamicPropertyImpl>(1.0, false);
+        std::make_shared<OCIO::DynamicPropertyImpl>(OCIO::DYNAMIC_PROPERTY_EXPOSURE, 1.0, false);
     OCIO_REQUIRE_ASSERT(dp);
-    OCIO_CHECK_EQUAL(dp->getDoubleValue(), 1.0);
->>>>>>> 91585da1
+    OCIO_REQUIRE_EQUAL(dp->getDoubleValue(), 1.0);
     dp->setValue(2.0);
     OCIO_CHECK_EQUAL(dp->getDoubleValue(), 2.0);
 
     OCIO::DynamicPropertyImplRcPtr dpImpl =
-<<<<<<< HEAD
-        std::make_shared<OCIO::DynamicPropertyImpl>(OCIO::DYNAMIC_PROPERTY_EXPOSURE, 1.0, false);
-    OIIO_REQUIRE_ASSERT(dpImpl);
-    OIIO_CHECK_ASSERT(!dpImpl->isDynamic());
-    OIIO_CHECK_EQUAL(dpImpl->getDoubleValue(), 1.0);
-=======
-        std::make_shared<OCIO::DynamicPropertyImpl>(1.0, false);
+        std::make_shared<OCIO::DynamicPropertyImpl>(OCIO::DYNAMIC_PROPERTY_EXPOSURE, 1.0, false);
     OCIO_REQUIRE_ASSERT(dpImpl);
     OCIO_CHECK_ASSERT(!dpImpl->isDynamic());
     OCIO_CHECK_EQUAL(dpImpl->getDoubleValue(), 1.0);
->>>>>>> 91585da1
 
     dpImpl->makeDynamic();
     OCIO_CHECK_ASSERT(dpImpl->isDynamic());
@@ -247,11 +234,7 @@
 
     OCIO::DynamicPropertyType dpt = OCIO::DYNAMIC_PROPERTY_EXPOSURE;
     OCIO::DynamicPropertyRcPtr dp;
-<<<<<<< HEAD
-    OIIO_CHECK_NO_THROW(dp = cpuProcessor->getDynamicProperty(dpt));
-=======
-    OCIO_CHECK_NO_THROW(dp = processor->getDynamicProperty(dpt));
->>>>>>> 91585da1
+    OCIO_CHECK_NO_THROW(dp = cpuProcessor->getDynamicProperty(dpt));
     const double fileValue = dp->getDoubleValue();
     dp->setValue(0.4);
 
@@ -278,11 +261,7 @@
     OCIO_CHECK_CLOSE(pixel[2], 0.19147f, error);
 
     // Note: The CTF does not define gamma as being dynamic.
-<<<<<<< HEAD
-    OIIO_CHECK_THROW_WHAT(cpuProcessor->getDynamicProperty(OCIO::DYNAMIC_PROPERTY_GAMMA),
-=======
-    OCIO_CHECK_THROW_WHAT(processor->getDynamicProperty(OCIO::DYNAMIC_PROPERTY_GAMMA),
->>>>>>> 91585da1
+    OCIO_CHECK_THROW_WHAT(cpuProcessor->getDynamicProperty(OCIO::DYNAMIC_PROPERTY_GAMMA),
                           OCIO::Exception,
                           "Cannot find dynamic property");
 }
