/*
Copyright (c) 2003-2010 Sony Pictures Imageworks Inc., et al.
All Rights Reserved.

Redistribution and use in source and binary forms, with or without
modification, are permitted provided that the following conditions are
met:
* Redistributions of source code must retain the above copyright
  notice, this list of conditions and the following disclaimer.
* Redistributions in binary form must reproduce the above copyright
  notice, this list of conditions and the following disclaimer in the
  documentation and/or other materials provided with the distribution.
* Neither the name of Sony Pictures Imageworks nor the names of its
  contributors may be used to endorse or promote products derived from
  this software without specific prior written permission.
THIS SOFTWARE IS PROVIDED BY THE COPYRIGHT HOLDERS AND CONTRIBUTORS
"AS IS" AND ANY EXPRESS OR IMPLIED WARRANTIES, INCLUDING, BUT NOT
LIMITED TO, THE IMPLIED WARRANTIES OF MERCHANTABILITY AND FITNESS FOR
A PARTICULAR PURPOSE ARE DISCLAIMED. IN NO EVENT SHALL THE COPYRIGHT
OWNER OR CONTRIBUTORS BE LIABLE FOR ANY DIRECT, INDIRECT, INCIDENTAL,
SPECIAL, EXEMPLARY, OR CONSEQUENTIAL DAMAGES (INCLUDING, BUT NOT
LIMITED TO, PROCUREMENT OF SUBSTITUTE GOODS OR SERVICES; LOSS OF USE,
DATA, OR PROFITS; OR BUSINESS INTERRUPTION) HOWEVER CAUSED AND ON ANY
THEORY OF LIABILITY, WHETHER IN CONTRACT, STRICT LIABILITY, OR TORT
(INCLUDING NEGLIGENCE OR OTHERWISE) ARISING IN ANY WAY OUT OF THE USE
OF THIS SOFTWARE, EVEN IF ADVISED OF THE POSSIBILITY OF SUCH DAMAGE.
*/

/*
    
    Houdini LUTs
    http://www.sidefx.com/docs/hdk11.0/hdk_io_lut.html
    
    Types:
      - 1D LUT (partial support)
      - 3D LUT
      - 3D LUT with 1D Prelut
    
    TODO:
        - Add support for other 1D types (R, G, B, A, RGB, RGBA, All)
          we only support type 'C' atm.
        - Add support for 'Sampling' tag
    
*/

#include <algorithm>
#include <cmath>
#include <cstdio>
#include <iostream>
#include <iterator>
#include <map>
#include <string>
#include <vector>

#include <OpenColorIO/OpenColorIO.h>

#include "MathUtils.h"
#include "ops/Lut1D/Lut1DOp.h"
#include "ops/Lut3D/Lut3DOp.h"
#include "ParseUtils.h"
#include "pystring/pystring.h"
#include "transforms/FileTransform.h"

OCIO_NAMESPACE_ENTER
{
    namespace
    {
        // HDL parser helpers

        // HDL headers/LUT's are shoved into these datatypes
        typedef std::map<std::string, StringVec > StringToStringVecMap;
        typedef std::map<std::string, std::vector<float> > StringToFloatVecMap;

        void
        readHeaders(StringToStringVecMap& headers,
                    std::istream& istream)
        {
            std::string line;
            while(nextline(istream, line))
            {
                StringVec chunks;

                // Remove trailing/leading whitespace, lower-case and
                // split into words
                pystring::split(pystring::lower(pystring::strip(line)), chunks);

                // Skip empty lines
                if(chunks.empty()) continue;

                // Stop looking for headers at the "LUT:" line
                if(chunks[0] == "lut:") break;

                // Use first index as key, and remove it from the value
                std::string key = chunks[0];
                chunks.erase(chunks.begin());

                headers[key] = chunks;
            }
        }

        // Try to grab key (e.g "version") from headers. Throws
        // exception if not found, or if number of chunks in value is
        // not between min_vals and max_vals (e.g the "length" key
        // must exist, and must have either 1 or 2 values)
        StringVec
        findHeaderItem(StringToStringVecMap& headers,
                       const std::string key,
                       const unsigned int min_vals,
                       const unsigned int max_vals)
        {
            StringToStringVecMap::iterator iter;
            iter = headers.find(key);

            // Error if key is not found
            if(iter == headers.end())
            {
                std::ostringstream os;
                os << "'" << key << "' line not found";
                throw Exception(os.str().c_str());
            }

            // Error if incorrect number of values is found
            if(iter->second.size() < min_vals ||
               iter->second.size() > max_vals)
            {
                std::ostringstream os;
                os << "Incorrect number of chunks (" << iter->second.size() << ")";
                os << " after '" << key << "' line, expected ";

                if(min_vals == max_vals)
                {
                    os << min_vals;
                }
                else
                {
                    os << "between " << min_vals << " and " << max_vals;
                }

                throw Exception(os.str().c_str());
            }

            return iter->second;
        }

        // Simple wrapper to call findHeaderItem with a fixed number
        // of values (e.g "version" should have a single value)
        StringVec
        findHeaderItem(StringToStringVecMap& chunks,
                       const std::string key,
                       const unsigned int numvals)
        {
            return findHeaderItem(chunks, key, numvals, numvals);
        }

        // Crudely parse LUT's - doesn't do any length checking etc,
        // just grabs a series of floats for Pre{...}, 3d{...} etc
        // Does some basic error checking, but there are situations
        // were it could incorrectly accept broken data (like
        // "Pre{0.0\n1.0}blah"), but hopefully none where it misses
        // data
        void
        readLuts(std::istream& istream,
                 StringToFloatVecMap& lutValues)
        {
            // State variables
            bool inlut = false;
            std::string lutname;

            std::string word;

            while(istream >> word)
            {
                if(!inlut)
                {
                    if(word == "{")
                    {
                        // Lone "{" is for a 3D
                        inlut = true;
                        lutname = "3d";
                    }
                    else
                    {
                        // Named LUT, e.g "Pre {"
                        inlut = true;
                        lutname = pystring::lower(word);

                        // Ensure next word is "{"
                        std::string nextword;
                        istream >> nextword;
                        if(nextword != "{")
                        {
                            std::ostringstream os;
                            os << "Malformed LUT - Unknown word '";
                            os << word << "' after LUT name '";
                            os << nextword << "'";
                            throw Exception(os.str().c_str());
                        }
                    }
                }
                else if(word == "}")
                {
                    // end of LUT
                    inlut = false;
                    lutname = "";
                }
                else if(inlut)
                {
                    // StringToFloat was far slower, for 787456 values:
                    // - StringToFloat took 3879 (avg nanoseconds per value)
                    // - stdtod took 169 nanoseconds
                    char* endptr = 0;
                    float v = static_cast<float>(strtod(word.c_str(), &endptr));

                    if(!*endptr)
                    {
                        // Since each word should contain a single
                        // float value, the pointer should be null
                        lutValues[lutname].push_back(v);
                    }
                    else
                    {
                        // stdtod endptr still contained stuff,
                        // meaning an invalid float value
                        std::ostringstream os;
                        os << "Invalid float value in " << lutname;
                        os << " LUT, '" << word << "'";
                        throw Exception(os.str().c_str());
                    }
                }
                else
                {
                    std::ostringstream os;
                    os << "Unexpected word, possibly a value outside";
                    os <<" a LUT {} block. Word was '" << word << "'";
                    throw Exception(os.str().c_str());

                }
            }
        }

    } // end anonymous "HDL parser helpers" namespace

    namespace
    {
        class CachedFileHDL : public CachedFile
        {
        public:
            CachedFileHDL ()
            {
                hdlversion = "unknown";
                hdlformat = "unknown";
                hdltype = "unknown";
                hdlblack = 0.0;
                hdlwhite = 1.0;
                lut1D = Lut1D::Create();
                lut3D = Lut3D::Create();
            };
            ~CachedFileHDL() {};
            std::string hdlversion;
            std::string hdlformat;
            std::string hdltype;
            float to_min; // TODO: maybe add this to Lut1DOp?
            float to_max; // TODO: maybe add this to Lut1DOp?
            float hdlblack;
            float hdlwhite;
            // TODO: Switch to the OpData classes.
            Lut1DRcPtr lut1D;
            Lut3DRcPtr lut3D;
        };
        typedef OCIO_SHARED_PTR<CachedFileHDL> CachedFileHDLRcPtr;
        
        class LocalFileFormat : public FileFormat
        {
        public:
            
            ~LocalFileFormat() {};
            
            void getFormatInfo(FormatInfoVec & formatInfoVec) const override;
            
            CachedFileRcPtr read(
                std::istream & istream,
                const std::string & fileName) const override;
            
            void bake(const Baker & baker,
                      const std::string & formatName,
                      std::ostream & ostream) const override;
            
            void buildFileOps(OpRcPtrVec & ops,
                              const Config& config,
                              const ConstContextRcPtr & context,
                              CachedFileRcPtr untypedCachedFile,
                              const FileTransform& fileTransform,
                              TransformDirection dir) const override;
        };
        
        void LocalFileFormat::getFormatInfo(FormatInfoVec & formatInfoVec) const
        {
            FormatInfo info;
            info.name = "houdini";
            info.extension = "lut";
            info.capabilities = FORMAT_CAPABILITY_READ | FORMAT_CAPABILITY_BAKE;
            formatInfoVec.push_back(info);
        }
        
        CachedFileRcPtr
        LocalFileFormat::read(
            std::istream & istream,
            const std::string & /* fileName unused */) const
        {
            
            // this shouldn't happen
            if (!istream)
                throw Exception ("file stream empty when trying to read Houdini LUT");

            //
            CachedFileHDLRcPtr cachedFile = CachedFileHDLRcPtr (new CachedFileHDL ());
            // TODO: Switch to the OpData classes.
            Lut1DRcPtr lut1d_ptr = Lut1D::Create();
            Lut3DRcPtr lut3d_ptr = Lut3D::Create();

            // Parse headers into key-value pairs
            StringToStringVecMap header_chunks;
            StringToStringVecMap::iterator iter;

            // Read headers, ending after the "LUT:" line
            readHeaders(header_chunks, istream);

            // Grab useful values from headers
            StringVec value;

            // "Version 3" - format version (currently one version
            // number per LUT type)
            value = findHeaderItem(header_chunks, "version", 1);
            cachedFile->hdlversion = value[0];

            // "Format any" - bit depth of image the LUT should be
            // applied to (this is basically ignored)
            value = findHeaderItem(header_chunks, "format", 1);
            cachedFile->hdlformat = value[0];

            // "Type 3d" - type of LUT
            {
                value = findHeaderItem(header_chunks, "type", 1);

                cachedFile->hdltype = value[0];
            }

            // "From 0.0 1.0" - range of input values
            {
                float from_min, from_max;

                value = findHeaderItem(header_chunks, "from", 2);

                if(!StringToFloat(&from_min, value[0].c_str()) ||
                   !StringToFloat(&from_max, value[1].c_str()))
                {
                    std::ostringstream os;
                    os << "Invalid float value(s) on 'From' line, '";
                    os << value[0] << "' and '"  << value[1] << "'";
                    throw Exception(os.str().c_str());
                }

                for(int i = 0; i < 3; ++i)
                {
                    lut1d_ptr->from_min[i] = from_min;
                    lut1d_ptr->from_max[i] = from_max;
                }
            }


            // "To 0.0 1.0" - range of values in LUT (e.g "0 255"
            // to specify values as 8-bit numbers, usually "0 1")
            {
                float to_min, to_max;

                value = findHeaderItem(header_chunks, "to", 2);

                if(!StringToFloat(&to_min, value[0].c_str()) ||
                   !StringToFloat(&to_max, value[1].c_str()))
                {
                    std::ostringstream os;
                    os << "Invalid float value(s) on 'To' line, '";
                    os << value[0] << "' and '"  << value[1] << "'";
                    throw Exception(os.str().c_str());
                }
                cachedFile->to_min = to_min;
                cachedFile->to_max = to_max;
            }

            // "Black 0" and "White 1" - obsolete options, should be 0
            // and 1

            {
                value = findHeaderItem(header_chunks, "black", 1);

                float black;

                if(!StringToFloat(&black, value[0].c_str()))
                {
                    std::ostringstream os;
                    os << "Invalid float value on 'Black' line, '";
                    os << value[0] << "'";
                    throw Exception(os.str().c_str());
                }
                cachedFile->hdlblack = black;
            }

            {
                value = findHeaderItem(header_chunks, "white", 1);

                float white;

                if(!StringToFloat(&white, value[0].c_str()))
                {
                    std::ostringstream os;
                    os << "Invalid float value on 'White' line, '";
                    os << value[0] << "'";
                    throw Exception(os.str().c_str());
                }
                cachedFile->hdlwhite = white;
            }


            // Verify type is valid and supported - used to handle
            // length sensibly, and checking the LUT later
            {
                std::string ltype = cachedFile->hdltype;
                if(ltype != "3d" && ltype != "3d+1d" && ltype != "c")
                {
                    std::ostringstream os;
                    os << "Unsupported Houdini LUT type: '" << ltype << "'";
                    throw Exception(os.str().c_str());
                }
            }


            // "Length 2" or "Length 2 5" - either "[cube size]", or "[cube
            // size] [prelut size]"
            int size_3d = -1;
            int size_prelut = -1;
            int size_1d = -1;

            {
                std::vector<int> lut_sizes;

                value = findHeaderItem(header_chunks, "length", 1, 2);
                for(unsigned int i = 0; i < value.size(); ++i)
                {
                    int tmpsize = -1;
                    if(!StringToInt(&tmpsize, value[i].c_str()))
                    {
                        std::ostringstream os;
                        os << "Invalid integer on 'Length' line: ";
                        os << "'" << value[0] << "'";
                        throw Exception(os.str().c_str());
                    }
                    lut_sizes.push_back(tmpsize);
                }

                if(cachedFile->hdltype == "3d" || cachedFile->hdltype == "3d+1d")
                {
                    // Set cube size
                    size_3d = lut_sizes[0];

                    lut3d_ptr->size[0] = lut_sizes[0];
                    lut3d_ptr->size[1] = lut_sizes[0];
                    lut3d_ptr->size[2] = lut_sizes[0];
                }

                if(cachedFile->hdltype == "c")
                {
                    size_1d = lut_sizes[0];
                }

                if(cachedFile->hdltype == "3d+1d")
                {
                    size_prelut = lut_sizes[1];
                }
            }

            // Read stuff after "LUT:"
            StringToFloatVecMap lut_data;
            readLuts(istream, lut_data);

            //
            StringToFloatVecMap::iterator lut_iter;

            if(cachedFile->hdltype == "3d+1d")
            {
                // Read prelut, and bind onto cachedFile
                lut_iter = lut_data.find("pre");
                if(lut_iter == lut_data.end())
                {
                    std::ostringstream os;
                    os << "3D+1D LUT should contain Pre{} LUT section";
                    throw Exception(os.str().c_str());
                }

                if(size_prelut != static_cast<int>(lut_iter->second.size()))
                {
                    std::ostringstream os;
                    os << "Pre{} LUT was " << lut_iter->second.size();
                    os << " values long, expected " << size_prelut << " values";
                    throw Exception(os.str().c_str());
                }

                lut1d_ptr->luts[0] = lut_iter->second;
                lut1d_ptr->luts[1] = lut_iter->second;
                lut1d_ptr->luts[2] = lut_iter->second;
                lut1d_ptr->maxerror = 0.0f;
                lut1d_ptr->errortype = Lut1D::ERROR_RELATIVE;
                cachedFile->lut1D = lut1d_ptr;
            }

            if(cachedFile->hdltype == "3d" ||
               cachedFile->hdltype == "3d+1d")
            {
                // Bind 3D LUT to lut3d_ptr, along with some
                // slightly-elabourate error messages

                lut_iter = lut_data.find("3d");
                if(lut_iter == lut_data.end())
                {
                    std::ostringstream os;
                    os << "3D LUT section not found";
                    throw Exception(os.str().c_str());
                }

                int size_3d_cubed = size_3d * size_3d * size_3d;

                if(size_3d_cubed * 3 != static_cast<int>(lut_iter->second.size()))
                {
                    int foundsize = static_cast<int>(lut_iter->second.size());
                    int foundlines = foundsize / 3;

                    std::ostringstream os;
                    os << "3D LUT contains incorrect number of values. ";
                    os << "Contained " << foundsize << " values ";
                    os << "(" << foundlines << " lines), ";
                    os << "expected " << (size_3d_cubed*3) << " values ";
                    os << "(" << size_3d_cubed << " lines)";
                    throw Exception(os.str().c_str());
                }

                lut3d_ptr->lut = lut_iter->second;

                // Bind to cachedFile
                cachedFile->lut3D = lut3d_ptr;
            }

            if(cachedFile->hdltype == "c")
            {
                // Bind simple 1D RGB LUT
                lut_iter = lut_data.find("rgb");
                if(lut_iter == lut_data.end())
                {
                    std::ostringstream os;
                    os << "3D+1D LUT should contain Pre{} LUT section";
                    throw Exception(os.str().c_str());
                }

                if(size_1d != static_cast<int>(lut_iter->second.size()))
                {
                    std::ostringstream os;
                    os << "RGB{} LUT was " << lut_iter->second.size();
                    os << " values long, expected " << size_1d << " values";
                    throw Exception(os.str().c_str());
                }

                lut1d_ptr->luts[0] = lut_iter->second;
                lut1d_ptr->luts[1] = lut_iter->second;
                lut1d_ptr->luts[2] = lut_iter->second;
                lut1d_ptr->maxerror = 0.0f;
                lut1d_ptr->errortype = Lut1D::ERROR_RELATIVE;
                cachedFile->lut1D = lut1d_ptr;
            }

            return cachedFile;
        }
        
        void LocalFileFormat::bake(const Baker & baker,
                                   const std::string & formatName,
                                   std::ostream & ostream) const
        {

            if(formatName != "houdini")
            {
                std::ostringstream os;
                os << "Unknown hdl format name, '";
                os << formatName << "'.";
                throw Exception(os.str().c_str());
            }

            // Get config
            ConstConfigRcPtr config = baker.getConfig();

            // setup the floating point precision
            ostream.setf(std::ios::fixed, std::ios::floatfield);
            ostream.precision(6);

            // Default sizes
            const int DEFAULT_SHAPER_SIZE = 1024;
            // MPlay produces bad results with 32^3 cube (in a way
            // that looks more quantised than even "nearest"
            // interpolation in OCIOFileTransform)
            const int DEFAULT_CUBE_SIZE = 64;
            const int DEFAULT_1D_SIZE = 1024;

            // Get configured sizes
            int cubeSize = baker.getCubeSize();
            int shaperSize = baker.getShaperSize();
            // FIXME: Misusing cube size to set 1D LUT size, as it seemed
            // slightly less confusing than using the shaper LUT size
            int onedSize = baker.getCubeSize();
            
            // Defaults and sanity check on cube size
            if(cubeSize == -1) cubeSize = DEFAULT_CUBE_SIZE;
            if(cubeSize < 0) cubeSize = DEFAULT_CUBE_SIZE;
            if(cubeSize<2)
            {
                std::ostringstream os;
                os << "Cube size must be 2 or larger (was " << cubeSize << ")";
                throw Exception(os.str().c_str());
            }
            
            // ..and same for shaper size
            if(shaperSize<0) shaperSize = DEFAULT_SHAPER_SIZE;
            if(shaperSize<2)
            {
                std::ostringstream os;
                os << "A shaper space ('" << baker.getShaperSpace() << "') has";
                os << " been specified, so the shaper size must be 2 or larger";
                throw Exception(os.str().c_str());
            }
            
            // ..and finally, for the 1D LUT size
            if(onedSize == -1) onedSize = DEFAULT_1D_SIZE;
            if(onedSize < 2)
            {
                std::ostringstream os;
                os << "1D LUT size must be higher than 2 (was " << onedSize << ")";
                throw Exception(os.str().c_str());
            }
            
            // Version numbers
            const int HDL_1D = 1; // 1D LUT version number
            const int HDL_3D = 2; // 3D LUT version number
            const int HDL_3D1D = 3; // 3D LUT with 1D prelut
            
            // Get spaces from baker
            const std::string shaperSpace = baker.getShaperSpace();
            const std::string inputSpace = baker.getInputSpace();
            const std::string targetSpace = baker.getTargetSpace();
            const std::string looks = baker.getLooks();

            // Determine required LUT type
            ConstProcessorRcPtr inputToTargetProc;
            if (!looks.empty())
            {
                LookTransformRcPtr transform = LookTransform::Create();
                transform->setLooks(looks.c_str());
                transform->setSrc(inputSpace.c_str());
                transform->setDst(targetSpace.c_str());
                inputToTargetProc = config->getProcessor(transform,
                    TRANSFORM_DIR_FORWARD);
            }
            else
            {
                inputToTargetProc = config->getProcessor(
                    inputSpace.c_str(),
                    targetSpace.c_str());
            }

            int required_lut = -1;
            
            if(inputToTargetProc->hasChannelCrosstalk())
            {
                if(shaperSpace.empty())
                {
                    // Has crosstalk, but no prelut, so need 3D LUT
                    required_lut = HDL_3D;
                }
                else
                {
                    // Crosstalk with shaper-space
                    required_lut = HDL_3D1D;
                }
            }
            else
            {
                // No crosstalk
                required_lut = HDL_1D;
            }

            if(required_lut == -1)
            {
                // Unnecessary paranoia
                throw Exception(
                    "Internal logic error, LUT type was not determined");
            }
            
            // Make prelut
            std::vector<float> prelutData;
            
            float fromInStart = 0; // for "From:" part of header
            float fromInEnd = 1;
            
            if(required_lut == HDL_3D1D)
            {
                // TODO: Later we only grab the green channel for the prelut,
                // should ensure the prelut is monochromatic somehow?
                
                ConstProcessorRcPtr inputToShaperProc = config->getProcessor(
                    inputSpace.c_str(),
                    shaperSpace.c_str());
                
                if(inputToShaperProc->hasChannelCrosstalk())
                {
                    // TODO: Automatically turn shaper into
                    // non-crosstalked version?
                    std::ostringstream os;
                    os << "The specified shaperSpace, '" << baker.getShaperSpace();
                    os << "' has channel crosstalk, which is not appropriate for";
                    os << " shapers. Please select an alternate shaper space or";
                    os << " omit this option.";
                    throw Exception(os.str().c_str());
                }
                
                // Calculate min/max value
                {
                    // Get input value of 1.0 in shaper space, as this
                    // is the higest value that is transformed by the
                    // cube (e.g for a generic lin-to-log transform,
                    // what the log value 1.0 is in linear).
                    ConstCPUProcessorRcPtr shaperToInputProc = config->getProcessor(
                        shaperSpace.c_str(),
                        inputSpace.c_str())->getDefaultCPUProcessor();

                    float minval[3] = {0.0f, 0.0f, 0.0f};
                    float maxval[3] = {1.0f, 1.0f, 1.0f};

                    shaperToInputProc->applyRGB(minval);
                    shaperToInputProc->applyRGB(maxval);
                    
                    // Grab green channel, as this is the one used later
                    fromInStart = minval[1];
                    fromInEnd = maxval[1];
                }

                // Generate the identity prelut values, then apply the transform.
                // Prelut is linearly sampled from fromInStart to fromInEnd
                prelutData.resize(shaperSize*3);
                
                for (int i = 0; i < shaperSize; ++i)
                {
                    const float x = (float)(double(i) / double(shaperSize - 1));
                    float cur_value = lerpf(fromInStart, fromInEnd, x);

                    prelutData[3*i+0] = cur_value;
                    prelutData[3*i+1] = cur_value;
                    prelutData[3*i+2] = cur_value;
                }
                
                PackedImageDesc prelutImg(&prelutData[0], shaperSize, 1, 3);

                ConstCPUProcessorRcPtr cpu = inputToShaperProc->getDefaultCPUProcessor();
                cpu->apply(prelutImg);
            }
            
            // TODO: Do same "auto prelut" input-space allocation as FileFormatCSP?
            
            // Make 3D LUT
            std::vector<float> cubeData;
            if(required_lut == HDL_3D || required_lut == HDL_3D1D)
            {
                cubeData.resize(cubeSize*cubeSize*cubeSize*3);
                
                GenerateIdentityLut3D(&cubeData[0], cubeSize, 3, LUT3DORDER_FAST_RED);
                PackedImageDesc cubeImg(&cubeData[0], cubeSize*cubeSize*cubeSize, 1, 3);
                
                ConstProcessorRcPtr cubeProc;
                if(required_lut == HDL_3D1D)
                {
                    // Prelut goes from input-to-shaper, so cube goes from shaper-to-target
                    if (!looks.empty())
                    {
                        LookTransformRcPtr transform = LookTransform::Create();
                        transform->setLooks(looks.c_str());
                        transform->setSrc(shaperSpace.c_str());
                        transform->setDst(targetSpace.c_str());
                        cubeProc = config->getProcessor(transform,
                            TRANSFORM_DIR_FORWARD);
                    }
                    else
                    {
                        cubeProc = config->getProcessor(shaperSpace.c_str(),
                                                        targetSpace.c_str());
                    }
                }
                else
                {
                    // No prelut, so cube goes from input-to-target
                    cubeProc = inputToTargetProc;
                }

                ConstCPUProcessorRcPtr cpu = cubeProc->getDefaultCPUProcessor();
                cpu->apply(cubeImg);
            }
            
            
            // Make 1D LUT
            std::vector<float> onedData;
            if(required_lut == HDL_1D)
            {
                onedData.resize(onedSize * 3);
                
                GenerateIdentityLut1D(&onedData[0], onedSize, 3);
                PackedImageDesc onedImg(&onedData[0], onedSize, 1, 3);
                ConstCPUProcessorRcPtr cpu = inputToTargetProc->getDefaultCPUProcessor();
                cpu->apply(onedImg);
            }
            
            
            // Write the file contents
            ostream << "Version\t\t" << required_lut << "\n";
            ostream << "Format\t\t" << "any" << "\n";
            
            ostream << "Type\t\t";
            if(required_lut == HDL_1D)
                ostream << "RGB";
            if(required_lut == HDL_3D)
                ostream << "3D";
            if(required_lut == HDL_3D1D)
                ostream << "3D+1D";
            ostream << "\n";
            
            ostream << "From\t\t" << fromInStart << " " << fromInEnd << "\n";
            ostream << "To\t\t" << 0.0f << " " << 1.0f << "\n";
            ostream << "Black\t\t" << 0.0f << "\n";
            ostream << "White\t\t" << 1.0f << "\n";
            
            if(required_lut == HDL_3D1D)
                ostream << "Length\t\t" << cubeSize << " " << shaperSize << "\n";
            if(required_lut == HDL_3D)
                ostream << "Length\t\t" << cubeSize << "\n";
            if(required_lut == HDL_1D)
                ostream << "Length\t\t" << onedSize << "\n";
            
            ostream << "LUT:\n";
            
            // Write prelut
            if(required_lut == HDL_3D1D)
            {
                ostream << "Pre {\n";
                for(int i=0; i < shaperSize; ++i)
                {
                    // Grab green channel from RGB prelut
                    ostream << "\t" << prelutData[i*3+1] << "\n";
                }
                ostream << "}\n";
            }
            
            // Write "3D {" part of output of 3D+1D LUT
            if(required_lut == HDL_3D1D)
            {
                ostream << "3D {\n";
            }
            
            // Write the slightly-different "{" without line for the 3D-only LUT
            if(required_lut == HDL_3D)
            {
                ostream << " {\n";
            }
            
            // Write the cube data after the "{"
            if(required_lut == HDL_3D || required_lut == HDL_3D1D)
            {
                for(int i=0; i < cubeSize*cubeSize*cubeSize; ++i)
                {
                    // TODO: Original baker code clamped values to
                    // 1.0, was this necessary/desirable?

                    ostream << "\t" << cubeData[3*i+0];
                    ostream << " "  << cubeData[3*i+1];
                    ostream << " "  << cubeData[3*i+2] << "\n";
                }
                
                // Write closing "}"
                ostream << " }\n";
            }
            
            // Write out channels for 1D LUT
            if(required_lut == HDL_1D)
            {
                ostream << "R {\n";
                for(int i=0; i < onedSize; ++i)
                    ostream << "\t" << onedData[i*3+0] << "\n";
                ostream << "}\n";

                ostream << "G {\n";
                for(int i=0; i < onedSize; ++i)
                    ostream << "\t" << onedData[i*3+1] << "\n";
                ostream << "}\n";

                ostream << "B {\n";
                for(int i=0; i < onedSize; ++i)
                    ostream << "\t" << onedData[i*3+2] << "\n";
                ostream << "}\n";
            }
        }
        
        void
        LocalFileFormat::buildFileOps(OpRcPtrVec & ops,
                                    const Config& /*config*/,
                                    const ConstContextRcPtr & /*context*/,
                                    CachedFileRcPtr untypedCachedFile,
                                    const FileTransform& fileTransform,
                                    TransformDirection dir) const
        {
            
            CachedFileHDLRcPtr cachedFile = DynamicPtrCast<CachedFileHDL>(untypedCachedFile);
            
            // This should never happen.
            if(!cachedFile)
            {
                std::ostringstream os;
                os << "Cannot build Houdini Op. Invalid cache type.";
                throw Exception(os.str().c_str());
            }
            
            TransformDirection newDir = CombineTransformDirections(dir,
                fileTransform.getDirection());
            
            if(newDir == TRANSFORM_DIR_FORWARD) {
                if(cachedFile->hdltype == "c")
                {
                    CreateLut1DOp(ops, cachedFile->lut1D,
                                  fileTransform.getInterpolation(), newDir);
                }
                else if(cachedFile->hdltype == "3d")
                {
                    CreateLut3DOp(ops, cachedFile->lut3D,
                                  fileTransform.getInterpolation(), newDir);
                }
                else if(cachedFile->hdltype == "3d+1d")
                {
                    CreateLut1DOp(ops, cachedFile->lut1D,
                                  fileTransform.getInterpolation(), newDir);
                    CreateLut3DOp(ops, cachedFile->lut3D,
                                  fileTransform.getInterpolation(), newDir);
                }
                else
                {
                    throw Exception("Unhandled hdltype while creating forward ops");
                }
            } else if(newDir == TRANSFORM_DIR_INVERSE) {
                if(cachedFile->hdltype == "c")
                {
                    CreateLut1DOp(ops, cachedFile->lut1D,
                                  fileTransform.getInterpolation(), newDir);
                }
                else if(cachedFile->hdltype == "3d")
                {
                    CreateLut3DOp(ops, cachedFile->lut3D,
                                  fileTransform.getInterpolation(), newDir);
                }
                else if(cachedFile->hdltype == "3d+1d")
                {
                    CreateLut3DOp(ops, cachedFile->lut3D,
                                  fileTransform.getInterpolation(), newDir);
                    CreateLut1DOp(ops, cachedFile->lut1D,
                                  fileTransform.getInterpolation(), newDir);
                }
                else
                {
                    throw Exception("Unhandled hdltype while creating reverse ops");
                }
            }
            return;
        }
    }
    
    FileFormat * CreateFileFormatHDL()
    {
        return new LocalFileFormat();
    }
}
OCIO_NAMESPACE_EXIT

///////////////////////////////////////////////////////////////////////////////

#ifdef OCIO_UNIT_TEST

namespace OCIO = OCIO_NAMESPACE;
#include "UnitTest.h"

OCIO_ADD_TEST(FileFormatHDL, Read1D)
{
    std::ostringstream strebuf;
    strebuf << "Version\t\t1" << "\n";
    strebuf << "Format\t\tany" << "\n";
    strebuf << "Type\t\tC" << "\n";
    strebuf << "From\t\t0.1 3.2" << "\n";
    strebuf << "To\t\t0 1" << "\n";
    strebuf << "Black\t\t0" << "\n";
    strebuf << "White\t\t0.99" << "\n";
    strebuf << "Length\t\t9" << "\n";
    strebuf << "LUT:" << "\n";
    strebuf << "RGB {" << "\n";
    strebuf << "\t0" << "\n";
    strebuf << "\t0.000977517" << "\n";
    strebuf << "\t0.00195503" << "\n";
    strebuf << "\t0.00293255" << "\n";
    strebuf << "\t0.00391007" << "\n";
    strebuf << "\t0.00488759" << "\n";
    strebuf << "\t0.0058651" << "\n";
    strebuf << "\t0.999022" << "\n";
    strebuf << "\t1.67 }" << "\n";
    
    //
    float from_min = 0.1f;
    float from_max = 3.2f;
    float to_min = 0.0f;
    float to_max = 1.0f;
    float black = 0.0f;
    float white = 0.99f;
    float lut1d[9] = { 0.0f, 0.000977517f, 0.00195503f, 0.00293255f,
        0.00391007f, 0.00488759f, 0.0058651f, 0.999022f, 1.67f };
    
    std::istringstream simple3D1D;
    simple3D1D.str(strebuf.str());
    
    // Load file
    std::string emptyString;
    OCIO::LocalFileFormat tester;
    OCIO::CachedFileRcPtr cachedFile = tester.read(simple3D1D, emptyString);
    OCIO::CachedFileHDLRcPtr lut = OCIO::DynamicPtrCast<OCIO::CachedFileHDL>(cachedFile);
    
    //
    OCIO_CHECK_EQUAL(to_min, lut->to_min);
    OCIO_CHECK_EQUAL(to_max, lut->to_max);
    OCIO_CHECK_EQUAL(black, lut->hdlblack);
    OCIO_CHECK_EQUAL(white, lut->hdlwhite);
    
    // check 1D data (each channel has the same data)
    for(int c = 0; c < 3; ++c) {
        OCIO_CHECK_EQUAL(from_min, lut->lut1D->from_min[c]);
        OCIO_CHECK_EQUAL(from_max, lut->lut1D->from_max[c]);

        OCIO_CHECK_EQUAL(9, lut->lut1D->luts[c].size());

        for(unsigned int i = 0; i < lut->lut1D->luts[c].size(); ++i) {
            OCIO_CHECK_EQUAL(lut1d[i], lut->lut1D->luts[c][i]);
        }
    }
}

OCIO_ADD_TEST(FileFormatHDL, Bake1D)
{
    
    OCIO::ConfigRcPtr config = OCIO::Config::Create();
    
    // Add lnf space
    {
        OCIO::ColorSpaceRcPtr cs = OCIO::ColorSpace::Create();
        cs->setName("lnf");
        cs->setFamily("lnf");
        config->addColorSpace(cs);
        config->setRole(OCIO::ROLE_REFERENCE, cs->getName());
    }
    
    // Add target space
    {
        OCIO::ColorSpaceRcPtr cs = OCIO::ColorSpace::Create();
        cs->setName("target");
        cs->setFamily("target");
        OCIO::CDLTransformRcPtr transform1 = OCIO::CDLTransform::Create();
        
        float rgb[3] = {0.1f, 0.1f, 0.1f};
        transform1->setOffset(rgb);
        
        cs->setTransform(transform1, OCIO::COLORSPACE_DIR_FROM_REFERENCE);
        config->addColorSpace(cs);
    }
        
    std::string bout =
    "Version\t\t1\n"
    "Format\t\tany\n"
    "Type\t\tRGB\n"
    "From\t\t0.000000 1.000000\n"
    "To\t\t0.000000 1.000000\n"
    "Black\t\t0.000000\n"
    "White\t\t1.000000\n"
    "Length\t\t10\n"
    "LUT:\n"
    "R {\n"
    "\t0.100000\n"
    "\t0.211111\n"
    "\t0.322222\n"
    "\t0.433333\n"
    "\t0.544444\n"
    "\t0.655556\n"
    "\t0.766667\n"
    "\t0.877778\n"
    "\t0.988889\n"
    "\t1.100000\n"
    " }\n"
    "G {\n"
    "\t0.100000\n"
    "\t0.211111\n"
    "\t0.322222\n"
    "\t0.433333\n"
    "\t0.544444\n"
    "\t0.655556\n"
    "\t0.766667\n"
    "\t0.877778\n"
    "\t0.988889\n"
    "\t1.100000\n"
    " }\n"
    "B {\n"
    "\t0.100000\n"
    "\t0.211111\n"
    "\t0.322222\n"
    "\t0.433333\n"
    "\t0.544444\n"
    "\t0.655556\n"
    "\t0.766667\n"
    "\t0.877778\n"
    "\t0.988889\n"
    "\t1.100000\n"
    " }\n";
    
    //
    OCIO::BakerRcPtr baker = OCIO::Baker::Create();
    baker->setConfig(config);
    baker->setFormat("houdini");
    baker->setInputSpace("lnf");
    baker->setTargetSpace("target");
    baker->setCubeSize(10); // FIXME: Misusing the cube size to set the 1D LUT size
    std::ostringstream output;
    baker->bake(output);
    
    //std::cerr << "The LUT: " << std::endl << output.str() << std::endl;
    //std::cerr << "Expected:" << std::endl << bout << std::endl;
    
    //
<<<<<<< HEAD
    OCIO::StringVec osvec;
    OCIO::pystring::splitlines(output.str(), osvec);
    OCIO::StringVec resvec;
    OCIO::pystring::splitlines(bout, resvec);
=======
    std::vector<std::string> osvec;
    pystring::splitlines(output.str(), osvec);
    std::vector<std::string> resvec;
    pystring::splitlines(bout, resvec);
>>>>>>> 98528dd4
    OCIO_CHECK_EQUAL(osvec.size(), resvec.size());
    for(unsigned int i = 0; i < std::min(osvec.size(), resvec.size()); ++i)
        OCIO_CHECK_EQUAL(pystring::strip(osvec[i]), pystring::strip(resvec[i]));
    
}

OCIO_ADD_TEST(FileFormatHDL, Read3D)
{
    std::ostringstream strebuf;
    strebuf << "Version         2" << "\n";
    strebuf << "Format      any" << "\n";
    strebuf << "Type        3D" << "\n";
    strebuf << "From        0.2 0.9" << "\n";
    strebuf << "To      0.001 0.999" << "\n";
    strebuf << "Black       0.002" << "\n";
    strebuf << "White       0.98" << "\n";
    strebuf << "Length      2" << "\n";
    strebuf << "LUT:" << "\n";
    strebuf << " {" << "\n";
    strebuf << " 0 0 0" << "\n";
    strebuf << " 0 0 0" << "\n";
    strebuf << " 0 0.390735 2.68116e-28" << "\n";
    strebuf << " 0 0.390735 0" << "\n";
    strebuf << " 0 0 0" << "\n";
    strebuf << " 0 0 0.599397" << "\n";
    strebuf << " 0 0.601016 0" << "\n";
    strebuf << " 0 0.601016 0.917034" << "\n";
    strebuf << " }" << "\n";
    
    std::istringstream simple3D1D;
    simple3D1D.str(strebuf.str());
    // Load file
    std::string emptyString;
    OCIO::LocalFileFormat tester;
    OCIO::CachedFileRcPtr cachedFile = tester.read(simple3D1D, emptyString);
    OCIO::CachedFileHDLRcPtr lut = OCIO::DynamicPtrCast<OCIO::CachedFileHDL>(cachedFile);
    
    //
    //float from_min = 0.2;
    //float from_max = 0.9;
    float to_min = 0.001f;
    float to_max = 0.999f;
    float black = 0.002f;
    float white = 0.98f;
    float cube[2 * 2 * 2 * 3 ] = {
        0.f, 0.f, 0.f,
        0.f, 0.f, 0.f,
        0.f, 0.390735f, 2.68116e-28f,
        0.f, 0.390735f, 0.f,
        0.f, 0.f, 0.f,
        0.f, 0.f, 0.599397f,
        0.f, 0.601016f, 0.f,
        0.f, 0.601016f, 0.917034f };
    
    //
    OCIO_CHECK_EQUAL(to_min, lut->to_min);
    OCIO_CHECK_EQUAL(to_max, lut->to_max);
    OCIO_CHECK_EQUAL(black, lut->hdlblack);
    OCIO_CHECK_EQUAL(white, lut->hdlwhite);
    
    // check cube data
    OCIO_CHECK_EQUAL(2*2*2*3, lut->lut3D->lut.size());

    for(unsigned int i = 0; i < lut->lut3D->lut.size(); ++i) {
        OCIO_CHECK_EQUAL(cube[i], lut->lut3D->lut[i]);
    }
}

OCIO_ADD_TEST(FileFormatHDL, Bake3D)
{
    OCIO::ConfigRcPtr config = OCIO::Config::Create();
    
    // Set luma coef's to simple values
    {
        float lumaCoef[3] = {0.333f, 0.333f, 0.333f};
        config->setDefaultLumaCoefs(lumaCoef);
    }
    
    // Add lnf space
    {
        OCIO::ColorSpaceRcPtr cs = OCIO::ColorSpace::Create();
        cs->setName("lnf");
        cs->setFamily("lnf");
        config->addColorSpace(cs);
        config->setRole(OCIO::ROLE_REFERENCE, cs->getName());
    }
    
    // Add target space
    {
        OCIO::ColorSpaceRcPtr cs = OCIO::ColorSpace::Create();
        cs->setName("target");
        cs->setFamily("target");
        OCIO::CDLTransformRcPtr transform1 = OCIO::CDLTransform::Create();
        
        // Set saturation to cause channel crosstalk, making a 3D LUT
        transform1->setSat(0.5f);

        cs->setTransform(transform1, OCIO::COLORSPACE_DIR_FROM_REFERENCE);
        config->addColorSpace(cs);
    }
        
    std::string bout = 
    "Version\t\t2\n"
    "Format\t\tany\n"
    "Type\t\t3D\n"
    "From\t\t0.000000 1.000000\n"
    "To\t\t0.000000 1.000000\n"
    "Black\t\t0.000000\n"
    "White\t\t1.000000\n"
    "Length\t\t2\n"
    "LUT:\n"
    " {\n"
    "\t0.000000 0.000000 0.000000\n"
    "\t0.606300 0.106300 0.106300\n"
    "\t0.357600 0.857600 0.357600\n"
    "\t0.963900 0.963900 0.463900\n"
    "\t0.036100 0.036100 0.536100\n"
    "\t0.642400 0.142400 0.642400\n"
    "\t0.393700 0.893700 0.893700\n"
    "\t1.000000 1.000000 1.000000\n"
    " }\n";
    
    //
    OCIO::BakerRcPtr baker = OCIO::Baker::Create();
    baker->setConfig(config);
    baker->setFormat("houdini");
    baker->setInputSpace("lnf");
    baker->setTargetSpace("target");
    baker->setCubeSize(2);
    std::ostringstream output;
    baker->bake(output);
    
    //std::cerr << "The LUT: " << std::endl << output.str() << std::endl;
    //std::cerr << "Expected:" << std::endl << bout << std::endl;
    
    //
<<<<<<< HEAD
    OCIO::StringVec osvec;
    OCIO::pystring::splitlines(output.str(), osvec);
    OCIO::StringVec resvec;
    OCIO::pystring::splitlines(bout, resvec);
=======
    std::vector<std::string> osvec;
    pystring::splitlines(output.str(), osvec);
    std::vector<std::string> resvec;
    pystring::splitlines(bout, resvec);
>>>>>>> 98528dd4
    OCIO_CHECK_EQUAL(osvec.size(), resvec.size());
    for(unsigned int i = 0; i < std::min(osvec.size(), resvec.size()); ++i)
        OCIO_CHECK_EQUAL(pystring::strip(osvec[i]), pystring::strip(resvec[i]));
}

OCIO_ADD_TEST(FileFormatHDL, Read3D1D)
{
    std::ostringstream strebuf;
    strebuf << "Version         3" << "\n";
    strebuf << "Format      any" << "\n";
    strebuf << "Type        3D+1D" << "\n";
    strebuf << "From        0.005478 14.080103" << "\n";
    strebuf << "To      0 1" << "\n";
    strebuf << "Black       0" << "\n";
    strebuf << "White       1" << "\n";
    strebuf << "Length      2 10" << "\n";
    strebuf << "LUT:" << "\n";
    strebuf << "Pre {" << "\n";
    strebuf << "    0.994922" << "\n";
    strebuf << "    0.995052" << "\n";
    strebuf << "    0.995181" << "\n";
    strebuf << "    0.995310" << "\n";
    strebuf << "    0.995439" << "\n";
    strebuf << "    0.995568" << "\n";
    strebuf << "    0.995697" << "\n";
    strebuf << "    0.995826" << "\n";
    strebuf << "    0.995954" << "\n";
    strebuf << "    0.996082" << "\n";
    strebuf << "}" << "\n";
    strebuf << "3D {" << "\n";
    strebuf << "    0.093776 0.093776 0.093776" << "\n";
    strebuf << "    0.105219 0.093776 0.093776" << "\n";
    strebuf << "    0.118058 0.093776 0.093776" << "\n";
    strebuf << "    0.132463 0.093776 0.093776" << "\n";
    strebuf << "    0.148626 0.093776 0.093776" << "\n";
    strebuf << "    0.166761 0.093776 0.093776" << "\n";
    strebuf << "    0.187109 0.093776 0.093776" << "\n";
    strebuf << "    0.209939 0.093776 0.093776" << "\n";
    strebuf << "}" << "\n";
    
    //
    float from_min = 0.005478f;
    float from_max = 14.080103f;
    float to_min = 0.0f;
    float to_max = 1.0f;
    float black = 0.0f;
    float white = 1.0f;
    float prelut[10] = { 0.994922f, 0.995052f, 0.995181f, 0.995310f, 0.995439f,
        0.995568f, 0.995697f, 0.995826f, 0.995954f, 0.996082f };
    float cube[2 * 2 * 2 * 3 ] = {
        0.093776f, 0.093776f, 0.093776f,
        0.105219f, 0.093776f, 0.093776f,
        0.118058f, 0.093776f, 0.093776f,
        0.132463f, 0.093776f, 0.093776f,
        0.148626f, 0.093776f, 0.093776f,
        0.166761f, 0.093776f, 0.093776f,
        0.187109f, 0.093776f, 0.093776f,
        0.209939f, 0.093776f, 0.093776f };
    
    std::istringstream simple3D1D;
    simple3D1D.str(strebuf.str());
    
    // Load file
    std::string emptyString;
    OCIO::LocalFileFormat tester;
    OCIO::CachedFileRcPtr cachedFile = tester.read(simple3D1D, emptyString);
    OCIO::CachedFileHDLRcPtr lut = OCIO::DynamicPtrCast<OCIO::CachedFileHDL>(cachedFile);
    
    //
    OCIO_CHECK_EQUAL(to_min, lut->to_min);
    OCIO_CHECK_EQUAL(to_max, lut->to_max);
    OCIO_CHECK_EQUAL(black, lut->hdlblack);
    OCIO_CHECK_EQUAL(white, lut->hdlwhite);
    
    // check prelut data (each channel has the same data)
    for(int c = 0; c < 3; ++c) {
        OCIO_CHECK_EQUAL(from_min, lut->lut1D->from_min[c]);
        OCIO_CHECK_EQUAL(from_max, lut->lut1D->from_max[c]);
        OCIO_CHECK_EQUAL(10, lut->lut1D->luts[c].size());

        for(unsigned int i = 0; i < lut->lut1D->luts[c].size(); ++i) {
            OCIO_CHECK_EQUAL(prelut[i], lut->lut1D->luts[c][i]);
        }
    }

    OCIO_CHECK_EQUAL(2*2*2*3, lut->lut3D->lut.size());
    
    // check cube data
    for(unsigned int i = 0; i < lut->lut3D->lut.size(); ++i) {
        OCIO_CHECK_EQUAL(cube[i], lut->lut3D->lut[i]);
    }
}

OCIO_ADD_TEST(FileFormatHDL, Bake3D1D)
{
    // check baker output
    OCIO::ConfigRcPtr config = OCIO::Config::Create();
    
    // Set luma coef's to simple values
    {
        float lumaCoef[3] = {0.333f, 0.333f, 0.333f};
        config->setDefaultLumaCoefs(lumaCoef);
    }

    // Add lnf space
    {
        OCIO::ColorSpaceRcPtr cs = OCIO::ColorSpace::Create();
        cs->setName("lnf");
        cs->setFamily("lnf");
        config->addColorSpace(cs);
        config->setRole(OCIO::ROLE_REFERENCE, cs->getName());
    }
    
    // Add shaper space
    {
        OCIO::ColorSpaceRcPtr cs = OCIO::ColorSpace::Create();
        cs->setName("shaper");
        cs->setFamily("shaper");
        OCIO::ExponentTransformRcPtr transform1 = OCIO::ExponentTransform::Create();
        float test[4] = {2.6f, 2.6f, 2.6f, 1.0f};
        transform1->setValue(test);
        cs->setTransform(transform1, OCIO::COLORSPACE_DIR_TO_REFERENCE);
        config->addColorSpace(cs);
    }
    
    // Add target space
    {
        OCIO::ColorSpaceRcPtr cs = OCIO::ColorSpace::Create();
        cs->setName("target");
        cs->setFamily("target");
        OCIO::CDLTransformRcPtr transform1 = OCIO::CDLTransform::Create();

        // Set saturation to cause channel crosstalk, making a 3D LUT
        transform1->setSat(0.5f);

        cs->setTransform(transform1, OCIO::COLORSPACE_DIR_FROM_REFERENCE);
        config->addColorSpace(cs);
    }
    
    std::string bout = 
    "Version\t\t3\n"
    "Format\t\tany\n"
    "Type\t\t3D+1D\n"
    "From\t\t0.000000 1.000000\n"
    "To\t\t0.000000 1.000000\n"
    "Black\t\t0.000000\n"
    "White\t\t1.000000\n"
    "Length\t\t2 10\n"
    "LUT:\n"
    "Pre {\n"
    "\t0.000000\n"
    "\t0.429520\n"
    "\t0.560744\n"
    "\t0.655378\n"
    "\t0.732057\n"
    "\t0.797661\n"
    "\t0.855604\n"
    "\t0.907865\n"
    "\t0.955710\n"
    "\t1.000000\n"
    "}\n"
    "3D {\n"
    "\t0.000000 0.000000 0.000000\n"
    "\t0.606300 0.106300 0.106300\n"
    "\t0.357600 0.857600 0.357600\n"
    "\t0.963900 0.963900 0.463900\n"
    "\t0.036100 0.036100 0.536100\n"
    "\t0.642400 0.142400 0.642400\n"
    "\t0.393700 0.893700 0.893700\n"
    "\t1.000000 1.000000 1.000000\n"
    "}\n";
    
    //
    OCIO::BakerRcPtr baker = OCIO::Baker::Create();
    baker->setConfig(config);
    baker->setFormat("houdini");
    baker->setInputSpace("lnf");
    baker->setShaperSpace("shaper");
    baker->setTargetSpace("target");
    baker->setShaperSize(10);
    baker->setCubeSize(2);
    std::ostringstream output;
    baker->bake(output);

    //std::cerr << "The LUT: " << std::endl << output.str() << std::endl;
    //std::cerr << "Expected:" << std::endl << bout << std::endl;

    //
<<<<<<< HEAD
    OCIO::StringVec osvec;
    OCIO::pystring::splitlines(output.str(), osvec);
    OCIO::StringVec resvec;
    OCIO::pystring::splitlines(bout, resvec);
=======
    std::vector<std::string> osvec;
    pystring::splitlines(output.str(), osvec);
    std::vector<std::string> resvec;
    pystring::splitlines(bout, resvec);
>>>>>>> 98528dd4
    OCIO_CHECK_EQUAL(osvec.size(), resvec.size());
    
    // TODO: Get this working on osx
    /*
    for(unsigned int i = 0; i < std::min(osvec.size(), resvec.size()); ++i)
        OCIO_CHECK_EQUAL(pystring::strip(osvec[i]), pystring::strip(resvec[i]));
    */
}


OCIO_ADD_TEST(FileFormatHDL, LookTest)
{
    // Note this sets up a Look with the same parameters as the Bake3D1D test
    // however it uses a different shaper space, to ensure we catch that case.
    // Also ensure we detect the effects of the desaturation by using a 3 cubed
    // LUT, which will thus test colour values other than the corner points of
    // the cube

    OCIO::ConfigRcPtr config = OCIO::Config::Create();
    
    // Add lnf space
    {
        OCIO::ColorSpaceRcPtr cs = OCIO::ColorSpace::Create();
        cs->setName("lnf");
        cs->setFamily("lnf");
        config->addColorSpace(cs);
        config->setRole(OCIO::ROLE_REFERENCE, cs->getName());
    }
    
    // Add shaper space
    {
        OCIO::ColorSpaceRcPtr cs = OCIO::ColorSpace::Create();
        cs->setName("shaper");
        cs->setFamily("shaper");
        OCIO::ExponentTransformRcPtr transform1 = OCIO::ExponentTransform::Create();
        float test[4] = {2.2f, 2.2f, 2.2f, 1.0f};
        transform1->setValue(test);
        cs->setTransform(transform1, OCIO::COLORSPACE_DIR_TO_REFERENCE);
        config->addColorSpace(cs);
    }
    
    // Add Look process space
    {
        OCIO::ColorSpaceRcPtr cs = OCIO::ColorSpace::Create();
        cs->setName("look_process");
        cs->setFamily("look_process");
        OCIO::ExponentTransformRcPtr transform1 = OCIO::ExponentTransform::Create();
        float test[4] = {2.6f, 2.6f, 2.6f, 1.0f};
        transform1->setValue(test);
        cs->setTransform(transform1, OCIO::COLORSPACE_DIR_TO_REFERENCE);
        config->addColorSpace(cs);
    }

    // Add Look process space
    {
        OCIO::LookRcPtr look = OCIO::Look::Create();
        look->setName("look");
        look->setProcessSpace("look_process");
        OCIO::CDLTransformRcPtr transform1 = OCIO::CDLTransform::Create();

        // Set saturation to cause channel crosstalk, making a 3D LUT
        transform1->setSat(0.5f);

        look->setTransform(transform1);
        config->addLook(look);
    }
    
    
    std::string bout = 
    "Version\t\t3\n"
    "Format\t\tany\n"
    "Type\t\t3D+1D\n"
    "From\t\t0.000000 1.000000\n"
    "To\t\t0.000000 1.000000\n"
    "Black\t\t0.000000\n"
    "White\t\t1.000000\n"
    "Length\t\t3 10\n"
    "LUT:\n"
    "Pre {\n"
    "\t0.000000\n"
    "\t0.368344\n"
    "\t0.504760\n"
    "\t0.606913\n"
    "\t0.691699\n"
    "\t0.765539\n"
    "\t0.831684\n"
    "\t0.892049\n"
    "\t0.947870\n"
    "\t1.000000\n"
    "}\n"
    "3D {\n"
    "\t0.000000 0.000000 0.000000\n"
    "\t0.276787 0.035360 0.035360\n"
    "\t0.553575 0.070720 0.070720\n"
    "\t0.148309 0.416989 0.148309\n"
    "\t0.478739 0.478739 0.201718\n"
    "\t0.774120 0.528900 0.245984\n"
    "\t0.296618 0.833978 0.296618\n"
    "\t0.650361 0.902354 0.355417\n"
    "\t0.957478 0.957478 0.403436\n"
    "\t0.009867 0.009867 0.239325\n"
    "\t0.296368 0.049954 0.296368\n"
    "\t0.575308 0.086766 0.343137\n"
    "\t0.166161 0.437812 0.437812\n"
    "\t0.500000 0.500000 0.500000\n"
    "\t0.796987 0.550484 0.550484\n"
    "\t0.316402 0.857106 0.607391\n"
    "\t0.672631 0.925760 0.672631\n"
    "\t0.981096 0.981096 0.725386\n"
    "\t0.019735 0.019735 0.478650\n"
    "\t0.312132 0.062101 0.541651\n"
    "\t0.592736 0.099909 0.592736\n"
    "\t0.180618 0.454533 0.695009\n"
    "\t0.517061 0.517061 0.761560\n"
    "\t0.815301 0.567796 0.815301\n"
    "\t0.332322 0.875624 0.875624\n"
    "\t0.690478 0.944497 0.944497\n"
    "\t1.000000 1.000000 1.000000\n"
    "}\n";
    
    //
    OCIO::BakerRcPtr baker = OCIO::Baker::Create();
    baker->setConfig(config);
    baker->setFormat("houdini");
    baker->setInputSpace("lnf");
    baker->setShaperSpace("shaper");
    baker->setTargetSpace("shaper");
    baker->setLooks("look");
    baker->setShaperSize(10);
    baker->setCubeSize(3);
    std::ostringstream output;
    baker->bake(output);

    //std::cerr << "The LUT: " << std::endl << output.str() << std::endl;
    //std::cerr << "Expected:" << std::endl << bout << std::endl;

    //
<<<<<<< HEAD
    OCIO::StringVec osvec;
    OCIO::pystring::splitlines(output.str(), osvec);
    OCIO::StringVec resvec;
    OCIO::pystring::splitlines(bout, resvec);
=======
    std::vector<std::string> osvec;
    pystring::splitlines(output.str(), osvec);
    std::vector<std::string> resvec;
    pystring::splitlines(bout, resvec);
>>>>>>> 98528dd4
    OCIO_CHECK_EQUAL(osvec.size(), resvec.size());
    
    for(unsigned int i = 0; i < std::min(osvec.size(), resvec.size()); ++i)
        OCIO_CHECK_EQUAL(pystring::strip(osvec[i]), pystring::strip(resvec[i]));
}

#endif // OCIO_BUILD_TESTS<|MERGE_RESOLUTION|>--- conflicted
+++ resolved
@@ -1144,17 +1144,10 @@
     //std::cerr << "Expected:" << std::endl << bout << std::endl;
     
     //
-<<<<<<< HEAD
     OCIO::StringVec osvec;
-    OCIO::pystring::splitlines(output.str(), osvec);
+    pystring::splitlines(output.str(), osvec);
     OCIO::StringVec resvec;
-    OCIO::pystring::splitlines(bout, resvec);
-=======
-    std::vector<std::string> osvec;
-    pystring::splitlines(output.str(), osvec);
-    std::vector<std::string> resvec;
     pystring::splitlines(bout, resvec);
->>>>>>> 98528dd4
     OCIO_CHECK_EQUAL(osvec.size(), resvec.size());
     for(unsigned int i = 0; i < std::min(osvec.size(), resvec.size()); ++i)
         OCIO_CHECK_EQUAL(pystring::strip(osvec[i]), pystring::strip(resvec[i]));
@@ -1291,17 +1284,10 @@
     //std::cerr << "Expected:" << std::endl << bout << std::endl;
     
     //
-<<<<<<< HEAD
-    OCIO::StringVec osvec;
-    OCIO::pystring::splitlines(output.str(), osvec);
-    OCIO::StringVec resvec;
-    OCIO::pystring::splitlines(bout, resvec);
-=======
     std::vector<std::string> osvec;
     pystring::splitlines(output.str(), osvec);
     std::vector<std::string> resvec;
     pystring::splitlines(bout, resvec);
->>>>>>> 98528dd4
     OCIO_CHECK_EQUAL(osvec.size(), resvec.size());
     for(unsigned int i = 0; i < std::min(osvec.size(), resvec.size()); ++i)
         OCIO_CHECK_EQUAL(pystring::strip(osvec[i]), pystring::strip(resvec[i]));
@@ -1490,17 +1476,10 @@
     //std::cerr << "Expected:" << std::endl << bout << std::endl;
 
     //
-<<<<<<< HEAD
-    OCIO::StringVec osvec;
-    OCIO::pystring::splitlines(output.str(), osvec);
-    OCIO::StringVec resvec;
-    OCIO::pystring::splitlines(bout, resvec);
-=======
     std::vector<std::string> osvec;
     pystring::splitlines(output.str(), osvec);
     std::vector<std::string> resvec;
     pystring::splitlines(bout, resvec);
->>>>>>> 98528dd4
     OCIO_CHECK_EQUAL(osvec.size(), resvec.size());
     
     // TODO: Get this working on osx
@@ -1638,17 +1617,10 @@
     //std::cerr << "Expected:" << std::endl << bout << std::endl;
 
     //
-<<<<<<< HEAD
-    OCIO::StringVec osvec;
-    OCIO::pystring::splitlines(output.str(), osvec);
-    OCIO::StringVec resvec;
-    OCIO::pystring::splitlines(bout, resvec);
-=======
     std::vector<std::string> osvec;
     pystring::splitlines(output.str(), osvec);
     std::vector<std::string> resvec;
     pystring::splitlines(bout, resvec);
->>>>>>> 98528dd4
     OCIO_CHECK_EQUAL(osvec.size(), resvec.size());
     
     for(unsigned int i = 0; i < std::min(osvec.size(), resvec.size()); ++i)
