--- conflicted
+++ resolved
@@ -1328,11 +1328,7 @@
     // the CLF v3 spec is ASC.
     if (!isStyleFound)
     {
-<<<<<<< HEAD
         m_cdl->setStyle(CDLOpData::CDL_V1_2_FWD);
-=======
-        throwMessage("CTF/CLF CDL parsing. Required attribute 'style' is missing.");
->>>>>>> 7ec3772a
     }
 }
 
@@ -1912,24 +1908,6 @@
     return false;
 }
 
-<<<<<<< HEAD
-=======
-void CTFReaderGammaElt_1_5::end()
-{
-    CTFReaderOpElt::end();
-
-    // Validate the end result.
-    try
-    {
-        getGamma()->validateParameters();
-    }
-    catch (Exception & ce)
-    {
-        ThrowM(*this, "Invalid parameters: ", ce.what(), ".");
-    }
-}
-
->>>>>>> 7ec3772a
 CTFReaderGammaParamsEltRcPtr CTFReaderGammaElt_1_5::createGammaParamsElt(
     const std::string & name,
     ContainerEltRcPtr pParent,
@@ -2682,60 +2660,6 @@
                                       double gamma, double refWhite,
                                       double refBlack, double highlight, double shadow)
 {
-<<<<<<< HEAD
-=======
-    CTFReaderLogElt * pLogElt = dynamic_cast<CTFReaderLogElt*>(getParent().get());
-
-    LogUtil::CTFParams & legacyParams = pLogElt->getCTFParams();
-
-    // Attributes we want to extract.
-
-    int chan = -1;
-
-    // Legacy Log/Lin parameters:
-    double gamma = std::numeric_limits<double>::quiet_NaN();
-    double refWhite = std::numeric_limits<double>::quiet_NaN();
-    double refBlack = std::numeric_limits<double>::quiet_NaN();
-    double highlight = std::numeric_limits<double>::quiet_NaN();
-    double shadow = std::numeric_limits<double>::quiet_NaN();
-
-    // Try extracting the attributes.
-    unsigned i = 0;
-    while (atts[i])
-    {
-        if (0 == Platform::Strcasecmp(ATTR_CHAN, atts[i]))
-        {
-            if (0 == Platform::Strcasecmp("R", atts[i + 1]))
-            {
-                chan = 0;
-            }
-            else if (0 == Platform::Strcasecmp("G", atts[i + 1]))
-            {
-                chan = 1;
-            }
-            else if (0 == Platform::Strcasecmp("B", atts[i + 1]))
-            {
-                chan = 2;
-            }
-            // Chan is optional but, if present, must be legal.
-            else
-            {
-                std::ostringstream arg;
-                arg << "Illegal channel attribute value '";
-                arg << atts[i + 1] << "'.";
-
-                throwMessage(arg.str());
-            }
-        }
-        else if (!parseCineon(atts, i, gamma, refWhite, refBlack, highlight, shadow))
-        {
-            logParameterWarning(atts[i]);
-        }
-
-        i += 2;
-    }
-
->>>>>>> 7ec3772a
     // Validate the attributes are appropriate for the log style and set
     // the parameters (numeric validation is done by LogOpData::validate).
 
@@ -2834,7 +2758,7 @@
             {
                 std::ostringstream arg;
                 arg << "Illegal channel attribute value '";
-                arg << atts[i + 1] << "'. ";
+                arg << atts[i + 1] << "'.";
 
                 throwMessage(arg.str());
             }
