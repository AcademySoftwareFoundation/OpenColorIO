/*
Copyright (c) 2018 Autodesk Inc., et al.
All Rights Reserved.

Redistribution and use in source and binary forms, with or without
modification, are permitted provided that the following conditions are
met:
* Redistributions of source code must retain the above copyright
  notice, this list of conditions and the following disclaimer.
* Redistributions in binary form must reproduce the above copyright
  notice, this list of conditions and the following disclaimer in the
  documentation and/or other materials provided with the distribution.
* Neither the name of Sony Pictures Imageworks nor the names of its
  contributors may be used to endorse or promote products derived from
  this software without specific prior written permission.
THIS SOFTWARE IS PROVIDED BY THE COPYRIGHT HOLDERS AND CONTRIBUTORS
"AS IS" AND ANY EXPRESS OR IMPLIED WARRANTIES, INCLUDING, BUT NOT
LIMITED TO, THE IMPLIED WARRANTIES OF MERCHANTABILITY AND FITNESS FOR
A PARTICULAR PURPOSE ARE DISCLAIMED. IN NO EVENT SHALL THE COPYRIGHT
OWNER OR CONTRIBUTORS BE LIABLE FOR ANY DIRECT, INDIRECT, INCIDENTAL,
SPECIAL, EXEMPLARY, OR CONSEQUENTIAL DAMAGES (INCLUDING, BUT NOT
LIMITED TO, PROCUREMENT OF SUBSTITUTE GOODS OR SERVICES; LOSS OF USE,
DATA, OR PROFITS; OR BUSINESS INTERRUPTION) HOWEVER CAUSED AND ON ANY
THEORY OF LIABILITY, WHETHER IN CONTRACT, STRICT LIABILITY, OR TORT
(INCLUDING NEGLIGENCE OR OTHERWISE) ARISING IN ANY WAY OUT OF THE USE
OF THIS SOFTWARE, EVEN IF ADVISED OF THE POSSIBILITY OF SUCH DAMAGE.
*/

#ifndef INCLUDED_OCIO_FILEFORMATS_CTF_CTFREADERHELPER_H
#define INCLUDED_OCIO_FILEFORMATS_CTF_CTFREADERHELPER_H

#include "fileformats/xmlutils/XMLReaderHelper.h"
#include "fileformats/ctf/CTFTransform.h"
#include "ops/OpArray.h"
#include "ops/CDL/CDLOpData.h"
<<<<<<< HEAD
#include "ops/FixedFunction/FixedFunctionOpData.h"
#include "ops/Gamma/GammaOpData.h"
=======
#include "ops/exposurecontrast/ExposureContrastOpData.h"
>>>>>>> ba8d1258
#include "ops/IndexMapping.h"
#include "ops/Log/LogOpData.h"
#include "ops/Log/LogUtils.h"
#include "ops/Lut1D/Lut1DOpData.h"
#include "ops/Lut3D/Lut3DOpData.h"
#include "ops/Metadata.h"
#include "ops/Range/RangeOpData.h"
#include "ops/reference/ReferenceOpData.h"

OCIO_NAMESPACE_ENTER
{

// Used by CLF/CTF parser.

class CTFReaderTransformElt : public XmlReaderContainerElt
{
public:
    CTFReaderTransformElt(const std::string & name,
                          unsigned int xmlLineNumber,
                          const std::string & xmlFile,
                          bool isCLF);

    ~CTFReaderTransformElt()
    {
    }

    const std::string & getIdentifier() const override;

    void start(const char ** atts) override;

    void end() override;

    void appendDescription(const std::string & desc) override;

    // Get its parent which is a Transform.
    const CTFReaderTransformPtr & getTransform() const;

    const char * getTypeName() const override;

    // Set the current transform CTF version.
    void setVersion(const CTFVersion & ver);

    void setCLFVersion(const CTFVersion & ver);

    // Get current xml transform version
    const CTFVersion & getVersion() const;

private:
    CTFReaderTransformElt() = delete;

    // The associated Transform.
    CTFReaderTransformPtr m_transform;
    // Is it a clf file?
    bool m_isCLF;
};

typedef OCIO_SHARED_PTR<CTFReaderTransformElt> CTFReaderTransformEltRcPtr;

class CTFReaderMetadataElt : public XmlReaderComplexElt
{
public:
    CTFReaderMetadataElt(const std::string & name,
                         ContainerEltRcPtr pParent,
                         unsigned int xmlLineNumber,
                         const std::string & xmlFile);

    virtual ~CTFReaderMetadataElt();

    const std::string& getIdentifier() const override;

    void start(const char ** atts) override;

    void end() override;

    void setRawData(const char * str, size_t len, unsigned int xmlLine);

    Metadata & getMetadata() { return m_metadata; }

protected:
    Metadata m_metadata;

private:
    CTFReaderMetadataElt() = delete;
};

class CTFReaderInfoElt : public CTFReaderMetadataElt
{
public:
    CTFReaderInfoElt(const std::string & name,
                     ContainerEltRcPtr pParent,
                     unsigned int xmlLineNumber,
                     const std::string & xmlFile);

    virtual ~CTFReaderInfoElt();

    void start(const char ** atts) override;

    void end() override;

private:
    CTFReaderInfoElt() = delete;
};

class CTFReaderInputDescriptorElt : public XmlReaderPlainElt
{
public:
    CTFReaderInputDescriptorElt(const std::string & name,
                                ContainerEltRcPtr pParent,
                                unsigned int xmlLineNumber,
                                const std::string & xmlFile)
        : XmlReaderPlainElt(name, pParent, xmlLineNumber, xmlFile)
    {
    }

    ~CTFReaderInputDescriptorElt()
    {
    }

    void start(const char ** atts) override
    {
    }

    void end() override
    {
    }

    void setRawData(const char * str, size_t len, unsigned int /*xmlLine*/) override
    {
        CTFReaderTransformElt* pTransform
            = dynamic_cast<CTFReaderTransformElt*>(getParent().get());

        std::string s = pTransform->getTransform()->getInputDescriptor();
        s += std::string(str, len);

        pTransform->getTransform()->setInputDescriptor(s);
    }


private:
    CTFReaderInputDescriptorElt() = delete;
};

class CTFReaderOutputDescriptorElt : public XmlReaderPlainElt
{
public:
    CTFReaderOutputDescriptorElt(const std::string & name,
                                 ContainerEltRcPtr pParent,
                                 unsigned int xmlLineNumber,
                                 const std::string & xmlFile)
        : XmlReaderPlainElt(name, pParent, xmlLineNumber, xmlFile)
    {
    }


    ~CTFReaderOutputDescriptorElt()
    {
    }

    void start(const char **atts) override
    {
    }

    void end() override
    {
    }

    void setRawData(const char* str, size_t len, unsigned int xmlLine) override
    {
        CTFReaderTransformElt* pTransform
            = dynamic_cast<CTFReaderTransformElt*>(getParent().get());

        std::string s = pTransform->getTransform()->getOutputDescriptor();
        s += std::string(str, len);

        pTransform->getTransform()->setOutputDescriptor(s);
    }

private:
    CTFReaderOutputDescriptorElt() = delete;
};

class CTFReaderArrayElt : public XmlReaderPlainElt
{
public:
    CTFReaderArrayElt(const std::string & name,
                      ContainerEltRcPtr pParent,
                      unsigned int xmlLineNumber,
                      const std::string & xmlFile);
    ~CTFReaderArrayElt();

    void start(const char ** atts) override;

    void end() override;

    void setRawData(const char * str, size_t len, unsigned int xmlLine) override;

    const char * getTypeName() const override;

private:
    CTFReaderArrayElt() = delete;

    // The array to fill (pointer not owned).
    // Array is managed as a member object of an OpData.
    ArrayBase * m_array;

    // The current position to fill.
    unsigned int m_position;
};

class CTFArrayMgt
{
public:
    typedef std::vector<unsigned int> Dimensions;

public:
    CTFArrayMgt();
    virtual ~CTFArrayMgt();

    virtual void setCompleted(bool status)
    {
        m_completed = status;
    }

    bool isCompleted()
    {
        return m_completed;
    }

    virtual ArrayBase * updateDimension(const Dimensions & dims) = 0;

    // Finalize the array data origanization.
    // - position is the position of the last value found.
    virtual void endArray(unsigned int position) = 0;

private:
    bool m_completed;
};

class CTFReaderIndexMapElt : public XmlReaderPlainElt
{
public:
    CTFReaderIndexMapElt(const std::string & name,
                         ContainerEltRcPtr pParent,
                         unsigned xmlLineNumber,
                         const std::string & xmlFile);

    ~CTFReaderIndexMapElt();

    void start(const char ** atts) override;

    void end() override;

    void setRawData(const char * str, size_t len, unsigned int xmlLine) override;

    const char * getTypeName() const override;

private:
    CTFReaderIndexMapElt() = delete;

    IndexMapping * m_indexMap;

    // The current position to fill.
    unsigned int m_position;
};

// Class to track creation of IndexMaps.
class CTFIndexMapMgt
{
public:
    // Hold the array dimensions.
    typedef std::vector<unsigned int> DimensionsIM;

public:
    CTFIndexMapMgt()
        : m_completed(false)
    {
    }

    virtual ~CTFIndexMapMgt()
    {
    }

    void setCompletedIM(bool status)
    {
        m_completed = status;
    }

    bool isCompletedIM()
    {
        return m_completed;
    }

    virtual IndexMapping * updateDimensionIM(const DimensionsIM & dims) = 0;

    // Finalize the array data origanization.
    // - position is the position of the last value found.
    virtual void endIndexMap(unsigned int position) = 0;

private:
    bool m_completed;
};

class CTFReaderOpElt;
typedef OCIO_SHARED_PTR<CTFReaderOpElt> CTFReaderOpEltRcPtr;

class CTFReaderOpElt : public XmlReaderContainerElt
{
public:
    // Enumeration of all possible reader types.
    enum Type
    {
        CDLType,
        Lut1DType,
        Lut3DType,
        MatrixType,
        RangeType,
        // CTF types.
        ACESType,
        FixedFunctionType,
        GammaType,
        InvLut1DType,
        InvLut3DType,
<<<<<<< HEAD
        LogType,
        ReferenceType,

        // Note: Keep at end of list.
        NoType
=======
        ReferenceType,
        ExposureContrastType
>>>>>>> ba8d1258
    };

    CTFReaderOpElt();

    ~CTFReaderOpElt();

    void setContext(const std::string & name,
                    const CTFReaderTransformPtr & pTransform,
                    unsigned int xmlLineNumber,
                    const std::string & xmlFile);

    const std::string & getIdentifier() const override;

    virtual const OpDataRcPtr getOp() const = 0;

    void appendDescription(const std::string & desc) override;

    void start(const char ** atts) override;

    void end() override;

    const char * getTypeName() const override;

    // Get the right reader using its type and
    // the xml transform version.
    static CTFReaderOpEltRcPtr GetReader(Type type,
                                         const CTFVersion & version);

protected:
    static BitDepth GetBitDepth(const std::string & str);

protected:
    CTFReaderTransformPtr m_transform;  // The parent
};

class CTFReaderACESElt : public CTFReaderOpElt
{
public:
    CTFReaderACESElt();
    ~CTFReaderACESElt();

    void start(const char **atts) override;
    void end() override;

    const OpDataRcPtr getOp() const override;

    const FixedFunctionOpDataRcPtr getFixedFunction() const
    {
        return m_fixedFunction;
    }

private:
    FixedFunctionOpDataRcPtr m_fixedFunction;
};

class CTFReaderACESParamsElt : public XmlReaderPlainElt
{
public:
    CTFReaderACESParamsElt(const std::string & name,
                           ContainerEltRcPtr pParent,
                           unsigned int xmlLineNumber,
                           const std::string & xmlFile);

    ~CTFReaderACESParamsElt();

    void start(const char **atts) override;

    void end() override;

    void setRawData(const char * str, size_t len, unsigned int xmlLine) override;
};

class CTFReaderCDLElt : public CTFReaderOpElt
{
public:
    CTFReaderCDLElt();

    ~CTFReaderCDLElt();

    void start(const char ** atts) override;

    void end() override;

    const OpDataRcPtr getOp() const override;

    const CDLOpDataRcPtr & getCDL() const;

protected:
    CDLOpDataRcPtr m_cdl;
};

class CTFReaderSatNodeElt : public XmlReaderSatNodeBaseElt
{
public:
    CTFReaderSatNodeElt(const std::string & name,
                        ContainerEltRcPtr pParent,
                        unsigned int xmlLineNumber,
                        const std::string & xmlFile);

    CTFReaderSatNodeElt() = delete;

    const CDLOpDataRcPtr & getCDL() const override;

};

class CTFReaderSOPNodeElt : public XmlReaderSOPNodeBaseElt
{
public:
    CTFReaderSOPNodeElt(const std::string & name,
                        ContainerEltRcPtr pParent,
                        unsigned int xmlLocation,
                        const std::string & xmlFile);

    CTFReaderSOPNodeElt() = delete;

    const CDLOpDataRcPtr & getCDL() const override;
};

class CTFReaderFixedFunctionElt : public CTFReaderOpElt
{
public:
    CTFReaderFixedFunctionElt();
    ~CTFReaderFixedFunctionElt();

    void start(const char **atts) override;
    void end() override;

    const OpDataRcPtr getOp() const override;

    const FixedFunctionOpDataRcPtr getFixedFunction() const
    {
        return m_fixedFunction;
    }

private:
    FixedFunctionOpDataRcPtr m_fixedFunction;
};

class CTFReaderGammaParamsElt;
typedef OCIO_SHARED_PTR<CTFReaderGammaParamsElt> CTFReaderGammaParamsEltRcPtr;

class CTFReaderGammaElt : public CTFReaderOpElt
{
public:
    CTFReaderGammaElt();
    ~CTFReaderGammaElt();

    void start(const char ** atts) override;

    void end() override;

    const OpDataRcPtr getOp() const override;

    const GammaOpDataRcPtr & getGamma() const { return m_gamma; }

    virtual CTFReaderGammaParamsEltRcPtr createGammaParamsElt(
        const std::string & name,
        ContainerEltRcPtr pParent,
        unsigned int xmlLineNumber,
        const std::string & xmlFile) const;

private:
    GammaOpDataRcPtr m_gamma;
};

class CTFReaderGammaElt_1_5 : public CTFReaderGammaElt
{
public:
    CTFReaderGammaElt_1_5() : CTFReaderGammaElt() {}
    ~CTFReaderGammaElt_1_5() {}

    void end() override;

    CTFReaderGammaParamsEltRcPtr createGammaParamsElt(
        const std::string & name,
        ContainerEltRcPtr pParent,
        unsigned int xmlLineNumber,
        const std::string & xmlFile) const override;
};

class CTFReaderGammaParamsElt : public XmlReaderPlainElt
{
public:
    CTFReaderGammaParamsElt(const std::string & name,
                            ContainerEltRcPtr pParent,
                            unsigned int xmlLineNumber,
                            const std::string & xmlFile);

    ~CTFReaderGammaParamsElt();

    void start(const char ** atts);
    void end();

    void setRawData(const char * str, size_t len, unsigned int xmlLine);

protected:
    virtual int getChannelNumber(const char * name) const;
};

class CTFReaderGammaParamsElt_1_5 : public CTFReaderGammaParamsElt
{
public:
    CTFReaderGammaParamsElt_1_5(const std::string & name,
                                ContainerEltRcPtr pParent,
                                unsigned int xmlLineNumber,
                                const std::string & xmlFile);
    ~CTFReaderGammaParamsElt_1_5();

protected:
    int getChannelNumber(const char * name) const override;
};

class CTFReaderInvLut1DElt : public CTFReaderOpElt, public CTFArrayMgt
{
public:
    CTFReaderInvLut1DElt();
    ~CTFReaderInvLut1DElt();

    void start(const char ** atts) override;

    void end() override;

    const OpDataRcPtr getOp() const override;

    const Lut1DOpDataRcPtr & getLut() const { return m_invLut; }

    ArrayBase * updateDimension(const Dimensions & dims) override;

    void endArray(unsigned int position) override;

private:
    Lut1DOpDataRcPtr m_invLut;
};

class CTFReaderInvLut3DElt : public CTFReaderOpElt, public CTFArrayMgt
{
public:
    CTFReaderInvLut3DElt();
    ~CTFReaderInvLut3DElt();

    void start(const char ** atts) override;

    void end() override;

    const OpDataRcPtr getOp() const override;

    const Lut3DOpDataRcPtr & getLut() const { return m_invLut; }

    ArrayBase * updateDimension(const Dimensions & dims) override;

    void endArray(unsigned int position) override;

private:
    Lut3DOpDataRcPtr m_invLut;
};

class CTFReaderLogElt : public CTFReaderOpElt
{
public:
    CTFReaderLogElt();

    ~CTFReaderLogElt();

    void start(const char ** atts) override;

    void end() override;

    const OpDataRcPtr getOp() const override;

    const LogOpDataRcPtr & getLog() const
    {
        return m_log;
    }

    LogUtil::CTFParams & getCTFParams()
    {
        return m_ctfParams;
    }

protected:
    LogUtil::CTFParams m_ctfParams;
    LogOpDataRcPtr m_log;
};

class CTFReaderLogParamsElt : public XmlReaderPlainElt
{
public:
    CTFReaderLogParamsElt(const std::string & name,
                          ContainerEltRcPtr pParent,
                          unsigned int xmlLineNumber,
                          const std::string & xmlFile);

    ~CTFReaderLogParamsElt();

    void start(const char ** atts) override;

    void end() override;

    void setRawData(const char * str, size_t len, unsigned int xmlLine) override;
};

class CTFReaderLut1DElt : public CTFReaderOpElt, public CTFArrayMgt, public CTFIndexMapMgt
{
public:
    CTFReaderLut1DElt();
    ~CTFReaderLut1DElt();

    void start(const char ** atts) override;

    void end() override;

    const OpDataRcPtr getOp() const override;

    const Lut1DOpDataRcPtr & getLut() const
    {
        return m_lut;
    }

    ArrayBase * updateDimension(const Dimensions & dims) override;

    void endArray(unsigned int position) override;

    IndexMapping * updateDimensionIM(const DimensionsIM & dims) override;

    void endIndexMap(unsigned int position) override;

protected:
    Lut1DOpDataRcPtr m_lut;
    IndexMapping     m_indexMapping;
};

class CTFReaderLut1DElt_1_4 : public CTFReaderLut1DElt
{
public:
    CTFReaderLut1DElt_1_4() : CTFReaderLut1DElt() {}

    ~CTFReaderLut1DElt_1_4() {}

    void start(const char **atts) override;
};

class CTFReaderLut1DElt_1_7 : public CTFReaderLut1DElt_1_4
{
public:
    CTFReaderLut1DElt_1_7() : CTFReaderLut1DElt_1_4() {}

    ~CTFReaderLut1DElt_1_7() {}

    void end() override;
};

class CTFReaderLut3DElt : public CTFReaderOpElt, public CTFArrayMgt, public CTFIndexMapMgt
{
public:
    CTFReaderLut3DElt();

    ~CTFReaderLut3DElt();

    void start(const char ** atts) override;

    void end() override;

    const OpDataRcPtr getOp() const override;

    const Lut3DOpDataRcPtr & getLut() const
    {
        return m_lut;
    }

    ArrayBase * updateDimension(const Dimensions & dims) override;

    void endArray(unsigned int position) override;

    IndexMapping * updateDimensionIM(const DimensionsIM & dims) override;

    void endIndexMap(unsigned int position) override;

protected:
    Lut3DOpDataRcPtr m_lut;
    IndexMapping     m_indexMapping;
};

class CTFReaderLut3DElt_1_7 : public CTFReaderLut3DElt
{
public:
    CTFReaderLut3DElt_1_7() : CTFReaderLut3DElt() {}

    ~CTFReaderLut3DElt_1_7() {}

    void end() override;
};

class CTFReaderMatrixElt : public CTFReaderOpElt, public CTFArrayMgt
{
public:
    CTFReaderMatrixElt();

    ~CTFReaderMatrixElt();

    void end() override;

    const OpDataRcPtr getOp() const override;

    // Get the associated Matrix
    const MatrixOpDataRcPtr & getMatrix() const
    {
        return m_matrix;
    }

    ArrayBase * updateDimension(const Dimensions & dims) override;

    void endArray(unsigned int position) override;

protected:
    // Helper method to convert Matrix data from 1.2 to latest.
    void convert_1_2_to_Latest();

    MatrixOpDataRcPtr & getMatrix()
    {
        return m_matrix;
    }

private:
    MatrixOpDataRcPtr m_matrix;
};

class CTFReaderMatrixElt_1_3 : public CTFReaderMatrixElt
{
public:
    CTFReaderMatrixElt_1_3() : CTFReaderMatrixElt() {}

    ~CTFReaderMatrixElt_1_3() {}

    ArrayBase * updateDimension(const Dimensions & dims) override;

    void endArray(unsigned int position) override;
};

class CTFReaderRangeElt : public CTFReaderOpElt
{
public:
    CTFReaderRangeElt();

    ~CTFReaderRangeElt();

    void end() override;

    const OpDataRcPtr getOp() const override;

    const RangeOpDataRcPtr getRange() const
    {
        return m_range;
    }

protected:
    RangeOpDataRcPtr m_range;
};

class CTFReaderRangeElt_1_7 : public CTFReaderRangeElt
{
public:
    CTFReaderRangeElt_1_7();

    ~CTFReaderRangeElt_1_7();

    void start(const char ** atts) override;

    void end() override;

private:
    bool m_isNoClamp;
};

class CTFReaderRangeValueElt : public XmlReaderPlainElt
{
public:
    CTFReaderRangeValueElt(const std::string & name,
                           ContainerEltRcPtr pParent,
                           unsigned int xmlLineNumber,
                           const std::string & xmlFile);

    ~CTFReaderRangeValueElt();

    void start(const char ** atts) override;

    void end() override;

    void setRawData(const char * str, size_t len, unsigned int xmlLine) override;
};

class CTFReaderReferenceElt : public CTFReaderOpElt
{
public:
    CTFReaderReferenceElt();

    ~CTFReaderReferenceElt();

    void start(const char ** atts) override;
    void end() override;

    const OpDataRcPtr getOp() const override;

    const ReferenceOpDataRcPtr getReference() const
    {
        return m_reference;
    }

private:
    ReferenceOpDataRcPtr m_reference;
};

class CTFReaderExposureContrastElt : public CTFReaderOpElt
{
public:
    CTFReaderExposureContrastElt();
    ~CTFReaderExposureContrastElt();

    void start(const char ** atts) override;
    void end() override;

    const OpDataRcPtr getOp() const override;

    const ExposureContrastOpDataRcPtr getExposureContrast() const
    {
        return m_ec;
    }

private:
    ExposureContrastOpDataRcPtr m_ec;
};

class CTFReaderECParamsElt : public XmlReaderPlainElt
{
public:
    CTFReaderECParamsElt(const std::string & name,
                         ContainerEltRcPtr pParent,
                         unsigned int xmlLineNumber,
                         const std::string & xmlFile);

    ~CTFReaderECParamsElt();

    void start(const char ** atts) override;
    void end() override;

    void setRawData(const char * str, size_t len, unsigned int xmlLine) override;
};

class CTFReaderDynamicParamElt : public XmlReaderPlainElt
{
public:
    CTFReaderDynamicParamElt(const std::string & name,
                             ContainerEltRcPtr pParent,
                             unsigned int xmlLineNumber,
                             const std::string & xmlFile);
    ~CTFReaderDynamicParamElt();

    void start(const char ** atts) override;
    void end() override;

    void setRawData(const char * str, size_t len, unsigned int xmlLine) override;
};

}
OCIO_NAMESPACE_EXIT

#endif<|MERGE_RESOLUTION|>--- conflicted
+++ resolved
@@ -33,12 +33,9 @@
 #include "fileformats/ctf/CTFTransform.h"
 #include "ops/OpArray.h"
 #include "ops/CDL/CDLOpData.h"
-<<<<<<< HEAD
+#include "ops/exposurecontrast/ExposureContrastOpData.h"
 #include "ops/FixedFunction/FixedFunctionOpData.h"
 #include "ops/Gamma/GammaOpData.h"
-=======
-#include "ops/exposurecontrast/ExposureContrastOpData.h"
->>>>>>> ba8d1258
 #include "ops/IndexMapping.h"
 #include "ops/Log/LogOpData.h"
 #include "ops/Log/LogUtils.h"
@@ -357,20 +354,16 @@
         RangeType,
         // CTF types.
         ACESType,
+        ExposureContrastType
         FixedFunctionType,
         GammaType,
         InvLut1DType,
         InvLut3DType,
-<<<<<<< HEAD
         LogType,
         ReferenceType,
 
         // Note: Keep at end of list.
         NoType
-=======
-        ReferenceType,
-        ExposureContrastType
->>>>>>> ba8d1258
     };
 
     CTFReaderOpElt();
