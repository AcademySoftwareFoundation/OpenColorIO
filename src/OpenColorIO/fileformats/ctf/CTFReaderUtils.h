--- conflicted
+++ resolved
@@ -41,18 +41,15 @@
 static constexpr const char * TAG_ACES_PARAMS = "ACESParams";
 static constexpr const char * TAG_ARRAY = "Array";
 static constexpr const char * TAG_CDL = "ASC_CDL";
-<<<<<<< HEAD
+static constexpr const char * TAG_DYN_PROP_CONTRAST = "CONTRAST";
+static constexpr const char * TAG_DYN_PROP_EXPOSURE = "EXPOSURE";
+static constexpr const char * TAG_DYN_PROP_GAMMA = "GAMMA";
+static constexpr const char * TAG_DYNAMIC_PARAMETER = "DynamicParameter";
+static constexpr const char * TAG_EXPOSURE_CONTRAST = "ExposureContrast";
+static constexpr const char * TAG_EC_PARAMS = "ECParams";
 static constexpr const char * TAG_FIXED_FUNCTION = "FixedFunction";
 static constexpr const char * TAG_GAMMA = "Gamma";
 static constexpr const char * TAG_GAMMA_PARAMS = "GammaParams";
-=======
-static constexpr const char * TAG_EXPOSURE_CONTRAST = "ExposureContrast";
-static constexpr const char * TAG_EC_PARAMS = "ECParams";
-static constexpr const char * TAG_DYN_PROP_EXPOSURE = "EXPOSURE";
-static constexpr const char * TAG_DYN_PROP_CONTRAST = "CONTRAST";
-static constexpr const char * TAG_DYN_PROP_GAMMA = "GAMMA";
-static constexpr const char * TAG_DYNAMIC_PARAMETER = "DynamicParameter";
->>>>>>> ba8d1258
 static constexpr const char * TAG_INDEX_MAP = "IndexMap";
 static constexpr const char * TAG_INFO = "Info";
 static constexpr const char * TAG_INPUT_DESCRIPTOR = "InputDescriptor";
@@ -80,11 +77,7 @@
 static constexpr const char * ATTR_COMP_CLF_VERSION = "compCLFversion";
 static constexpr const char * ATTR_CONTRAST = "contrast";
 static constexpr const char * ATTR_DIMENSION = "dim";
-<<<<<<< HEAD
-=======
-static constexpr const char * ATTR_EC_STYLE = "style";
 static constexpr const char * ATTR_EXPOSURE = "exposure";
->>>>>>> ba8d1258
 static constexpr const char * ATTR_GAMMA = "gamma";
 static constexpr const char * ATTR_HALF_DOMAIN = "halfDomain";
 static constexpr const char * ATTR_HIGHLIGHT = "highlight";
@@ -93,16 +86,11 @@
 static constexpr const char * ATTR_INVERSE_OF = "inverseOf";
 static constexpr const char * ATTR_IS_INVERTED = "inverted";
 static constexpr const char * ATTR_NAME = "name";
-<<<<<<< HEAD
 static constexpr const char * ATTR_OFFSET = "offset";
+static constexpr const char * ATTR_PARAM = "param";
 static constexpr const char * ATTR_PARAMS = "params";
 static constexpr const char * ATTR_PATH = "path";
-=======
-static constexpr const char * ATTR_PARAM = "param";
-static constexpr const char * ATTR_PATH = "path";
 static constexpr const char * ATTR_PIVOT = "pivot";
-static constexpr const char * ATTR_RANGE_STYLE = "style";
->>>>>>> ba8d1258
 static constexpr const char * ATTR_RAW_HALFS = "rawHalfs";
 static constexpr const char * ATTR_REFBLACK = "refBlack";
 static constexpr const char * ATTR_REFWHITE = "refWhite";
