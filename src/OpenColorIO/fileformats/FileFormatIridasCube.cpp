/*
Copyright (c) 2003-2010 Sony Pictures Imageworks Inc., et al.
All Rights Reserved.

Redistribution and use in source and binary forms, with or without
modification, are permitted provided that the following conditions are
met:
* Redistributions of source code must retain the above copyright
  notice, this list of conditions and the following disclaimer.
* Redistributions in binary form must reproduce the above copyright
  notice, this list of conditions and the following disclaimer in the
  documentation and/or other materials provided with the distribution.
* Neither the name of Sony Pictures Imageworks nor the names of its
  contributors may be used to endorse or promote products derived from
  this software without specific prior written permission.
THIS SOFTWARE IS PROVIDED BY THE COPYRIGHT HOLDERS AND CONTRIBUTORS
"AS IS" AND ANY EXPRESS OR IMPLIED WARRANTIES, INCLUDING, BUT NOT
LIMITED TO, THE IMPLIED WARRANTIES OF MERCHANTABILITY AND FITNESS FOR
A PARTICULAR PURPOSE ARE DISCLAIMED. IN NO EVENT SHALL THE COPYRIGHT
OWNER OR CONTRIBUTORS BE LIABLE FOR ANY DIRECT, INDIRECT, INCIDENTAL,
SPECIAL, EXEMPLARY, OR CONSEQUENTIAL DAMAGES (INCLUDING, BUT NOT
LIMITED TO, PROCUREMENT OF SUBSTITUTE GOODS OR SERVICES; LOSS OF USE,
DATA, OR PROFITS; OR BUSINESS INTERRUPTION) HOWEVER CAUSED AND ON ANY
THEORY OF LIABILITY, WHETHER IN CONTRACT, STRICT LIABILITY, OR TORT
(INCLUDING NEGLIGENCE OR OTHERWISE) ARISING IN ANY WAY OUT OF THE USE
OF THIS SOFTWARE, EVEN IF ADVISED OF THE POSSIBILITY OF SUCH DAMAGE.
*/

#include <algorithm>
#include <cstdio>
#include <cstring>
#include <iterator>

#include <OpenColorIO/OpenColorIO.h>

#include "ops/Lut1D/Lut1DOp.h"
#include "ops/Lut3D/Lut3DOp.h"
#include "ParseUtils.h"
#include "pystring/pystring.h"
#include "transforms/FileTransform.h"

/*

http://doc.iridas.com/index.php/LUT_Formats

#comments start with '#'
#title is currently ignored, but it's not an error to enter one
TITLE "title"

#LUT_1D_SIZE M or
#LUT_3D_SIZE M
#where M is the size of the texture
#a 3D texture has the size M x M x M
#e.g. LUT_3D_SIZE 16 creates a 16 x 16 x 16 3D texture
LUT_3D_SIZE 2

#Default input value range (domain) is 0.0 (black) to 1.0 (white)
#Specify other min/max values to map the cube to any custom input
#range you wish to use, for example if you're working with HDR data
DOMAIN_MIN 0.0 0.0 0.0
DOMAIN_MAX 1.0 1.0 1.0

#for 1D textures, the data is simply a list of floating point values,
#three per line, in RGB order
#for 3D textures, the data is also RGB, and ordered in such a way
#that the red coordinate changes fastest, then the green coordinate,
#and finally, the blue coordinate changes slowest:
0.0 0.0 0.0
1.0 0.0 0.0
0.0 1.0 0.0
1.0 1.0 0.0
0.0 0.0 1.0
1.0 0.0 1.0
0.0 1.0 1.0
1.0 1.0 1.0

#Note that the LUT data is not limited to any particular range
#and can contain values under 0.0 and over 1.0
#The processing application might however still clip the
#output values to the 0.0 - 1.0 range, depending on the internal
#precision of that application's pipeline
#IRIDAS applications generally use a floating point pipeline
#with little or no clipping


*/


OCIO_NAMESPACE_ENTER
{
    namespace
    {
        class LocalCachedFile : public CachedFile
        {
        public:
            LocalCachedFile () :
                has1D(false),
                has3D(false)
            {
                lut1D = Lut1D::Create();
                lut3D = Lut3D::Create();
            };
            ~LocalCachedFile() {};

            bool has1D;
            bool has3D;
            // TODO: Switch to the OpData classes.
            Lut1DRcPtr lut1D;
            Lut3DRcPtr lut3D;
        };

        typedef OCIO_SHARED_PTR<LocalCachedFile> LocalCachedFileRcPtr;



        class LocalFileFormat : public FileFormat
        {
        public:

            ~LocalFileFormat() {};
<<<<<<< HEAD

            virtual void GetFormatInfo(FormatInfoVec & formatInfoVec) const;

            virtual CachedFileRcPtr Read(
                std::istream & istream,
                const std::string & fileName) const;

            virtual void Write(const Baker & baker,
                               const std::string & formatName,
                               std::ostream & ostream) const;

            virtual void BuildFileOps(OpRcPtrVec & ops,
=======
            
            void getFormatInfo(FormatInfoVec & formatInfoVec) const override;
            
            CachedFileRcPtr read(
                std::istream & istream,
                const std::string & fileName) const override;
            
            void bake(const Baker & baker,
                      const std::string & formatName,
                      std::ostream & ostream) const override;
            
            void buildFileOps(OpRcPtrVec & ops,
>>>>>>> 432045dc
                         const Config& config,
                         const ConstContextRcPtr & context,
                         CachedFileRcPtr untypedCachedFile,
                         const FileTransform& fileTransform,
                         TransformDirection dir) const override;
        private:
            static void ThrowErrorMessage(const std::string & error,
                const std::string & fileName,
                int line,
                const std::string & lineContent);
        };

        void LocalFileFormat::ThrowErrorMessage(const std::string & error,
            const std::string & fileName,
            int line,
            const std::string & lineContent)
        {
            std::ostringstream os;
            os << "Error parsing Iridas .cube file (";
            os << fileName;
            os << ").  ";
            if (-1 != line)
            {
                os << "At line (" << line << "): '";
                os << lineContent << "'.  ";
            }
            os << error;

            throw Exception(os.str().c_str());
        }

        void LocalFileFormat::getFormatInfo(FormatInfoVec & formatInfoVec) const
        {
            FormatInfo info;
            info.name = "iridas_cube";
            info.extension = "cube";
            info.capabilities = FORMAT_CAPABILITY_READ | FORMAT_CAPABILITY_BAKE;
            formatInfoVec.push_back(info);
        }

        CachedFileRcPtr
        LocalFileFormat::read(
            std::istream & istream,
            const std::string & fileName) const
        {
            // this shouldn't happen
            if(!istream)
            {
                throw Exception ("File stream empty when trying to read Iridas .cube LUT");
            }

            // Parse the file
            std::vector<float> raw;

            int size3d[] = { 0, 0, 0 };
            int size1d = 0;

            bool in1d = false;
            bool in3d = false;

            float domain_min[] = { 0.0f, 0.0f, 0.0f };
            float domain_max[] = { 1.0f, 1.0f, 1.0f };

            {
                std::string line;
                StringVec parts;
                std::vector<float> tmpfloats;
                int lineNumber = 0;

                while(nextline(istream, line))
                {
                    ++lineNumber;
                    // All lines starting with '#' are comments
                    if(pystring::startswith(line,"#")) continue;

                    // Strip, lowercase, and split the line
                    pystring::split(pystring::lower(pystring::strip(line)), parts);
                    if(parts.empty()) continue;

                    if(pystring::lower(parts[0]) == "title")
                    {
                        // Optional, and currently unhandled
                    }
                    else if(pystring::lower(parts[0]) == "lut_1d_size")
                    {
                        if(parts.size() != 2
                            || !StringToInt( &size1d, parts[1].c_str()))
                        {
                            ThrowErrorMessage(
                                "Malformed LUT_1D_SIZE tag.",
                                fileName,
                                lineNumber,
                                line);
                        }

                        raw.reserve(3*size1d);
                        in1d = true;
                    }
                    else if(pystring::lower(parts[0]) == "lut_2d_size")
                    {
                        ThrowErrorMessage(
                            "Unsupported tag: 'LUT_2D_SIZE'.",
                            fileName,
                            lineNumber,
                            line);
                    }
                    else if(pystring::lower(parts[0]) == "lut_3d_size")
                    {
                        int size = 0;

                        if(parts.size() != 2
                            || !StringToInt( &size, parts[1].c_str()))
                        {
                            ThrowErrorMessage(
                                "Malformed LUT_3D_SIZE tag.",
                                fileName,
                                lineNumber,
                                line);
                        }
                        size3d[0] = size;
                        size3d[1] = size;
                        size3d[2] = size;

                        raw.reserve(3*size3d[0]*size3d[1]*size3d[2]);
                        in3d = true;
                    }
                    else if(pystring::lower(parts[0]) == "domain_min")
                    {
                        if(parts.size() != 4 ||
                            !StringToFloat( &domain_min[0], parts[1].c_str()) ||
                            !StringToFloat( &domain_min[1], parts[2].c_str()) ||
                            !StringToFloat( &domain_min[2], parts[3].c_str()))
                        {
                            ThrowErrorMessage(
                                "Malformed DOMAIN_MIN tag.",
                                fileName,
                                lineNumber,
                                line);
                        }
                    }
                    else if(pystring::lower(parts[0]) == "domain_max")
                    {
                        if(parts.size() != 4 ||
                            !StringToFloat( &domain_max[0], parts[1].c_str()) ||
                            !StringToFloat( &domain_max[1], parts[2].c_str()) ||
                            !StringToFloat( &domain_max[2], parts[3].c_str()))
                        {
                            ThrowErrorMessage(
                                "Malformed DOMAIN_MAX tag.",
                                fileName,
                                lineNumber,
                                line);
                        }
                    }
                    else
                    {
                        // It must be a float triple!

                        if(!StringVecToFloatVec(tmpfloats, parts) || tmpfloats.size() != 3)
                        {
                            ThrowErrorMessage(
                                "Malformed color triples specified.",
                                fileName,
                                lineNumber,
                                line);
                        }

                        for(int i=0; i<3; ++i)
                        {
                            raw.push_back(tmpfloats[i]);
                        }
                    }
                }
            }

            // Interpret the parsed data, validate LUT sizes

            LocalCachedFileRcPtr cachedFile = LocalCachedFileRcPtr(new LocalCachedFile());

            if(in1d)
            {
                if(size1d != static_cast<int>(raw.size()/3))
                {
                    std::ostringstream os;
                    os << "Incorrect number of lut1d entries. ";
                    os << "Found " << raw.size() / 3;
                    os << ", expected " << size1d << ".";
                    ThrowErrorMessage(
                        os.str().c_str(),
                        fileName, -1, "");
                }

                // Reformat 1D data
                if(size1d>0)
                {
                    cachedFile->has1D = true;
                    memcpy(cachedFile->lut1D->from_min, domain_min, 3*sizeof(float));
                    memcpy(cachedFile->lut1D->from_max, domain_max, 3*sizeof(float));

                    for(int channel=0; channel<3; ++channel)
                    {
                        cachedFile->lut1D->luts[channel].resize(size1d);
                        for(int i=0; i<size1d; ++i)
                        {
                            cachedFile->lut1D->luts[channel][i] = raw[3*i+channel];
                        }
                    }

                    // 1e-5 rel error is a good threshold when float numbers near 0
                    // are written out with 6 decimal places of precision.  This is
                    // a bit aggressive, I.e., changes in the 6th decimal place will
                    // be considered roundoff error, but changes in the 5th decimal
                    // will be considered LUT 'intent'.
                    // 1.0
                    // 1.000005 equal to 1.0
                    // 1.000007 equal to 1.0
                    // 1.000010 not equal
                    // 0.0
                    // 0.000001 not equal

                    cachedFile->lut1D->maxerror = 1e-5f;
                    cachedFile->lut1D->errortype = Lut1D::ERROR_RELATIVE;
                }
            }
            else if(in3d)
            {
                cachedFile->has3D = true;

                if(size3d[0]*size3d[1]*size3d[2]
                    != static_cast<int>(raw.size()/3))
                {
                    std::ostringstream os;
                    os << "Incorrect number of 3D LUT entries. ";
                    os << "Found " << raw.size() / 3 << ", expected ";
                    os << size3d[0] * size3d[1] * size3d[2] << ".";
                    ThrowErrorMessage(
                        os.str().c_str(),
                        fileName, -1, "");
                }

                // Reformat 3D data
                memcpy(cachedFile->lut3D->from_min, domain_min, 3*sizeof(float));
                memcpy(cachedFile->lut3D->from_max, domain_max, 3*sizeof(float));
                cachedFile->lut3D->size[0] = size3d[0];
                cachedFile->lut3D->size[1] = size3d[1];
                cachedFile->lut3D->size[2] = size3d[2];
                cachedFile->lut3D->lut = raw;
            }
            else
            {
                ThrowErrorMessage(
                    "LUT type (1D/3D) unspecified.",
                    fileName, -1, "");
            }

            return cachedFile;
        }
<<<<<<< HEAD

        void LocalFileFormat::Write(const Baker & baker,
                                    const std::string & formatName,
                                    std::ostream & ostream) const
=======
        
        void LocalFileFormat::bake(const Baker & baker,
                                   const std::string & formatName,
                                   std::ostream & ostream) const
>>>>>>> 432045dc
        {

            static const int DEFAULT_CUBE_SIZE = 32;

            if(formatName != "iridas_cube")
            {
                std::ostringstream os;
                os << "Unknown cube format name, '";
                os << formatName << "'.";
                throw Exception(os.str().c_str());
            }

            ConstConfigRcPtr config = baker.getConfig();

            int cubeSize = baker.getCubeSize();
            if(cubeSize==-1) cubeSize = DEFAULT_CUBE_SIZE;
            cubeSize = std::max(2, cubeSize); // smallest cube is 2x2x2

            std::vector<float> cubeData;
            cubeData.resize(cubeSize*cubeSize*cubeSize*3);
            GenerateIdentityLut3D(&cubeData[0], cubeSize, 3, LUT3DORDER_FAST_RED);
            PackedImageDesc cubeImg(&cubeData[0], cubeSize*cubeSize*cubeSize, 1, 3);

            // Apply our conversion from the input space to the output space.
            ConstProcessorRcPtr inputToTarget;
            std::string looks = baker.getLooks();
            if(!looks.empty())
            {
                LookTransformRcPtr transform = LookTransform::Create();
                transform->setLooks(looks.c_str());
                transform->setSrc(baker.getInputSpace());
                transform->setDst(baker.getTargetSpace());
                inputToTarget = config->getProcessor(transform, TRANSFORM_DIR_FORWARD);
            }
            else
            {
                inputToTarget = config->getProcessor(baker.getInputSpace(), baker.getTargetSpace());
            }
            ConstCPUProcessorRcPtr cpu = inputToTarget->getDefaultCPUProcessor();
            cpu->apply(cubeImg);

            if(baker.getMetadata() != NULL)
            {
                std::string metadata = baker.getMetadata();
                StringVec metadatavec;
                pystring::split(pystring::strip(metadata), metadatavec, "\n");
                if(metadatavec.size() > 0)
                {
                    for(size_t i = 0; i < metadatavec.size(); ++i)
                    {
                        ostream << "# " << metadatavec[i] << "\n";
                    }
                    ostream << "\n";
                }
            }
            ostream << "LUT_3D_SIZE " << cubeSize << "\n";
            if(cubeSize < 2)
            {
                throw Exception("Internal cube size exception");
            }

            // Set to a fixed 6 decimal precision
            ostream.setf(std::ios::fixed, std::ios::floatfield);
            ostream.precision(6);
            for(int i=0; i<cubeSize*cubeSize*cubeSize; ++i)
            {
                ostream << cubeData[3*i+0] << " "
                        << cubeData[3*i+1] << " "
                        << cubeData[3*i+2] << "\n";
            }
        }

        void
        LocalFileFormat::buildFileOps(OpRcPtrVec & ops,
                                      const Config& /*config*/,
                                      const ConstContextRcPtr & /*context*/,
                                      CachedFileRcPtr untypedCachedFile,
                                      const FileTransform& fileTransform,
                                      TransformDirection dir) const
        {
            LocalCachedFileRcPtr cachedFile = DynamicPtrCast<LocalCachedFile>(untypedCachedFile);

            // This should never happen.
            if(!cachedFile)
            {
                std::ostringstream os;
                os << "Cannot build Iridas .cube Op. Invalid cache type.";
                throw Exception(os.str().c_str());
            }

            TransformDirection newDir = CombineTransformDirections(dir,
                fileTransform.getDirection());
            if(newDir == TRANSFORM_DIR_UNKNOWN)
            {
                std::ostringstream os;
                os << "Cannot build file format transform,";
                os << " unspecified transform direction.";
                throw Exception(os.str().c_str());
            }

            // TODO: INTERP_LINEAR should not be hard-coded.
            // Instead query 'highest' interpolation?
            // (right now, it's linear). If cubic is added, consider
            // using it

            if(newDir == TRANSFORM_DIR_FORWARD)
            {
                if(cachedFile->has1D)
                {
                    CreateLut1DOp(ops, cachedFile->lut1D,
                                  INTERP_LINEAR, newDir);
                }
                if(cachedFile->has3D)
                {
                    CreateLut3DOp(ops, cachedFile->lut3D,
                                  fileTransform.getInterpolation(), newDir);
                }
            }
            else if(newDir == TRANSFORM_DIR_INVERSE)
            {
                if(cachedFile->has3D)
                {
                    CreateLut3DOp(ops, cachedFile->lut3D,
                                  fileTransform.getInterpolation(), newDir);
                }
                if(cachedFile->has1D)
                {
                    CreateLut1DOp(ops, cachedFile->lut1D,
                                  INTERP_LINEAR, newDir);
                }
            }
        }
    }

    FileFormat * CreateFileFormatIridasCube()
    {
        return new LocalFileFormat();
    }
}
OCIO_NAMESPACE_EXIT


///////////////////////////////////////////////////////////////////////////////

#ifdef OCIO_UNIT_TEST

#include <fstream>

#include "UnitTest.h"

namespace OCIO = OCIO_NAMESPACE;


OCIO_ADD_TEST(FileFormatIridasCube, FormatInfo)
{
    OCIO::FormatInfoVec formatInfoVec;
    OCIO::LocalFileFormat tester;
    tester.getFormatInfo(formatInfoVec);

    OCIO_CHECK_EQUAL(1, formatInfoVec.size());
    OCIO_CHECK_EQUAL("iridas_cube", formatInfoVec[0].name);
    OCIO_CHECK_EQUAL("cube", formatInfoVec[0].extension);
    OCIO_CHECK_EQUAL(OCIO::FORMAT_CAPABILITY_READ | OCIO::FORMAT_CAPABILITY_BAKE,
                     formatInfoVec[0].capabilities);
}

OCIO::LocalCachedFileRcPtr ReadIridasCube(const std::string & fileContent)
{
    std::istringstream is;
    is.str(fileContent);

    // Read file
    OCIO::LocalFileFormat tester;
    const std::string SAMPLE_NAME("Memory File");
    OCIO::CachedFileRcPtr cachedFile = tester.read(is, SAMPLE_NAME);

    return OCIO::DynamicPtrCast<OCIO::LocalCachedFile>(cachedFile);
}

OCIO_ADD_TEST(FileFormatIridasCube, ReadFailure)
{
    {
        // Validate stream can be read with no error.
        // Then stream will be altered to introduce errors.
        const std::string SAMPLE_NO_ERROR =
            "LUT_3D_SIZE 2\n"
            "DOMAIN_MIN 0.0 0.0 0.0\n"
            "DOMAIN_MAX 1.0 1.0 1.0\n"

            "0.0 0.0 0.0\n"
            "1.0 0.0 0.0\n"
            "0.0 1.0 0.0\n"
            "1.0 1.0 0.0\n"
            "0.0 0.0 1.0\n"
            "1.0 0.0 1.0\n"
            "0.0 1.0 1.0\n"
            "1.0 1.0 1.0\n";

        OCIO_CHECK_NO_THROW(ReadIridasCube(SAMPLE_NO_ERROR));
    }
    {
        // Wrong LUT_3D_SIZE tag
        const std::string SAMPLE_ERROR =
            "LUT_3D_SIZE 2 2\n"
            "DOMAIN_MIN 0.0 0.0 0.0\n"
            "DOMAIN_MAX 1.0 1.0 1.0\n"

            "0.0 0.0 0.0\n"
            "1.0 0.0 0.0\n"
            "0.0 1.0 0.0\n"
            "1.0 1.0 0.0\n"
            "0.0 0.0 1.0\n"
            "1.0 0.0 1.0\n"
            "0.0 1.0 1.0\n"
            "1.0 1.0 1.0\n";

        OCIO_CHECK_THROW_WHAT(ReadIridasCube(SAMPLE_ERROR),
                              OCIO::Exception,
                              "Malformed LUT_3D_SIZE tag");
    }
    {
        // Wrong DOMAIN_MIN tag
        const std::string SAMPLE_ERROR =
            "LUT_3D_SIZE 2\n"
            "DOMAIN_MIN 0.0 0.0\n"
            "DOMAIN_MAX 1.0 1.0 1.0\n"

            "0.0 0.0 0.0\n"
            "1.0 0.0 0.0\n"
            "0.0 1.0 0.0\n"
            "1.0 1.0 0.0\n"
            "0.0 0.0 1.0\n"
            "1.0 0.0 1.0\n"
            "0.0 1.0 1.0\n"
            "1.0 1.0 1.0\n";

        OCIO_CHECK_THROW_WHAT(ReadIridasCube(SAMPLE_ERROR),
                              OCIO::Exception,
                              "Malformed DOMAIN_MIN tag");
    }
    {
        // Wrong DOMAIN_MAX tag
        const std::string SAMPLE_ERROR =
            "LUT_3D_SIZE 2\n"
            "DOMAIN_MIN 0.0 0.0 0.0\n"
            "DOMAIN_MAX 1.0 1.0 1.0 1.0\n"

            "0.0 0.0 0.0\n"
            "1.0 0.0 0.0\n"
            "0.0 1.0 0.0\n"
            "1.0 1.0 0.0\n"
            "0.0 0.0 1.0\n"
            "1.0 0.0 1.0\n"
            "0.0 1.0 1.0\n"
            "1.0 1.0 1.0\n";

        OCIO_CHECK_THROW_WHAT(ReadIridasCube(SAMPLE_ERROR),
                              OCIO::Exception,
                              "Malformed DOMAIN_MAX tag");
    }
    {
        // Unexpected tag
        const std::string SAMPLE_ERROR =
            "LUT_3D_SIZE 2\n"
            "DOMAIN_MIN 0.0 0.0 0.0\n"
            "DOMAIN_MAX 1.0 1.0 1.0\n"
            "WRONG_TAG\n"
            "0.0 0.0 0.0\n"
            "1.0 0.0 0.0\n"
            "0.0 1.0 0.0\n"
            "1.0 1.0 0.0\n"
            "0.0 0.0 1.0\n"
            "1.0 0.0 1.0\n"
            "0.0 1.0 1.0\n"
            "1.0 1.0 1.0\n";

        OCIO_CHECK_THROW_WHAT(ReadIridasCube(SAMPLE_ERROR),
                              OCIO::Exception,
                              "Malformed color triples specified");
    }
    {
        // Wrong number of entries
        const std::string SAMPLE_ERROR =
            "LUT_3D_SIZE 2\n"
            "DOMAIN_MIN 0.0 0.0 0.0\n"
            "DOMAIN_MAX 1.0 1.0 1.0\n"

            "0.0 0.0 0.0\n"
            "1.0 0.0 0.0\n"
            "0.0 1.0 0.0\n"
            "1.0 1.0 0.0\n"
            "0.0 0.0 1.0\n"
            "1.0 0.0 1.0\n"
            "0.0 1.0 1.0\n"
            "0.0 1.0 1.0\n"
            "0.0 1.0 1.0\n"
            "1.0 1.0 1.0\n";

        OCIO_CHECK_THROW_WHAT(ReadIridasCube(SAMPLE_ERROR),
                              OCIO::Exception,
                              "Incorrect number of 3D LUT entries");
    }
}

OCIO_ADD_TEST(FileFormatIridasCube, no_shaper)
{
    // check baker output
    OCIO::ConfigRcPtr config = OCIO::Config::Create();
    {
        OCIO::ColorSpaceRcPtr cs = OCIO::ColorSpace::Create();
        cs->setName("lnf");
        cs->setFamily("lnf");
        config->addColorSpace(cs);
        config->setRole(OCIO::ROLE_REFERENCE, cs->getName());
    }
    {
        OCIO::ColorSpaceRcPtr cs = OCIO::ColorSpace::Create();
        cs->setName("target");
        cs->setFamily("target");
        config->addColorSpace(cs);
    }

    std::ostringstream bout;
    bout << "# Alexa conversion LUT, logc2video. Full in/full out." << "\n";
    bout << "# created by alexalutconv (2.11)"                      << "\n";
    bout << ""                                                      << "\n";
    bout << "LUT_3D_SIZE 2"                                         << "\n";
    bout << "0.000000 0.000000 0.000000"                            << "\n";
    bout << "1.000000 0.000000 0.000000"                            << "\n";
    bout << "0.000000 1.000000 0.000000"                            << "\n";
    bout << "1.000000 1.000000 0.000000"                            << "\n";
    bout << "0.000000 0.000000 1.000000"                            << "\n";
    bout << "1.000000 0.000000 1.000000"                            << "\n";
    bout << "0.000000 1.000000 1.000000"                            << "\n";
    bout << "1.000000 1.000000 1.000000"                            << "\n";

    OCIO::BakerRcPtr baker = OCIO::Baker::Create();
    baker->setConfig(config);
    std::ostringstream metadata;
    metadata << "Alexa conversion LUT, logc2video. Full in/full out." << "\n";
    metadata << "created by alexalutconv (2.11)" << "\n";
    baker->setMetadata(metadata.str().c_str());
    baker->setFormat("iridas_cube");
    baker->setInputSpace("lnf");
    baker->setTargetSpace("target");
    baker->setCubeSize(2);
    std::ostringstream output;
    baker->bake(output);

    //
    std::vector<std::string> osvec;
    pystring::splitlines(output.str(), osvec);
    std::vector<std::string> resvec;
    pystring::splitlines(bout.str(), resvec);
    OCIO_CHECK_EQUAL(osvec.size(), resvec.size());
    for(unsigned int i = 0; i < resvec.size(); ++i)
    {
        OCIO_CHECK_EQUAL(osvec[i], resvec[i]);
    }
}

#endif // OCIO_UNIT_TEST<|MERGE_RESOLUTION|>--- conflicted
+++ resolved
@@ -118,20 +118,6 @@
         public:
 
             ~LocalFileFormat() {};
-<<<<<<< HEAD
-
-            virtual void GetFormatInfo(FormatInfoVec & formatInfoVec) const;
-
-            virtual CachedFileRcPtr Read(
-                std::istream & istream,
-                const std::string & fileName) const;
-
-            virtual void Write(const Baker & baker,
-                               const std::string & formatName,
-                               std::ostream & ostream) const;
-
-            virtual void BuildFileOps(OpRcPtrVec & ops,
-=======
             
             void getFormatInfo(FormatInfoVec & formatInfoVec) const override;
             
@@ -144,12 +130,11 @@
                       std::ostream & ostream) const override;
             
             void buildFileOps(OpRcPtrVec & ops,
->>>>>>> 432045dc
-                         const Config& config,
-                         const ConstContextRcPtr & context,
-                         CachedFileRcPtr untypedCachedFile,
-                         const FileTransform& fileTransform,
-                         TransformDirection dir) const override;
+                              const Config& config,
+                              const ConstContextRcPtr & context,
+                              CachedFileRcPtr untypedCachedFile,
+                              const FileTransform& fileTransform,
+                              TransformDirection dir) const override;
         private:
             static void ThrowErrorMessage(const std::string & error,
                 const std::string & fileName,
@@ -402,17 +387,10 @@
 
             return cachedFile;
         }
-<<<<<<< HEAD
-
-        void LocalFileFormat::Write(const Baker & baker,
-                                    const std::string & formatName,
-                                    std::ostream & ostream) const
-=======
         
         void LocalFileFormat::bake(const Baker & baker,
                                    const std::string & formatName,
                                    std::ostream & ostream) const
->>>>>>> 432045dc
         {
 
             static const int DEFAULT_CUBE_SIZE = 32;
