/*
Copyright (c) 2019 Autodesk Inc., et al.
All Rights Reserved.

Redistribution and use in source and binary forms, with or without
modification, are permitted provided that the following conditions are
met:
* Redistributions of source code must retain the above copyright
  notice, this list of conditions and the following disclaimer.
* Redistributions in binary form must reproduce the above copyright
  notice, this list of conditions and the following disclaimer in the
  documentation and/or other materials provided with the distribution.
* Neither the name of Sony Pictures Imageworks nor the names of its
  contributors may be used to endorse or promote products derived from
  this software without specific prior written permission.
THIS SOFTWARE IS PROVIDED BY THE COPYRIGHT HOLDERS AND CONTRIBUTORS
"AS IS" AND ANY EXPRESS OR IMPLIED WARRANTIES, INCLUDING, BUT NOT
LIMITED TO, THE IMPLIED WARRANTIES OF MERCHANTABILITY AND FITNESS FOR
A PARTICULAR PURPOSE ARE DISCLAIMED. IN NO EVENT SHALL THE COPYRIGHT
OWNER OR CONTRIBUTORS BE LIABLE FOR ANY DIRECT, INDIRECT, INCIDENTAL,
SPECIAL, EXEMPLARY, OR CONSEQUENTIAL DAMAGES (INCLUDING, BUT NOT
LIMITED TO, PROCUREMENT OF SUBSTITUTE GOODS OR SERVICES; LOSS OF USE,
DATA, OR PROFITS; OR BUSINESS INTERRUPTION) HOWEVER CAUSED AND ON ANY
THEORY OF LIABILITY, WHETHER IN CONTRACT, STRICT LIABILITY, OR TORT
(INCLUDING NEGLIGENCE OR OTHERWISE) ARISING IN ANY WAY OUT OF THE USE
OF THIS SOFTWARE, EVEN IF ADVISED OF THE POSSIBILITY OF SUCH DAMAGE.
*/

#include <cstdio>
#include <iostream>
#include <fstream>
#include <sstream>

#include <OpenColorIO/OpenColorIO.h>

#include "expat/expat.h"
#include "fileformats/ctf/CTFTransform.h"
#include "fileformats/ctf/CTFReaderHelper.h"
#include "fileformats/ctf/CTFReaderUtils.h"
#include "fileformats/xmlutils/XMLReaderHelper.h"
#include "fileformats/xmlutils/XMLReaderUtils.h"
#include "OpBuilders.h"
#include "ops/NoOp/NoOps.h"
#include "Platform.h"
#include "pystring/pystring.h"
#include "transforms/FileTransform.h"


/*

This file format reader supports the Academy/ASC Common LUT Format (CLF) and
the Autodesk Color Transform Format (CTF).

The Academy/ASC Common LUT format was an initiative to bring vendors together
to agree on a common LUT format for this industry.  Support for CLF is a
requirement in order to obtain ACES Logo Certification from the Academy (in
several product categories).  CLF files are expressed using XML.  The spec,
AMPAS S-2014-006, is available from:
<https://acescentral.com/t/aces-documentation/53>

The Autodesk CTF format is based on the Academy/ASC CLF format and adds several
operators that allow higher quality results by avoiding the need to bake
certain common functions into LUTs.  This ranges from simple power functions
to more complicated operators needed to implement very accurate yet compact
ACES Output Transforms.

Autodesk CTF was also designed to be able to losslessly serialize any OCIO
Processor to a self-contained XML file.  This opens up some useful workflow
options for sharing specific color transformations.  As a result, all native
OCIO ops have a lossless mapping into CTF as XML process nodes.  (This is
sometimes also useful for trouble-shooting.)

The CTF format is a superset of the CLF format, hence the use of a common
parser.  Aside from the file extension, the two formats may be distinguished
based on the version attribute in the root ProcessList element.  A CLF file
uses the attribute "compCLFversion" whereas a CTF file uses "version".

The parser has been carefully designed to assist users in trouble-shooting
problems with files that won't load.  A detailed error message is printed,
along with the line number (similar to a compiler).  There are also extensive
unit tests to ensure robustness.

Note:  One frequent point of confusion regarding the CLF syntax relates to the
inBitDepth and outBitDepth attributes in each process node.  These bit-depths
DO NOT specify the processing precision, nor do they specify the bit-depth of
the images that are input or output from the transform.  The only function of
these bit-depth attributes is to interpret the scaling of the parameter values
in a given process node.  This is helpful since, e.g., it avoids the need for
heuristics to guess whether LUT values are scaled to 10 or 12 bits.  These
attributes must always be present and must match at the interface between
adjacent process nodes.  That said, in some cases, one or both may not actually
affect the results if they are not required to interpret the scaling of the
parameters.  For example, the ASC_CDL parameters are always stored in
normalized form and hence the bit-depths, while required, do not affect their
interpretation.  On the other hand, the interpretation of the parameters in
a Matrix op is affected by both the in and out bit-depths.  It should be noted
that although the bit-depths imply a certain scaling, they never impose a
clamping or quantization, e.g. a LUT array with an outBitDepth of '10i' is free
to contain values outside of [0,1023] and to use fractional values.

*/

// TODO: In this PR the CTF format is not enabled yet since it relies on other
// PRs that add or enhance the OCIO op model.  Once those are merged, a
// follow-up PR will enable the CTF support and add additional unit tests.
// CTF write support has also been put into a separate PR to limit the size of
// the review.

OCIO_NAMESPACE_ENTER
{
    
namespace
{

class LocalCachedFile : public CachedFile
{
public:
    LocalCachedFile ()
    {
    };
    ~LocalCachedFile() {};
            
    CTFReaderTransformPtr m_transform;
    std::string m_filePath;

};
        
typedef OCIO_SHARED_PTR<LocalCachedFile> LocalCachedFileRcPtr;
        
class LocalFileFormat : public FileFormat
{
public:
            
    ~LocalFileFormat() {}
            
    void GetFormatInfo(FormatInfoVec & formatInfoVec) const override;
            
    CachedFileRcPtr Read(std::istream & istream,
                         const std::string & fileName) const override;
            
    void BuildFileOps(OpRcPtrVec & ops,
                      const Config & config,
                      const ConstContextRcPtr & context,
                      CachedFileRcPtr untypedCachedFile,
                      const FileTransform & fileTransform,
                      TransformDirection dir) const override;
};
        
void LocalFileFormat::GetFormatInfo(FormatInfoVec & formatInfoVec) const
{
    FormatInfo info;
    info.name = "Academy/ASC Common LUT Format";
    info.extension = "clf";
    info.capabilities = FORMAT_CAPABILITY_READ;
    formatInfoVec.push_back(info);

    FormatInfo info2;
    info2.name = "Color Transform Format";
    info2.extension = "ctf";
    info2.capabilities = FORMAT_CAPABILITY_READ;
    formatInfoVec.push_back(info2);
}

class XMLParserHelper
{
public:
    XMLParserHelper(const std::string & fileName)
        : m_parser(XML_ParserCreate(nullptr))
        , m_fileName(fileName)
    {
        XML_SetUserData(m_parser, this);
        XML_SetElementHandler(m_parser, StartElementHandler, EndElementHandler);
        XML_SetCharacterDataHandler(m_parser, CharacterDataHandler);

        std::string root, extension;
        pystring::os::path::splitext(root, extension, m_fileName);
        m_isCLF = pystring::lower(extension) == ".clf";
    }

    ~XMLParserHelper()
    {
        XML_ParserFree(m_parser);
    }

    void Parse(std::istream & istream)
    {
        std::string line;
        m_lineNumber = 0;
        while (istream.good())
        {
            std::getline(istream, line);
            ++m_lineNumber;

            Parse(line);
        }

        if (!m_elms.empty())
        {
            std::string error("CTF/CLF parsing error (no closing tag for '");
            error += m_elms.back()->getName().c_str();
            error += "). ";
            throwMessage(error);
        }

        const CTFReaderTransformPtr& pT = getTransform();
        if (pT.use_count() == 0)
        {
            static const std::string error(
                "CTF/CLF parsing error: Invalid transform. ");
            throwMessage(error);
        }

        if (pT->getOps().empty())
        {
            static const std::string error(
                "CTF/CLF parsing error: No color operator in file. ");
            throwMessage(error);
        }
    }

    void Parse(const std::string & buffer)
    {
        int done = 0;

        do
        {
            if (XML_STATUS_ERROR == XML_Parse(m_parser,
                                              buffer.c_str(),
                                              (int)buffer.size(), done))
            {
                XML_Error eXpatErrorCode = XML_GetErrorCode(m_parser);
                if (eXpatErrorCode == XML_ERROR_TAG_MISMATCH)
                {
                    if (!m_elms.empty())
                    {
                        // It could be an Op or an Attribute.
                        std::string error(
                            "CTF/CLF parsing error (no closing tag for '");
                        error += m_elms.back()->getName().c_str();
                        error += "'). ";
                        throwMessage(error);
                    }
                    else
                    {
                        // Completely lost, something went wrong,
                        // but nothing detected with the stack.
                        static const std::string error(
                            "CTF/CLF parsing error (unbalanced element tags). ");
                        throwMessage(error);
                    }
                }
                else
                {
                    std::string error("CTF/CLF parsing error: ");
                    error += XML_ErrorString(XML_GetErrorCode(m_parser));
                    throwMessage(error);
                }
            }
        } while (done);

    }

    CTFReaderTransformPtr getTransform()
    {
        return m_transform;
    }

private:

    void AddOpReader(CTFReaderOpElt::Type type, const char * xmlTag)
    {
        if (m_elms.size() != 1)
        {
            std::stringstream ss;
            ss << ": The " << xmlTag;
            ss << "'s parent can only be a Transform";

            m_elms.push_back(std::make_shared<XmlReaderDummyElt>(
                xmlTag,
                (m_elms.empty() ? 0 : m_elms.back()),
                getXmLineNumber(),
                getXmlFilename(),
                ss.str().c_str()));
        }
        else
        {
            ElementRcPtr pElt = m_elms.back();

            auto pT = std::dynamic_pointer_cast<CTFReaderTransformElt>(pElt);
            CTFReaderOpEltRcPtr pOp =
                CTFReaderOpElt::GetReader(type, pT->getVersion());

            if (!pOp)
            {
                std::stringstream ss;
                ss << "Unsupported transform file version '";
                ss << pT->getVersion() << "' for operator '" << xmlTag;
                throwMessage(ss.str());
            }

            pOp->setContext(xmlTag, m_transform,
                            getXmLineNumber(), getXmlFilename());

            m_elms.push_back(pOp);
        }
    }

    void throwMessage(const std::string & error) const
    {
        std::ostringstream os;
        os << "Error parsing CTF/CLF file (";
        os << m_fileName.c_str() << "). ";
        os << "Error is: " << error.c_str();
        os << ". At line (" << m_lineNumber << ")";
        throw Exception(os.str().c_str());
    }

    XMLParserHelper() = delete;

    // Determines if the element name is supported in the current context.
    static bool SupportedElement(const char * name,
                                 ElementRcPtr & parent,
                                 const char * tag,
                                 const char * parentName,
                                 bool & recognizedName)
    {
        if (name && *name && tag && *tag)
        {
            if (0 == Platform::Strcasecmp(name, tag))
            {
                recognizedName |= true;

                if (!parentName || !strlen(parentName) ||
                    (parent &&
                     0 == Platform::Strcasecmp(parent->getName().c_str(),
                                               parentName)))
                {
                    return true;
                }
            }
        }

        return false;
    }

    static bool SupportedElement(const char * name,
                                 ElementRcPtr & parent,
                                 const std::vector<const char *> & tags,
                                 const char * parentName,
                                 bool & recognizedName)
    {
        if (name && *name)
        {
            const size_t numTags(tags.size());
            size_t i = 0;
            for (; i<numTags; ++i)
            {
                if (0 == Platform::Strcasecmp(name, tags[i]))
                {
                    recognizedName |= true;
                    break;
                }
            }

            // If found name in the tag list, test the parent name.
            if (i < numTags)
            {
                if (!parentName || !strlen(parentName) ||
                    (parent && 0 == Platform::Strcasecmp(parent->getName().c_str(), parentName)))
                {
                    return true;
                }
            }
        }

        return false;
    }

    // Start the parsing of one element.
    static void StartElementHandler(void * userData,
                                    const XML_Char * name,
                                    const XML_Char ** atts)
    {
        static const std::vector<const char *> rangeSubElements = {
            TAG_MIN_IN_VALUE,
            TAG_MAX_IN_VALUE,
            TAG_MIN_OUT_VALUE,
            TAG_MAX_OUT_VALUE
        };

        static const std::vector<const char *> sopSubElements = {
            TAG_SLOPE,
            TAG_OFFSET,
            TAG_POWER
        };

        XMLParserHelper * pImpl = (XMLParserHelper*)userData;

        if (!pImpl || !name || !*name)
        {
            if (!pImpl)
            {
                throw Exception("Internal CTF/CLF parser error.");
            }
            else
            {
                pImpl->throwMessage("Internal CTF/CLF parser error. ");
            }
        }

        if (!pImpl->m_elms.empty())
        {
            // Check if we are still processing a metadata structure.
            ElementRcPtr pElt = pImpl->m_elms.back();

            auto pMD = std::dynamic_pointer_cast<CTFReaderMetadataElt>(pElt);

            if (pMD)
            {
                pImpl->m_elms.push_back(
                    std::make_shared<CTFReaderMetadataElt>(
                        name,
                        pMD,
                        pImpl->m_lineNumber,
                        pImpl->m_fileName));

                pImpl->m_elms.back()->start(atts);
                return;
            }
        }

        // Handle the ProcessList element or its children (the ops).
        if (0 == Platform::Strcasecmp(name, TAG_PROCESS_LIST))
        {
            if (pImpl->m_transform.get())
            {
                ElementRcPtr pElt = pImpl->m_elms.front();
                auto pT = std::dynamic_pointer_cast<CTFReaderTransformElt>(pElt);

                pImpl->m_elms.push_back(
                    std::make_shared<XmlReaderDummyElt>(
                        name, pT,
                        pImpl->getXmLineNumber(),
                        pImpl->getXmlFilename(),
                        ": The Transform already exists"));
            }
            else
            {
                CTFReaderTransformEltRcPtr pT
                    = std::make_shared<CTFReaderTransformElt>(
                        name,
                        pImpl->getXmLineNumber(),
                        pImpl->getXmlFilename(),
                        pImpl->IsCLF());

                pImpl->m_elms.push_back(pT);
                pImpl->m_transform = pT->getTransform();
            }
        }

        // Handle all Ops.
        else
        {
            ElementRcPtr pElt;
            if (pImpl->m_elms.size())
            {
                pElt = pImpl->m_elms.back();
            }

            // Safety check to try and ensure that all new elements will get handled here.
            static_assert(CTFReaderOpElt::NoType == 12, "Need to handle new type here");

            // Will allow to give better error feedback to the user if the
            // element name is not handled. If any case recognizes the name,
            // but the element is not in the correct context (under the correct
            // parent), then the recognizedName boolean will be true.
            bool recognizedName = false;

            // For each possible element name, test against a tag name and a
            // current parent name to determine if the element should be handled.
            if (SupportedElement(name, pElt, TAG_ACES,
                                      TAG_PROCESS_LIST, recognizedName))
            {
                pImpl->AddOpReader(CTFReaderOpElt::ACESType, name);
            }
            else if (SupportedElement(name, pElt, TAG_CDL,
                                      TAG_PROCESS_LIST, recognizedName))
            {
                pImpl->AddOpReader(CTFReaderOpElt::CDLType, name);
            }
            else if (SupportedElement(name, pElt, TAG_FIXED_FUNCTION,
                                      TAG_PROCESS_LIST, recognizedName))
            {
                pImpl->AddOpReader(CTFReaderOpElt::FixedFunctionType, name);
            }
            else if (SupportedElement(name, pElt, TAG_GAMMA,
                                      TAG_PROCESS_LIST, recognizedName))
            {
                pImpl->AddOpReader(CTFReaderOpElt::GammaType, name);
            }
            else if (SupportedElement(name, pElt, TAG_INVLUT1D,
                                      TAG_PROCESS_LIST, recognizedName))
            {
                pImpl->AddOpReader(CTFReaderOpElt::InvLut1DType, name);
            }
            else if (SupportedElement(name, pElt, TAG_INVLUT3D,
                                      TAG_PROCESS_LIST, recognizedName))
            {
                pImpl->AddOpReader(CTFReaderOpElt::InvLut3DType, name);
            }
            else if (SupportedElement(name, pElt, TAG_LOG,
                                      TAG_PROCESS_LIST, recognizedName))
            {
                pImpl->AddOpReader(CTFReaderOpElt::LogType, name);
            }
            else if (SupportedElement(name, pElt, TAG_LUT1D,
                                      TAG_PROCESS_LIST, recognizedName))
            {
                pImpl->AddOpReader(CTFReaderOpElt::Lut1DType, name);
            }
            else if (SupportedElement(name, pElt, TAG_LUT3D,
                                      TAG_PROCESS_LIST, recognizedName))
            {
                pImpl->AddOpReader(CTFReaderOpElt::Lut3DType, name);
            }
            else if (SupportedElement(name, pElt, TAG_MATRIX,
                                 TAG_PROCESS_LIST, recognizedName))
            {
                pImpl->AddOpReader(CTFReaderOpElt::MatrixType, name);
            }
            else if (SupportedElement(name, pElt, TAG_RANGE,
                                      TAG_PROCESS_LIST, recognizedName))
            {
                pImpl->AddOpReader(CTFReaderOpElt::RangeType, name);
            }
            else if (SupportedElement(name, pElt, TAG_REFERENCE,
                                      TAG_PROCESS_LIST, recognizedName))
            {
                pImpl->AddOpReader(CTFReaderOpElt::ReferenceType, name);
            }
<<<<<<< HEAD

=======
            else if (SupportedElement(name, pElt, TAG_CDL,
                                      TAG_PROCESS_LIST, recognizedName))
            {
                pImpl->AddOpReader(CTFReaderOpElt::CDLType, name);
            }
            else if (SupportedElement(name, pElt, TAG_EXPOSURE_CONTRAST,
                                      TAG_PROCESS_LIST, recognizedName))
            {
                pImpl->AddOpReader(CTFReaderOpElt::ExposureContrastType, name);
            }
>>>>>>> ba8d1258
            // TODO: handle other ops from syncolor.

            // Handle other elements that are transform-level metadata or parts of ops.
            else
            {
                auto pT = std::dynamic_pointer_cast<CTFReaderTransformElt>(pElt);

                auto pContainer =
                    std::dynamic_pointer_cast<XmlReaderContainerElt>(pElt);
                if (!pContainer)
                {
                    pImpl->m_elms.push_back(
                        std::make_shared<XmlReaderDummyElt>(
                            name,
                            pElt,
                            pImpl->getXmLineNumber(),
                            pImpl->getXmlFilename(),
                            nullptr));
                }
                else if (SupportedElement(name, pElt, TAG_ACES_PARAMS,
                                          TAG_ACES, recognizedName))
                {
                    pImpl->m_elms.push_back(
                        std::make_shared<CTFReaderACESParamsElt>(
                            name,
                            pContainer,
                            pImpl->getXmLineNumber(),
                            pImpl->getXmlFilename()));
                }
                else if (SupportedElement(name, pElt, TAG_ARRAY, TAG_LUT1D, recognizedName) ||
                         SupportedElement(name, pElt, TAG_ARRAY, TAG_INVLUT1D, recognizedName) ||
                         SupportedElement(name, pElt, TAG_ARRAY, TAG_LUT3D, recognizedName) ||
                         SupportedElement(name, pElt, TAG_ARRAY, TAG_INVLUT3D, recognizedName) ||
                         SupportedElement(name, pElt, TAG_ARRAY, TAG_MATRIX, recognizedName))
                {
                    auto pA = std::dynamic_pointer_cast<CTFArrayMgt>(pContainer);
                    if (!pA || pA->isCompleted())
                    {
                        if (!pA)
                        {
                            pImpl->m_elms.push_back(
                                std::make_shared<XmlReaderDummyElt>(
                                    name,
                                    (pImpl->m_elms.empty() ? 0 : pImpl->m_elms.back()),
                                    pImpl->getXmLineNumber(),
                                    pImpl->getXmlFilename(),
                                    ": Array not allowed in this element"));
                        }
                        else
                        {
                            pImpl->m_elms.push_back(
                                std::make_shared<XmlReaderDummyElt>(
                                    name,
                                    (pImpl->m_elms.empty() ? 0 : pImpl->m_elms.back()),
                                    pImpl->getXmLineNumber(),
                                    pImpl->getXmlFilename(),
                                    ": Only one Array allowed per op"));
                        }
                    }
                    else
                    {
                        pImpl->m_elms.push_back(
                            std::make_shared<CTFReaderArrayElt>(
                                name, pContainer,
                                pImpl->getXmLineNumber(),
                                pImpl->getXmlFilename()));
                    }
                }
                else if (SupportedElement(name, pElt, TAG_DESCRIPTION,
                                          "", recognizedName))
                {
                    pImpl->m_elms.push_back(
                        std::make_shared<XmlReaderDescriptionElt>(
                            name,
                            pContainer,
                            pImpl->getXmLineNumber(),
                            pImpl->getXmlFilename()));
                }
                else if (SupportedElement(name, pElt, TAG_GAMMA_PARAMS,
                                          TAG_GAMMA, recognizedName))
                {
                    CTFReaderGammaElt * pGamma = dynamic_cast<CTFReaderGammaElt*>(pContainer.get());
                    pImpl->m_elms.push_back(
                        pGamma->createGammaParamsElt(
                            name,
                            pContainer,
                            pImpl->getXmLineNumber(),
                            pImpl->getXmlFilename()));
                }
                else if (SupportedElement(name, pElt, TAG_INDEX_MAP, TAG_LUT1D, recognizedName) ||
                         SupportedElement(name, pElt, TAG_INDEX_MAP, TAG_LUT3D, recognizedName))
                {
                    auto pA = std::dynamic_pointer_cast<CTFIndexMapMgt>(pContainer);
                    if (!pA || pA->isCompletedIM())
                    {
                        if (!pA)
                        {
                            pImpl->m_elms.push_back(
                                std::make_shared<XmlReaderDummyElt>(
                                    name,
                                    (pImpl->m_elms.empty() ? 0 : pImpl->m_elms.back()),
                                    pImpl->getXmLineNumber(),
                                    pImpl->getXmlFilename(),
                                    ": IndexMap not allowed in this element"));
                        }
                        else
                        {
                            // Currently only support a single IndexMap per LUT.
                            pImpl->throwMessage("Only one IndexMap allowed per LUT. ");
                        }
                    }
                    else
                    {
                        pImpl->m_elms.push_back(
                            std::make_shared<CTFReaderIndexMapElt>(
                                name, pContainer,
                                pImpl->getXmLineNumber(),
                                pImpl->getXmlFilename()));
                    }

                }
                else if (SupportedElement(name, pElt, TAG_INFO, 
                                          TAG_PROCESS_LIST, recognizedName))
                {
                    pImpl->m_elms.push_back(
                        std::make_shared<CTFReaderInfoElt>(
                            name,
                            pContainer,
                            pImpl->getXmLineNumber(),
                            pImpl->getXmlFilename()));
                }
                else if (SupportedElement(name, pElt, TAG_INPUT_DESCRIPTOR,
                                          TAG_PROCESS_LIST, recognizedName))
                {
                    pImpl->m_elms.push_back(
                        std::make_shared<CTFReaderInputDescriptorElt>(
                            name,
                            pContainer,
                            pImpl->getXmLineNumber(),
                            pImpl->getXmlFilename()));
                }
                else if (SupportedElement(name, pElt, TAG_LOG_PARAMS,
                                          TAG_LOG, recognizedName))
                {
                    auto pLog = std::dynamic_pointer_cast<CTFReaderLogElt>(pContainer);
                    const auto style = pLog->getCTFParams().m_style;
                    if (!(style == LogUtil::LOG_TO_LIN ||
                          style == LogUtil::LIN_TO_LOG))
                    {
                        pImpl->m_elms.push_back(
                            std::make_shared<XmlReaderDummyElt>(
                                name,
                                (pImpl->m_elms.empty() ? 0 : pImpl->m_elms.back()),
                                pImpl->getXmLineNumber(),
                                pImpl->getXmlFilename(),
                                ": Log Params not allowed in this element"));
                    }
                    else
                    {
                        pImpl->m_elms.push_back(
                            std::make_shared<CTFReaderLogParamsElt>(name,
                                pContainer,
                                pImpl->getXmLineNumber(),
                                pImpl->getXmlFilename()));
                    }
                }
                else if (SupportedElement(name, pElt, TAG_OUTPUT_DESCRIPTOR,
                    TAG_PROCESS_LIST, recognizedName))
                {
                    pImpl->m_elms.push_back(
                        std::make_shared<CTFReaderOutputDescriptorElt>(
                            name,
                            pContainer,
                            pImpl->getXmLineNumber(),
                            pImpl->getXmlFilename()));
                }
                else if (SupportedElement(name, pElt, rangeSubElements,
                                          TAG_RANGE, recognizedName))
                {
                    pImpl->m_elms.push_back(
                        std::make_shared<CTFReaderRangeValueElt>(
                            name,
                            pContainer,
                            pImpl->getXmLineNumber(),
                            pImpl->getXmlFilename()));
                }
                else if (SupportedElement(name, pElt, TAG_SATNODE,
                                          TAG_CDL, recognizedName) ||
                         SupportedElement(name, pElt, TAG_SATNODEALT,
                                          TAG_CDL, recognizedName))
                {
                    auto pCDL =
                        std::dynamic_pointer_cast<CTFReaderCDLElt>(pContainer);

                    auto satNodeElt = std::make_shared<CTFReaderSatNodeElt>(
                        name,
                        pCDL,
                        pImpl->getXmLineNumber(),
                        pImpl->getXmlFilename());
                    pImpl->m_elms.push_back(satNodeElt);
                }
                else if (SupportedElement(name, pElt, TAG_SATURATION,
                                          TAG_SATNODE, recognizedName))
                {
                    pImpl->m_elms.push_back(
                        std::make_shared<XmlReaderSaturationElt>(
                            name,
                            pContainer,
                            pImpl->getXmLineNumber(),
                            pImpl->getXmlFilename()));
                }
                else if (SupportedElement(name, pElt, TAG_SOPNODE,
                                          TAG_CDL, recognizedName))
                {
                    auto pCDL =
                        std::dynamic_pointer_cast<CTFReaderCDLElt>(pContainer);

                    auto sopNodeElt = std::make_shared<CTFReaderSOPNodeElt>(
                        name,
                        pCDL,
                        pImpl->getXmLineNumber(),
                        pImpl->getXmlFilename());
                    pImpl->m_elms.push_back(sopNodeElt);
                }
                else if (SupportedElement(name, pElt, sopSubElements,
                                          TAG_SOPNODE, recognizedName))
                {
                    pImpl->m_elms.push_back(
                        std::make_shared<XmlReaderSOPValueElt>(
                            name,
                            pContainer,
                            pImpl->getXmLineNumber(),
                            pImpl->getXmlFilename()));
                }
<<<<<<< HEAD

=======
                else if (SupportedElement(name, pElt, TAG_EC_PARAMS,
                                          TAG_EXPOSURE_CONTRAST, recognizedName))
                {
                    pImpl->m_elms.push_back(
                        std::make_shared<CTFReaderECParamsElt>(
                            name,
                            pContainer,
                            pImpl->getXmLineNumber(),
                            pImpl->getXmlFilename()));
                }

                // Dynamic Property is valid under any operator parent. First
                // test if the tag is supported to set the recognizedName 
                // accordingly, without testing for parents. Test for the
                // parent type prior to testing the name.
                else if (SupportedElement(name, pElt, TAG_DYNAMIC_PARAMETER,
                                          "", recognizedName) &&
                         std::dynamic_pointer_cast<CTFReaderOpElt>(pContainer))
                {
                    pImpl->m_elms.push_back(
                        std::make_shared<CTFReaderDynamicParamElt>(
                            name,
                            pContainer,
                            pImpl->getXmLineNumber(),
                            pImpl->getXmlFilename()));
                }
>>>>>>> ba8d1258
                else
                {
                    if (recognizedName)
                    {
                        std::ostringstream oss;
                        oss << ": '" << name << "' not allowed in this element";

                        pImpl->m_elms.push_back(
                            std::make_shared<XmlReaderDummyElt>(
                                name,
                                (pImpl->m_elms.empty() ? 0 : pImpl->m_elms.back()),
                                pImpl->getXmLineNumber(),
                                pImpl->getXmlFilename(),
                                oss.str().c_str()));
                    }
                    else
                    {
                        pImpl->m_elms.push_back(
                            std::make_shared<XmlReaderDummyElt>(
                                name,
                                (pImpl->m_elms.empty() ? 0 : pImpl->m_elms.back()),
                                pImpl->getXmLineNumber(),
                                pImpl->getXmlFilename(),
                                ": Unknown element"));
                    }
                }
            }
        }

        pImpl->m_elms.back()->start(atts);
    }

    // End the parsing of one element.
    static void EndElementHandler(void * userData,
                                  const XML_Char * name)
    {
        XMLParserHelper * pImpl = (XMLParserHelper*)userData;
        if (!pImpl || !name || !*name)
        {
            throw Exception("CTF/CLF internal parsing error.");
        }

        // Is the expected element present?
        auto pElt(pImpl->m_elms.back());
        if (!pElt.get())
        {
            pImpl->throwMessage("CTF/CLF parsing error: Tag is missing. ");
        }

        // Is it the expected element?
        if (pElt->getName() != name)
        {
            std::stringstream ss;
            ss << "CTF/CLF parsing error: Tag '";
            ss << (name ? name : "");
            ss << "' is missing";
            pImpl->throwMessage(ss.str());
        }

        if (pElt->isDummy())
        {
            pImpl->m_elms.pop_back();
        }
        else if (pElt->isContainer())
        {
            pImpl->m_elms.pop_back();
        }
        else
        {
            // Is it a plain element?
            auto pPlainElt = std::dynamic_pointer_cast<XmlReaderPlainElt>(pElt);
            if (!pPlainElt)
            {
                std::stringstream ss;
                ss << "CTF/CLF parsing error: Attribute end '";
                ss << (name ? name : "");
                ss << "' is illegal. ";
                pImpl->throwMessage(ss.str());
            }

            pImpl->m_elms.pop_back();

            auto pParent = pImpl->m_elms.back();

            // Is it at the right location in the stack?
            if (!pParent || !pParent->isContainer() ||
                pParent != pPlainElt->getParent())
            {
                std::stringstream ss;
                ss << "CTF/CLF parsing error: Tag '";
                ss << (name ? name : "");
                ss << "'.";
                pImpl->throwMessage(ss.str());
            }
        }

        pElt->end();
    }

    // Handle of strings within an element.
    static void CharacterDataHandler(void * userData,
                                     const XML_Char * s, 
                                     int len)
    {
        XMLParserHelper * pImpl = (XMLParserHelper*)userData;
        if (!pImpl)
        {
            throw Exception("CTF/CLF internal parsing error.");
        }

        if (len == 0) return;

        if (len<0 || !s || !*s)
        {
            pImpl->throwMessage("CTF/CLF parsing error: attribute illegal. ");
        }

        auto pElt = pImpl->m_elms.back();
        if (!pElt)
        {
            std::ostringstream oss;
            oss << "CTF/CLF parsing error: missing end tag '";
            oss << std::string(s, len).c_str();
            oss << "'.";
            pImpl->throwMessage(oss.str());
        }

        auto pDescriptionElt =
            std::dynamic_pointer_cast<XmlReaderDescriptionElt>(pElt);
        if (pDescriptionElt)
        {
            pDescriptionElt->setRawData(s, len, pImpl->getXmLineNumber());
        }
        else
        {
            // Strip white spaces.
            size_t start = 0;
            size_t end = len;
            FindSubString(s, len, start, end);

            if (end>0)
            {
                // Metadata element is a special element processor: It is used
                // to process container elements, but it is also used to
                // process the terminal/plain elements.
                auto pMetadataElt =
                    std::dynamic_pointer_cast<CTFReaderMetadataElt>(pElt);
                if (pMetadataElt)
                {
                    pMetadataElt->setRawData(s + start, end - start,
                                             pImpl->getXmLineNumber());
                }
                else
                {
                    if (pElt->isContainer())
                    {
                        std::ostringstream oss;
                        oss << "CTF/CLF parsing error: attribute illegal '";
                        oss << std::string(s, len).c_str();
                        oss << "'.";
                        pImpl->throwMessage(oss.str());
                    }

                    auto pPlainElt = 
                        std::dynamic_pointer_cast<XmlReaderPlainElt>(pElt);
                    if (!pPlainElt)
                    {
                        std::ostringstream oss;
                        oss << "CTF/CLF parsing error: attribute illegal '";
                        oss << std::string(s, len).c_str();
                        oss << "'.";
                        pImpl->throwMessage(oss.str());
                    }
                    pPlainElt->setRawData(s + start, end - start,
                                          pImpl->getXmLineNumber());
                }
            }
        }
    }

    unsigned int getXmLineNumber() const
    {
        return m_lineNumber;
    }

    const std::string & getXmlFilename() const
    {
        return m_fileName;
    }

    bool IsCLF() const
    {
        return m_isCLF;
    }

    XML_Parser m_parser;
    unsigned int m_lineNumber;
    std::string m_fileName;
    bool m_isCLF;
    XmlReaderElementStack m_elms; // Parsing stack
    CTFReaderTransformPtr m_transform;

};

bool isLoadableCTF(std::istream & istream)
{
    std::streampos curPos = istream.tellg();

    const unsigned limit(5 * 1024); // 5 kilobytes.
    const char *pattern = "<ProcessList";
    bool foundPattern = false;
    unsigned sizeProcessed(0);
    char line[limit + 1];

    // Error: file is not found, or cannot read.
    if (istream.good())
    {
        // Find ProcessList tag at beginning of file.
        while (istream.good() && !foundPattern && (sizeProcessed < limit))
        {
            istream.getline(line, limit);
            if (strstr(line, pattern)) foundPattern = true;
            sizeProcessed += (unsigned)strlen(line);
        }
    }

    // Restore pos in stream.
    istream.seekg(curPos);
    return foundPattern;
}

// Try and load the format.
// Raise an exception if it can't be loaded.
CachedFileRcPtr LocalFileFormat::Read(
    std::istream & istream,
    const std::string & filePath) const
{
    if (!isLoadableCTF(istream))
    {
        std::ostringstream oss;
        oss << "Parsing error: '" << filePath << "' is not a CTF/CLF file.";
        throw Exception(oss.str().c_str());
    }

    XMLParserHelper parser(filePath);
    parser.Parse(istream);

    LocalCachedFileRcPtr cachedFile =
        LocalCachedFileRcPtr(new LocalCachedFile());

    // Keep transform.
    cachedFile->m_transform = parser.getTransform();
    cachedFile->m_filePath = filePath;

    return cachedFile;
}

// Helper called by LocalFileFormat::BuildFileOps
void BuildOp(OpRcPtrVec & ops,
             const Config& config,
             const ConstContextRcPtr & context,
             const OpDataRcPtr & opData,
             TransformDirection dir)
{
    if (opData->getType() == OpData::ReferenceType)
    {
        // Recursively resolve the op.
        ReferenceOpDataRcPtr ref = DynamicPtrCast<ReferenceOpData>(opData);
        if (ref->getReferenceStyle() == REF_PATH)
        {
            dir = CombineTransformDirections(dir, ref->getDirection());
            FileTransformRcPtr fileTransform = FileTransform::Create();
            fileTransform->setInterpolation(INTERP_LINEAR);
            fileTransform->setDirection(TRANSFORM_DIR_FORWARD);
            fileTransform->setSrc(ref->getPath().c_str());
            FileTransform * pFileTranform = fileTransform.get();

            size_t sizeBefore = ops.size();
            // This might call LocalFileFormat::BuildFileOps if the file
            // is a CTF. BuildFileTransformOps is making sure there is no
            // cycling recursion.
            BuildFileTransformOps(ops, config, context, *pFileTranform, dir);

            // The original in/out bit-depths of the loaded opvec need
            // to be set to match the depths of the Reference element
            // that they replace.
            size_t sizeAfter = ops.size();
            if (sizeBefore != sizeAfter)
            {
                // Set the input depth of the first op in the loaded opvec
                // to match the Reference.
                while (sizeBefore < sizeAfter)
                {
                    ConstOpRcPtr op = ops[sizeBefore];
                    ConstOpDataRcPtr data = op->data();
                    auto fileData = DynamicPtrCast<const FileNoOpData>(data);
                    // Ignore the FileNoOps that are inserted in order to
                    // properly handle nested References.
                    if (!fileData)
                    {
                        ops[sizeBefore]->setInputBitDepth(
                            ref->getInputBitDepth());
                        break;
                    }
                    ++sizeBefore;
                }
                // Set the output depth of the last op in the loaded opvec
                // to match the Reference.
                while (sizeAfter > sizeBefore)
                {
                    --sizeAfter;
                    ConstOpRcPtr op = ops[sizeAfter];
                    ConstOpDataRcPtr data = op->data();
                    auto fileData = DynamicPtrCast<const FileNoOpData>(data);
                    if (!fileData)
                    {
                        ops[sizeAfter]->setOutputBitDepth(
                            ref->getOutputBitDepth());
                        break;
                    }
                }
            }
        }
    }
    else
    {
        CreateOpVecFromOpData(ops, opData, dir);
    }

}

void
LocalFileFormat::BuildFileOps(OpRcPtrVec & ops,
                              const Config& config,
                              const ConstContextRcPtr & context,
                              CachedFileRcPtr untypedCachedFile,
                              const FileTransform& fileTransform,
                              TransformDirection dir) const
{
    LocalCachedFileRcPtr cachedFile = 
        DynamicPtrCast<LocalCachedFile>(untypedCachedFile);
            
    // This should never happen.
    if(!cachedFile)
    {
        throw Exception("Cannot build clf ops. Invalid cache type.");
    }
            
    const TransformDirection newDir 
        = CombineTransformDirections(dir, fileTransform.getDirection());

    if(newDir == TRANSFORM_DIR_UNKNOWN)
    {
        std::ostringstream os;
        os << "Cannot build file format transform,";
        os << " unspecified transform direction.";
        throw Exception(os.str().c_str());
    }

    // Resolve reference path using context and load referenced files.
    const OpDataVec & opDataVec = cachedFile->m_transform->getOps();
    if (newDir == TRANSFORM_DIR_FORWARD)
    {
        for (auto & opData : opDataVec)
        {
            BuildOp(ops, config, context, opData, newDir);
        }
    }
    else
    {
        for (int idx = (int)opDataVec.size() - 1; idx >= 0; --idx)
        {
            BuildOp(ops, config, context, opDataVec[idx], newDir);
        }
    }
}
    
} // end of anonymous namespace.

FileFormat * CreateFileFormatCLF()
{
    return new LocalFileFormat();
}


}
OCIO_NAMESPACE_EXIT

///////////////////////////////////////////////////////////////////////////////

#ifdef OCIO_UNIT_TEST

namespace OCIO = OCIO_NAMESPACE;
#include "unittest.h"
#include "UnitTestUtils.h"

OCIO::LocalCachedFileRcPtr LoadCLFFile(const std::string & fileName)
{
    return OCIO::LoadTestFile<OCIO::LocalFileFormat, OCIO::LocalCachedFile>(
        fileName, std::ios_base::in);
}

OIIO_ADD_TEST(FileFormatCTF, missing_file)
{
    // Test LoadCLFFile helper function with missing file.
    OCIO::LocalCachedFileRcPtr cachedFile;
    const std::string ctfFile("xxxxxxxxxxxxxxxxx.xxxxx");
    OIIO_CHECK_THROW_WHAT(cachedFile = LoadCLFFile(ctfFile),
                          OCIO::Exception,
                          "Error opening test file.");
}

OIIO_ADD_TEST(FileFormatCTF, wrong_format)
{
    OCIO::LocalCachedFileRcPtr cachedFile;
    {
        const std::string ctfFile("logtolin_8to8.lut");
        OIIO_CHECK_THROW_WHAT(cachedFile = LoadCLFFile(ctfFile),
                              OCIO::Exception,
                              "not a CTF/CLF file.");
        OIIO_CHECK_ASSERT(!(bool)cachedFile);
    }
}

OIIO_ADD_TEST(FileFormatCTF, clf_spec)
{
    // Parse examples from the specifications document S-2014-006.
    OCIO::LocalCachedFileRcPtr cachedFile;
    {
        const std::string ctfFile("lut1d_example.clf");
        OIIO_CHECK_NO_THROW(cachedFile = LoadCLFFile(ctfFile));
        OIIO_REQUIRE_ASSERT((bool)cachedFile);
        OIIO_CHECK_EQUAL(cachedFile->m_transform->getName(),
                         "transform example lut1d");
        OIIO_CHECK_EQUAL(cachedFile->m_transform->getID(), "exlut1");
        OIIO_CHECK_EQUAL(cachedFile->m_transform->getDescriptions().size(), 1);
        OIIO_CHECK_EQUAL(cachedFile->m_transform->getDescriptions()[0],
                         " Turn 4 grey levels into 4 inverted codes using a 1D ");
        const OCIO::OpDataVec & opList = cachedFile->m_transform->getOps();
        OIIO_REQUIRE_EQUAL(opList.size(), 1);
        OIIO_CHECK_EQUAL(opList[0]->getType(), OCIO::OpData::Lut1DType);
        OIIO_CHECK_EQUAL(opList[0]->getName(), "4valueLut");
        OIIO_CHECK_EQUAL(opList[0]->getID(), "lut-23");
        OIIO_CHECK_EQUAL(opList[0]->getInputBitDepth(), OCIO::BIT_DEPTH_UINT12);
        OIIO_CHECK_EQUAL(opList[0]->getOutputBitDepth(), OCIO::BIT_DEPTH_UINT12);
        OIIO_REQUIRE_EQUAL(opList[0]->getDescriptions().size(), 1);
        OIIO_CHECK_EQUAL(opList[0]->getDescriptions()[0], " 1D LUT ");
    }

    {
        const std::string ctfFile("lut3d_identity_12i_16f.clf");
        OIIO_CHECK_NO_THROW(cachedFile = LoadCLFFile(ctfFile));
        OIIO_REQUIRE_ASSERT((bool)cachedFile);
        OIIO_CHECK_EQUAL(cachedFile->m_transform->getName(),
                         "transform example lut3d");
        OIIO_CHECK_EQUAL(cachedFile->m_transform->getID(), "exlut2");
        OIIO_REQUIRE_EQUAL(cachedFile->m_transform->getDescriptions().size(), 1);
        OIIO_CHECK_EQUAL(cachedFile->m_transform->getDescriptions()[0],
                         " 3D LUT example from spec ");
        const OCIO::OpDataVec & opList = cachedFile->m_transform->getOps();
        OIIO_REQUIRE_EQUAL(opList.size(), 1);
        OIIO_CHECK_EQUAL(opList[0]->getType(), OCIO::OpData::Lut3DType);
        OIIO_CHECK_EQUAL(opList[0]->getName(), "identity");
        OIIO_CHECK_EQUAL(opList[0]->getID(), "lut-24");
        OIIO_CHECK_EQUAL(opList[0]->getInputBitDepth(), OCIO::BIT_DEPTH_UINT12);
        OIIO_CHECK_EQUAL(opList[0]->getOutputBitDepth(), OCIO::BIT_DEPTH_F16);
        OIIO_REQUIRE_EQUAL(opList[0]->getDescriptions().size(), 1);
        OIIO_CHECK_EQUAL(opList[0]->getDescriptions()[0], " 3D LUT ");
    }

    {
        const std::string ctfFile("matrix_3x4_example.clf");
        OIIO_CHECK_NO_THROW(cachedFile = LoadCLFFile(ctfFile));
        OIIO_REQUIRE_ASSERT((bool)cachedFile);
        OIIO_CHECK_EQUAL(cachedFile->m_transform->getName(),
                         "transform example matrix");
        OIIO_CHECK_EQUAL(cachedFile->m_transform->getID(), "exmat1");
        OIIO_REQUIRE_EQUAL(cachedFile->m_transform->getDescriptions().size(), 2);
        OIIO_CHECK_EQUAL(cachedFile->m_transform->getDescriptions()[0],
                         " Matrix example from spec ");
        OIIO_CHECK_EQUAL(cachedFile->m_transform->getDescriptions()[1],
                         " Used by unit tests ");
        const OCIO::OpDataVec & opList = cachedFile->m_transform->getOps();
        OIIO_REQUIRE_EQUAL(opList.size(), 1);
        OIIO_CHECK_EQUAL(opList[0]->getType(), OCIO::OpData::MatrixType);
        OIIO_CHECK_EQUAL(opList[0]->getName(), "colorspace conversion");
        OIIO_CHECK_EQUAL(opList[0]->getID(), "mat-25");
        OIIO_CHECK_EQUAL(opList[0]->getInputBitDepth(), OCIO::BIT_DEPTH_UINT10);
        OIIO_CHECK_EQUAL(opList[0]->getOutputBitDepth(), OCIO::BIT_DEPTH_UINT10);
        OIIO_REQUIRE_EQUAL(opList[0]->getDescriptions().size(), 1);
        OIIO_CHECK_EQUAL(opList[0]->getDescriptions()[0],
                         " 3x4 Matrix , 4th column is offset ");
    }

    {
        // Test two-entries IndexMap support.
        const std::string ctfFile("lut1d_indexmap_example.clf");
        OIIO_CHECK_NO_THROW(cachedFile = LoadCLFFile(ctfFile));
        OIIO_REQUIRE_ASSERT((bool)cachedFile);
        OIIO_CHECK_EQUAL(cachedFile->m_transform->getName(),
                         "transform example lut IndexMap");
        OIIO_CHECK_EQUAL(cachedFile->m_transform->getID(), "exlut3");
        OIIO_REQUIRE_EQUAL(cachedFile->m_transform->getDescriptions().size(), 1);
        OIIO_CHECK_EQUAL(cachedFile->m_transform->getDescriptions()[0],
                         " IndexMap LUT example from spec ");
        const OCIO::OpDataVec & opList = cachedFile->m_transform->getOps();
        OIIO_REQUIRE_EQUAL(opList.size(), 2);
        OIIO_CHECK_EQUAL(opList[0]->getType(), OCIO::OpData::RangeType);
        auto pR = std::dynamic_pointer_cast<const OCIO::RangeOpData>(opList[0]);
        OIIO_REQUIRE_ASSERT(pR);

        OIIO_CHECK_EQUAL(pR->getInputBitDepth(), OCIO::BIT_DEPTH_UINT10);
        OIIO_CHECK_EQUAL(pR->getOutputBitDepth(), OCIO::BIT_DEPTH_UINT10);

        OIIO_CHECK_EQUAL(pR->getMinInValue(), 64.);
        OIIO_CHECK_EQUAL(pR->getMaxInValue(), 940.);
        OIIO_CHECK_EQUAL(pR->getMinOutValue(), 0.);
        OIIO_CHECK_EQUAL(pR->getMaxOutValue(), 1023.);

        OIIO_CHECK_EQUAL(opList[1]->getType(), OCIO::OpData::Lut1DType);
        OIIO_CHECK_EQUAL(opList[1]->getName(), "IndexMap LUT");
        OIIO_CHECK_EQUAL(opList[1]->getID(), "lut-26");
        OIIO_CHECK_EQUAL(opList[1]->getInputBitDepth(), OCIO::BIT_DEPTH_UINT10);
        OIIO_CHECK_EQUAL(opList[1]->getOutputBitDepth(), OCIO::BIT_DEPTH_F16);
        OIIO_REQUIRE_EQUAL(opList[1]->getDescriptions().size(), 1);
        OIIO_CHECK_EQUAL(opList[1]->getDescriptions()[0],
                         " 1D LUT with IndexMap ");
    }
}

OIIO_ADD_TEST(FileFormatCTF, lut_1d)
{
    OCIO::LocalCachedFileRcPtr cachedFile;
    {
        const std::string ctfFile("lut1d_32_10i_10i.ctf");
        OIIO_CHECK_NO_THROW(cachedFile = LoadCLFFile(ctfFile));
        OIIO_REQUIRE_ASSERT((bool)cachedFile);
        OIIO_CHECK_EQUAL(cachedFile->m_transform->getName(), "1d-lut example");
        OIIO_CHECK_EQUAL(cachedFile->m_transform->getID(),
                         "9843a859-e41e-40a8-a51c-840889c3774e");
        OIIO_REQUIRE_EQUAL(cachedFile->m_transform->getDescriptions().size(), 1);
        OIIO_CHECK_EQUAL(cachedFile->m_transform->getDescriptions()[0],
                         "Apply a 1/2.2 gamma.");
        OIIO_CHECK_EQUAL(cachedFile->m_transform->getInputDescriptor(), "RGB");
        OIIO_CHECK_EQUAL(cachedFile->m_transform->getOutputDescriptor(), "RGB");
        const OCIO::OpDataVec & opList = cachedFile->m_transform->getOps();
        OIIO_REQUIRE_EQUAL(opList.size(), 1);

        OIIO_CHECK_EQUAL(opList[0]->getType(), OCIO::OpData::Lut1DType);
        auto pLut = std::dynamic_pointer_cast<const OCIO::Lut1DOpData>(opList[0]);
        OIIO_REQUIRE_ASSERT(pLut);

        OIIO_REQUIRE_EQUAL(pLut->getDescriptions().size(), 1);

        OIIO_CHECK_ASSERT(!pLut->isInputHalfDomain());
        OIIO_CHECK_ASSERT(!pLut->isOutputRawHalfs());
        OIIO_CHECK_EQUAL(pLut->getHueAdjust(), OCIO::Lut1DOpData::HUE_NONE);

        OIIO_CHECK_EQUAL(pLut->getInputBitDepth(), OCIO::BIT_DEPTH_UINT10);
        OIIO_CHECK_EQUAL(pLut->getOutputBitDepth(), OCIO::BIT_DEPTH_UINT10);
        OIIO_CHECK_ASSERT(pLut->getName() == "1d-lut example op");

        // TODO: bypass is for CTF
        // OIIO_CHECK_ASSERT(!pLut->getBypass()->isDynamic());

        // LUT is defined with a 32x1 array.
        // Array is extended to 32x3 by duplicating the available component.
        const OCIO::Array & array = pLut->getArray();
        OIIO_CHECK_EQUAL(array.getLength(), 32);
        OIIO_CHECK_EQUAL(array.getNumColorComponents(), 1);
        OIIO_CHECK_EQUAL(array.getNumValues(),
                         array.getLength()
                         *pLut->getArray().getMaxColorComponents());

        OIIO_REQUIRE_EQUAL(array.getValues().size(), 96);
        OIIO_CHECK_EQUAL(array.getValues()[0], 0.0f);
        OIIO_CHECK_EQUAL(array.getValues()[1], 0.0f);
        OIIO_CHECK_EQUAL(array.getValues()[2], 0.0f);
        OIIO_CHECK_EQUAL(array.getValues()[3], 215.0f);
        OIIO_CHECK_EQUAL(array.getValues()[4], 215.0f);
        OIIO_CHECK_EQUAL(array.getValues()[5], 215.0f);
        OIIO_CHECK_EQUAL(array.getValues()[6], 294.0f);
        // and many more
        OIIO_CHECK_EQUAL(array.getValues()[92], 1008.0f);
        OIIO_CHECK_EQUAL(array.getValues()[93], 1023.0f);
        OIIO_CHECK_EQUAL(array.getValues()[94], 1023.0f);
        OIIO_CHECK_EQUAL(array.getValues()[95], 1023.0f);
    }

    // Test the hue adjust attribute.
    {
        const std::string ctfFile("lut1d_hue_adjust_test.ctf");
        OIIO_CHECK_NO_THROW(cachedFile = LoadCLFFile(ctfFile));
        OIIO_REQUIRE_ASSERT((bool)cachedFile);

        const OCIO::OpDataVec & opList = cachedFile->m_transform->getOps();
        OIIO_REQUIRE_EQUAL(opList.size(), 1);
        OIIO_CHECK_EQUAL(opList[0]->getType(), OCIO::OpData::Lut1DType);
        auto pLut = std::dynamic_pointer_cast<const OCIO::Lut1DOpData>(opList[0]);
        OIIO_REQUIRE_ASSERT(pLut);
        OIIO_CHECK_EQUAL(pLut->getHueAdjust(), OCIO::Lut1DOpData::HUE_DW3);
    }
}

OIIO_ADD_TEST(FileFormatCTF, matrix4x4)
{
    OCIO::LocalCachedFileRcPtr cachedFile;
    const std::string ctfFile("matrix_example4x4.ctf");
    OIIO_CHECK_NO_THROW(cachedFile = LoadCLFFile(ctfFile));
    OIIO_REQUIRE_ASSERT((bool)cachedFile);

    const OCIO::CTFVersion ctfVersion =
        cachedFile->m_transform->getCTFVersion();
    OIIO_CHECK_ASSERT(OCIO::CTF_PROCESS_LIST_VERSION_1_2 == ctfVersion);

    const OCIO::OpDataVec & opList = cachedFile->m_transform->getOps();
    OIIO_REQUIRE_EQUAL(opList.size(), 1);
    OIIO_CHECK_EQUAL(opList[0]->getType(), OCIO::OpData::MatrixType);
    auto pMatrix =
        std::dynamic_pointer_cast<const OCIO::MatrixOpData>(opList[0]);
    OIIO_REQUIRE_ASSERT(pMatrix);

    OIIO_CHECK_ASSERT(cachedFile->m_transform->getInputDescriptor() == "XYZ");
    OIIO_CHECK_ASSERT(cachedFile->m_transform->getOutputDescriptor() == "RGB");

    OIIO_CHECK_EQUAL(pMatrix->getInputBitDepth(), OCIO::BIT_DEPTH_F32);
    OIIO_CHECK_EQUAL(pMatrix->getOutputBitDepth(), OCIO::BIT_DEPTH_F32);

    // In file, matrix is defined by a 4x4 array.
    const OCIO::ArrayDouble & array = pMatrix->getArray();
    OIIO_CHECK_EQUAL(array.getLength(), 4);
    OIIO_CHECK_EQUAL(array.getNumColorComponents(), 4);
    OIIO_CHECK_EQUAL(array.getNumValues(),
                     array.getLength()*array.getLength());

    OIIO_REQUIRE_EQUAL(array.getValues().size(), array.getNumValues());
    OIIO_CHECK_EQUAL(array.getValues()[0],  3.24);
    OIIO_CHECK_EQUAL(array.getValues()[1], -1.537);
    OIIO_CHECK_EQUAL(array.getValues()[2], -0.49850);
    OIIO_CHECK_EQUAL(array.getValues()[3],  0.0);

    OIIO_CHECK_EQUAL(array.getValues()[4], -0.96930);
    OIIO_CHECK_EQUAL(array.getValues()[5],  1.876);
    OIIO_CHECK_EQUAL(array.getValues()[6],  0.04156);
    OIIO_CHECK_EQUAL(array.getValues()[7],  0.0);

    OIIO_CHECK_EQUAL(array.getValues()[8],  0.05560);
    OIIO_CHECK_EQUAL(array.getValues()[9], -0.204);
    // Validate double precision can be read both matrix and ...
    OIIO_CHECK_EQUAL(array.getValues()[10], 1.123456789012);
    OIIO_CHECK_EQUAL(array.getValues()[11], 0.0);

    OIIO_CHECK_EQUAL(array.getValues()[12], 0.0);
    OIIO_CHECK_EQUAL(array.getValues()[13], 0.0);
    OIIO_CHECK_EQUAL(array.getValues()[14], 0.0);
    OIIO_CHECK_EQUAL(array.getValues()[15], 1.0);

    const OCIO::MatrixOpData::Offsets & offsets = pMatrix->getOffsets();
    // ... offset
    OIIO_CHECK_EQUAL(offsets[0], 0.987654321098);
    OIIO_CHECK_EQUAL(offsets[1], 0.2);
    OIIO_CHECK_EQUAL(offsets[2], 0.3);
    OIIO_CHECK_EQUAL(offsets[3], 0.0);
}

OIIO_ADD_TEST(FileFormatCTF, matrix_1_3_3x3)
{
    // Version 1.3, array 3x3x3: matrix with no alpha and no offsets.
    OCIO::LocalCachedFileRcPtr cachedFile;
    const std::string ctfFile("matrix_example_1_3_3x3.ctf");
    OIIO_CHECK_NO_THROW(cachedFile = LoadCLFFile(ctfFile));
    OIIO_REQUIRE_ASSERT((bool)cachedFile);

    const OCIO::CTFVersion & ctfVersion =
        cachedFile->m_transform->getCTFVersion();
    OIIO_CHECK_ASSERT(OCIO::CTF_PROCESS_LIST_VERSION_1_3 == ctfVersion);

    const OCIO::OpDataVec & opList = cachedFile->m_transform->getOps();
    OIIO_REQUIRE_EQUAL(opList.size(), 1);
    OIIO_CHECK_EQUAL(opList[0]->getType(), OCIO::OpData::MatrixType);
    auto pMatrix =
        std::dynamic_pointer_cast<const OCIO::MatrixOpData>(opList[0]);
    OIIO_REQUIRE_ASSERT(pMatrix);

    OIIO_CHECK_ASSERT(cachedFile->m_transform->getInputDescriptor() == "XYZ");
    OIIO_CHECK_ASSERT(cachedFile->m_transform->getOutputDescriptor() == "RGB");

    OIIO_CHECK_EQUAL(pMatrix->getInputBitDepth(), OCIO::BIT_DEPTH_UINT10);
    OIIO_CHECK_EQUAL(pMatrix->getOutputBitDepth(), OCIO::BIT_DEPTH_UINT10);

    // 3x3 array gets extended to 4x4.
    const OCIO::ArrayDouble & array = pMatrix->getArray();
    OIIO_CHECK_EQUAL(array.getLength(), 4);
    OIIO_CHECK_EQUAL(array.getNumColorComponents(), 4);
    OIIO_CHECK_EQUAL(array.getNumValues(),
                     array.getLength()*array.getLength());

    OIIO_REQUIRE_EQUAL(array.getValues().size(), array.getNumValues());
    OIIO_CHECK_EQUAL(array.getValues()[0],  3.24);
    OIIO_CHECK_EQUAL(array.getValues()[1], -1.537);
    OIIO_CHECK_EQUAL(array.getValues()[2], -0.49850);
    OIIO_CHECK_EQUAL(array.getValues()[3],  0.0);

    OIIO_CHECK_EQUAL(array.getValues()[4], -0.96930);
    OIIO_CHECK_EQUAL(array.getValues()[5],  1.876);
    OIIO_CHECK_EQUAL(array.getValues()[6],  0.04156);
    OIIO_CHECK_EQUAL(array.getValues()[7],  0.0);

    OIIO_CHECK_EQUAL(array.getValues()[8],  0.05560);
    OIIO_CHECK_EQUAL(array.getValues()[9], -0.204);
    OIIO_CHECK_EQUAL(array.getValues()[10], 1.0573);
    OIIO_CHECK_EQUAL(array.getValues()[11], 0.0);

    OIIO_CHECK_EQUAL(array.getValues()[12], 0.0);
    OIIO_CHECK_EQUAL(array.getValues()[13], 0.0);
    OIIO_CHECK_EQUAL(array.getValues()[14], 0.0);
    OIIO_CHECK_EQUAL(array.getValues()[15], 1.0);

    const OCIO::MatrixOpData::Offsets & offsets = pMatrix->getOffsets();
    OIIO_CHECK_EQUAL(offsets[1], 0.0);
    OIIO_CHECK_EQUAL(offsets[2], 0.0);
    OIIO_CHECK_EQUAL(offsets[3], 0.0);
    OIIO_CHECK_EQUAL(offsets[0], 0.0);
}

OIIO_ADD_TEST(FileFormatCTF, matrix_1_3_4x4)
{
    // Version 1.3, array 4x4x4, matrix with alpha and no offsets.
    OCIO::LocalCachedFileRcPtr cachedFile;
    const std::string ctfFile("matrix_example_1_3_4x4.ctf");
    OIIO_CHECK_NO_THROW(cachedFile = LoadCLFFile(ctfFile));
    OIIO_REQUIRE_ASSERT((bool)cachedFile);

    const OCIO::CTFVersion & ctfVersion =
        cachedFile->m_transform->getCTFVersion();
    OIIO_CHECK_ASSERT(OCIO::CTF_PROCESS_LIST_VERSION_1_3 == ctfVersion);

    const OCIO::OpDataVec & opList = cachedFile->m_transform->getOps();
    OIIO_REQUIRE_EQUAL(opList.size(), 1);
    OIIO_CHECK_EQUAL(opList[0]->getType(), OCIO::OpData::MatrixType);
    auto pMatrix =
        std::dynamic_pointer_cast<const OCIO::MatrixOpData>(opList[0]);
    OIIO_REQUIRE_ASSERT(pMatrix);

    OIIO_CHECK_ASSERT(cachedFile->m_transform->getInputDescriptor() == "XYZ");
    OIIO_CHECK_ASSERT(cachedFile->m_transform->getOutputDescriptor() == "RGB");

    OIIO_CHECK_EQUAL(pMatrix->getInputBitDepth(), OCIO::BIT_DEPTH_F32);
    OIIO_CHECK_EQUAL(pMatrix->getOutputBitDepth(), OCIO::BIT_DEPTH_F32);

    const OCIO::ArrayDouble & array = pMatrix->getArray();
    OIIO_CHECK_EQUAL(array.getLength(), 4);
    OIIO_CHECK_EQUAL(array.getNumColorComponents(), 4);
    OIIO_CHECK_EQUAL(array.getNumValues(),
                     array.getLength()*array.getLength());

    OIIO_REQUIRE_EQUAL(array.getValues().size(), array.getNumValues());

    OIIO_CHECK_EQUAL(array.getValues()[0],  3.24);
    OIIO_CHECK_EQUAL(array.getValues()[1], -1.537);
    OIIO_CHECK_EQUAL(array.getValues()[2], -0.49850);
    OIIO_CHECK_EQUAL(array.getValues()[3], -0.1);

    OIIO_CHECK_EQUAL(array.getValues()[4], -0.96930);
    OIIO_CHECK_EQUAL(array.getValues()[5],  1.876);
    OIIO_CHECK_EQUAL(array.getValues()[6],  0.04156);
    OIIO_CHECK_EQUAL(array.getValues()[7], -0.2);

    OIIO_CHECK_EQUAL(array.getValues()[8],   0.05560);
    OIIO_CHECK_EQUAL(array.getValues()[9],  -0.204);
    OIIO_CHECK_EQUAL(array.getValues()[10],  1.0573);
    OIIO_CHECK_EQUAL(array.getValues()[11], -0.3);

    OIIO_CHECK_EQUAL(array.getValues()[12], 0.11);
    OIIO_CHECK_EQUAL(array.getValues()[13], 0.22);
    OIIO_CHECK_EQUAL(array.getValues()[14], 0.33);
    OIIO_CHECK_EQUAL(array.getValues()[15], 0.4);

    const OCIO::MatrixOpData::Offsets & offsets = pMatrix->getOffsets();
    OIIO_CHECK_EQUAL(offsets[0], 0.0);
    OIIO_CHECK_EQUAL(offsets[1], 0.0);
    OIIO_CHECK_EQUAL(offsets[2], 0.0);
    OIIO_CHECK_EQUAL(offsets[3], 0.0);
}

OIIO_ADD_TEST(FileFormatCTF, matrix_1_3_offsets)
{
    // Version 1.3, array 3x4x3: matrix only with offsets and no alpha.
    OCIO::LocalCachedFileRcPtr cachedFile;
    const std::string ctfFile("matrix_example_1_3_offsets.ctf");
    OIIO_CHECK_NO_THROW(cachedFile = LoadCLFFile(ctfFile));
    OIIO_REQUIRE_ASSERT((bool)cachedFile);

    const OCIO::CTFVersion ctfVersion =
        cachedFile->m_transform->getCTFVersion();
    OIIO_CHECK_ASSERT(OCIO::CTF_PROCESS_LIST_VERSION_1_3 == ctfVersion);

    const OCIO::OpDataVec & opList = cachedFile->m_transform->getOps();
    OIIO_REQUIRE_EQUAL(opList.size(), 1);
    OIIO_CHECK_EQUAL(opList[0]->getType(), OCIO::OpData::MatrixType);
    auto pMatrix =
        std::dynamic_pointer_cast<const OCIO::MatrixOpData>(opList[0]);
    OIIO_REQUIRE_ASSERT(pMatrix);

    OIIO_CHECK_ASSERT(cachedFile->m_transform->getInputDescriptor() == "XYZ");
    OIIO_CHECK_ASSERT(cachedFile->m_transform->getOutputDescriptor() == "RGB");

    OIIO_CHECK_EQUAL(pMatrix->getInputBitDepth(), OCIO::BIT_DEPTH_F32);
    OIIO_CHECK_EQUAL(pMatrix->getOutputBitDepth(), OCIO::BIT_DEPTH_F32);

    const OCIO::ArrayDouble & array = pMatrix->getArray();
    OIIO_CHECK_EQUAL(array.getLength(), 4);
    OIIO_CHECK_EQUAL(array.getNumColorComponents(), 4);
    OIIO_CHECK_EQUAL(array.getNumValues(),
                     array.getLength()*array.getLength());

    OIIO_REQUIRE_EQUAL(array.getValues().size(), array.getNumValues());
    OIIO_CHECK_EQUAL(array.getValues()[0],  3.24);
    OIIO_CHECK_EQUAL(array.getValues()[1], -1.537);
    OIIO_CHECK_EQUAL(array.getValues()[2], -0.49850);
    OIIO_CHECK_EQUAL(array.getValues()[3],  0.0f);

    OIIO_CHECK_EQUAL(array.getValues()[4], -0.96930);
    OIIO_CHECK_EQUAL(array.getValues()[5],  1.876);
    OIIO_CHECK_EQUAL(array.getValues()[6],  0.04156);
    OIIO_CHECK_EQUAL(array.getValues()[7],  0.0);

    OIIO_CHECK_EQUAL(array.getValues()[8],  0.05560);
    OIIO_CHECK_EQUAL(array.getValues()[9], -0.204);
    OIIO_CHECK_EQUAL(array.getValues()[10], 1.0573);
    OIIO_CHECK_EQUAL(array.getValues()[11], 0.0);

    OIIO_CHECK_EQUAL(array.getValues()[12], 0.0);
    OIIO_CHECK_EQUAL(array.getValues()[13], 0.0);
    OIIO_CHECK_EQUAL(array.getValues()[14], 0.0);
    OIIO_CHECK_EQUAL(array.getValues()[15], 1.0);

    const OCIO::MatrixOpData::Offsets & offsets = pMatrix->getOffsets();
    OIIO_CHECK_EQUAL(offsets[0], 0.1);
    OIIO_CHECK_EQUAL(offsets[1], 0.2);
    OIIO_CHECK_EQUAL(offsets[2], 0.3);
    OIIO_CHECK_EQUAL(offsets[3], 0.0);
}

OIIO_ADD_TEST(FileFormatCTF, matrix_1_3_alpha_offsets)
{
    // Verion 1.3, array 4x5x4: matrix with alpha and offsets.
    OCIO::LocalCachedFileRcPtr cachedFile;
    const std::string ctfFile("matrix_example_1_3_alpha_offsets.ctf");
    OIIO_CHECK_NO_THROW(cachedFile = LoadCLFFile(ctfFile));
    OIIO_REQUIRE_ASSERT((bool)cachedFile);

    const OCIO::CTFVersion & ctfVersion =
        cachedFile->m_transform->getCTFVersion();
    OIIO_CHECK_ASSERT(OCIO::CTF_PROCESS_LIST_VERSION_1_3 == ctfVersion);

    const OCIO::OpDataVec & opList = cachedFile->m_transform->getOps();
    OIIO_REQUIRE_EQUAL(opList.size(), 1);
    OIIO_CHECK_EQUAL(opList[0]->getType(), OCIO::OpData::MatrixType);
    auto pMatrix =
        std::dynamic_pointer_cast<const OCIO::MatrixOpData>(opList[0]);
    OIIO_REQUIRE_ASSERT(pMatrix);

    OIIO_CHECK_ASSERT(cachedFile->m_transform->getInputDescriptor() == "XYZ");
    OIIO_CHECK_ASSERT(cachedFile->m_transform->getOutputDescriptor() == "RGB");

    OIIO_CHECK_EQUAL(pMatrix->getInputBitDepth(), OCIO::BIT_DEPTH_F32);
    OIIO_CHECK_EQUAL(pMatrix->getOutputBitDepth(), OCIO::BIT_DEPTH_F32);

    const OCIO::ArrayDouble & array = pMatrix->getArray();
    OIIO_CHECK_EQUAL(array.getLength(), 4);
    OIIO_CHECK_EQUAL(array.getNumColorComponents(), 4);
    OIIO_CHECK_EQUAL(array.getNumValues(),
                     array.getLength()*array.getLength());

    OIIO_REQUIRE_EQUAL(array.getValues().size(), array.getNumValues());
    OIIO_CHECK_EQUAL(array.getValues()[0],  3.24);
    OIIO_CHECK_EQUAL(array.getValues()[1], -1.537);
    OIIO_CHECK_EQUAL(array.getValues()[2], -0.49850);
    OIIO_CHECK_EQUAL(array.getValues()[3],  0.6);

    OIIO_CHECK_EQUAL(array.getValues()[4], -0.96930);
    OIIO_CHECK_EQUAL(array.getValues()[5],  1.876);
    OIIO_CHECK_EQUAL(array.getValues()[6],  0.04156);
    OIIO_CHECK_EQUAL(array.getValues()[7],  0.7);

    OIIO_CHECK_EQUAL(array.getValues()[8],  0.05560);
    OIIO_CHECK_EQUAL(array.getValues()[9], -0.204);
    OIIO_CHECK_EQUAL(array.getValues()[10], 1.0573);
    OIIO_CHECK_EQUAL(array.getValues()[11], 0.8);

    OIIO_CHECK_EQUAL(array.getValues()[12], 1.2);
    OIIO_CHECK_EQUAL(array.getValues()[13], 1.3);
    OIIO_CHECK_EQUAL(array.getValues()[14], 1.4);
    OIIO_CHECK_EQUAL(array.getValues()[15], 1.5);

    const OCIO::MatrixOpData::Offsets & offsets = pMatrix->getOffsets();
    OIIO_CHECK_EQUAL(offsets[0], 0.1);
    OIIO_CHECK_EQUAL(offsets[1], 0.2);
    OIIO_CHECK_EQUAL(offsets[2], 0.3);
    OIIO_CHECK_EQUAL(offsets[3], 0.4);
}

OIIO_ADD_TEST(FileFormatCTF, 3by1d_lut)
{
    OCIO::LocalCachedFileRcPtr cachedFile;
    const std::string ctfFile("xyz_to_rgb.clf");
    OIIO_CHECK_NO_THROW(cachedFile = LoadCLFFile(ctfFile));
    OIIO_REQUIRE_ASSERT((bool)cachedFile);

    const OCIO::OpDataVec & opList = cachedFile->m_transform->getOps();
    OIIO_REQUIRE_EQUAL(opList.size(), 2);
    OIIO_CHECK_EQUAL(opList[0]->getType(), OCIO::OpData::MatrixType);
    auto pMatrix =
        std::dynamic_pointer_cast<const OCIO::MatrixOpData>(opList[0]);
    OIIO_REQUIRE_ASSERT(pMatrix);

    OIIO_CHECK_EQUAL(pMatrix->getInputBitDepth(), OCIO::BIT_DEPTH_F32);
    OIIO_CHECK_EQUAL(pMatrix->getOutputBitDepth(), OCIO::BIT_DEPTH_F32);

    const OCIO::ArrayDouble & a1 = pMatrix->getArray();
    OIIO_CHECK_EQUAL(a1.getLength(), 4);
    OIIO_CHECK_EQUAL(a1.getNumColorComponents(), 4);
    OIIO_CHECK_EQUAL(a1.getNumValues(), a1.getLength()*a1.getLength());

    OIIO_REQUIRE_EQUAL(a1.getValues().size(), a1.getNumValues());
    OIIO_CHECK_EQUAL(a1.getValues()[0],  3.24);
    OIIO_CHECK_EQUAL(a1.getValues()[1], -1.537);
    OIIO_CHECK_EQUAL(a1.getValues()[2], -0.49850);
    OIIO_CHECK_EQUAL(a1.getValues()[3],  0.0);

    OIIO_CHECK_EQUAL(a1.getValues()[4], -0.96930);
    OIIO_CHECK_EQUAL(a1.getValues()[5],  1.876);
    OIIO_CHECK_EQUAL(a1.getValues()[6],  0.04156);
    OIIO_CHECK_EQUAL(a1.getValues()[7],  0.0);

    OIIO_CHECK_EQUAL(a1.getValues()[8],  0.05560);
    OIIO_CHECK_EQUAL(a1.getValues()[9], -0.204);
    OIIO_CHECK_EQUAL(a1.getValues()[10], 1.0573);
    OIIO_CHECK_EQUAL(a1.getValues()[11], 0.0);

    OIIO_CHECK_EQUAL(a1.getValues()[12], 0.0);
    OIIO_CHECK_EQUAL(a1.getValues()[13], 0.0);
    OIIO_CHECK_EQUAL(a1.getValues()[14], 0.0);
    OIIO_CHECK_EQUAL(a1.getValues()[15], 1.0);

    auto pLut =
        std::dynamic_pointer_cast<const OCIO::Lut1DOpData>(opList[1]);
    OIIO_REQUIRE_ASSERT(pLut);
    OIIO_CHECK_EQUAL(pLut->getDirection(), OCIO::TRANSFORM_DIR_FORWARD);
    OIIO_CHECK_EQUAL(pLut->getInputBitDepth(), OCIO::BIT_DEPTH_F32);
    OIIO_CHECK_EQUAL(pLut->getOutputBitDepth(), OCIO::BIT_DEPTH_F32);

    const OCIO::Array & a2 = pLut->getArray();
    OIIO_CHECK_EQUAL(a2.getLength(), 17);
    OIIO_CHECK_EQUAL(a2.getNumColorComponents(), 3);
    OIIO_CHECK_EQUAL(a2.getNumValues(),
                     a2.getLength()*pLut->getArray().getMaxColorComponents());

    OIIO_REQUIRE_EQUAL(a2.getValues().size(), a2.getNumValues());
    OIIO_CHECK_EQUAL(a2.getValues()[0], 0.0f);
    OIIO_CHECK_EQUAL(a2.getValues()[1], 0.0f);
    OIIO_CHECK_EQUAL(a2.getValues()[2], 0.0f);
    OIIO_CHECK_EQUAL(a2.getValues()[3], 0.28358f);

    OIIO_CHECK_EQUAL(a2.getValues()[21], 0.68677f);
    OIIO_CHECK_EQUAL(a2.getValues()[22], 0.68677f);
    OIIO_CHECK_EQUAL(a2.getValues()[23], 0.68677f);

    OIIO_CHECK_EQUAL(a2.getValues()[48], 1.0f);
    OIIO_CHECK_EQUAL(a2.getValues()[49], 1.0f);
    OIIO_CHECK_EQUAL(a2.getValues()[50], 1.0f);
}

OIIO_ADD_TEST(FileFormatCTF, lut1d_inv)
{
    OCIO::LocalCachedFileRcPtr cachedFile;
    const std::string ctfFile("lut1d_inv.ctf");
    OIIO_CHECK_NO_THROW(cachedFile = LoadCLFFile(ctfFile));
    OIIO_REQUIRE_ASSERT((bool)cachedFile);

    const OCIO::OpDataVec & opList = cachedFile->m_transform->getOps();
    OIIO_REQUIRE_EQUAL(opList.size(), 2);

    OIIO_CHECK_EQUAL(opList[0]->getType(), OCIO::OpData::MatrixType);
    auto pMatrix =
        std::dynamic_pointer_cast<const OCIO::MatrixOpData>(opList[0]);

    OIIO_REQUIRE_ASSERT(pMatrix);
    OIIO_CHECK_EQUAL(pMatrix->getInputBitDepth(), OCIO::BIT_DEPTH_F32);
    OIIO_CHECK_EQUAL(pMatrix->getOutputBitDepth(), OCIO::BIT_DEPTH_F32);

    const OCIO::ArrayDouble & a1 = pMatrix->getArray();
    OIIO_CHECK_EQUAL(a1.getLength(), 4);
    OIIO_CHECK_EQUAL(a1.getNumColorComponents(), 4);
    OIIO_CHECK_EQUAL(a1.getNumValues(), a1.getLength()*a1.getLength());

    OIIO_REQUIRE_EQUAL(a1.getValues().size(), a1.getNumValues());
    OIIO_CHECK_EQUAL(a1.getValues()[0],  3.24);
    OIIO_CHECK_EQUAL(a1.getValues()[1], -1.537);
    OIIO_CHECK_EQUAL(a1.getValues()[2], -0.49850);
    OIIO_CHECK_EQUAL(a1.getValues()[3],  0.0);

    OIIO_CHECK_EQUAL(a1.getValues()[4], -0.96930);
    OIIO_CHECK_EQUAL(a1.getValues()[5],  1.876);
    OIIO_CHECK_EQUAL(a1.getValues()[6],  0.04156);
    OIIO_CHECK_EQUAL(a1.getValues()[7],  0.0);

    OIIO_CHECK_EQUAL(a1.getValues()[8],  0.05560);
    OIIO_CHECK_EQUAL(a1.getValues()[9], -0.204);
    OIIO_CHECK_EQUAL(a1.getValues()[10], 1.0573);
    OIIO_CHECK_EQUAL(a1.getValues()[11], 0.0);

    OIIO_CHECK_EQUAL(a1.getValues()[12], 0.0);
    OIIO_CHECK_EQUAL(a1.getValues()[13], 0.0);
    OIIO_CHECK_EQUAL(a1.getValues()[14], 0.0);
    OIIO_CHECK_EQUAL(a1.getValues()[15], 1.0);

    OIIO_CHECK_EQUAL(opList[1]->getType(), OCIO::OpData::Lut1DType);
    auto pLut =
        std::dynamic_pointer_cast<const OCIO::Lut1DOpData>(opList[1]);

    OIIO_REQUIRE_ASSERT(pLut);
    OIIO_CHECK_EQUAL(pLut->getInputBitDepth(), OCIO::BIT_DEPTH_F32);
    OIIO_CHECK_EQUAL(pLut->getOutputBitDepth(), OCIO::BIT_DEPTH_UINT8);
    OIIO_CHECK_EQUAL(pLut->getDirection(), OCIO::TRANSFORM_DIR_INVERSE);

    const OCIO::Array & a2 = pLut->getArray();
    OIIO_CHECK_EQUAL(a2.getNumColorComponents(), 3);

    OIIO_CHECK_EQUAL(a2.getLength(), 17);
    OIIO_CHECK_EQUAL(a2.getNumValues(),
                     a2.getLength()*a2.getMaxColorComponents());

    const float error = 1e-6f;
    OIIO_REQUIRE_EQUAL(a2.getValues().size(), a2.getNumValues());

    OIIO_CHECK_CLOSE(a2.getValues()[0], 0.0f, error);
    OIIO_CHECK_CLOSE(a2.getValues()[1], 0.0f, error);
    OIIO_CHECK_CLOSE(a2.getValues()[2], 0.0f, error);
    OIIO_CHECK_CLOSE(a2.getValues()[3], 0.28358f, error);

    OIIO_CHECK_CLOSE(a2.getValues()[21], 0.68677f, error);
    OIIO_CHECK_CLOSE(a2.getValues()[22], 0.68677f, error);
    OIIO_CHECK_CLOSE(a2.getValues()[23], 0.68677f, error);

    OIIO_CHECK_CLOSE(a2.getValues()[48], 1.0f, error);
    OIIO_CHECK_CLOSE(a2.getValues()[49], 1.0f, error);
    OIIO_CHECK_CLOSE(a2.getValues()[50], 1.0f, error);
}

OIIO_ADD_TEST(FileFormatCTF, lut3d)
{
    OCIO::LocalCachedFileRcPtr cachedFile;
    const std::string ctfFile("lut3d_17x17x17_32f_12i.clf");
    OIIO_CHECK_NO_THROW(cachedFile = LoadCLFFile(ctfFile));
    OIIO_REQUIRE_ASSERT((bool)cachedFile);

    const OCIO::OpDataVec & opList = cachedFile->m_transform->getOps();
    OIIO_REQUIRE_EQUAL(opList.size(), 1);

    OIIO_CHECK_EQUAL(opList[0]->getType(), OCIO::OpData::Lut3DType);
    auto pLut =
        std::dynamic_pointer_cast<const OCIO::Lut3DOpData>(opList[0]);
    OIIO_REQUIRE_ASSERT(pLut);
    OIIO_CHECK_EQUAL(pLut->getDirection(), OCIO::TRANSFORM_DIR_FORWARD);
    OIIO_CHECK_EQUAL(pLut->getInputBitDepth(), OCIO::BIT_DEPTH_F32);
    OIIO_CHECK_EQUAL(pLut->getOutputBitDepth(), OCIO::BIT_DEPTH_UINT12);

    const OCIO::Array & array = pLut->getArray();
    OIIO_CHECK_EQUAL(array.getLength(), 17);
    OIIO_CHECK_EQUAL(array.getNumColorComponents(), 3);
    OIIO_CHECK_EQUAL(array.getNumValues(),
                     array.getLength()*array.getLength()
                     *array.getLength()
                     *pLut->getArray().getMaxColorComponents());

    OIIO_REQUIRE_EQUAL(array.getValues().size(), array.getNumValues());
    OIIO_CHECK_EQUAL(array.getValues()[0], 10.0f);
    OIIO_CHECK_EQUAL(array.getValues()[1], 0.0f);
    OIIO_CHECK_EQUAL(array.getValues()[2], 5.0f);

    OIIO_CHECK_EQUAL(array.getValues()[18], 26.0f);
    OIIO_CHECK_EQUAL(array.getValues()[19], 308.0f);
    OIIO_CHECK_EQUAL(array.getValues()[20], 580.0f);

    OIIO_CHECK_EQUAL(array.getValues()[30], 0.0f);
    OIIO_CHECK_EQUAL(array.getValues()[31], 586.0f);
    OIIO_CHECK_EQUAL(array.getValues()[32], 1350.0f);
}

OIIO_ADD_TEST(FileFormatCTF, lut3d_inv)
{
    OCIO::LocalCachedFileRcPtr cachedFile;
    const std::string ctfFile("lut3d_example_Inv.ctf");

    OIIO_CHECK_NO_THROW(cachedFile = LoadCLFFile(ctfFile));
    OIIO_REQUIRE_ASSERT((bool)cachedFile);

    const OCIO::OpDataVec & opList = cachedFile->m_transform->getOps();
    OIIO_REQUIRE_EQUAL(opList.size(), 1);

    OIIO_CHECK_EQUAL(opList[0]->getType(), OCIO::OpData::Lut3DType);
    auto pLut =
        std::dynamic_pointer_cast<const OCIO::Lut3DOpData>(opList[0]);
    OIIO_REQUIRE_ASSERT(pLut);

    OIIO_CHECK_EQUAL(pLut->getInputBitDepth(), OCIO::BIT_DEPTH_UINT12);
    OIIO_CHECK_EQUAL(pLut->getOutputBitDepth(), OCIO::BIT_DEPTH_F32);
    OIIO_CHECK_EQUAL(pLut->getInterpolation(), OCIO::INTERP_TETRAHEDRAL);
    OIIO_CHECK_EQUAL(pLut->getDirection(), OCIO::TRANSFORM_DIR_INVERSE);

    const OCIO::Array & array = pLut->getArray();
    OIIO_CHECK_EQUAL(array.getNumColorComponents(), 3);
    OIIO_CHECK_EQUAL(array.getNumValues(),
                     array.getLength()*array.getLength()
                     *array.getLength()*array.getMaxColorComponents());
    OIIO_REQUIRE_EQUAL(array.getValues().size(), array.getNumValues());

    OIIO_CHECK_EQUAL(array.getLength(), 17);
    OIIO_CHECK_EQUAL(array.getValues()[0], 25.0f);
    OIIO_CHECK_EQUAL(array.getValues()[1], 30.0f);
    OIIO_CHECK_EQUAL(array.getValues()[2], 33.0f);

    OIIO_CHECK_EQUAL(array.getValues()[18], 26.0f);
    OIIO_CHECK_EQUAL(array.getValues()[19], 308.0f);
    OIIO_CHECK_EQUAL(array.getValues()[20], 580.0f);

    OIIO_CHECK_EQUAL(array.getValues()[30], 0.0f);
    OIIO_CHECK_EQUAL(array.getValues()[31], 586.0f);
    OIIO_CHECK_EQUAL(array.getValues()[32], 1350.0f);
}

OIIO_ADD_TEST(FileFormatCTF, check_utf8)
{
    OCIO::LocalCachedFileRcPtr cachedFile;
    const std::string ctfFile("matrix_example_utf8.clf");

    OIIO_CHECK_NO_THROW(cachedFile = LoadCLFFile(ctfFile));
    OIIO_REQUIRE_ASSERT((bool)cachedFile);

    const OCIO::OpDataVec & opList = cachedFile->m_transform->getOps();
    OIIO_REQUIRE_EQUAL(opList.size(), 1);
    OIIO_REQUIRE_EQUAL(opList[0]->getDescriptions().size(), 1);
    std::string & desc = opList[0]->getDescriptions()[0];
    const std::string utf8Test
        ("\xE6\xA8\x99\xE6\xBA\x96\xE8\x90\xAC\xE5\x9C\x8B\xE7\xA2\xBC");
    OIIO_CHECK_EQUAL(desc, utf8Test);
    const std::string utf8TestWrong
        ("\xE5\xA8\x99\xE6\xBA\x96\xE8\x90\xAC\xE5\x9C\x8B\xE7\xA2\xBC");
    OIIO_CHECK_NE(desc, utf8TestWrong);

}

OIIO_ADD_TEST(FileFormatCTF, error_checker)
{
    OCIO::LocalCachedFileRcPtr cachedFile;
    // NB: This file has some added unknown elements A, B, and C as a test.
    const std::string ctfFile("unknown_elements.clf");
    OIIO_CHECK_NO_THROW(cachedFile = LoadCLFFile(ctfFile));
    OIIO_REQUIRE_ASSERT((bool)cachedFile);

    const OCIO::OpDataVec & opList = cachedFile->m_transform->getOps();
    OIIO_REQUIRE_EQUAL(opList.size(), 4);

    OIIO_CHECK_EQUAL(opList[0]->getType(), OCIO::OpData::MatrixType);
    auto pMatrix =
        std::dynamic_pointer_cast<const OCIO::MatrixOpData>(opList[0]);
    OIIO_REQUIRE_ASSERT(pMatrix);

    OIIO_CHECK_EQUAL(pMatrix->getInputBitDepth(), OCIO::BIT_DEPTH_F32);
    OIIO_CHECK_EQUAL(pMatrix->getOutputBitDepth(), OCIO::BIT_DEPTH_F32);

    const OCIO::ArrayDouble & a1 = pMatrix->getArray();
    OIIO_CHECK_EQUAL(a1.getLength(), 4);
    OIIO_CHECK_EQUAL(a1.getNumColorComponents(), 4);
    OIIO_CHECK_EQUAL(a1.getNumValues(), a1.getLength()*a1.getLength());

    OIIO_REQUIRE_EQUAL(a1.getValues().size(), a1.getNumValues());
    OIIO_CHECK_EQUAL(a1.getValues()[0],  3.24);
    OIIO_CHECK_EQUAL(a1.getValues()[1], -1.537);
    OIIO_CHECK_EQUAL(a1.getValues()[2], -0.49850);
    OIIO_CHECK_EQUAL(a1.getValues()[3],  0.0);

    OIIO_CHECK_EQUAL(a1.getValues()[4], -0.96930);
    OIIO_CHECK_EQUAL(a1.getValues()[5],  1.876);
    OIIO_CHECK_EQUAL(a1.getValues()[6],  0.04156);
    OIIO_CHECK_EQUAL(a1.getValues()[7],  0.0);

    OIIO_CHECK_EQUAL(a1.getValues()[8],  0.05560);
    OIIO_CHECK_EQUAL(a1.getValues()[9], -0.204);
    OIIO_CHECK_EQUAL(a1.getValues()[10], 1.0573);
    OIIO_CHECK_EQUAL(a1.getValues()[11], 0.0);

    OIIO_CHECK_EQUAL(a1.getValues()[12], 0.0);
    OIIO_CHECK_EQUAL(a1.getValues()[13], 0.0);
    OIIO_CHECK_EQUAL(a1.getValues()[14], 0.0);
    OIIO_CHECK_EQUAL(a1.getValues()[15], 1.0);

    OIIO_CHECK_EQUAL(opList[1]->getType(), OCIO::OpData::Lut1DType);
    auto pLut1 =
        std::dynamic_pointer_cast<const OCIO::Lut1DOpData>(opList[1]);
    OIIO_REQUIRE_ASSERT(pLut1);
    OIIO_CHECK_EQUAL(pLut1->getInputBitDepth(), OCIO::BIT_DEPTH_F32);
    OIIO_CHECK_EQUAL(pLut1->getOutputBitDepth(), OCIO::BIT_DEPTH_F32);

    const OCIO::Array & a2 = pLut1->getArray();
    OIIO_CHECK_EQUAL(a2.getLength(), 17);
    OIIO_CHECK_EQUAL(a2.getNumColorComponents(), 3);
    OIIO_CHECK_EQUAL(a2.getNumValues(), 
                     a2.getLength()
                     *pLut1->getArray().getMaxColorComponents());

    OIIO_REQUIRE_EQUAL(a2.getValues().size(), a2.getNumValues());
    OIIO_CHECK_EQUAL(a2.getValues()[0], 0.0f);
    OIIO_CHECK_EQUAL(a2.getValues()[1], 0.0f);
    OIIO_CHECK_EQUAL(a2.getValues()[2], 0.01f);
    OIIO_CHECK_EQUAL(a2.getValues()[3], 0.28358f);
    OIIO_CHECK_EQUAL(a2.getValues()[4], 0.28358f);
    OIIO_CHECK_EQUAL(a2.getValues()[5], 100.0f);
    OIIO_CHECK_EQUAL(a2.getValues()[6], 0.38860f);
    OIIO_CHECK_EQUAL(a2.getValues()[7], 0.38860f);
    OIIO_CHECK_EQUAL(a2.getValues()[8], 127.0f);

    OIIO_CHECK_EQUAL(a2.getValues()[21], 0.68677f);
    OIIO_CHECK_EQUAL(a2.getValues()[22], 0.68677f);
    OIIO_CHECK_EQUAL(a2.getValues()[23], 0.68677f);

    OIIO_CHECK_EQUAL(a2.getValues()[48], 1.0f);
    OIIO_CHECK_EQUAL(a2.getValues()[49], 1.0f);
    OIIO_CHECK_EQUAL(a2.getValues()[50], 1.0f);

    OIIO_CHECK_EQUAL(opList[2]->getType(), OCIO::OpData::Lut1DType);
    auto pLut2 =
        std::dynamic_pointer_cast<const OCIO::Lut1DOpData>(opList[2]);
    OIIO_REQUIRE_ASSERT(pLut2);
    OIIO_CHECK_EQUAL(pLut2->getInputBitDepth(), OCIO::BIT_DEPTH_F32);
    OIIO_CHECK_EQUAL(pLut2->getOutputBitDepth(), OCIO::BIT_DEPTH_UINT10);

    const OCIO::Array & array = pLut2->getArray();
    OIIO_CHECK_EQUAL(array.getLength(), 32);
    OIIO_CHECK_EQUAL(array.getNumColorComponents(), 1);
    OIIO_CHECK_EQUAL(array.getNumValues(),
                     array.getLength()
                     *pLut2->getArray().getMaxColorComponents());

    OIIO_REQUIRE_EQUAL(array.getValues().size(), 96);
    OIIO_CHECK_EQUAL(array.getValues()[0], 0.0f);
    OIIO_CHECK_EQUAL(array.getValues()[1], 0.0f);
    OIIO_CHECK_EQUAL(array.getValues()[2], 0.0f);
    OIIO_CHECK_EQUAL(array.getValues()[3], 215.0f);
    OIIO_CHECK_EQUAL(array.getValues()[4], 215.0f);
    OIIO_CHECK_EQUAL(array.getValues()[5], 215.0f);
    OIIO_CHECK_EQUAL(array.getValues()[6], 294.0f);
    // and many more
    OIIO_CHECK_EQUAL(array.getValues()[92], 1008.0f);
    OIIO_CHECK_EQUAL(array.getValues()[93], 1023.0f);
    OIIO_CHECK_EQUAL(array.getValues()[94], 1023.0f);
    OIIO_CHECK_EQUAL(array.getValues()[95], 1023.0f);

    OIIO_CHECK_EQUAL(opList[3]->getType(), OCIO::OpData::Lut3DType);
    auto pLut3 =
        std::dynamic_pointer_cast<const OCIO::Lut3DOpData>(opList[3]);
    OIIO_REQUIRE_ASSERT(pLut3);
    OIIO_CHECK_EQUAL(pLut3->getInputBitDepth(), OCIO::BIT_DEPTH_UINT10);
    OIIO_CHECK_EQUAL(pLut3->getOutputBitDepth(), OCIO::BIT_DEPTH_UINT10);

    const OCIO::Array & a3 = pLut3->getArray();
    OIIO_CHECK_EQUAL(a3.getLength(), 3);
    OIIO_CHECK_EQUAL(a3.getNumColorComponents(), 3);
    OIIO_CHECK_EQUAL(a3.getNumValues(),
                     a3.getLength()*a3.getLength()*a3.getLength()
                     *pLut3->getArray().getMaxColorComponents());

    OIIO_REQUIRE_EQUAL(a3.getValues().size(), a3.getNumValues());
    OIIO_CHECK_EQUAL(a3.getValues()[0], 0.0f);
    OIIO_CHECK_EQUAL(a3.getValues()[1], 30.0f);
    OIIO_CHECK_EQUAL(a3.getValues()[2], 33.0f);
    OIIO_CHECK_EQUAL(a3.getValues()[3], 0.0f);
    OIIO_CHECK_EQUAL(a3.getValues()[4], 0.0f);
    OIIO_CHECK_EQUAL(a3.getValues()[5], 133.0f);

    OIIO_CHECK_EQUAL(a3.getValues()[78], 1023.0f);
    OIIO_CHECK_EQUAL(a3.getValues()[79], 1023.0f);
    OIIO_CHECK_EQUAL(a3.getValues()[80], 1023.0f);

    // TODO: check log for parsing warnings.
    // DummyElt is logging at debug level.
    // Ignore element 'B' (line 34) where its parent is 'ProcessList' (line 2) : Unknown element : unknown_elements.clf
    // Ignore element 'C' (line 34) where its parent is 'B' (line 34) : unknown_elements.clf
    // Ignore element 'A' (line 36) where its parent is 'Description' (line 36) : unknown_elements.clf
}

OIIO_ADD_TEST(FileFormatCTF, binary_file)
{
    const std::string ctfFile("image_png.clf");
    OIIO_CHECK_THROW_WHAT(LoadCLFFile(ctfFile), OCIO::Exception,
                          "is not a CTF/CLF file.");
}

OIIO_ADD_TEST(FileFormatCTF, error_checker_for_difficult_xml)
{
    OCIO::LocalCachedFileRcPtr cachedFile;
    const std::string ctfFile("difficult_test1_v1.ctf");
    OIIO_CHECK_NO_THROW(cachedFile = LoadCLFFile(ctfFile));
    OIIO_REQUIRE_ASSERT((bool)cachedFile);

    // Defaults to 1.2
    const OCIO::CTFVersion ctfVersion =
        cachedFile->m_transform->getCTFVersion();
    OIIO_CHECK_ASSERT(OCIO::CTF_PROCESS_LIST_VERSION_1_2 == ctfVersion);

    const OCIO::OpDataVec & opList = cachedFile->m_transform->getOps();
    OIIO_REQUIRE_EQUAL(opList.size(), 2);

    OIIO_CHECK_EQUAL(opList[0]->getType(), OCIO::OpData::MatrixType);
    auto pMatrix =
        std::dynamic_pointer_cast<const OCIO::MatrixOpData>(opList[0]);
    OIIO_REQUIRE_ASSERT(pMatrix);
    OIIO_CHECK_EQUAL(pMatrix->getInputBitDepth(), OCIO::BIT_DEPTH_F32);
    OIIO_CHECK_EQUAL(pMatrix->getOutputBitDepth(), OCIO::BIT_DEPTH_F32);

    const OCIO::ArrayDouble & array = pMatrix->getArray();
    OIIO_CHECK_EQUAL(array.getLength(), 4u);
    OIIO_CHECK_EQUAL(array.getNumColorComponents(), 4u);
    OIIO_CHECK_EQUAL(array.getNumValues(),
                     array.getLength()*array.getLength());

    OIIO_REQUIRE_EQUAL(array.getValues().size(), array.getNumValues());
    OIIO_CHECK_EQUAL(array.getValues()[0],  3.24);
    OIIO_CHECK_EQUAL(array.getValues()[1], -1.537);
    OIIO_CHECK_EQUAL(array.getValues()[2], -0.4985);
    OIIO_CHECK_EQUAL(array.getValues()[3],  0.0);

    OIIO_CHECK_EQUAL(array.getValues()[4], -0.96930);
    OIIO_CHECK_EQUAL(array.getValues()[5],  1.876);
    OIIO_CHECK_EQUAL(array.getValues()[6],  0.04156);
    OIIO_CHECK_EQUAL(array.getValues()[7],  0.0);

    OIIO_CHECK_EQUAL(array.getValues()[8],  0.0556);
    OIIO_CHECK_EQUAL(array.getValues()[9], -0.204);
    OIIO_CHECK_EQUAL(array.getValues()[10], 0.105730e+1);
    OIIO_CHECK_EQUAL(array.getValues()[11], 0.0);

    OIIO_CHECK_EQUAL(array.getValues()[12], 0.0);
    OIIO_CHECK_EQUAL(array.getValues()[13], 0.0);
    OIIO_CHECK_EQUAL(array.getValues()[14], 0.0);
    OIIO_CHECK_EQUAL(array.getValues()[15], 1.0);

    auto pLut = std::dynamic_pointer_cast<const OCIO::Lut1DOpData>(opList[1]);
    OIIO_REQUIRE_ASSERT(pLut);
    OIIO_CHECK_EQUAL(pLut->getInputBitDepth(), OCIO::BIT_DEPTH_F32);
    OIIO_CHECK_EQUAL(pLut->getOutputBitDepth(), OCIO::BIT_DEPTH_F32);

    const OCIO::Array & array2 = pLut->getArray();
    OIIO_CHECK_EQUAL(array2.getLength(), 17);
    OIIO_CHECK_EQUAL(array2.getNumColorComponents(), 3);
    OIIO_CHECK_EQUAL(array2.getNumValues(),
                     array2.getLength()
                     *pLut->getArray().getMaxColorComponents());

    OIIO_REQUIRE_EQUAL(array2.getValues().size(), 51);
    OIIO_CHECK_EQUAL(array2.getValues()[0], 0.0f);
    OIIO_CHECK_EQUAL(array2.getValues()[1], 0.0f);
    OIIO_CHECK_EQUAL(array2.getValues()[2], 0.0f);
    OIIO_CHECK_EQUAL(array2.getValues()[3], 0.28358f);
    OIIO_CHECK_EQUAL(array2.getValues()[4], 0.28358f);
    OIIO_CHECK_EQUAL(array2.getValues()[5], 0.28358f);
    OIIO_CHECK_EQUAL(array2.getValues()[6], 0.38860f);
    OIIO_CHECK_EQUAL(array2.getValues()[45], 0.97109f);
    OIIO_CHECK_EQUAL(array2.getValues()[46], 0.97109f);
    OIIO_CHECK_EQUAL(array2.getValues()[47], 0.97109f);

    // TODO: check log for parsing warnings.
    // DummyElt is logging at debug level.
    // Ignore element 'Ignore' (line 10) where its parent is 'ProcessList' (line 8) : Unknown element : difficult_test1_v1.ctf
    // Ignore element 'ProcessList' (line 27) where its parent is 'ProcessList' (line 8) : The Color::Transform already exists : difficult_test1_v1.ctf
    // Ignore element 'Array' (line 30) where its parent is 'Matrix' (line 16) : Only one Color::Array allowed per op : difficult_test1_v1.ctf
    // Ignore element 'just_ignore' (line 37) where its parent is 'ProcessList' (line 8) : Unknown element : difficult_test1_v1.ctf
    // Ignore element 'just_ignore' (line 69) where its parent is 'Description' (line 66) : difficult_test1_v1.ctf
    // Ignore element 'just_ignore' (line 70) where its parent is 'just_ignore' (line 69) : difficult_test1_v1.ctf
    // Ignore element 'Matrix' (line 75) where its parent is 'LUT1D' (line 43) : The Matrix's parent can only be a Transform: difficult_test1_v1.ctf
    // Ignore element 'Description' (line 76) where its parent is 'Matrix' (line 75) : difficult_test1_v1.ctf
    // Ignore element 'Array' (line 77) where its parent is 'Matrix' (line 75) : difficult_test1_v1.ctf
}

OIIO_ADD_TEST(FileFormatCTF, invalid_transform)
{
    const std::string ctfFile("transform_invalid.clf");
    OIIO_CHECK_THROW_WHAT(LoadCLFFile(ctfFile), OCIO::Exception,
                          "is not a CTF/CLF file.");
}


OIIO_ADD_TEST(FileFormatCTF, missing_element_end)
{
    const std::string ctfFile("transform_element_end_missing.clf");
    OIIO_CHECK_THROW_WHAT(LoadCLFFile(ctfFile), OCIO::Exception, "no closing tag");
}


OIIO_ADD_TEST(FileFormatCTF, missing_transform_id)
{
    const std::string ctfFile("transform_missing_id.clf");
    OIIO_CHECK_THROW_WHAT(LoadCLFFile(ctfFile),
                          OCIO::Exception,
                          "Required attribute 'id'");
}

OIIO_ADD_TEST(FileFormatCTF, missing_in_bitdepth)
{
    const std::string ctfFile("transform_missing_inbitdepth.clf");
    OIIO_CHECK_THROW_WHAT(LoadCLFFile(ctfFile),
                          OCIO::Exception,
                          "inBitDepth is missing");
}

OIIO_ADD_TEST(FileFormatCTF, missing_out_bitdepth)
{
    const std::string ctfFile("transform_missing_outbitdepth.clf");
    OIIO_CHECK_THROW_WHAT(LoadCLFFile(ctfFile),
                          OCIO::Exception,
                          "outBitDepth is missing");
}

OIIO_ADD_TEST(FileFormatCTF, array_missing_values)
{
    const std::string ctfFile("array_missing_values.clf");
    OIIO_CHECK_THROW_WHAT(LoadCLFFile(ctfFile),
                          OCIO::Exception,
                          "Expected 3x3 Array values");
}

OIIO_ADD_TEST(FileFormatCTF, array_illegal_values)
{
    const std::string ctfFile("array_illegal_values.clf");
    OIIO_CHECK_THROW_WHAT(LoadCLFFile(ctfFile), OCIO::Exception,
                          "Illegal values");
}

OIIO_ADD_TEST(FileFormatCTF, unknown_value)
{
    const std::string ctfFile("unknown_outdepth.clf");
    OIIO_CHECK_THROW_WHAT(LoadCLFFile(ctfFile),
                          OCIO::Exception,
                          "outBitDepth unknown value");
}

OIIO_ADD_TEST(FileFormatCTF, array_corrupted_dimension)
{
    const std::string ctfFile("array_illegal_dimension.clf");
    OIIO_CHECK_THROW_WHAT(LoadCLFFile(ctfFile),
                          OCIO::Exception,
                          "Illegal dimensions");
}

OIIO_ADD_TEST(FileFormatCTF, array_too_many_values)
{
    const std::string ctfFile("array_too_many_values.clf");
    OIIO_CHECK_THROW_WHAT(LoadCLFFile(ctfFile),
                          OCIO::Exception,
                          "Expected 3x3 Array, found too many values");
}

OIIO_ADD_TEST(FileFormatCTF, matrix_bitdepth_illegal)
{
    const std::string ctfFile("matrix_bitdepth_illegal.clf");
    OIIO_CHECK_THROW_WHAT(LoadCLFFile(ctfFile),
                          OCIO::Exception,
                          "inBitDepth unknown value");
}

OIIO_ADD_TEST(FileFormatCTF, matrix_end_missing)
{
    const std::string ctfFile("matrix_end_missing.clf");
    OIIO_CHECK_THROW_WHAT(LoadCLFFile(ctfFile),
                          OCIO::Exception,
                          "no closing tag for 'Matrix'");
}

OIIO_ADD_TEST(FileFormatCTF, transform_corrupted_tag)
{
    const std::string ctfFile("transform_corrupted_tag.clf");
    OIIO_CHECK_THROW_WHAT(LoadCLFFile(ctfFile), OCIO::Exception,
                          "no closing tag");
}

OIIO_ADD_TEST(FileFormatCTF, transform_empty)
{
    const std::string ctfFile("transform_empty.clf");
    OIIO_CHECK_THROW_WHAT(LoadCLFFile(ctfFile),
                          OCIO::Exception,
                          "No color operator");
}

OIIO_ADD_TEST(FileFormatCTF, transform_id_empty)
{
    const std::string ctfFile("transform_id_empty.clf");
    OIIO_CHECK_THROW_WHAT(LoadCLFFile(ctfFile),
                          OCIO::Exception,
                          "Required attribute 'id' does not have a value");
}

OIIO_ADD_TEST(FileFormatCTF, transform_with_bitdepth_mismatch)
{
    const std::string ctfFile("transform_bitdepth_mismatch.clf");
    OIIO_CHECK_THROW_WHAT(LoadCLFFile(ctfFile),
                          OCIO::Exception,
                          "Bitdepth missmatch");
}

OIIO_ADD_TEST(FileFormatCTF, check_index_map)
{
    const std::string ctfFile("indexMap_test.ctf");
    OIIO_CHECK_THROW_WHAT(LoadCLFFile(ctfFile),
                          OCIO::Exception,
                          "Only two entry IndexMaps are supported");
}

OIIO_ADD_TEST(FileFormatCTF, matrix_with_offset)
{
    OCIO::LocalCachedFileRcPtr cachedFile;
    const std::string ctfFile("matrix_offsets_example.ctf");
    OIIO_CHECK_NO_THROW(cachedFile = LoadCLFFile(ctfFile));
    OIIO_REQUIRE_ASSERT((bool)cachedFile);
    // Note that the ProcessList does not have a version attribute and
    // therefore defaults to 1.2.
    // The "4x4x3" Array syntax is only allowed in versions 1.2 or earlier.
    const OCIO::CTFVersion ctfVersion =
        cachedFile->m_transform->getCTFVersion();
    OIIO_CHECK_ASSERT(OCIO::CTF_PROCESS_LIST_VERSION_1_2 == ctfVersion);

    const OCIO::OpDataVec & opList = cachedFile->m_transform->getOps();
    OIIO_REQUIRE_EQUAL(opList.size(), 1);
    OIIO_CHECK_EQUAL(opList[0]->getType(), OCIO::OpData::MatrixType);
    auto pMatrix =
        std::dynamic_pointer_cast<const OCIO::MatrixOpData>(opList[0]);
    OIIO_REQUIRE_ASSERT(pMatrix);

    OIIO_CHECK_EQUAL(pMatrix->getInputBitDepth(), OCIO::BIT_DEPTH_F32);
    OIIO_CHECK_EQUAL(pMatrix->getOutputBitDepth(), OCIO::BIT_DEPTH_F32);

    const OCIO::ArrayDouble & array = pMatrix->getArray();
    OIIO_CHECK_EQUAL(array.getLength(), 4);
    OIIO_CHECK_EQUAL(array.getNumColorComponents(), 4);
    OIIO_CHECK_EQUAL(array.getNumValues(),
                     array.getLength()*array.getLength());

    OIIO_REQUIRE_EQUAL(array.getValues().size(), array.getNumValues());
    OIIO_CHECK_EQUAL(array.getValues()[0],  3.24);
    OIIO_CHECK_EQUAL(array.getValues()[1], -1.537);
    OIIO_CHECK_EQUAL(array.getValues()[2], -0.49850);
    OIIO_CHECK_EQUAL(array.getValues()[3],  0.0);
    
    OIIO_CHECK_EQUAL(array.getValues()[4], -0.96930);
    OIIO_CHECK_EQUAL(array.getValues()[5],  1.876);
    OIIO_CHECK_EQUAL(array.getValues()[6],  0.04156);
    OIIO_CHECK_EQUAL(array.getValues()[7],  0.0);
    
    OIIO_CHECK_EQUAL(array.getValues()[8],  0.05560);
    OIIO_CHECK_EQUAL(array.getValues()[9], -0.204);
    OIIO_CHECK_EQUAL(array.getValues()[10], 1.0573);
    OIIO_CHECK_EQUAL(array.getValues()[11], 0.0);
    
    OIIO_CHECK_EQUAL(array.getValues()[12], 0.0);
    OIIO_CHECK_EQUAL(array.getValues()[13], 0.0);
    OIIO_CHECK_EQUAL(array.getValues()[14], 0.0);
    OIIO_CHECK_EQUAL(array.getValues()[15], 1.0);
    
    OIIO_CHECK_EQUAL(pMatrix->getOffsets()[0], 1.0);
    OIIO_CHECK_EQUAL(pMatrix->getOffsets()[1], 2.0);
    OIIO_CHECK_EQUAL(pMatrix->getOffsets()[2], 3.0);
}

OIIO_ADD_TEST(FileFormatCTF, matrix_with_offset_1_3)
{
    // Matrix 4 4 3 only valid up to version 1.2.
    const std::string ctfFile("matrix_offsets_example_1_3.ctf");
    OIIO_CHECK_THROW_WHAT(LoadCLFFile(ctfFile),
                          OCIO::Exception,
                          "Illegal dimensions 4 4 3");
}

OIIO_ADD_TEST(FileFormatCTF, lut_3by1d_with_nan_infinity)
{
    OCIO::LocalCachedFileRcPtr cachedFile;
    const std::string ctfFile("lut3by1d_nan_infinity_example.clf");
    OIIO_CHECK_NO_THROW(cachedFile = LoadCLFFile(ctfFile));
    OIIO_REQUIRE_ASSERT((bool)cachedFile);

    const OCIO::OpDataVec & opList = cachedFile->m_transform->getOps();
    OIIO_REQUIRE_EQUAL(opList.size(), 1);
    OIIO_CHECK_EQUAL(opList[0]->getType(), OCIO::OpData::Lut1DType);
    auto pLut1d =
        std::dynamic_pointer_cast<const OCIO::Lut1DOpData>(opList[0]);
    OIIO_REQUIRE_ASSERT(pLut1d);

    const OCIO::Array & array = pLut1d->getArray();

    OIIO_REQUIRE_EQUAL(array.getValues().size(), array.getNumValues());
    OIIO_CHECK_ASSERT(OCIO::IsNan(array.getValues()[0]));
    OIIO_CHECK_ASSERT(OCIO::IsNan(array.getValues()[1]));
    OIIO_CHECK_ASSERT(OCIO::IsNan(array.getValues()[2]));
    OIIO_CHECK_ASSERT(OCIO::IsNan(array.getValues()[3]));
    OIIO_CHECK_ASSERT(OCIO::IsNan(array.getValues()[4]));
    OIIO_CHECK_EQUAL(array.getValues()[5],
                     std::numeric_limits<float>::infinity());
    OIIO_CHECK_EQUAL(array.getValues()[6],
                     std::numeric_limits<float>::infinity());
    OIIO_CHECK_EQUAL(array.getValues()[7],
                     std::numeric_limits<float>::infinity());
    OIIO_CHECK_EQUAL(array.getValues()[8],
                     -std::numeric_limits<float>::infinity());
    OIIO_CHECK_EQUAL(array.getValues()[9],
                     -std::numeric_limits<float>::infinity());
}

OIIO_ADD_TEST(FileFormatCTF, lut1d_half_domain_set_false)
{
    // Should throw an exception because the 'half_domain' tag
    // was found but set to something other than 'true'.
    const std::string ctfFile("lut1d_half_domain_set_false.clf");
    OIIO_CHECK_THROW_WHAT(LoadCLFFile(ctfFile),
                          OCIO::Exception,
                          "Illegal 'halfDomain' attribute");
}

OIIO_ADD_TEST(FileFormatCTF, lut1d_raw_half_set_false)
{
    // Should throw an exception because the 'raw_halfs' tag
    // was found but set to something other than 'true'.
    const std::string ctfFile("lut1d_raw_half_set_false.clf");
    OIIO_CHECK_THROW_WHAT(LoadCLFFile(ctfFile),
                          OCIO::Exception,
                          "Illegal 'rawHalfs' attribute");
}

OIIO_ADD_TEST(FileFormatCTF, lut1d_half_domain_raw_half_set)
{
    OCIO::LocalCachedFileRcPtr cachedFile;
    const std::string ctfFile("lut1d_half_domain_raw_half_set.clf");
    OIIO_CHECK_NO_THROW(cachedFile = LoadCLFFile(ctfFile));
    OIIO_REQUIRE_ASSERT((bool)cachedFile);

    const OCIO::OpDataVec & opList = cachedFile->m_transform->getOps();
    OIIO_REQUIRE_EQUAL(opList.size(), 1);
    OIIO_CHECK_EQUAL(opList[0]->getType(), OCIO::OpData::Lut1DType);
    auto pLut1d =
        std::dynamic_pointer_cast<const OCIO::Lut1DOpData>(opList[0]);
    OIIO_REQUIRE_ASSERT(pLut1d);

    OIIO_CHECK_ASSERT(pLut1d->isInputHalfDomain());
    OIIO_CHECK_ASSERT(pLut1d->isOutputRawHalfs());
    
    OIIO_CHECK_EQUAL(pLut1d->getArray().getValues()[0],
                     OCIO::ConvertHalfBitsToFloat(0));
    OIIO_CHECK_EQUAL(pLut1d->getArray().getValues()[3],
                     OCIO::ConvertHalfBitsToFloat(215));
    OIIO_CHECK_EQUAL(pLut1d->getArray().getValues()[6],
                     OCIO::ConvertHalfBitsToFloat(294));
    OIIO_CHECK_EQUAL(pLut1d->getArray().getValues()[9],
                     OCIO::ConvertHalfBitsToFloat(354));
    OIIO_CHECK_EQUAL(pLut1d->getArray().getValues()[12],
                     OCIO::ConvertHalfBitsToFloat(403));
}

OIIO_ADD_TEST(FileFormatCTF, lut1d_half_domain_invalid_entries)
{
    const std::string ctfFile("lut1d_half_domain_invalid_entries.clf");
    // This should fail with invalid entries exception because the number
    // of entries in the op is not 65536 (required when using half domain).
    OIIO_CHECK_THROW_WHAT(LoadCLFFile(ctfFile),
                          OCIO::Exception,
                          "65536 required for halfDomain");
}

OIIO_ADD_TEST(FileFormatCTF, inverse_of_id_test)
{
    OCIO::LocalCachedFileRcPtr cachedFile;
    const std::string ctfFile("inverseOfId_test.clf");
    OIIO_CHECK_NO_THROW(cachedFile = LoadCLFFile(ctfFile));
    OIIO_REQUIRE_ASSERT((bool)cachedFile);

    OIIO_CHECK_ASSERT(cachedFile->m_transform->getInverseOfId() ==
                      "inverseOfIdTest");
}

OIIO_ADD_TEST(FileFormatCTF, range1)
{
    OCIO::LocalCachedFileRcPtr cachedFile;
    const std::string ctfFile("range_test1.clf");
    OIIO_CHECK_NO_THROW(cachedFile = LoadCLFFile(ctfFile));
    OIIO_REQUIRE_ASSERT((bool)cachedFile);

    const OCIO::OpDataVec & opList = cachedFile->m_transform->getOps();
    OIIO_REQUIRE_EQUAL(opList.size(), 1);
    OIIO_CHECK_EQUAL(opList[0]->getType(), OCIO::OpData::RangeType);
    auto pR = std::dynamic_pointer_cast<const OCIO::RangeOpData>(opList[0]);
    OIIO_REQUIRE_ASSERT(pR);

    OIIO_CHECK_EQUAL(pR->getInputBitDepth(), OCIO::BIT_DEPTH_UINT8);
    OIIO_CHECK_EQUAL(pR->getOutputBitDepth(), OCIO::BIT_DEPTH_F32);

    // NB: All exactly representable as flt
    OIIO_CHECK_EQUAL(pR->getMinInValue(), 16.);
    OIIO_CHECK_EQUAL(pR->getMaxInValue(), 235.);
    OIIO_CHECK_EQUAL(pR->getMinOutValue(), -0.5);
    OIIO_CHECK_EQUAL(pR->getMaxOutValue(), 2.);

    OIIO_CHECK_ASSERT(!pR->minIsEmpty());
    OIIO_CHECK_ASSERT(!pR->maxIsEmpty());
}

OIIO_ADD_TEST(FileFormatCTF, range2)
{
    OCIO::LocalCachedFileRcPtr cachedFile;
    const std::string ctfFile("range_test2.clf");
    OIIO_CHECK_NO_THROW(cachedFile = LoadCLFFile(ctfFile));
    OIIO_REQUIRE_ASSERT((bool)cachedFile);

    const OCIO::OpDataVec & opList = cachedFile->m_transform->getOps();
    OIIO_REQUIRE_EQUAL(opList.size(), 1);
    OIIO_CHECK_EQUAL(opList[0]->getType(), OCIO::OpData::RangeType);
    auto pR = std::dynamic_pointer_cast<const OCIO::RangeOpData>(opList[0]);
    OIIO_REQUIRE_ASSERT(pR);
    OIIO_CHECK_EQUAL(pR->getInputBitDepth(), OCIO::BIT_DEPTH_F32);
    OIIO_CHECK_EQUAL(pR->getOutputBitDepth(), OCIO::BIT_DEPTH_F16);

    OIIO_CHECK_EQUAL((float)pR->getMinInValue(), 0.1f);
    OIIO_CHECK_EQUAL((float)pR->getMinOutValue(), -0.1f);

    OIIO_CHECK_ASSERT(!pR->minIsEmpty());
    OIIO_CHECK_ASSERT(pR->maxIsEmpty());
}

OIIO_ADD_TEST(FileFormatCTF, range3)
{
    OCIO::LocalCachedFileRcPtr cachedFile;
    const std::string ctfFile("range_test3.clf");
    OIIO_CHECK_NO_THROW(cachedFile = LoadCLFFile(ctfFile));
    OIIO_REQUIRE_ASSERT((bool)cachedFile);

    const OCIO::OpDataVec & opList = cachedFile->m_transform->getOps();
    OIIO_REQUIRE_EQUAL(opList.size(), 1);
    OIIO_CHECK_EQUAL(opList[0]->getType(), OCIO::OpData::RangeType);
    auto pR = std::dynamic_pointer_cast<const OCIO::RangeOpData>(opList[0]);
    OIIO_REQUIRE_ASSERT(pR);
    OIIO_CHECK_EQUAL(pR->getInputBitDepth(), OCIO::BIT_DEPTH_F16);
    OIIO_CHECK_EQUAL(pR->getOutputBitDepth(), OCIO::BIT_DEPTH_F32);

    OIIO_CHECK_ASSERT(pR->minIsEmpty());
    OIIO_CHECK_ASSERT(pR->maxIsEmpty());
}

OIIO_ADD_TEST(FileFormatCTF, gamma1)
{
    OCIO::LocalCachedFileRcPtr cachedFile;
    const std::string ctfFile("gamma_test1.ctf");
    OIIO_CHECK_NO_THROW(cachedFile = LoadCLFFile(ctfFile));
    OIIO_REQUIRE_ASSERT((bool)cachedFile);

    OIIO_CHECK_EQUAL(cachedFile->m_transform->getID(), "id");

    OIIO_CHECK_EQUAL(cachedFile->m_transform->getDescriptions().size(), 1);
    OIIO_CHECK_EQUAL(cachedFile->m_transform->getDescriptions()[0], "2.4 gamma");

    const OCIO::OpDataVec & opList = cachedFile->m_transform->getOps();
    OIIO_REQUIRE_EQUAL(opList.size(), 1);
    OIIO_CHECK_EQUAL(opList[0]->getType(), OCIO::OpData::GammaType);
    auto pG = std::dynamic_pointer_cast<const OCIO::GammaOpData>(opList[0]);
    OIIO_REQUIRE_ASSERT(pG);

    OIIO_CHECK_EQUAL(pG->getInputBitDepth(), OCIO::BIT_DEPTH_F16);
    OIIO_CHECK_EQUAL(pG->getOutputBitDepth(), OCIO::BIT_DEPTH_UINT8);

    OIIO_CHECK_EQUAL(pG->getStyle(), OCIO::GammaOpData::BASIC_FWD);

    OCIO::GammaOpData::Params params;
    params.push_back(2.4);

    OIIO_CHECK_ASSERT(pG->getRedParams() == params);
    OIIO_CHECK_ASSERT(pG->getGreenParams() == params);
    OIIO_CHECK_ASSERT(pG->getBlueParams() == params);
    // Version of the ctf is less than 1.5, so alpha must be identity.
    OIIO_CHECK_ASSERT(OCIO::GammaOpData::isIdentityParameters(
                          pG->getAlphaParams(),
                          pG->getStyle()));

    OIIO_CHECK_ASSERT(!pG->areAllComponentsEqual());
    OIIO_CHECK_ASSERT(pG->isNonChannelDependent()); // RGB are equal, A is an identity
}

OIIO_ADD_TEST(FileFormatCTF, gamma2)
{
    OCIO::LocalCachedFileRcPtr cachedFile;
    const std::string ctfFile("gamma_test2.ctf");
    OIIO_CHECK_NO_THROW(cachedFile = LoadCLFFile(ctfFile));
    OIIO_REQUIRE_ASSERT((bool)cachedFile);

    const OCIO::OpDataVec & opList = cachedFile->m_transform->getOps();
    OIIO_REQUIRE_EQUAL(opList.size(), 1);
    OIIO_CHECK_EQUAL(opList[0]->getType(), OCIO::OpData::GammaType);
    auto pG = std::dynamic_pointer_cast<const OCIO::GammaOpData>(opList[0]);
    OIIO_REQUIRE_ASSERT(pG);

    OIIO_CHECK_EQUAL(pG->getInputBitDepth(), OCIO::BIT_DEPTH_F32);
    OIIO_CHECK_EQUAL(pG->getOutputBitDepth(), OCIO::BIT_DEPTH_UINT10);

    OIIO_CHECK_EQUAL(pG->getStyle(), OCIO::GammaOpData::BASIC_REV);
    OCIO::GammaOpData::Params paramsR;
    paramsR.push_back(2.4);
    OCIO::GammaOpData::Params paramsG;
    paramsG.push_back(2.35);
    OCIO::GammaOpData::Params paramsB;
    paramsB.push_back(2.2);

    OIIO_CHECK_ASSERT(pG->getRedParams() == paramsR);
    OIIO_CHECK_ASSERT(pG->getGreenParams() == paramsG);
    OIIO_CHECK_ASSERT(pG->getBlueParams() == paramsB);
    OIIO_CHECK_ASSERT(OCIO::GammaOpData::isIdentityParameters(
                          pG->getAlphaParams(),
                          pG->getStyle()));

    OIIO_CHECK_ASSERT(!pG->areAllComponentsEqual());
    OIIO_CHECK_ASSERT(!pG->isNonChannelDependent());
}

OIIO_ADD_TEST(FileFormatCTF, gamma3)
{
    OCIO::LocalCachedFileRcPtr cachedFile;
    const std::string ctfFile("gamma_test3.ctf");
    OIIO_CHECK_NO_THROW(cachedFile = LoadCLFFile(ctfFile));
    OIIO_REQUIRE_ASSERT((bool)cachedFile);

    const OCIO::OpDataVec & opList = cachedFile->m_transform->getOps();
    OIIO_REQUIRE_EQUAL(opList.size(), 1);
    OIIO_CHECK_EQUAL(opList[0]->getType(), OCIO::OpData::GammaType);
    auto pG = std::dynamic_pointer_cast<const OCIO::GammaOpData>(opList[0]);
    OIIO_REQUIRE_ASSERT(pG);

    OIIO_CHECK_EQUAL(pG->getInputBitDepth(), OCIO::BIT_DEPTH_F16);
    OIIO_CHECK_EQUAL(pG->getOutputBitDepth(), OCIO::BIT_DEPTH_UINT8);

    OIIO_CHECK_EQUAL(pG->getStyle(), OCIO::GammaOpData::MONCURVE_FWD);
    OCIO::GammaOpData::Params params;
    params.push_back(1. / 0.45);
    params.push_back(0.099);

    // This is a precision test to ensure we can recreate a double that is
    // exactly equal to 1/0.45, which is required to implement rec 709 exactly.
    OIIO_CHECK_ASSERT(pG->getRedParams() == params);
    OIIO_CHECK_ASSERT(pG->getGreenParams() == params);
    OIIO_CHECK_ASSERT(pG->getBlueParams() == params);
    OIIO_CHECK_ASSERT(OCIO::GammaOpData::isIdentityParameters(
                          pG->getAlphaParams(),
                          pG->getStyle()));

    OIIO_CHECK_ASSERT(!pG->areAllComponentsEqual());
    OIIO_CHECK_ASSERT(pG->isNonChannelDependent());
}

OIIO_ADD_TEST(FileFormatCTF, gamma4)
{
    OCIO::LocalCachedFileRcPtr cachedFile;
    const std::string ctfFile("gamma_test4.ctf");
    OIIO_CHECK_NO_THROW(cachedFile = LoadCLFFile(ctfFile));
    OIIO_REQUIRE_ASSERT((bool)cachedFile);

    const OCIO::OpDataVec & opList = cachedFile->m_transform->getOps();
    OIIO_REQUIRE_EQUAL(opList.size(), 1);
    OIIO_CHECK_EQUAL(opList[0]->getType(), OCIO::OpData::GammaType);
    auto pG = std::dynamic_pointer_cast<const OCIO::GammaOpData>(opList[0]);
    OIIO_REQUIRE_ASSERT(pG);

    OIIO_CHECK_EQUAL(pG->getInputBitDepth(), OCIO::BIT_DEPTH_F16);
    OIIO_CHECK_EQUAL(pG->getOutputBitDepth(), OCIO::BIT_DEPTH_F32);

    OIIO_CHECK_EQUAL(pG->getStyle(), OCIO::GammaOpData::MONCURVE_REV);
    OCIO::GammaOpData::Params paramsR;
    paramsR.push_back(2.2);
    paramsR.push_back(0.001);
    OCIO::GammaOpData::Params paramsG;
    paramsG.push_back(2.4);
    paramsG.push_back(0.01);
    OCIO::GammaOpData::Params paramsB;
    paramsB.push_back(2.6);
    paramsB.push_back(0.1);

    OIIO_CHECK_ASSERT(pG->getRedParams() == paramsR);
    OIIO_CHECK_ASSERT(pG->getGreenParams() == paramsG);
    OIIO_CHECK_ASSERT(pG->getBlueParams() == paramsB);
    OIIO_CHECK_ASSERT(OCIO::GammaOpData::isIdentityParameters(
                          pG->getAlphaParams(),
                          pG->getStyle()));

    OIIO_CHECK_ASSERT(!pG->areAllComponentsEqual());
    OIIO_CHECK_ASSERT(!pG->isNonChannelDependent());
}

OIIO_ADD_TEST(FileFormatCTF, gamma5)
{
    // This test is for an old (< 1.5) transform file that contains
    // an invalid GammaParams for the A channel.
    const std::string ctfFile("gamma_test5.ctf");
    OIIO_CHECK_THROW_WHAT(LoadCLFFile(ctfFile), OCIO::Exception,
                          "Invalid channel");
}

OIIO_ADD_TEST(FileFormatCTF, gamma6)
{
    // This test is for an old (< 1.5) transform file that contains
    // a single GammaParams with identity values:
    // - R, G and B set to identity parameters (identity test).
    // - A set to identity.
    OCIO::LocalCachedFileRcPtr cachedFile;
    const std::string ctfFile("gamma_test6.ctf");
    OIIO_CHECK_NO_THROW(cachedFile = LoadCLFFile(ctfFile));
    OIIO_REQUIRE_ASSERT((bool)cachedFile);

    const OCIO::OpDataVec & opList = cachedFile->m_transform->getOps();
    OIIO_REQUIRE_EQUAL(opList.size(), 1);
    OIIO_CHECK_EQUAL(opList[0]->getType(), OCIO::OpData::GammaType);
    auto pG = std::dynamic_pointer_cast<const OCIO::GammaOpData>(opList[0]);
    OIIO_REQUIRE_ASSERT(pG);

    OIIO_CHECK_EQUAL(pG->getInputBitDepth(), OCIO::BIT_DEPTH_F16);
    OIIO_CHECK_EQUAL(pG->getOutputBitDepth(), OCIO::BIT_DEPTH_UINT8);

    OIIO_CHECK_EQUAL(pG->getStyle(), OCIO::GammaOpData::MONCURVE_FWD);
    OIIO_CHECK_ASSERT(pG->areAllComponentsEqual());
    OIIO_CHECK_ASSERT(pG->isNonChannelDependent()); 
    OIIO_CHECK_ASSERT(pG->isIdentity());
}

OIIO_ADD_TEST(FileFormatCTF, gamma_wrong_power)
{
    // The moncurve style requires a gamma value >= 1.
    const std::string ctfFile("gamma_wrong_power.ctf");
    OIIO_CHECK_THROW_WHAT(LoadCLFFile(ctfFile), OCIO::Exception,
                          "is less than lower bound");
}

OIIO_ADD_TEST(FileFormatCTF, gamma_alpha1)
{
    // This test is for a new (>= 1.5) transform file that contains
    // a single GammaParams:
    // - R, G and B set to same parameters.
    // - A set to identity.
    OCIO::LocalCachedFileRcPtr cachedFile;
    const std::string ctfFile("gamma_alpha_test1.ctf");
    OIIO_CHECK_NO_THROW(cachedFile = LoadCLFFile(ctfFile));
    OIIO_REQUIRE_ASSERT((bool)cachedFile);

    const OCIO::OpDataVec & opList = cachedFile->m_transform->getOps();
    OIIO_REQUIRE_EQUAL(opList.size(), 1);
    OIIO_CHECK_EQUAL(opList[0]->getType(), OCIO::OpData::GammaType);
    auto pG = std::dynamic_pointer_cast<const OCIO::GammaOpData>(opList[0]);
    OIIO_REQUIRE_ASSERT(pG);

    OIIO_CHECK_EQUAL(pG->getInputBitDepth(), OCIO::BIT_DEPTH_F16);
    OIIO_CHECK_EQUAL(pG->getOutputBitDepth(), OCIO::BIT_DEPTH_UINT8);
    OIIO_CHECK_EQUAL(pG->getStyle(), OCIO::GammaOpData::BASIC_FWD);

    OCIO::GammaOpData::Params params;
    params.push_back(2.4);

    OIIO_CHECK_ASSERT(pG->getRedParams() == params);
    OIIO_CHECK_ASSERT(pG->getGreenParams() == params);
    OIIO_CHECK_ASSERT(pG->getBlueParams() == params);
    OIIO_CHECK_ASSERT(OCIO::GammaOpData::isIdentityParameters(
                          pG->getAlphaParams(),
                          pG->getStyle()));

    OIIO_CHECK_ASSERT(!pG->areAllComponentsEqual());
    OIIO_CHECK_ASSERT(pG->isNonChannelDependent());
}

OIIO_ADD_TEST(FileFormatCTF, gamma_alpha2)
{
    // This test is for a new (>= 1.5) transform file that contains
    // a different GammaParams for every channel:
    // - R, G, B and A set to different parameters.
    OCIO::LocalCachedFileRcPtr cachedFile;
    const std::string ctfFile("gamma_alpha_test2.ctf");
    OIIO_CHECK_NO_THROW(cachedFile = LoadCLFFile(ctfFile));
    OIIO_REQUIRE_ASSERT((bool)cachedFile);

    const OCIO::OpDataVec & opList = cachedFile->m_transform->getOps();
    OIIO_REQUIRE_EQUAL(opList.size(), 1);
    OIIO_CHECK_EQUAL(opList[0]->getType(), OCIO::OpData::GammaType);
    auto pG = std::dynamic_pointer_cast<const OCIO::GammaOpData>(opList[0]);
    OIIO_REQUIRE_ASSERT(pG);

    OIIO_CHECK_EQUAL(pG->getInputBitDepth(), OCIO::BIT_DEPTH_F32);
    OIIO_CHECK_EQUAL(pG->getOutputBitDepth(), OCIO::BIT_DEPTH_UINT10);
    OIIO_CHECK_EQUAL(pG->getStyle(), OCIO::GammaOpData::BASIC_REV);

    OCIO::GammaOpData::Params paramsR;
    paramsR.push_back(2.4);
    OCIO::GammaOpData::Params paramsG;
    paramsG.push_back(2.35);
    OCIO::GammaOpData::Params paramsB;
    paramsB.push_back(2.2);
    OCIO::GammaOpData::Params paramsA;
    paramsA.push_back(2.5);

    OIIO_CHECK_ASSERT(pG->getRedParams() == paramsR);
    OIIO_CHECK_ASSERT(pG->getGreenParams() == paramsG);
    OIIO_CHECK_ASSERT(pG->getBlueParams() == paramsB);
    OIIO_CHECK_ASSERT(pG->getAlphaParams() == paramsA);

    OIIO_CHECK_ASSERT(!pG->areAllComponentsEqual());
    OIIO_CHECK_ASSERT(!pG->isNonChannelDependent());
}

OIIO_ADD_TEST(FileFormatCTF, gamma_alpha3)
{
    // This test is for a new (>= 1.5) transform file that contains
    // a single GammaParams:
    // - R, G and B set to same parameters (precision test).
    // - A set to identity.
    OCIO::LocalCachedFileRcPtr cachedFile;
    const std::string ctfFile("gamma_alpha_test3.ctf");
    OIIO_CHECK_NO_THROW(cachedFile = LoadCLFFile(ctfFile));
    OIIO_REQUIRE_ASSERT((bool)cachedFile);

    const OCIO::OpDataVec & opList = cachedFile->m_transform->getOps();
    OIIO_REQUIRE_EQUAL(opList.size(), 1);
    OIIO_CHECK_EQUAL(opList[0]->getType(), OCIO::OpData::GammaType);
    auto pG = std::dynamic_pointer_cast<const OCIO::GammaOpData>(opList[0]);
    OIIO_REQUIRE_ASSERT(pG);

    OIIO_CHECK_EQUAL(pG->getInputBitDepth(), OCIO::BIT_DEPTH_F16);
    OIIO_CHECK_EQUAL(pG->getOutputBitDepth(), OCIO::BIT_DEPTH_UINT8);
    OIIO_CHECK_EQUAL(pG->getStyle(), OCIO::GammaOpData::MONCURVE_FWD);

    OCIO::GammaOpData::Params params;
    params.push_back(1. / 0.45);
    params.push_back(0.099);

    OIIO_CHECK_ASSERT(pG->getRedParams() == params);
    OIIO_CHECK_ASSERT(pG->getGreenParams() == params);
    OIIO_CHECK_ASSERT(pG->getBlueParams() == params);
    OIIO_CHECK_ASSERT(OCIO::GammaOpData::isIdentityParameters(
                          pG->getAlphaParams(),
                          pG->getStyle()));

    OIIO_CHECK_ASSERT(!pG->areAllComponentsEqual());
    OIIO_CHECK_ASSERT(pG->isNonChannelDependent());
}

OIIO_ADD_TEST(FileFormatCTF, gamma_alpha4)
{
    // This test is for a new (>= 1.5) transform file that contains
    // a different GammaParams for every channel:
    // - R, G, B and A set to different parameters (attributes order test).
    OCIO::LocalCachedFileRcPtr cachedFile;
    const std::string ctfFile("gamma_alpha_test4.ctf");
    OIIO_CHECK_NO_THROW(cachedFile = LoadCLFFile(ctfFile));
    OIIO_REQUIRE_ASSERT((bool)cachedFile);

    const OCIO::OpDataVec & opList = cachedFile->m_transform->getOps();
    OIIO_REQUIRE_EQUAL(opList.size(), 1);
    OIIO_CHECK_EQUAL(opList[0]->getType(), OCIO::OpData::GammaType);
    auto pG = std::dynamic_pointer_cast<const OCIO::GammaOpData>(opList[0]);
    OIIO_REQUIRE_ASSERT(pG);

    OIIO_CHECK_EQUAL(pG->getInputBitDepth(), OCIO::BIT_DEPTH_F16);
    OIIO_CHECK_EQUAL(pG->getOutputBitDepth(), OCIO::BIT_DEPTH_F32);
    OIIO_CHECK_EQUAL(pG->getStyle(), OCIO::GammaOpData::MONCURVE_REV);

    OCIO::GammaOpData::Params paramsR;
    paramsR.push_back(2.2);
    paramsR.push_back(0.001);
    OCIO::GammaOpData::Params paramsG;
    paramsG.push_back(2.4);
    paramsG.push_back(0.01);
    OCIO::GammaOpData::Params paramsB;
    paramsB.push_back(2.6);
    paramsB.push_back(0.1);
    OCIO::GammaOpData::Params paramsA;
    paramsA.push_back(2.0);
    paramsA.push_back(0.0001);

    OIIO_CHECK_ASSERT(pG->getRedParams() == paramsR);
    OIIO_CHECK_ASSERT(pG->getGreenParams() == paramsG);
    OIIO_CHECK_ASSERT(pG->getBlueParams() == paramsB);
    OIIO_CHECK_ASSERT(pG->getAlphaParams() == paramsA);

    OIIO_CHECK_ASSERT(!pG->areAllComponentsEqual());
    OIIO_CHECK_ASSERT(!pG->isNonChannelDependent());
}

OIIO_ADD_TEST(FileFormatCTF, gamma_alpha5)
{
    // This test is for a new (>= 1.5) transform file that contains
    // a GammaParams with no channel specified:
    // - R, G and B set to same parameters.
    // and a GammaParams for the A channel:
    // - A set to different parameters.
    OCIO::LocalCachedFileRcPtr cachedFile;
    const std::string ctfFile("gamma_alpha_test5.ctf");
    OIIO_CHECK_NO_THROW(cachedFile = LoadCLFFile(ctfFile));
    OIIO_REQUIRE_ASSERT((bool)cachedFile);

    const OCIO::OpDataVec & opList = cachedFile->m_transform->getOps();
    OIIO_REQUIRE_EQUAL(opList.size(), 1);
    OIIO_CHECK_EQUAL(opList[0]->getType(), OCIO::OpData::GammaType);
    auto pG = std::dynamic_pointer_cast<const OCIO::GammaOpData>(opList[0]);
    OIIO_REQUIRE_ASSERT(pG);

    OIIO_CHECK_EQUAL(pG->getInputBitDepth(), OCIO::BIT_DEPTH_F16);
    OIIO_CHECK_EQUAL(pG->getOutputBitDepth(), OCIO::BIT_DEPTH_UINT8);
    OIIO_CHECK_EQUAL(pG->getStyle(), OCIO::GammaOpData::MONCURVE_FWD);

    OCIO::GammaOpData::Params params;
    params.push_back(1. / 0.45);
    params.push_back(0.099);
    OCIO::GammaOpData::Params paramsA;
    paramsA.push_back(1.7);
    paramsA.push_back(0.33);

    OIIO_CHECK_ASSERT(pG->getRedParams() == params);
    OIIO_CHECK_ASSERT(pG->getGreenParams() == params);
    OIIO_CHECK_ASSERT(pG->getBlueParams() == params);
    OIIO_CHECK_ASSERT(pG->getAlphaParams() == paramsA);

    OIIO_CHECK_ASSERT(!pG->areAllComponentsEqual());
    OIIO_CHECK_ASSERT(!pG->isNonChannelDependent());
}

OIIO_ADD_TEST(FileFormatCTF, gamma_alpha6)
{
    // This test is for an new (>= 1.5) transform file that contains
    // an invalid GammaParams for the A channel (missing offset attribute).
    const std::string ctfFile("gamma_alpha_test6.ctf");
    OIIO_CHECK_THROW_WHAT(LoadCLFFile(ctfFile), OCIO::Exception,
                          "Missing required offset parameter");
}

OIIO_ADD_TEST(FileFormatCTF, invalid_version)
{
    const std::string ctfFile("process_list_invalid_version.ctf");
    OIIO_CHECK_THROW_WHAT(LoadCLFFile(ctfFile),
                          OCIO::Exception,
                          "is not a valid version");
}

OIIO_ADD_TEST(FileFormatCTF, valid_version)
{
    OCIO::LocalCachedFileRcPtr cachedFile;
    const std::string ctfFile("process_list_valid_version.ctf");
    OIIO_CHECK_NO_THROW(cachedFile = LoadCLFFile(ctfFile));
    
    const OCIO::CTFVersion ctfVersion =
        cachedFile->m_transform->getCTFVersion();
    OIIO_CHECK_EQUAL(ctfVersion, OCIO::CTF_PROCESS_LIST_VERSION_1_4);
}

OIIO_ADD_TEST(FileFormatCTF, higher_version)
{
    const std::string ctfFile("process_list_higher_version.ctf");
    OIIO_CHECK_THROW_WHAT(LoadCLFFile(ctfFile),
                          OCIO::Exception,
                          "Unsupported transform file version");
}

OIIO_ADD_TEST(FileFormatCTF, version_revision)
{
    OCIO::LocalCachedFileRcPtr cachedFile;
    const std::string ctfFile("process_list_version_revision.ctf");
    OIIO_CHECK_NO_THROW(cachedFile = LoadCLFFile(ctfFile));

    const OCIO::CTFVersion ctfVersion =
        cachedFile->m_transform->getCTFVersion();
    const OCIO::CTFVersion ver(1, 3, 10);
    OIIO_CHECK_EQUAL(ctfVersion, ver);
    OIIO_CHECK_ASSERT(OCIO::CTF_PROCESS_LIST_VERSION_1_3 < ctfVersion);
    OIIO_CHECK_ASSERT(ctfVersion < OCIO::CTF_PROCESS_LIST_VERSION_1_4);
}

OIIO_ADD_TEST(FileFormatCTF, no_version)
{
    OCIO::LocalCachedFileRcPtr cachedFile;
    const std::string ctfFile("process_list_no_version.ctf");
    OIIO_CHECK_NO_THROW(cachedFile = LoadCLFFile(ctfFile));

    const OCIO::CTFVersion ctfVersion =
        cachedFile->m_transform->getCTFVersion();
    OIIO_CHECK_EQUAL(ctfVersion, OCIO::CTF_PROCESS_LIST_VERSION_1_2);
}

OIIO_ADD_TEST(FileFormatCTF, cdl)
{
    OCIO::LocalCachedFileRcPtr cachedFile;
    const std::string ctfFile("cdl_clamp_fwd.clf");
    OIIO_CHECK_NO_THROW(cachedFile = LoadCLFFile(ctfFile));
    OIIO_REQUIRE_ASSERT((bool)cachedFile);

    const OCIO::OpDataVec & opList = cachedFile->m_transform->getOps();
    OIIO_CHECK_EQUAL(cachedFile->m_transform->getInputDescriptor(),
                     "inputDesc");
    OIIO_CHECK_EQUAL(cachedFile->m_transform->getOutputDescriptor(),
                     "outputDesc");
    OIIO_REQUIRE_EQUAL(opList.size(), 1);
    OIIO_CHECK_EQUAL(opList[0]->getType(), OCIO::OpData::CDLType);
    auto pCDL = std::dynamic_pointer_cast<const OCIO::CDLOpData>(opList[0]);
    OIIO_REQUIRE_ASSERT(pCDL);

    OIIO_CHECK_EQUAL(pCDL->getID(), std::string("look 1"));
    OIIO_CHECK_EQUAL(pCDL->getName(), std::string("cdl"));

    OCIO::OpData::Descriptions descriptions = pCDL->getDescriptions();

    OIIO_REQUIRE_EQUAL(descriptions.size(), 1u);
    OIIO_CHECK_EQUAL(descriptions[0], std::string("ASC CDL operation"));

    OIIO_CHECK_EQUAL(pCDL->getInputBitDepth(), OCIO::BIT_DEPTH_F32);
    OIIO_CHECK_EQUAL(pCDL->getOutputBitDepth(), OCIO::BIT_DEPTH_F16);

    OIIO_CHECK_EQUAL(pCDL->getStyle(), OCIO::CDLOpData::CDL_V1_2_FWD);
    std::string styleName(OCIO::CDLOpData::GetStyleName(pCDL->getStyle()));
    OIIO_CHECK_EQUAL(styleName, "Fwd");

    OIIO_CHECK_ASSERT(pCDL->getSlopeParams() 
                      == OCIO::CDLOpData::ChannelParams(1.35, 1.1, 0.71));
    OIIO_CHECK_ASSERT(pCDL->getOffsetParams()
                      == OCIO::CDLOpData::ChannelParams(0.05, -0.23, 0.11));
    OIIO_CHECK_ASSERT(pCDL->getPowerParams()
                      == OCIO::CDLOpData::ChannelParams(0.93, 0.81, 1.27));
    OIIO_CHECK_EQUAL(pCDL->getSaturation(), 1.239);
}

OIIO_ADD_TEST(FileFormatCTF, cdl_invalid_sop_node)
{
    const std::string ctfFile("cdl_invalidSOP.clf");
    OIIO_CHECK_THROW_WHAT(LoadCLFFile(ctfFile), OCIO::Exception, 
                          "SOPNode: 3 values required");
}
        
OIIO_ADD_TEST(FileFormatCTF, cdl_invalid_sat_node)
{
    const std::string ctfFile("cdl_invalidSat.clf");
    OIIO_CHECK_THROW_WHAT(LoadCLFFile(ctfFile), OCIO::Exception, 
                          "SatNode: non-single value");
}

OIIO_ADD_TEST(FileFormatCTF, cdl_missing_slope)
{
    const std::string ctfFile("cdl_missing_slope.clf");
    OIIO_CHECK_THROW_WHAT(LoadCLFFile(ctfFile), OCIO::Exception, 
                          "Required node 'Slope' is missing");
}

OIIO_ADD_TEST(FileFormatCTF, cdl_missing_offset)
{
    const std::string ctfFile("cdl_missing_offset.clf");
    OIIO_CHECK_THROW_WHAT(LoadCLFFile(ctfFile), OCIO::Exception, 
                          "Required node 'Offset' is missing");
}

OIIO_ADD_TEST(FileFormatCTF, cdl_missing_power)
{
    const std::string ctfFile("cdl_missing_power.clf");
    OIIO_CHECK_THROW_WHAT(LoadCLFFile(ctfFile), OCIO::Exception, 
                          "Required node 'Power' is missing");
}

OIIO_ADD_TEST(FileFormatCTF, cdl_missing_style)
{
    const std::string ctfFile("cdl_missing_style.clf");
    OIIO_CHECK_THROW_WHAT(LoadCLFFile(ctfFile), OCIO::Exception, 
                          "Required attribute 'style' is missing");
}

OIIO_ADD_TEST(FileFormatCTF, cdl_invalid_style)
{
    const std::string ctfFile("cdl_invalid_style.clf");
    OIIO_CHECK_THROW_WHAT(LoadCLFFile(ctfFile), OCIO::Exception, 
                          "Unknown style for CDL");
}

OIIO_ADD_TEST(FileFormatCTF, cdl_no_sop_node)
{
    OCIO::LocalCachedFileRcPtr cachedFile;
    const std::string ctfFile("cdl_noSOP.clf");
    OIIO_CHECK_NO_THROW(cachedFile = LoadCLFFile(ctfFile));
    OIIO_REQUIRE_ASSERT((bool)cachedFile);

    const OCIO::OpDataVec & opList = cachedFile->m_transform->getOps();
    OIIO_REQUIRE_EQUAL(opList.size(), 1);
    OIIO_CHECK_EQUAL(opList[0]->getType(), OCIO::OpData::CDLType);
    auto pCDL =
        std::dynamic_pointer_cast<const OCIO::CDLOpData>(opList[0]);
    OIIO_REQUIRE_ASSERT(pCDL);

    OIIO_CHECK_ASSERT(pCDL->getSlopeParams()
                      == OCIO::CDLOpData::ChannelParams(1.0));
    OIIO_CHECK_ASSERT(pCDL->getOffsetParams()
                      == OCIO::CDLOpData::ChannelParams(0.0));
    OIIO_CHECK_ASSERT(pCDL->getPowerParams()
                      == OCIO::CDLOpData::ChannelParams(1.0));
    OIIO_CHECK_EQUAL(pCDL->getSaturation(), 1.239);
}

OIIO_ADD_TEST(FileFormatCTF, cdl_no_sat_node)
{
    OCIO::LocalCachedFileRcPtr cachedFile;
    const std::string ctfFile("cdl_noSat.clf");
    OIIO_CHECK_NO_THROW(cachedFile = LoadCLFFile(ctfFile));
    OIIO_REQUIRE_ASSERT((bool)cachedFile);

    const OCIO::OpDataVec & opList = cachedFile->m_transform->getOps();
    OIIO_REQUIRE_EQUAL(opList.size(), 1);
    OIIO_CHECK_EQUAL(opList[0]->getType(), OCIO::OpData::CDLType);
    auto pCDL = std::dynamic_pointer_cast<const OCIO::CDLOpData>(opList[0]);
    OIIO_REQUIRE_ASSERT(pCDL);

    OIIO_CHECK_ASSERT(pCDL->getSlopeParams()
                      == OCIO::CDLOpData::ChannelParams(1.35, 1.1, 0.71));
    OIIO_CHECK_ASSERT(pCDL->getOffsetParams()
                      == OCIO::CDLOpData::ChannelParams(0.05, -0.23, 0.11));
    OIIO_CHECK_ASSERT(pCDL->getPowerParams()
                      == OCIO::CDLOpData::ChannelParams(0.93, 0.81, 1.27));
    OIIO_CHECK_EQUAL(pCDL->getSaturation(), 1.0);
}

OIIO_ADD_TEST(FileFormatCTF, cdl_various_in_ctf)
{
    OCIO::LocalCachedFileRcPtr cachedFile;
    const std::string ctfFile("cdl_various.ctf");
    OIIO_CHECK_NO_THROW(cachedFile = LoadCLFFile(ctfFile));
    OIIO_REQUIRE_ASSERT((bool)cachedFile);

    const OCIO::OpDataVec & opList = cachedFile->m_transform->getOps();
    OIIO_REQUIRE_EQUAL(opList.size(), 8);
    OIIO_CHECK_EQUAL(opList[0]->getType(), OCIO::OpData::CDLType);
    auto pCDL = std::dynamic_pointer_cast<const OCIO::CDLOpData>(opList[0]);
    OIIO_REQUIRE_ASSERT(pCDL);
    OIIO_CHECK_EQUAL(pCDL->getStyle(), OCIO::CDLOpData::CDL_V1_2_FWD);

    pCDL = std::dynamic_pointer_cast<const OCIO::CDLOpData>(opList[1]);
    OIIO_REQUIRE_ASSERT(pCDL);
    OIIO_CHECK_EQUAL(pCDL->getStyle(), OCIO::CDLOpData::CDL_V1_2_FWD);

    pCDL = std::dynamic_pointer_cast<const OCIO::CDLOpData>(opList[2]);
    OIIO_REQUIRE_ASSERT(pCDL);
    OIIO_CHECK_EQUAL(pCDL->getStyle(), OCIO::CDLOpData::CDL_V1_2_REV);

    pCDL = std::dynamic_pointer_cast<const OCIO::CDLOpData>(opList[3]);
    OIIO_REQUIRE_ASSERT(pCDL);
    OIIO_CHECK_EQUAL(pCDL->getStyle(), OCIO::CDLOpData::CDL_V1_2_REV);

    pCDL = std::dynamic_pointer_cast<const OCIO::CDLOpData>(opList[4]);
    OIIO_REQUIRE_ASSERT(pCDL);
    OIIO_CHECK_EQUAL(pCDL->getStyle(), OCIO::CDLOpData::CDL_NO_CLAMP_FWD);

    pCDL = std::dynamic_pointer_cast<const OCIO::CDLOpData>(opList[5]);
    OIIO_REQUIRE_ASSERT(pCDL);
    OIIO_CHECK_EQUAL(pCDL->getStyle(), OCIO::CDLOpData::CDL_NO_CLAMP_FWD);

    pCDL = std::dynamic_pointer_cast<const OCIO::CDLOpData>(opList[6]);
    OIIO_REQUIRE_ASSERT(pCDL);
    OIIO_CHECK_EQUAL(pCDL->getStyle(), OCIO::CDLOpData::CDL_NO_CLAMP_REV);

    pCDL = std::dynamic_pointer_cast<const OCIO::CDLOpData>(opList[7]);
    OIIO_REQUIRE_ASSERT(pCDL);
    OIIO_CHECK_EQUAL(pCDL->getStyle(), OCIO::CDLOpData::CDL_NO_CLAMP_REV);
}

OIIO_ADD_TEST(FileFormatCTF, lut1d_hue_adjust_invalid_style)
{
    const std::string ctfFile("lut1d_hue_adjust_invalid_style.clf");
    OIIO_CHECK_THROW_WHAT(LoadCLFFile(ctfFile), OCIO::Exception,
                          "Illegal 'hueAdjust' attribute");
}

void checkNames(const OCIO::Metadata::NameList & actualNames,
                const OCIO::Metadata::NameList & expectedNames)
{
    OCIO::Metadata::NameList::const_iterator ait, eit, end;
    for(ait = actualNames.begin(), eit = expectedNames.begin(),
        end = actualNames.end(); ait != end; ++ait, ++eit)
    {
        OIIO_CHECK_EQUAL(*ait, *eit);
    }
}

OIIO_ADD_TEST(FileFormatCTF, metadata)
{
    OCIO::LocalCachedFileRcPtr cachedFile;
    const std::string ctfFile("metadata.clf");
    OIIO_CHECK_NO_THROW(cachedFile = LoadCLFFile(ctfFile));
    OIIO_REQUIRE_ASSERT((bool)cachedFile);

    OIIO_CHECK_EQUAL(cachedFile->m_transform->getInputDescriptor(),
                     "inputDesc");
    OIIO_CHECK_EQUAL(cachedFile->m_transform->getOutputDescriptor(),
                     "outputDesc");

    // Ensure ops were not affected by metadata parsing.
    const OCIO::OpDataVec & opList = cachedFile->m_transform->getOps();
    OIIO_REQUIRE_EQUAL(opList.size(), 1);

    auto pMatrix =
        std::dynamic_pointer_cast<const OCIO::MatrixOpData>(opList[0]);
    OIIO_REQUIRE_ASSERT(pMatrix);
    OIIO_CHECK_EQUAL(pMatrix->getName(), "identity");

    OIIO_CHECK_EQUAL(pMatrix->getInputBitDepth(), OCIO::BIT_DEPTH_F32);
    OIIO_CHECK_EQUAL(pMatrix->getOutputBitDepth(), OCIO::BIT_DEPTH_UINT12);

    const OCIO::Metadata & info = cachedFile->m_transform->getInfo();

    // Check element values.
    //
    OIIO_CHECK_EQUAL(info["Copyright"].getValue(), "Copyright 2013 Autodesk");
    OIIO_CHECK_EQUAL(info["Release"].getValue(), "2015");
    OIIO_CHECK_EQUAL(info["InputColorSpace"]["Description"].getValue(),
                     "Input color space description");
    OIIO_CHECK_EQUAL(info["InputColorSpace"]["Profile"].getValue(),
                     "Input color space profile");
    OIIO_CHECK_EQUAL(info["InputColorSpace"]["Empty"].getValue(), "");
    OIIO_CHECK_EQUAL(info["OutputColorSpace"]["Description"].getValue(),
                     "Output color space description");
    OIIO_CHECK_EQUAL(info["OutputColorSpace"]["Profile"].getValue(),
                     "Output color space profile");
    OIIO_CHECK_EQUAL(info["Category"]["Name"].getValue(), "Category name");

    const OCIO::Metadata::Attributes & atts =
        info["Category"]["Name"].getAttributes();
    OIIO_REQUIRE_EQUAL(atts.size(), 2);
    OIIO_CHECK_EQUAL(atts[0].first, "att1");
    OIIO_CHECK_EQUAL(atts[0].second, "test1");
    OIIO_CHECK_EQUAL(atts[1].first, "att2");
    OIIO_CHECK_EQUAL(atts[1].second, "test2");

    // Check element children count.
    //
    OIIO_REQUIRE_EQUAL(info.getItems().size(), 5u);
    OIIO_CHECK_EQUAL(info["InputColorSpace"].getItems().size(), 3u);
    OIIO_CHECK_EQUAL(info["OutputColorSpace"].getItems().size(), 2u);
    OIIO_CHECK_EQUAL(info["Category"].getItems().size(), 1u);

    // Check element ordering.
    //

    // Info element.
    {
        OCIO::Metadata::NameList expectedNames;
        expectedNames.push_back("Copyright");
        expectedNames.push_back("Release");
        expectedNames.push_back("InputColorSpace");
        expectedNames.push_back("OutputColorSpace");
        expectedNames.push_back("Category");

        checkNames(info.getItemsNames(), expectedNames);
    }

    // InputColorSpace element.
    {
        OCIO::Metadata::NameList expectedNames;
        expectedNames.push_back("Description");
        expectedNames.push_back("Profile");
        expectedNames.push_back("Empty");

        checkNames(info["InputColorSpace"].getItemsNames(), expectedNames);
    }

    // OutputColorSpace element.
    {
        OCIO::Metadata::NameList expectedNames;
        expectedNames.push_back("Description");
        expectedNames.push_back("Profile");

        checkNames(info["OutputColorSpace"].getItemsNames(), expectedNames);
    }

    // Category element.
    {
        OCIO::Metadata::NameList expectedNames;
        expectedNames.push_back("Name");

        checkNames(info["Category"].getItemsNames(), expectedNames);
    }
}

OIIO_ADD_TEST(FileFormatCTF, index_map_1)
{
    OCIO::LocalCachedFileRcPtr cachedFile;
    const std::string ctfFile("indexMap_test1.clf");
    OIIO_CHECK_NO_THROW(cachedFile = LoadCLFFile(ctfFile));
    OIIO_REQUIRE_ASSERT((bool)cachedFile);

    const OCIO::OpDataVec & opList = cachedFile->m_transform->getOps();
    OIIO_REQUIRE_EQUAL(opList.size(), 2);
    OIIO_CHECK_EQUAL(opList[0]->getType(), OCIO::OpData::RangeType);
    auto pR = std::dynamic_pointer_cast<const OCIO::RangeOpData>(opList[0]);
    OIIO_REQUIRE_ASSERT(pR);

    // Check that the indexMap caused a Range to be inserted.
    OIIO_CHECK_EQUAL(pR->getMinInValue(), 64.5);
    OIIO_CHECK_EQUAL(pR->getMaxInValue(), 940.);
    OIIO_CHECK_EQUAL((int)(pR->getMinOutValue() + 0.5), 132);  // 4*1023/31
    OIIO_CHECK_EQUAL((int)(pR->getMaxOutValue() + 0.5), 1089); // 33*1023/31
    OIIO_CHECK_EQUAL(pR->getInputBitDepth(), OCIO::BIT_DEPTH_UINT10);
    OIIO_CHECK_EQUAL(pR->getOutputBitDepth(), OCIO::BIT_DEPTH_UINT10);

    // Check the LUT is ok.
    auto pL = std::dynamic_pointer_cast<const OCIO::Lut1DOpData>(opList[1]);
    OIIO_REQUIRE_ASSERT(pL);
    OIIO_CHECK_EQUAL(pL->getType(), OCIO::OpData::Lut1DType);
    OIIO_CHECK_EQUAL(pL->getArray().getLength(), 32u);
    OIIO_CHECK_EQUAL(pL->getInputBitDepth(), OCIO::BIT_DEPTH_UINT10);
    OIIO_CHECK_EQUAL(pL->getOutputBitDepth(), OCIO::BIT_DEPTH_UINT12);
}

OIIO_ADD_TEST(FileFormatCTF, index_map_2)
{
    OCIO::LocalCachedFileRcPtr cachedFile;
    const std::string ctfFile("indexMap_test2.clf");
    OIIO_CHECK_NO_THROW(cachedFile = LoadCLFFile(ctfFile));
    OIIO_REQUIRE_ASSERT((bool)cachedFile);

    const OCIO::OpDataVec & opList = cachedFile->m_transform->getOps();
    OIIO_REQUIRE_EQUAL(opList.size(), 2);
    OIIO_CHECK_EQUAL(opList[0]->getType(), OCIO::OpData::RangeType);
    auto pR = std::dynamic_pointer_cast<const OCIO::RangeOpData>(opList[0]);
    OIIO_REQUIRE_ASSERT(pR);
    OIIO_CHECK_EQUAL(pR->getMinInValue(), -0.1f);
    OIIO_CHECK_EQUAL(pR->getMaxInValue(), 19.f);
    OIIO_CHECK_EQUAL(pR->getMinOutValue(), 0.f);
    OIIO_CHECK_EQUAL(pR->getMaxOutValue(), 1.f);
    OIIO_CHECK_EQUAL(pR->getInputBitDepth(), OCIO::BIT_DEPTH_F32);
    OIIO_CHECK_EQUAL(pR->getOutputBitDepth(), OCIO::BIT_DEPTH_F32);

    // Check the LUT is ok.
    auto pL = std::dynamic_pointer_cast<const OCIO::Lut3DOpData>(opList[1]);
    OIIO_REQUIRE_ASSERT(pL);
    OIIO_CHECK_EQUAL(pL->getType(), OCIO::OpData::Lut3DType);
    OIIO_CHECK_EQUAL(pL->getArray().getLength(), 2u);
    OIIO_CHECK_EQUAL(pL->getInputBitDepth(), OCIO::BIT_DEPTH_F32);
    OIIO_CHECK_EQUAL(pL->getOutputBitDepth(), OCIO::BIT_DEPTH_UINT10);
}

OIIO_ADD_TEST(FileFormatCTF, index_map_3)
{
    const std::string ctfFile("indexMap_test3.clf");
    OIIO_CHECK_THROW_WHAT(LoadCLFFile(ctfFile), OCIO::Exception, 
                          "Only one IndexMap allowed per LUT");
}

OIIO_ADD_TEST(FileFormatCTF, index_map_4)
{
    const std::string ctfFile("indexMap_test4.clf");
    OIIO_CHECK_THROW_WHAT(LoadCLFFile(ctfFile), OCIO::Exception, 
                          "Only two entry IndexMaps are supported");
}

OIIO_ADD_TEST(FileFormatCTF, clf_future_version)
{
    const std::string ctfFile("clf_version_future.clf");
    OIIO_CHECK_THROW_WHAT(LoadCLFFile(ctfFile), OCIO::Exception,
                          "Unsupported transform file version");
}

OIIO_ADD_TEST(FileFormatCTF, clf_1)
{
    OCIO::LocalCachedFileRcPtr cachedFile;
    const std::string ctfFile("multiple_ops.clf");
    OIIO_CHECK_NO_THROW(cachedFile = LoadCLFFile(ctfFile));
    const OCIO::OpDataVec & opList = cachedFile->m_transform->getOps();
    OIIO_REQUIRE_EQUAL(opList.size(), 6);
    // First one is a CDL
    OIIO_CHECK_EQUAL(opList[0]->getType(), OCIO::OpData::CDLType);
    auto cdlOpData =
        std::dynamic_pointer_cast<const OCIO::CDLOpData>(opList[0]);
    OIIO_REQUIRE_ASSERT(cdlOpData);
    OIIO_CHECK_EQUAL(cdlOpData->getName(), "");
    OIIO_CHECK_EQUAL(cdlOpData->getID(), "cc01234");
    OIIO_CHECK_EQUAL(cdlOpData->getInputBitDepth(), OCIO::BIT_DEPTH_F16);
    OIIO_CHECK_EQUAL(cdlOpData->getOutputBitDepth(), OCIO::BIT_DEPTH_UINT10);
    OIIO_REQUIRE_EQUAL(cdlOpData->getDescriptions().size(), 1);
    OIIO_CHECK_EQUAL(cdlOpData->getDescriptions()[0],
                     "scene 1 exterior look");
    OIIO_CHECK_EQUAL(cdlOpData->getStyle(), OCIO::CDLOpData::CDL_V1_2_REV);
    OIIO_CHECK_ASSERT(cdlOpData->getSlopeParams()
                      == OCIO::CDLOpData::ChannelParams(1., 1., 0.8));
    OIIO_CHECK_ASSERT(cdlOpData->getOffsetParams()
                      == OCIO::CDLOpData::ChannelParams(-0.02, 0., 0.15));
    OIIO_CHECK_ASSERT(cdlOpData->getPowerParams()
                      == OCIO::CDLOpData::ChannelParams(1.05, 1.15, 1.4));
    OIIO_CHECK_EQUAL(cdlOpData->getSaturation(), 0.75);

    // Next one in file is a lut1d, but it has an index map,
    // thus a range was inserted before the LUT.
    OIIO_CHECK_EQUAL(opList[1]->getType(), OCIO::OpData::RangeType);
    auto rangeOpData =
        std::dynamic_pointer_cast<const OCIO::RangeOpData>(opList[1]);
    OIIO_REQUIRE_ASSERT(rangeOpData);
    OIIO_CHECK_EQUAL(rangeOpData->getInputBitDepth(), OCIO::BIT_DEPTH_UINT10);
    OIIO_CHECK_EQUAL(rangeOpData->getOutputBitDepth(), OCIO::BIT_DEPTH_UINT10);
    OIIO_CHECK_EQUAL(rangeOpData->getMinInValue(), 64.5);
    OIIO_CHECK_EQUAL(rangeOpData->getMaxInValue(), 940.);
    OIIO_CHECK_EQUAL((int)(rangeOpData->getMinOutValue() + 0.5), 132);  // 4*1023/31
    OIIO_CHECK_EQUAL((int)(rangeOpData->getMaxOutValue() + 0.5), 957); // 29*1023/31

    // Lut1D.
    OIIO_CHECK_EQUAL(opList[2]->getType(), OCIO::OpData::Lut1DType);
    auto l1OpData =
        std::dynamic_pointer_cast<const OCIO::Lut1DOpData>(opList[2]);
    OIIO_REQUIRE_ASSERT(l1OpData);
    OIIO_CHECK_EQUAL(l1OpData->getName(), "");
    OIIO_CHECK_EQUAL(l1OpData->getID(), "");
    OIIO_CHECK_EQUAL(l1OpData->getInputBitDepth(), OCIO::BIT_DEPTH_UINT10);
    OIIO_CHECK_EQUAL(l1OpData->getOutputBitDepth(), OCIO::BIT_DEPTH_UINT12);
    OIIO_CHECK_EQUAL(l1OpData->getDescriptions().size(), 0);
    OIIO_CHECK_EQUAL(l1OpData->getArray().getLength(), 32u);

    // Check that the noClamp style Range became a Matrix.
    OIIO_CHECK_EQUAL(opList[3]->getType(), OCIO::OpData::MatrixType);
    auto matOpData =
        std::dynamic_pointer_cast<const OCIO::MatrixOpData>(opList[3]);
    OIIO_REQUIRE_ASSERT(matOpData);
    OIIO_CHECK_EQUAL(matOpData->getInputBitDepth(), OCIO::BIT_DEPTH_UINT12);
    OIIO_CHECK_EQUAL(matOpData->getOutputBitDepth(), OCIO::BIT_DEPTH_UINT10);

    const OCIO::ArrayDouble & array = matOpData->getArray();
    OIIO_CHECK_EQUAL(array.getLength(), 4u);
    OIIO_CHECK_EQUAL(array.getNumColorComponents(), 4u);
    OIIO_CHECK_EQUAL(array.getNumValues(),
                     array.getLength()*array.getLength());

    const float scalef = (900.f - 20.f) / (3760.f - 256.f);
    const float offsetf = 20.f - scalef * 256.f;
    const float prec = 10000.f;
    const int scale = (int)(prec * scalef);
    const int offset = (int)(prec * offsetf);

    OIIO_REQUIRE_EQUAL(array.getValues().size(), array.getNumValues());
    OIIO_CHECK_EQUAL((int)(prec * array.getValues()[0]), scale);
    OIIO_CHECK_EQUAL(array.getValues()[1], 0.);
    OIIO_CHECK_EQUAL(array.getValues()[2], 0.);
    OIIO_CHECK_EQUAL(array.getValues()[3], 0.);

    OIIO_CHECK_EQUAL(array.getValues()[4], 0.);
    OIIO_CHECK_EQUAL((int)(prec * array.getValues()[5]), scale);
    OIIO_CHECK_EQUAL(array.getValues()[6], 0.);
    OIIO_CHECK_EQUAL(array.getValues()[7], 0.);

    OIIO_CHECK_EQUAL(array.getValues()[8], 0.);
    OIIO_CHECK_EQUAL(array.getValues()[9], 0.);
    OIIO_CHECK_EQUAL((int)(prec * array.getValues()[10]), scale);
    OIIO_CHECK_EQUAL(array.getValues()[11], 0.);

    OIIO_CHECK_EQUAL(array.getValues()[12], 0.);
    OIIO_CHECK_EQUAL(array.getValues()[13], 0.);
    OIIO_CHECK_EQUAL(array.getValues()[14], 0.);
    OIIO_CHECK_EQUAL((int)(prec * array.getValues()[15]),
                     (int)(prec * 1023. / 4095.));

    const OCIO::MatrixOpData::Offsets & offsets = matOpData->getOffsets();
    OIIO_CHECK_EQUAL((int)(prec * offsets[0]), offset);
    OIIO_CHECK_EQUAL((int)(prec * offsets[1]), offset);
    OIIO_CHECK_EQUAL((int)(prec * offsets[2]), offset);
    OIIO_CHECK_EQUAL(offsets[3], 0.f);

    // A range with Clamp.
    OIIO_CHECK_EQUAL(opList[4]->getType(), OCIO::OpData::RangeType);
    rangeOpData =
        std::dynamic_pointer_cast<const OCIO::RangeOpData>(opList[4]);
    OIIO_REQUIRE_ASSERT(rangeOpData);
    OIIO_CHECK_EQUAL(rangeOpData->getInputBitDepth(), OCIO::BIT_DEPTH_UINT10);
    OIIO_CHECK_EQUAL(rangeOpData->getOutputBitDepth(), OCIO::BIT_DEPTH_UINT10);

    // A range without style defaults to clamp.
    OIIO_CHECK_EQUAL(opList[5]->getType(), OCIO::OpData::RangeType);
    rangeOpData =
        std::dynamic_pointer_cast<const OCIO::RangeOpData>(opList[5]);
    OIIO_REQUIRE_ASSERT(rangeOpData);
    OIIO_CHECK_EQUAL(rangeOpData->getInputBitDepth(), OCIO::BIT_DEPTH_UINT10);
    OIIO_CHECK_EQUAL(rangeOpData->getOutputBitDepth(), OCIO::BIT_DEPTH_UINT10);
}

OIIO_ADD_TEST(FileFormatCTF, tabluation_support)
{
    OCIO::LocalCachedFileRcPtr cachedFile;
    // This clf file contains tabulations used as delimiters for a
    // series of numbers.
    const std::string ctfFile("tabulation_support.clf");
    OIIO_CHECK_NO_THROW(cachedFile = LoadCLFFile(ctfFile));
    const OCIO::OpDataVec & opList = cachedFile->m_transform->getOps();
    OIIO_CHECK_EQUAL(cachedFile->m_transform->getID(), "none");
    OIIO_REQUIRE_EQUAL(opList.size(), 1);

    OIIO_CHECK_EQUAL(opList[0]->getType(), OCIO::OpData::Lut3DType);

    auto pL = std::dynamic_pointer_cast<const OCIO::Lut3DOpData>(opList[0]);
    OIIO_REQUIRE_ASSERT(pL);

    OIIO_CHECK_EQUAL(pL->getInputBitDepth(), OCIO::BIT_DEPTH_UINT12);
    OIIO_CHECK_EQUAL(pL->getOutputBitDepth(), OCIO::BIT_DEPTH_UINT12);

    const OCIO::Array & array = pL->getArray();
    OIIO_CHECK_EQUAL(array.getLength(), 33U);
    OIIO_CHECK_EQUAL(array.getNumColorComponents(), 3U);
    OIIO_CHECK_EQUAL(array.getNumValues(), 107811U);
    OIIO_REQUIRE_EQUAL(array.getValues().size(), 107811U);

    OIIO_CHECK_EQUAL(array.getValues()[0], 0.0f);
    OIIO_CHECK_EQUAL(array.getValues()[1], 0.0f);
    OIIO_CHECK_EQUAL(array.getValues()[2], 0.0f);

    OIIO_CHECK_EQUAL(array.getValues()[3], 0.0f);
    OIIO_CHECK_EQUAL(array.getValues()[4], 0.0f);
    OIIO_CHECK_EQUAL(array.getValues()[5], 13.0f);

    OIIO_CHECK_EQUAL(array.getValues()[6], 1.0f);
    OIIO_CHECK_EQUAL(array.getValues()[7], 0.0f);
    OIIO_CHECK_EQUAL(array.getValues()[8], 44.0f);

    OIIO_CHECK_EQUAL(array.getValues()[9], 0.0f);
    OIIO_CHECK_EQUAL(array.getValues()[10], 1.0f);
    OIIO_CHECK_EQUAL(array.getValues()[11], 94.0f);

    OIIO_CHECK_EQUAL(array.getValues()[3 * 33 + 0], 1.0f);
    OIIO_CHECK_EQUAL(array.getValues()[3 * 33 + 1], 32.0f);
    OIIO_CHECK_EQUAL(array.getValues()[3 * 33 + 2], 0.0f);

    OIIO_CHECK_EQUAL(array.getValues()[3 * 35936 + 0], 4095.0f);
    OIIO_CHECK_EQUAL(array.getValues()[3 * 35936 + 1], 4095.0f);
    OIIO_CHECK_EQUAL(array.getValues()[3 * 35936 + 2], 4095.0f);
}

OIIO_ADD_TEST(FileFormatCTF, matrix_windows_eol)
{
    OCIO::LocalCachedFileRcPtr cachedFile;
    // This file uses windows end of line character and does not start
    // with the ?xml header.
    const std::string ctfFile("matrix_windows.clf");
    OIIO_CHECK_NO_THROW(cachedFile = LoadCLFFile(ctfFile));
    const OCIO::OpDataVec & opList = cachedFile->m_transform->getOps();
    OIIO_CHECK_EQUAL(cachedFile->m_transform->getID(), "42");
    OIIO_REQUIRE_EQUAL(opList.size(), 1);
    OIIO_CHECK_EQUAL(opList[0]->getType(), OCIO::OpData::MatrixType);
    OIIO_CHECK_EQUAL(opList[0]->getID(), "mat42");
    OIIO_CHECK_EQUAL(opList[0]->getInputBitDepth(), OCIO::BIT_DEPTH_F16);
    OIIO_CHECK_EQUAL(opList[0]->getOutputBitDepth(), OCIO::BIT_DEPTH_UINT12);
}

OIIO_ADD_TEST(FileFormatCTF, lut_3d_file_with_xml_extension)
{
    const std::string ctfFile("not_a_ctf.xml");
    OIIO_CHECK_THROW_WHAT(LoadCLFFile(ctfFile), OCIO::Exception,
                          "is not a CTF/CLF file.");
}


OIIO_ADD_TEST(FileFormatCTF, info_element_version_test)
{
    // VALID - No Version.
    //
    {
        const std::string ctfFile("info_version_without.ctf");
        OIIO_CHECK_NO_THROW(LoadCLFFile(ctfFile));
    }

    // VALID - Minor Version.
    //
    {
        const std::string ctfFile("info_version_valid_minor.ctf");
        OIIO_CHECK_NO_THROW(LoadCLFFile(ctfFile));
    }

    // INVALID - Invalid Version.
    //
    {
        const std::string ctfFile("info_version_invalid.ctf");
        OIIO_CHECK_THROW_WHAT(
            LoadCLFFile(ctfFile), OCIO::Exception,
                        "Invalid Info element version attribute");
    }

    // INVALID - Unsupported Version.
    //
    {
        const std::string ctfFile("info_version_unsupported.ctf");
        OIIO_CHECK_THROW_WHAT(
            LoadCLFFile(ctfFile), OCIO::Exception,
            "Unsupported Info element version attribute");
    }

    // INVALID - Empty Version.
    //
    {
        const std::string ctfFile("info_version_empty.ctf");
        OIIO_CHECK_THROW_WHAT(
            LoadCLFFile(ctfFile), OCIO::Exception,
            "Invalid Info element version attribute");
    }
    
}

OIIO_ADD_TEST(Log, load_log10)
{
    OCIO::LocalCachedFileRcPtr cachedFile;
    std::string fileName("log_log10.ctf");
    OIIO_CHECK_NO_THROW(cachedFile = LoadCLFFile(fileName));
    const OCIO::OpDataVec & fileOps = cachedFile->m_transform->getOps();
    
    OIIO_CHECK_EQUAL(cachedFile->m_transform->getName(), "log example");
    OIIO_CHECK_EQUAL(cachedFile->m_transform->getID(),
                     "b5cc7aed-d405-4d8b-b64b-382b2341a378");
    OIIO_CHECK_EQUAL(cachedFile->m_transform->getInputDescriptor(), "inputDesc");
    OIIO_CHECK_EQUAL(cachedFile->m_transform->getOutputDescriptor(), "outputDesc");
    OIIO_CHECK_EQUAL(cachedFile->m_transform->getDescriptions().size(), 1);
    OIIO_CHECK_EQUAL(cachedFile->m_transform->getDescriptions()[0],
                     "Example of Log10 logarithm operation.");

    OIIO_REQUIRE_EQUAL(fileOps.size(), 1);
    OCIO::OpDataRcPtr op = fileOps[0];
    OCIO::LogOpDataRcPtr log = std::dynamic_pointer_cast<OCIO::LogOpData>(op);
    OIIO_REQUIRE_ASSERT(log);
    OIIO_REQUIRE_EQUAL(log->getDescriptions().size(), 1);
    OIIO_CHECK_EQUAL(log->getDescriptions()[0],
                     "Log10 logarithm operation");

    OIIO_CHECK_EQUAL(log->getInputBitDepth(), OCIO::BIT_DEPTH_F32);
    OIIO_CHECK_EQUAL(log->getOutputBitDepth(), OCIO::BIT_DEPTH_F16);

    OIIO_CHECK_ASSERT(log->isLog10());
    OIIO_CHECK_EQUAL(log->getDirection(), OCIO::TRANSFORM_DIR_FORWARD);
}

OIIO_ADD_TEST(Log, load_log2)
{
    OCIO::LocalCachedFileRcPtr cachedFile;
    std::string fileName("log_log2.ctf");
    OIIO_CHECK_NO_THROW(cachedFile = LoadCLFFile(fileName));
    const OCIO::OpDataVec & fileOps = cachedFile->m_transform->getOps();
    OIIO_REQUIRE_EQUAL(fileOps.size(), 1);
    OCIO::OpDataRcPtr op = fileOps[0];
    OCIO::LogOpDataRcPtr log = std::dynamic_pointer_cast<OCIO::LogOpData>(op);
    OIIO_REQUIRE_ASSERT(log);

    OIIO_CHECK_EQUAL(log->getInputBitDepth(), OCIO::BIT_DEPTH_F32);
    OIIO_CHECK_EQUAL(log->getOutputBitDepth(), OCIO::BIT_DEPTH_F32);

    OIIO_CHECK_ASSERT(log->isLog2());
    OIIO_CHECK_EQUAL(log->getDirection(), OCIO::TRANSFORM_DIR_FORWARD);
}

OIIO_ADD_TEST(Log, load_antilog10)
{
    OCIO::LocalCachedFileRcPtr cachedFile;
    std::string fileName("log_antilog10.ctf");
    OIIO_CHECK_NO_THROW(cachedFile = LoadCLFFile(fileName));
    const OCIO::OpDataVec & fileOps = cachedFile->m_transform->getOps();
    OIIO_REQUIRE_EQUAL(fileOps.size(), 1);
    OCIO::OpDataRcPtr op = fileOps[0];
    OCIO::LogOpDataRcPtr log = std::dynamic_pointer_cast<OCIO::LogOpData>(op);
    OIIO_REQUIRE_ASSERT(log);

    OIIO_CHECK_EQUAL(log->getInputBitDepth(), OCIO::BIT_DEPTH_UINT10);
    OIIO_CHECK_EQUAL(log->getOutputBitDepth(), OCIO::BIT_DEPTH_F16);

    OIIO_CHECK_ASSERT(log->isLog10());
    OIIO_CHECK_EQUAL(log->getDirection(), OCIO::TRANSFORM_DIR_INVERSE);
}

OIIO_ADD_TEST(Log, load_antilog2)
{
    OCIO::LocalCachedFileRcPtr cachedFile;
    std::string fileName("log_antilog2.ctf");
    OIIO_CHECK_NO_THROW(cachedFile = LoadCLFFile(fileName));
    const OCIO::OpDataVec & fileOps = cachedFile->m_transform->getOps();
    OIIO_REQUIRE_EQUAL(fileOps.size(), 1);
    OCIO::OpDataRcPtr op = fileOps[0];
    OCIO::LogOpDataRcPtr log = std::dynamic_pointer_cast<OCIO::LogOpData>(op);
    OIIO_REQUIRE_ASSERT(log);

    OIIO_CHECK_EQUAL(log->getInputBitDepth(), OCIO::BIT_DEPTH_F16);
    OIIO_CHECK_EQUAL(log->getOutputBitDepth(), OCIO::BIT_DEPTH_UINT8);

    OIIO_CHECK_ASSERT(log->isLog2());
    OIIO_CHECK_EQUAL(log->getDirection(), OCIO::TRANSFORM_DIR_INVERSE);
}

OIIO_ADD_TEST(Log, load_log_to_lin)
{
    OCIO::LocalCachedFileRcPtr cachedFile;
    std::string fileName("log_logtolin.ctf");
    OIIO_CHECK_NO_THROW(cachedFile = LoadCLFFile(fileName));
    const OCIO::OpDataVec & fileOps = cachedFile->m_transform->getOps();
    OIIO_REQUIRE_EQUAL(fileOps.size(), 1);
    OCIO::OpDataRcPtr op = fileOps[0];
    OCIO::LogOpDataRcPtr log = std::dynamic_pointer_cast<OCIO::LogOpData>(op);
    OIIO_REQUIRE_ASSERT(log);

    OIIO_CHECK_EQUAL(log->getInputBitDepth(), OCIO::BIT_DEPTH_F32);
    OIIO_CHECK_EQUAL(log->getOutputBitDepth(), OCIO::BIT_DEPTH_F32);

    OIIO_CHECK_EQUAL(log->getDirection(), OCIO::TRANSFORM_DIR_INVERSE);
    OIIO_CHECK_ASSERT(!log->isLog2());
    OIIO_CHECK_ASSERT(!log->isLog10());
    OIIO_CHECK_ASSERT(log->allComponentsEqual());
    auto & param = log->getRedParams();
    OIIO_REQUIRE_EQUAL(param.size(), 4);
    double error = 1e-9;
    OIIO_CHECK_CLOSE(param[OCIO::LOG_SIDE_SLOPE],  0.29325513196, error);
    OIIO_CHECK_CLOSE(param[OCIO::LOG_SIDE_OFFSET], 0.66959921799, error);
    OIIO_CHECK_CLOSE(param[OCIO::LIN_SIDE_SLOPE],  0.98969709693, error);
    OIIO_CHECK_CLOSE(param[OCIO::LIN_SIDE_OFFSET], 0.01030290307, error);
}

OIIO_ADD_TEST(Log, load_lin_to_log)
{
    OCIO::LocalCachedFileRcPtr cachedFile;
    std::string fileName("log_lintolog_3chan.ctf");
    OIIO_CHECK_NO_THROW(cachedFile = LoadCLFFile(fileName));
    const OCIO::OpDataVec & fileOps = cachedFile->m_transform->getOps();
    OIIO_REQUIRE_EQUAL(fileOps.size(), 1);
    OCIO::OpDataRcPtr op = fileOps[0];
    OCIO::LogOpDataRcPtr log = std::dynamic_pointer_cast<OCIO::LogOpData>(op);
    OIIO_REQUIRE_ASSERT(log);

    OIIO_CHECK_EQUAL(log->getInputBitDepth(), OCIO::BIT_DEPTH_F32);
    OIIO_CHECK_EQUAL(log->getOutputBitDepth(), OCIO::BIT_DEPTH_F32);

    OIIO_CHECK_EQUAL(log->getDirection(), OCIO::TRANSFORM_DIR_FORWARD);
    OIIO_CHECK_ASSERT(!log->allComponentsEqual());

    auto & rParam = log->getRedParams();
    OIIO_REQUIRE_EQUAL(rParam.size(), 4);
    double error = 1e-9;
    OIIO_CHECK_CLOSE(rParam[OCIO::LOG_SIDE_SLOPE],   0.244379276637, error);
    OIIO_CHECK_CLOSE(rParam[OCIO::LOG_SIDE_OFFSET],  0.665689149560, error);
    OIIO_CHECK_CLOSE(rParam[OCIO::LIN_SIDE_SLOPE],   1.111637101285, error);
    OIIO_CHECK_CLOSE(rParam[OCIO::LIN_SIDE_OFFSET], -0.000473391157, error);

    auto & gParam = log->getGreenParams();
    OIIO_REQUIRE_EQUAL(gParam.size(), 4);
    OIIO_CHECK_CLOSE(gParam[OCIO::LOG_SIDE_SLOPE],  0.293255131964, error);
    OIIO_CHECK_CLOSE(gParam[OCIO::LOG_SIDE_OFFSET], 0.666666666667, error);
    OIIO_CHECK_CLOSE(gParam[OCIO::LIN_SIDE_SLOPE],  0.991514003046, error);
    OIIO_CHECK_CLOSE(gParam[OCIO::LIN_SIDE_OFFSET], 0.008485996954, error);

    auto & bParam = log->getBlueParams();
    OIIO_REQUIRE_EQUAL(bParam.size(), 4);
    OIIO_CHECK_CLOSE(bParam[OCIO::LOG_SIDE_SLOPE],  0.317693059628, error);
    OIIO_CHECK_CLOSE(bParam[OCIO::LOG_SIDE_OFFSET], 0.667644183773, error);
    OIIO_CHECK_CLOSE(bParam[OCIO::LIN_SIDE_SLOPE],  1.236287104632, error);
    OIIO_CHECK_CLOSE(bParam[OCIO::LIN_SIDE_OFFSET], 0.010970316295, error);
}

OIIO_ADD_TEST(Log, load_invalid_style)
{
    std::string fileName("log_invalidstyle.ctf");
    OIIO_CHECK_THROW_WHAT(LoadCLFFile(fileName), OCIO::Exception,
                          "is invalid");
}

OIIO_ADD_TEST(Log, load_faulty_version)
{
    std::string fileName("log_log10_faulty_version.ctf");
    OIIO_CHECK_THROW_WHAT(LoadCLFFile(fileName), OCIO::Exception,
                          "Unsupported transform file version");
}

//
// NOTE: These tests are on the ReferenceOpData itself, before it gets replaced
// with the ops from the file it is referencing.  Please see RefereceOpData.cpp
// for tests involving the resolved ops.
//
OIIO_ADD_TEST(Reference, load_alias)
{
    OCIO::LocalCachedFileRcPtr cachedFile;
    std::string fileName("reference_alias.ctf");
    OIIO_CHECK_NO_THROW(cachedFile = LoadCLFFile(fileName));
    const OCIO::OpDataVec & fileOps = cachedFile->m_transform->getOps();

    OIIO_REQUIRE_EQUAL(fileOps.size(), 1);
    OCIO::OpDataRcPtr op = fileOps[0];
    OCIO::ReferenceOpDataRcPtr ref = std::dynamic_pointer_cast<OCIO::ReferenceOpData>(op);
    OIIO_REQUIRE_ASSERT(ref);
    OIIO_CHECK_EQUAL(ref->getName(), "name");
    OIIO_CHECK_EQUAL(ref->getID(), "uuid");
    OIIO_CHECK_EQUAL(ref->getInputBitDepth(), OCIO::BIT_DEPTH_UINT8);
    OIIO_CHECK_EQUAL(ref->getOutputBitDepth(), OCIO::BIT_DEPTH_UINT8);
    OIIO_CHECK_EQUAL(ref->getReferenceStyle(), OCIO::REF_ALIAS);
    OIIO_CHECK_EQUAL(ref->getPath(), "");
    OIIO_CHECK_EQUAL(ref->getAlias(), "alias");
    OIIO_CHECK_EQUAL(ref->getDirection(), OCIO::TRANSFORM_DIR_FORWARD);
}

OIIO_ADD_TEST(Reference, load_path)
{
    OCIO::LocalCachedFileRcPtr cachedFile;
    std::string fileName("reference_path_missing_file.ctf");
    OIIO_CHECK_NO_THROW(cachedFile = LoadCLFFile(fileName));
    const OCIO::OpDataVec & fileOps = cachedFile->m_transform->getOps();
    
    OIIO_REQUIRE_EQUAL(fileOps.size(), 1);
    OCIO::OpDataRcPtr op = fileOps[0];
    OCIO::ReferenceOpDataRcPtr ref = std::dynamic_pointer_cast<OCIO::ReferenceOpData>(op);
    OIIO_REQUIRE_ASSERT(ref);
    OIIO_CHECK_EQUAL(ref->getReferenceStyle(), OCIO::REF_PATH);
    OIIO_CHECK_EQUAL(ref->getPath(), "toto/toto.ctf");
    OIIO_CHECK_EQUAL(ref->getAlias(), "");
    OIIO_CHECK_EQUAL(ref->getDirection(), OCIO::TRANSFORM_DIR_INVERSE);
}

OIIO_ADD_TEST(Reference, load_multiple)
{
    OCIO::LocalCachedFileRcPtr cachedFile;
    // File contains 2 references, 1 range and 1 reference.
    std::string fileName("references_some_inverted.ctf");
    OIIO_CHECK_NO_THROW(cachedFile = LoadCLFFile(fileName));
    const OCIO::OpDataVec & fileOps = cachedFile->m_transform->getOps();
    
    OIIO_REQUIRE_EQUAL(fileOps.size(), 4);
    OCIO::OpDataRcPtr op0 = fileOps[0];
    OCIO::ReferenceOpDataRcPtr ref0 = std::dynamic_pointer_cast<OCIO::ReferenceOpData>(op0);
    OIIO_REQUIRE_ASSERT(ref0);
    OIIO_CHECK_EQUAL(ref0->getReferenceStyle(), OCIO::REF_PATH);
    OIIO_CHECK_EQUAL(ref0->getPath(), "matrix_example.clf");
    OIIO_CHECK_EQUAL(ref0->getInputBitDepth(), OCIO::BIT_DEPTH_F32);
    OIIO_CHECK_EQUAL(ref0->getOutputBitDepth(), OCIO::BIT_DEPTH_UINT12);
    OIIO_CHECK_EQUAL(ref0->getDirection(), OCIO::TRANSFORM_DIR_FORWARD);
    
    OCIO::OpDataRcPtr op1 = fileOps[1];
    OCIO::ReferenceOpDataRcPtr ref1 = std::dynamic_pointer_cast<OCIO::ReferenceOpData>(op1);
    OIIO_REQUIRE_ASSERT(ref1);
    OIIO_CHECK_EQUAL(ref1->getReferenceStyle(), OCIO::REF_PATH);
    OIIO_CHECK_EQUAL(ref1->getPath(), "xyz_to_rgb.clf");
    OIIO_CHECK_EQUAL(ref1->getInputBitDepth(), OCIO::BIT_DEPTH_UINT12);
    OIIO_CHECK_EQUAL(ref1->getOutputBitDepth(), OCIO::BIT_DEPTH_UINT8);
    OIIO_CHECK_EQUAL(ref1->getDirection(), OCIO::TRANSFORM_DIR_INVERSE);

    OCIO::OpDataRcPtr op2 = fileOps[2];
    OCIO::RangeOpDataRcPtr range2 = std::dynamic_pointer_cast<OCIO::RangeOpData>(op2);
    OIIO_REQUIRE_ASSERT(range2);

    OCIO::OpDataRcPtr op3 = fileOps[3];
    OCIO::ReferenceOpDataRcPtr ref3 = std::dynamic_pointer_cast<OCIO::ReferenceOpData>(op3);
    OIIO_REQUIRE_ASSERT(ref3);
    OIIO_CHECK_EQUAL(ref3->getReferenceStyle(), OCIO::REF_PATH);
    OIIO_CHECK_EQUAL(ref3->getPath(), "cdl_clamp_fwd.clf");
    OIIO_CHECK_EQUAL(ref3->getInputBitDepth(), OCIO::BIT_DEPTH_F32);
    OIIO_CHECK_EQUAL(ref3->getOutputBitDepth(), OCIO::BIT_DEPTH_F32);
    // Note: This tests that the "inverted" attribute set to anything other than
    // true does not result in an inverted transform.
    OIIO_CHECK_EQUAL(ref3->getDirection(), OCIO::TRANSFORM_DIR_FORWARD);
}

OIIO_ADD_TEST(Reference, load_path_utf8)
{
    OCIO::LocalCachedFileRcPtr cachedFile;
    std::string fileName("reference_utf8.ctf");
    OIIO_CHECK_NO_THROW(cachedFile = LoadCLFFile(fileName));
    const OCIO::OpDataVec & fileOps = cachedFile->m_transform->getOps();
    OIIO_REQUIRE_EQUAL(fileOps.size(), 1);
    OCIO::OpDataRcPtr op = fileOps[0];
    OCIO::ReferenceOpDataRcPtr ref = std::dynamic_pointer_cast<OCIO::ReferenceOpData>(op);
    OIIO_REQUIRE_ASSERT(ref);
    OIIO_CHECK_EQUAL(ref->getReferenceStyle(), OCIO::REF_PATH);
    OIIO_CHECK_EQUAL(ref->getPath(), "\xE6\xA8\x99\xE6\xBA\x96\xE8\x90\xAC\xE5\x9C\x8B\xE7\xA2\xBC");
    OIIO_CHECK_EQUAL(ref->getAlias(), "");
}

OIIO_ADD_TEST(Reference, load_alias_path)
{
    std::string fileName("reference_alias_path.ctf");
    // Can't have alias and path at the same time.
    OIIO_CHECK_THROW_WHAT(LoadCLFFile(fileName), OCIO::Exception,
                          "alias & path attributes for Reference should not be both defined");
}

<<<<<<< HEAD
OIIO_ADD_TEST(FixedFunction, load_ff_aces_redmod)
{
    OCIO::LocalCachedFileRcPtr cachedFile;
    std::string fileName("ff_aces_redmod.ctf");
    OIIO_CHECK_NO_THROW(cachedFile = LoadCLFFile(fileName));
    const OCIO::OpDataVec & fileOps = cachedFile->m_transform->getOps();
    OIIO_REQUIRE_EQUAL(fileOps.size(), 1);
    OCIO::OpDataRcPtr op = fileOps[0];
    OCIO::FixedFunctionOpDataRcPtr func = std::dynamic_pointer_cast<OCIO::FixedFunctionOpData>(op);
    OIIO_REQUIRE_ASSERT(func);

    OIIO_CHECK_EQUAL(func->getInputBitDepth(), OCIO::BIT_DEPTH_UINT16);
    OIIO_CHECK_EQUAL(func->getOutputBitDepth(), OCIO::BIT_DEPTH_F32);

    OIIO_CHECK_EQUAL(func->getStyle(), OCIO::FixedFunctionOpData::ACES_RED_MOD_03_INV);
}

OIIO_ADD_TEST(FixedFunction, load_ff_aces_surround)
{
    OCIO::LocalCachedFileRcPtr cachedFile;
    std::string fileName("ff_aces_surround.ctf");
    OIIO_CHECK_NO_THROW(cachedFile = LoadCLFFile(fileName));
    const OCIO::OpDataVec & fileOps = cachedFile->m_transform->getOps();

    OIIO_REQUIRE_EQUAL(fileOps.size(), 1);
    OCIO::OpDataRcPtr op = fileOps[0];
    OCIO::FixedFunctionOpDataRcPtr func = std::dynamic_pointer_cast<OCIO::FixedFunctionOpData>(op);
    OIIO_REQUIRE_ASSERT(func);

    OIIO_CHECK_EQUAL(func->getInputBitDepth(), OCIO::BIT_DEPTH_UINT16);
    OIIO_CHECK_EQUAL(func->getOutputBitDepth(), OCIO::BIT_DEPTH_F32);

    OIIO_CHECK_EQUAL(func->getStyle(), OCIO::FixedFunctionOpData::REC2100_SURROUND);

    OCIO::FixedFunctionOpData::Params params;
    params.push_back(1.2);
    func->validate();
    OIIO_CHECK_ASSERT(func->getParams() == params);
}

void ValidateFixedFunctionStyleNoParam(OCIO::FixedFunctionOpData::Style style)
{
    std::string styleName{ OCIO::FixedFunctionOpData::ConvertStyleToString(style, false) };
    std::ostringstream strebuf;
    strebuf << "<?xml version='1.0' encoding='UTF-8'?>\n";
    strebuf << "<ProcessList id='none' version='2'>\n";
    strebuf << "    <FixedFunction inBitDepth='8i' outBitDepth='32f' style='";
    strebuf << styleName;
    strebuf << "' />\n";
    strebuf << "</ProcessList>\n";

    std::istringstream ctf;
    ctf.str(strebuf.str());

    // Load file
    OCIO::LocalFileFormat tester;
    OCIO::CachedFileRcPtr file;
    OIIO_CHECK_NO_THROW(file = tester.Read(ctf, styleName));
    OCIO::LocalCachedFileRcPtr cachedFile = OCIO_DYNAMIC_POINTER_CAST<OCIO::LocalCachedFile>(file);
    const OCIO::OpDataVec & fileOps = cachedFile->m_transform->getOps();

    OIIO_REQUIRE_EQUAL(fileOps.size(), 1);
    OCIO::OpDataRcPtr op = fileOps[0];
    OCIO::FixedFunctionOpDataRcPtr func = std::dynamic_pointer_cast<OCIO::FixedFunctionOpData>(op);
    OIIO_REQUIRE_ASSERT(func);

    OIIO_CHECK_EQUAL(func->getStyle(), style);
}

OIIO_ADD_TEST(FixedFunction, load_ff_style)
{
    ValidateFixedFunctionStyleNoParam(OCIO::FixedFunctionOpData::ACES_RED_MOD_03_FWD);
    ValidateFixedFunctionStyleNoParam(OCIO::FixedFunctionOpData::ACES_RED_MOD_03_INV);
    ValidateFixedFunctionStyleNoParam(OCIO::FixedFunctionOpData::ACES_RED_MOD_10_FWD);
    ValidateFixedFunctionStyleNoParam(OCIO::FixedFunctionOpData::ACES_RED_MOD_10_INV);
    ValidateFixedFunctionStyleNoParam(OCIO::FixedFunctionOpData::ACES_GLOW_03_FWD);
    ValidateFixedFunctionStyleNoParam(OCIO::FixedFunctionOpData::ACES_GLOW_03_INV);
    ValidateFixedFunctionStyleNoParam(OCIO::FixedFunctionOpData::ACES_GLOW_10_FWD);
    ValidateFixedFunctionStyleNoParam(OCIO::FixedFunctionOpData::ACES_GLOW_10_INV);
    ValidateFixedFunctionStyleNoParam(OCIO::FixedFunctionOpData::ACES_DARK_TO_DIM_10_FWD);
    ValidateFixedFunctionStyleNoParam(OCIO::FixedFunctionOpData::ACES_DARK_TO_DIM_10_INV);
}

OIIO_ADD_TEST(FixedFunction, load_ff_surround)
{
    OCIO::LocalCachedFileRcPtr cachedFile;
    std::string fileName("ff_surround.ctf");
    OIIO_CHECK_NO_THROW(cachedFile = LoadCLFFile(fileName));
    const OCIO::OpDataVec & fileOps = cachedFile->m_transform->getOps();

    OIIO_REQUIRE_EQUAL(fileOps.size(), 1);
    OCIO::OpDataRcPtr op = fileOps[0];
    OCIO::FixedFunctionOpDataRcPtr func = std::dynamic_pointer_cast<OCIO::FixedFunctionOpData>(op);
    OIIO_REQUIRE_ASSERT(func);

    OIIO_CHECK_EQUAL(func->getInputBitDepth(), OCIO::BIT_DEPTH_F32);
    OIIO_CHECK_EQUAL(func->getOutputBitDepth(), OCIO::BIT_DEPTH_F32);

    OIIO_CHECK_EQUAL(func->getStyle(), OCIO::FixedFunctionOpData::REC2100_SURROUND);

    OCIO::FixedFunctionOpData::Params params;
    params.push_back(0.8);
    func->validate();
    OIIO_CHECK_ASSERT(func->getParams() == params);
}

OIIO_ADD_TEST(FixedFunction, load_ff_fail_version)
{
    std::ostringstream strebuf;
    strebuf << "<?xml version='1.0' encoding='UTF-8'?>\n";
    strebuf << "<ProcessList id='none' version='1.5'>\n";
    strebuf << "    <FixedFunction inBitDepth='8i' outBitDepth='32f' ";
    strebuf << "params = '0.8' ";
    strebuf << "style = 'Rec2100Surround' />\n";
    strebuf << "</ProcessList>\n";

    std::istringstream ctf;
    ctf.str(strebuf.str());

    // Load file
    std::string emptyString;
    OCIO::LocalFileFormat tester;
    OIIO_CHECK_THROW_WHAT(tester.Read(ctf, emptyString), OCIO::Exception,
                          "Unsupported transform file version");
}

OIIO_ADD_TEST(FixedFunction, load_ff_fail_params)
{
    std::ostringstream strebuf;
    strebuf << "<?xml version='1.0' encoding='UTF-8'?>\n";
    strebuf << "<ProcessList id='none' version='2'>\n";
    strebuf << "    <FixedFunction inBitDepth='8i' outBitDepth='32f' ";
    strebuf << "params = '0.8 2.0' ";
    strebuf << "style = 'Rec2100Surround' />\n";
    strebuf << "</ProcessList>\n";

    std::istringstream ctf;
    ctf.str(strebuf.str());

    // Load file
    std::string emptyString;
    OCIO::LocalFileFormat tester;
    OIIO_CHECK_THROW_WHAT(tester.Read(ctf, emptyString), OCIO::Exception,
                          "must have one parameter but 2 found");
}

OIIO_ADD_TEST(FixedFunction, load_ff_aces_fail_style)
{
    std::ostringstream strebuf;
    strebuf << "<?xml version='1.0' encoding='UTF-8'?>\n";
    strebuf << "<ProcessList id='none' version='1.5'>\n";
    strebuf << "    <ACES inBitDepth='16i' outBitDepth='32f' style='UnknownStyle' />\n";
    strebuf << "</ProcessList>\n";

    std::istringstream ctf;
    ctf.str(strebuf.str());

    // Load file
    std::string emptyString;
    OCIO::LocalFileFormat tester;
    OIIO_CHECK_THROW_WHAT(tester.Read(ctf, emptyString), OCIO::Exception,
                          "Unknown FixedFunction style");
}

OIIO_ADD_TEST(FixedFunction, load_ff_aces_fail_gamma_param)
{
    std::ostringstream strebuf;
    strebuf << "<?xml version='1.0' encoding='UTF-8'?>\n";
    strebuf << "<ProcessList id='none' version='1.5'>\n";
    strebuf << "    <ACES inBitDepth='16i' outBitDepth='32f' style='Surround'>\n";
    strebuf << "        <ACESParams wrongParam='1.2' />\n";
    strebuf << "    </ACES>\n";
    strebuf << "</ProcessList>\n";

    std::istringstream ctf;
    ctf.str(strebuf.str());

    // Load file
    std::string emptyString;
    OCIO::LocalFileFormat tester;
    OIIO_CHECK_THROW_WHAT(tester.Read(ctf, emptyString), OCIO::Exception,
                          "Missing required parameter");
}

OIIO_ADD_TEST(FixedFunction, load_ff_aces_fail_gamma_twice)
{
    std::ostringstream strebuf;
    strebuf << "<?xml version='1.0' encoding='UTF-8'?>\n";
    strebuf << "<ProcessList id='none' version='1.5'>\n";
    strebuf << "    <ACES inBitDepth='16i' outBitDepth='32f' style='Surround'>\n";
    strebuf << "        <ACESParams gamma='1.2' />\n";
    strebuf << "        <ACESParams gamma='1.4' />\n";
    strebuf << "    </ACES>\n";
    strebuf << "</ProcessList>\n";

    std::istringstream ctf;
    ctf.str(strebuf.str());

    // Load file
    std::string emptyString;
    OCIO::LocalFileFormat tester;
    OIIO_CHECK_THROW_WHAT(tester.Read(ctf, emptyString), OCIO::Exception,
                          "only 1 gamma parameter");
}

OIIO_ADD_TEST(FixedFunction, load_ff_aces_fail_missing_param)
{
    std::ostringstream strebuf;
    strebuf << "<?xml version='1.0' encoding='UTF-8'?>\n";
    strebuf << "<ProcessList id='none' version='1.5'>\n";
    strebuf << "    <ACES inBitDepth='16i' outBitDepth='32f' style='Surround'>\n";
    strebuf << "    </ACES>\n";
    strebuf << "</ProcessList>\n";

    std::istringstream ctf;
    ctf.str(strebuf.str());

    // Load file
    std::string emptyString;
    OCIO::LocalFileFormat tester;
    OIIO_CHECK_THROW_WHAT(tester.Read(ctf, emptyString), OCIO::Exception,
                          "must have one parameter");
=======
OIIO_ADD_TEST(FileFormatCTF, exposure_contrast_video)
{
    OCIO::LocalCachedFileRcPtr cachedFile;
    const std::string ctfFile("exposure_contrast_video.ctf");
    OIIO_CHECK_NO_THROW(cachedFile = LoadCLFFile(ctfFile));
    OIIO_REQUIRE_ASSERT(cachedFile);
    const OCIO::OpDataVec & opList = cachedFile->m_transform->getOps();

    OIIO_REQUIRE_EQUAL(opList.size(), 2);

    OIIO_REQUIRE_ASSERT(opList[0]);
    OIIO_CHECK_EQUAL(opList[0]->getType(), OCIO::OpData::ExposureContrastType);

    auto pEC = std::dynamic_pointer_cast<const OCIO::ExposureContrastOpData>(opList[0]);
    OIIO_REQUIRE_ASSERT(pEC);

    OIIO_CHECK_EQUAL(pEC->getInputBitDepth(), OCIO::BIT_DEPTH_UINT8);
    OIIO_CHECK_EQUAL(pEC->getOutputBitDepth(), OCIO::BIT_DEPTH_F16);

    OIIO_CHECK_EQUAL(pEC->getStyle(), OCIO::ExposureContrastOpData::STYLE_VIDEO);

    OIIO_CHECK_EQUAL(pEC->getExposure(), -1.0);
    OIIO_CHECK_EQUAL(pEC->getContrast(), 1.5);
    OIIO_CHECK_EQUAL(pEC->getPivot(), 0.5);

    OIIO_CHECK_ASSERT(pEC->isDynamic());
    OIIO_CHECK_ASSERT(pEC->getExposureProperty()->isDynamic());
    OIIO_CHECK_ASSERT(pEC->getContrastProperty()->isDynamic());
    OIIO_CHECK_ASSERT(!pEC->getGammaProperty()->isDynamic());

    OIIO_REQUIRE_ASSERT(opList[1]);
    OIIO_CHECK_EQUAL(opList[1]->getType(), OCIO::OpData::ExposureContrastType);

    auto pECRev = std::dynamic_pointer_cast<const OCIO::ExposureContrastOpData>(opList[1]);
    OIIO_REQUIRE_ASSERT(pECRev);
    OIIO_CHECK_ASSERT(!pECRev->isDynamic());

    OIIO_CHECK_EQUAL(pECRev->getStyle(), OCIO::ExposureContrastOpData::STYLE_VIDEO_REV);
}

OIIO_ADD_TEST(FileFormatCTF, exposure_contrast_log)
{
    OCIO::LocalCachedFileRcPtr cachedFile;
    const std::string ctfFile("exposure_contrast_log.ctf");
    OIIO_CHECK_NO_THROW(cachedFile = LoadCLFFile(ctfFile));
    OIIO_REQUIRE_ASSERT(cachedFile);
    const OCIO::OpDataVec & opList = cachedFile->m_transform->getOps();

    OIIO_REQUIRE_EQUAL(opList.size(), 2);

    OIIO_REQUIRE_ASSERT(opList[0]);
    OIIO_CHECK_EQUAL(opList[0]->getType(), OCIO::OpData::ExposureContrastType);

    auto pEC = std::dynamic_pointer_cast<const OCIO::ExposureContrastOpData>(opList[0]);
    OIIO_REQUIRE_ASSERT(pEC);

    OIIO_CHECK_EQUAL(pEC->getInputBitDepth(), OCIO::BIT_DEPTH_F32);
    OIIO_CHECK_EQUAL(pEC->getOutputBitDepth(), OCIO::BIT_DEPTH_F32);

    OIIO_CHECK_EQUAL(pEC->getStyle(), OCIO::ExposureContrastOpData::STYLE_LOGARITHMIC);

    OIIO_CHECK_EQUAL(pEC->getExposure(), -1.5);
    OIIO_CHECK_EQUAL(pEC->getContrast(), 0.5);
    OIIO_CHECK_EQUAL(pEC->getGamma(), 1.2);
    OIIO_CHECK_EQUAL(pEC->getPivot(), 0.18);

    OIIO_CHECK_ASSERT(pEC->isDynamic());
    OIIO_CHECK_ASSERT(pEC->getExposureProperty()->isDynamic());
    OIIO_CHECK_ASSERT(pEC->getContrastProperty()->isDynamic());
    OIIO_CHECK_ASSERT(pEC->getGammaProperty()->isDynamic());

    OIIO_REQUIRE_ASSERT(opList[1]);
    OIIO_CHECK_EQUAL(opList[1]->getType(), OCIO::OpData::ExposureContrastType);

    auto pECRev = std::dynamic_pointer_cast<const OCIO::ExposureContrastOpData>(opList[1]);
    OIIO_REQUIRE_ASSERT(pECRev);

    OIIO_CHECK_EQUAL(pECRev->getStyle(), OCIO::ExposureContrastOpData::STYLE_LOGARITHMIC_REV);
    OIIO_CHECK_ASSERT(pECRev->isDynamic());
    OIIO_CHECK_ASSERT(pECRev->getExposureProperty()->isDynamic());
    OIIO_CHECK_ASSERT(!pECRev->getContrastProperty()->isDynamic());
    OIIO_CHECK_ASSERT(!pECRev->getGammaProperty()->isDynamic());
}

OIIO_ADD_TEST(FileFormatCTF, exposure_contrast_linear)
{
    OCIO::LocalCachedFileRcPtr cachedFile;
    const std::string ctfFile("exposure_contrast_linear.ctf");
    OIIO_CHECK_NO_THROW(cachedFile = LoadCLFFile(ctfFile));
    OIIO_REQUIRE_ASSERT(cachedFile);
    const OCIO::OpDataVec & opList = cachedFile->m_transform->getOps();

    OIIO_REQUIRE_EQUAL(opList.size(), 2);

    OIIO_REQUIRE_ASSERT(opList[0]);
    OIIO_CHECK_EQUAL(opList[0]->getType(), OCIO::OpData::ExposureContrastType);

    auto pEC = std::dynamic_pointer_cast<const OCIO::ExposureContrastOpData>(opList[0]);
    OIIO_REQUIRE_ASSERT(pEC);

    OIIO_CHECK_EQUAL(pEC->getInputBitDepth(), OCIO::BIT_DEPTH_F16);
    OIIO_CHECK_EQUAL(pEC->getOutputBitDepth(), OCIO::BIT_DEPTH_F32);

    OIIO_CHECK_EQUAL(pEC->getStyle(), OCIO::ExposureContrastOpData::STYLE_LINEAR);

    OIIO_CHECK_EQUAL(pEC->getExposure(), 0.65);
    OIIO_CHECK_EQUAL(pEC->getContrast(), 1.2);
    OIIO_CHECK_EQUAL(pEC->getGamma(), 0.5);
    OIIO_CHECK_EQUAL(pEC->getPivot(), 1.0);

    OIIO_CHECK_ASSERT(pEC->isDynamic());
    OIIO_CHECK_ASSERT(pEC->getExposureProperty()->isDynamic());
    OIIO_CHECK_ASSERT(pEC->getContrastProperty()->isDynamic());
    OIIO_CHECK_ASSERT(pEC->getGammaProperty()->isDynamic());

    OIIO_REQUIRE_ASSERT(opList[1]);
    OIIO_CHECK_EQUAL(opList[1]->getType(), OCIO::OpData::ExposureContrastType);

    auto pECRev = std::dynamic_pointer_cast<const OCIO::ExposureContrastOpData>(opList[1]);
    OIIO_REQUIRE_ASSERT(pECRev);

    OIIO_CHECK_EQUAL(pECRev->getStyle(), OCIO::ExposureContrastOpData::STYLE_LINEAR_REV);
    OIIO_CHECK_ASSERT(!pECRev->isDynamic());
    OIIO_CHECK_ASSERT(!pECRev->getExposureProperty()->isDynamic());
    OIIO_CHECK_ASSERT(!pECRev->getContrastProperty()->isDynamic());
    OIIO_CHECK_ASSERT(!pECRev->getGammaProperty()->isDynamic());
}

OIIO_ADD_TEST(FileFormatCTF, exposure_contrast_no_gamma) 
{
    OCIO::LocalCachedFileRcPtr cachedFile;
    const std::string ctfFile("exposure_contrast_no_gamma.ctf");
    OIIO_CHECK_NO_THROW(cachedFile = LoadCLFFile(ctfFile));
    OIIO_REQUIRE_ASSERT(cachedFile);
    const OCIO::OpDataVec & opList = cachedFile->m_transform->getOps();

    OIIO_REQUIRE_EQUAL(opList.size(), 1);

    OIIO_REQUIRE_ASSERT(opList[0]);
    OIIO_CHECK_EQUAL(opList[0]->getType(), OCIO::OpData::ExposureContrastType);

    auto pEC = std::dynamic_pointer_cast<const OCIO::ExposureContrastOpData>(opList[0]);
    OIIO_REQUIRE_ASSERT(pEC);

    OIIO_CHECK_EQUAL(pEC->getInputBitDepth(), OCIO::BIT_DEPTH_F16);
    OIIO_CHECK_EQUAL(pEC->getOutputBitDepth(), OCIO::BIT_DEPTH_F16);

    OIIO_CHECK_EQUAL(pEC->getStyle(), OCIO::ExposureContrastOpData::STYLE_VIDEO);

    OIIO_CHECK_EQUAL(pEC->getExposure(), 0.2);
    OIIO_CHECK_EQUAL(pEC->getContrast(), 0.65);
    OIIO_CHECK_EQUAL(pEC->getPivot(), 0.23);

    OIIO_CHECK_EQUAL(pEC->getGamma(), 1.0);

    OIIO_CHECK_ASSERT(!pEC->isDynamic());
    OIIO_CHECK_ASSERT(!pEC->getExposureProperty()->isDynamic());
    OIIO_CHECK_ASSERT(!pEC->getContrastProperty()->isDynamic());
    OIIO_CHECK_ASSERT(!pEC->getGammaProperty()->isDynamic());
}

OIIO_ADD_TEST(FileFormatCTF, exposure_contrast_failures)
{
    const std::string ecBadStyle("exposure_contrast_bad_style.ctf");
    OIIO_CHECK_THROW_WHAT(LoadCLFFile(ecBadStyle), OCIO::Exception,
                          "Unknown exposure contrast style");

    const std::string ecMissingParam("exposure_contrast_missing_param.ctf");
    OIIO_CHECK_THROW_WHAT(LoadCLFFile(ecMissingParam), OCIO::Exception,
                          "exposure missing");
>>>>>>> ba8d1258
}

// TODO: Bring over tests when adding CTF support.
// synColor: xmlTransformReader_test.cpp
<<<<<<< HEAD
// checkExposureContrastVideo
// checkExposureContrastLog
// checkExposureContrastLinear
// checkExposureContrastBadStyle
// checkExposureContrastMissingParam
// checkExposureContrastNoGamma
// checkExposureContrastNoGammaDynamic
// ecNotDynamic
// ecExposureOnlyDynamic
=======
// checkGamma1
// checkGamma2
// checkGamma3
// checkGamma4
// checkGamma5
// checkGamma_wrong_power
// checkGamma_alpha1
// checkGamma_alpha2
// checkGamma_alpha3
// checkGamma_alpha4
// checkGamma_alpha5
// checkGamma_alpha6
// checkLog_Log10
// checkLog_Log2
// checkLog_AntiLog10
// checkLog_AntiLog2
// checkLog_LogToLin
// checkLog_LintToLog_3Chan
// checkLog_invalidstyle
// log_with_faulty_version_test
>>>>>>> ba8d1258
// checkDither
// look_test
// look_test_true
// checkFunction
// checkGamutMap
// checkHueVector
// checkPrimaryLog
// checkPrimaryLin
// checkPrimaryVideo
// checkPrimary_invalidAttr
// checkPrimary_missingStyle
// checkPrimary_styleMismatch
// checkPrimary_invalidGammaValue
// checkPrimary_missing_attribute
// checkPrimary_wrong_attribute
// checkTone
// checkTone_hightlights_only
// checkTone_invalid_attribute_value
// checkRGBCurve
// checkRGBSingleCurve
// checkHUECurve
// checkRGBCurve_decreasingCtrlPnts
// checkRGBCurve_mismatch
// checkRGBCurve_empty
// checkRGBCurve_missing_type
// checkRGBCurve_invalid_ctrl_pnts
// checkRGBCurve_missing_curvelist

#endif // OCIO_UNIT_TEST<|MERGE_RESOLUTION|>--- conflicted
+++ resolved
@@ -487,6 +487,11 @@
                                       TAG_PROCESS_LIST, recognizedName))
             {
                 pImpl->AddOpReader(CTFReaderOpElt::CDLType, name);
+            }
+            else if (SupportedElement(name, pElt, TAG_EXPOSURE_CONTRAST,
+                                      TAG_PROCESS_LIST, recognizedName))
+            {
+                pImpl->AddOpReader(CTFReaderOpElt::ExposureContrastType, name);
             }
             else if (SupportedElement(name, pElt, TAG_FIXED_FUNCTION,
                                       TAG_PROCESS_LIST, recognizedName))
@@ -538,20 +543,6 @@
             {
                 pImpl->AddOpReader(CTFReaderOpElt::ReferenceType, name);
             }
-<<<<<<< HEAD
-
-=======
-            else if (SupportedElement(name, pElt, TAG_CDL,
-                                      TAG_PROCESS_LIST, recognizedName))
-            {
-                pImpl->AddOpReader(CTFReaderOpElt::CDLType, name);
-            }
-            else if (SupportedElement(name, pElt, TAG_EXPOSURE_CONTRAST,
-                                      TAG_PROCESS_LIST, recognizedName))
-            {
-                pImpl->AddOpReader(CTFReaderOpElt::ExposureContrastType, name);
-            }
->>>>>>> ba8d1258
             // TODO: handle other ops from syncolor.
 
             // Handle other elements that are transform-level metadata or parts of ops.
@@ -625,6 +616,31 @@
                 {
                     pImpl->m_elms.push_back(
                         std::make_shared<XmlReaderDescriptionElt>(
+                            name,
+                            pContainer,
+                            pImpl->getXmLineNumber(),
+                            pImpl->getXmlFilename()));
+                }
+                // Dynamic Property is valid under any operator parent. First
+                // test if the tag is supported to set the recognizedName 
+                // accordingly, without testing for parents. Test for the
+                // parent type prior to testing the name.
+                else if (SupportedElement(name, pElt, TAG_DYNAMIC_PARAMETER,
+                                          "", recognizedName) &&
+                         std::dynamic_pointer_cast<CTFReaderOpElt>(pContainer))
+                {
+                    pImpl->m_elms.push_back(
+                        std::make_shared<CTFReaderDynamicParamElt>(
+                            name,
+                            pContainer,
+                            pImpl->getXmLineNumber(),
+                            pImpl->getXmlFilename()));
+                }
+                else if (SupportedElement(name, pElt, TAG_EC_PARAMS,
+                                          TAG_EXPOSURE_CONTRAST, recognizedName))
+                {
+                    pImpl->m_elms.push_back(
+                        std::make_shared<CTFReaderECParamsElt>(
                             name,
                             pContainer,
                             pImpl->getXmLineNumber(),
@@ -786,36 +802,6 @@
                             pImpl->getXmLineNumber(),
                             pImpl->getXmlFilename()));
                 }
-<<<<<<< HEAD
-
-=======
-                else if (SupportedElement(name, pElt, TAG_EC_PARAMS,
-                                          TAG_EXPOSURE_CONTRAST, recognizedName))
-                {
-                    pImpl->m_elms.push_back(
-                        std::make_shared<CTFReaderECParamsElt>(
-                            name,
-                            pContainer,
-                            pImpl->getXmLineNumber(),
-                            pImpl->getXmlFilename()));
-                }
-
-                // Dynamic Property is valid under any operator parent. First
-                // test if the tag is supported to set the recognizedName 
-                // accordingly, without testing for parents. Test for the
-                // parent type prior to testing the name.
-                else if (SupportedElement(name, pElt, TAG_DYNAMIC_PARAMETER,
-                                          "", recognizedName) &&
-                         std::dynamic_pointer_cast<CTFReaderOpElt>(pContainer))
-                {
-                    pImpl->m_elms.push_back(
-                        std::make_shared<CTFReaderDynamicParamElt>(
-                            name,
-                            pContainer,
-                            pImpl->getXmLineNumber(),
-                            pImpl->getXmlFilename()));
-                }
->>>>>>> ba8d1258
                 else
                 {
                     if (recognizedName)
@@ -3894,7 +3880,178 @@
                           "alias & path attributes for Reference should not be both defined");
 }
 
-<<<<<<< HEAD
+OIIO_ADD_TEST(FileFormatCTF, exposure_contrast_video)
+{
+    OCIO::LocalCachedFileRcPtr cachedFile;
+    const std::string ctfFile("exposure_contrast_video.ctf");
+    OIIO_CHECK_NO_THROW(cachedFile = LoadCLFFile(ctfFile));
+    OIIO_REQUIRE_ASSERT(cachedFile);
+    const OCIO::OpDataVec & opList = cachedFile->m_transform->getOps();
+
+    OIIO_REQUIRE_EQUAL(opList.size(), 2);
+
+    OIIO_REQUIRE_ASSERT(opList[0]);
+    OIIO_CHECK_EQUAL(opList[0]->getType(), OCIO::OpData::ExposureContrastType);
+
+    auto pEC = std::dynamic_pointer_cast<const OCIO::ExposureContrastOpData>(opList[0]);
+    OIIO_REQUIRE_ASSERT(pEC);
+
+    OIIO_CHECK_EQUAL(pEC->getInputBitDepth(), OCIO::BIT_DEPTH_UINT8);
+    OIIO_CHECK_EQUAL(pEC->getOutputBitDepth(), OCIO::BIT_DEPTH_F16);
+
+    OIIO_CHECK_EQUAL(pEC->getStyle(), OCIO::ExposureContrastOpData::STYLE_VIDEO);
+
+    OIIO_CHECK_EQUAL(pEC->getExposure(), -1.0);
+    OIIO_CHECK_EQUAL(pEC->getContrast(), 1.5);
+    OIIO_CHECK_EQUAL(pEC->getPivot(), 0.5);
+
+    OIIO_CHECK_ASSERT(pEC->isDynamic());
+    OIIO_CHECK_ASSERT(pEC->getExposureProperty()->isDynamic());
+    OIIO_CHECK_ASSERT(pEC->getContrastProperty()->isDynamic());
+    OIIO_CHECK_ASSERT(!pEC->getGammaProperty()->isDynamic());
+
+    OIIO_REQUIRE_ASSERT(opList[1]);
+    OIIO_CHECK_EQUAL(opList[1]->getType(), OCIO::OpData::ExposureContrastType);
+
+    auto pECRev = std::dynamic_pointer_cast<const OCIO::ExposureContrastOpData>(opList[1]);
+    OIIO_REQUIRE_ASSERT(pECRev);
+    OIIO_CHECK_ASSERT(!pECRev->isDynamic());
+
+    OIIO_CHECK_EQUAL(pECRev->getStyle(), OCIO::ExposureContrastOpData::STYLE_VIDEO_REV);
+}
+
+OIIO_ADD_TEST(FileFormatCTF, exposure_contrast_log)
+{
+    OCIO::LocalCachedFileRcPtr cachedFile;
+    const std::string ctfFile("exposure_contrast_log.ctf");
+    OIIO_CHECK_NO_THROW(cachedFile = LoadCLFFile(ctfFile));
+    OIIO_REQUIRE_ASSERT(cachedFile);
+    const OCIO::OpDataVec & opList = cachedFile->m_transform->getOps();
+
+    OIIO_REQUIRE_EQUAL(opList.size(), 2);
+
+    OIIO_REQUIRE_ASSERT(opList[0]);
+    OIIO_CHECK_EQUAL(opList[0]->getType(), OCIO::OpData::ExposureContrastType);
+
+    auto pEC = std::dynamic_pointer_cast<const OCIO::ExposureContrastOpData>(opList[0]);
+    OIIO_REQUIRE_ASSERT(pEC);
+
+    OIIO_CHECK_EQUAL(pEC->getInputBitDepth(), OCIO::BIT_DEPTH_F32);
+    OIIO_CHECK_EQUAL(pEC->getOutputBitDepth(), OCIO::BIT_DEPTH_F32);
+
+    OIIO_CHECK_EQUAL(pEC->getStyle(), OCIO::ExposureContrastOpData::STYLE_LOGARITHMIC);
+
+    OIIO_CHECK_EQUAL(pEC->getExposure(), -1.5);
+    OIIO_CHECK_EQUAL(pEC->getContrast(), 0.5);
+    OIIO_CHECK_EQUAL(pEC->getGamma(), 1.2);
+    OIIO_CHECK_EQUAL(pEC->getPivot(), 0.18);
+
+    OIIO_CHECK_ASSERT(pEC->isDynamic());
+    OIIO_CHECK_ASSERT(pEC->getExposureProperty()->isDynamic());
+    OIIO_CHECK_ASSERT(pEC->getContrastProperty()->isDynamic());
+    OIIO_CHECK_ASSERT(pEC->getGammaProperty()->isDynamic());
+
+    OIIO_REQUIRE_ASSERT(opList[1]);
+    OIIO_CHECK_EQUAL(opList[1]->getType(), OCIO::OpData::ExposureContrastType);
+
+    auto pECRev = std::dynamic_pointer_cast<const OCIO::ExposureContrastOpData>(opList[1]);
+    OIIO_REQUIRE_ASSERT(pECRev);
+
+    OIIO_CHECK_EQUAL(pECRev->getStyle(), OCIO::ExposureContrastOpData::STYLE_LOGARITHMIC_REV);
+    OIIO_CHECK_ASSERT(pECRev->isDynamic());
+    OIIO_CHECK_ASSERT(pECRev->getExposureProperty()->isDynamic());
+    OIIO_CHECK_ASSERT(!pECRev->getContrastProperty()->isDynamic());
+    OIIO_CHECK_ASSERT(!pECRev->getGammaProperty()->isDynamic());
+}
+
+OIIO_ADD_TEST(FileFormatCTF, exposure_contrast_linear)
+{
+    OCIO::LocalCachedFileRcPtr cachedFile;
+    const std::string ctfFile("exposure_contrast_linear.ctf");
+    OIIO_CHECK_NO_THROW(cachedFile = LoadCLFFile(ctfFile));
+    OIIO_REQUIRE_ASSERT(cachedFile);
+    const OCIO::OpDataVec & opList = cachedFile->m_transform->getOps();
+
+    OIIO_REQUIRE_EQUAL(opList.size(), 2);
+
+    OIIO_REQUIRE_ASSERT(opList[0]);
+    OIIO_CHECK_EQUAL(opList[0]->getType(), OCIO::OpData::ExposureContrastType);
+
+    auto pEC = std::dynamic_pointer_cast<const OCIO::ExposureContrastOpData>(opList[0]);
+    OIIO_REQUIRE_ASSERT(pEC);
+
+    OIIO_CHECK_EQUAL(pEC->getInputBitDepth(), OCIO::BIT_DEPTH_F16);
+    OIIO_CHECK_EQUAL(pEC->getOutputBitDepth(), OCIO::BIT_DEPTH_F32);
+
+    OIIO_CHECK_EQUAL(pEC->getStyle(), OCIO::ExposureContrastOpData::STYLE_LINEAR);
+
+    OIIO_CHECK_EQUAL(pEC->getExposure(), 0.65);
+    OIIO_CHECK_EQUAL(pEC->getContrast(), 1.2);
+    OIIO_CHECK_EQUAL(pEC->getGamma(), 0.5);
+    OIIO_CHECK_EQUAL(pEC->getPivot(), 1.0);
+
+    OIIO_CHECK_ASSERT(pEC->isDynamic());
+    OIIO_CHECK_ASSERT(pEC->getExposureProperty()->isDynamic());
+    OIIO_CHECK_ASSERT(pEC->getContrastProperty()->isDynamic());
+    OIIO_CHECK_ASSERT(pEC->getGammaProperty()->isDynamic());
+
+    OIIO_REQUIRE_ASSERT(opList[1]);
+    OIIO_CHECK_EQUAL(opList[1]->getType(), OCIO::OpData::ExposureContrastType);
+
+    auto pECRev = std::dynamic_pointer_cast<const OCIO::ExposureContrastOpData>(opList[1]);
+    OIIO_REQUIRE_ASSERT(pECRev);
+
+    OIIO_CHECK_EQUAL(pECRev->getStyle(), OCIO::ExposureContrastOpData::STYLE_LINEAR_REV);
+    OIIO_CHECK_ASSERT(!pECRev->isDynamic());
+    OIIO_CHECK_ASSERT(!pECRev->getExposureProperty()->isDynamic());
+    OIIO_CHECK_ASSERT(!pECRev->getContrastProperty()->isDynamic());
+    OIIO_CHECK_ASSERT(!pECRev->getGammaProperty()->isDynamic());
+}
+
+OIIO_ADD_TEST(FileFormatCTF, exposure_contrast_no_gamma) 
+{
+    OCIO::LocalCachedFileRcPtr cachedFile;
+    const std::string ctfFile("exposure_contrast_no_gamma.ctf");
+    OIIO_CHECK_NO_THROW(cachedFile = LoadCLFFile(ctfFile));
+    OIIO_REQUIRE_ASSERT(cachedFile);
+    const OCIO::OpDataVec & opList = cachedFile->m_transform->getOps();
+
+    OIIO_REQUIRE_EQUAL(opList.size(), 1);
+
+    OIIO_REQUIRE_ASSERT(opList[0]);
+    OIIO_CHECK_EQUAL(opList[0]->getType(), OCIO::OpData::ExposureContrastType);
+
+    auto pEC = std::dynamic_pointer_cast<const OCIO::ExposureContrastOpData>(opList[0]);
+    OIIO_REQUIRE_ASSERT(pEC);
+
+    OIIO_CHECK_EQUAL(pEC->getInputBitDepth(), OCIO::BIT_DEPTH_F16);
+    OIIO_CHECK_EQUAL(pEC->getOutputBitDepth(), OCIO::BIT_DEPTH_F16);
+
+    OIIO_CHECK_EQUAL(pEC->getStyle(), OCIO::ExposureContrastOpData::STYLE_VIDEO);
+
+    OIIO_CHECK_EQUAL(pEC->getExposure(), 0.2);
+    OIIO_CHECK_EQUAL(pEC->getContrast(), 0.65);
+    OIIO_CHECK_EQUAL(pEC->getPivot(), 0.23);
+
+    OIIO_CHECK_EQUAL(pEC->getGamma(), 1.0);
+
+    OIIO_CHECK_ASSERT(!pEC->isDynamic());
+    OIIO_CHECK_ASSERT(!pEC->getExposureProperty()->isDynamic());
+    OIIO_CHECK_ASSERT(!pEC->getContrastProperty()->isDynamic());
+    OIIO_CHECK_ASSERT(!pEC->getGammaProperty()->isDynamic());
+}
+
+OIIO_ADD_TEST(FileFormatCTF, exposure_contrast_failures)
+{
+    const std::string ecBadStyle("exposure_contrast_bad_style.ctf");
+    OIIO_CHECK_THROW_WHAT(LoadCLFFile(ecBadStyle), OCIO::Exception,
+                          "Unknown exposure contrast style");
+
+    const std::string ecMissingParam("exposure_contrast_missing_param.ctf");
+    OIIO_CHECK_THROW_WHAT(LoadCLFFile(ecMissingParam), OCIO::Exception,
+                          "exposure missing");
+}
+
 OIIO_ADD_TEST(FixedFunction, load_ff_aces_redmod)
 {
     OCIO::LocalCachedFileRcPtr cachedFile;
@@ -4117,214 +4274,11 @@
     OCIO::LocalFileFormat tester;
     OIIO_CHECK_THROW_WHAT(tester.Read(ctf, emptyString), OCIO::Exception,
                           "must have one parameter");
-=======
-OIIO_ADD_TEST(FileFormatCTF, exposure_contrast_video)
-{
-    OCIO::LocalCachedFileRcPtr cachedFile;
-    const std::string ctfFile("exposure_contrast_video.ctf");
-    OIIO_CHECK_NO_THROW(cachedFile = LoadCLFFile(ctfFile));
-    OIIO_REQUIRE_ASSERT(cachedFile);
-    const OCIO::OpDataVec & opList = cachedFile->m_transform->getOps();
-
-    OIIO_REQUIRE_EQUAL(opList.size(), 2);
-
-    OIIO_REQUIRE_ASSERT(opList[0]);
-    OIIO_CHECK_EQUAL(opList[0]->getType(), OCIO::OpData::ExposureContrastType);
-
-    auto pEC = std::dynamic_pointer_cast<const OCIO::ExposureContrastOpData>(opList[0]);
-    OIIO_REQUIRE_ASSERT(pEC);
-
-    OIIO_CHECK_EQUAL(pEC->getInputBitDepth(), OCIO::BIT_DEPTH_UINT8);
-    OIIO_CHECK_EQUAL(pEC->getOutputBitDepth(), OCIO::BIT_DEPTH_F16);
-
-    OIIO_CHECK_EQUAL(pEC->getStyle(), OCIO::ExposureContrastOpData::STYLE_VIDEO);
-
-    OIIO_CHECK_EQUAL(pEC->getExposure(), -1.0);
-    OIIO_CHECK_EQUAL(pEC->getContrast(), 1.5);
-    OIIO_CHECK_EQUAL(pEC->getPivot(), 0.5);
-
-    OIIO_CHECK_ASSERT(pEC->isDynamic());
-    OIIO_CHECK_ASSERT(pEC->getExposureProperty()->isDynamic());
-    OIIO_CHECK_ASSERT(pEC->getContrastProperty()->isDynamic());
-    OIIO_CHECK_ASSERT(!pEC->getGammaProperty()->isDynamic());
-
-    OIIO_REQUIRE_ASSERT(opList[1]);
-    OIIO_CHECK_EQUAL(opList[1]->getType(), OCIO::OpData::ExposureContrastType);
-
-    auto pECRev = std::dynamic_pointer_cast<const OCIO::ExposureContrastOpData>(opList[1]);
-    OIIO_REQUIRE_ASSERT(pECRev);
-    OIIO_CHECK_ASSERT(!pECRev->isDynamic());
-
-    OIIO_CHECK_EQUAL(pECRev->getStyle(), OCIO::ExposureContrastOpData::STYLE_VIDEO_REV);
-}
-
-OIIO_ADD_TEST(FileFormatCTF, exposure_contrast_log)
-{
-    OCIO::LocalCachedFileRcPtr cachedFile;
-    const std::string ctfFile("exposure_contrast_log.ctf");
-    OIIO_CHECK_NO_THROW(cachedFile = LoadCLFFile(ctfFile));
-    OIIO_REQUIRE_ASSERT(cachedFile);
-    const OCIO::OpDataVec & opList = cachedFile->m_transform->getOps();
-
-    OIIO_REQUIRE_EQUAL(opList.size(), 2);
-
-    OIIO_REQUIRE_ASSERT(opList[0]);
-    OIIO_CHECK_EQUAL(opList[0]->getType(), OCIO::OpData::ExposureContrastType);
-
-    auto pEC = std::dynamic_pointer_cast<const OCIO::ExposureContrastOpData>(opList[0]);
-    OIIO_REQUIRE_ASSERT(pEC);
-
-    OIIO_CHECK_EQUAL(pEC->getInputBitDepth(), OCIO::BIT_DEPTH_F32);
-    OIIO_CHECK_EQUAL(pEC->getOutputBitDepth(), OCIO::BIT_DEPTH_F32);
-
-    OIIO_CHECK_EQUAL(pEC->getStyle(), OCIO::ExposureContrastOpData::STYLE_LOGARITHMIC);
-
-    OIIO_CHECK_EQUAL(pEC->getExposure(), -1.5);
-    OIIO_CHECK_EQUAL(pEC->getContrast(), 0.5);
-    OIIO_CHECK_EQUAL(pEC->getGamma(), 1.2);
-    OIIO_CHECK_EQUAL(pEC->getPivot(), 0.18);
-
-    OIIO_CHECK_ASSERT(pEC->isDynamic());
-    OIIO_CHECK_ASSERT(pEC->getExposureProperty()->isDynamic());
-    OIIO_CHECK_ASSERT(pEC->getContrastProperty()->isDynamic());
-    OIIO_CHECK_ASSERT(pEC->getGammaProperty()->isDynamic());
-
-    OIIO_REQUIRE_ASSERT(opList[1]);
-    OIIO_CHECK_EQUAL(opList[1]->getType(), OCIO::OpData::ExposureContrastType);
-
-    auto pECRev = std::dynamic_pointer_cast<const OCIO::ExposureContrastOpData>(opList[1]);
-    OIIO_REQUIRE_ASSERT(pECRev);
-
-    OIIO_CHECK_EQUAL(pECRev->getStyle(), OCIO::ExposureContrastOpData::STYLE_LOGARITHMIC_REV);
-    OIIO_CHECK_ASSERT(pECRev->isDynamic());
-    OIIO_CHECK_ASSERT(pECRev->getExposureProperty()->isDynamic());
-    OIIO_CHECK_ASSERT(!pECRev->getContrastProperty()->isDynamic());
-    OIIO_CHECK_ASSERT(!pECRev->getGammaProperty()->isDynamic());
-}
-
-OIIO_ADD_TEST(FileFormatCTF, exposure_contrast_linear)
-{
-    OCIO::LocalCachedFileRcPtr cachedFile;
-    const std::string ctfFile("exposure_contrast_linear.ctf");
-    OIIO_CHECK_NO_THROW(cachedFile = LoadCLFFile(ctfFile));
-    OIIO_REQUIRE_ASSERT(cachedFile);
-    const OCIO::OpDataVec & opList = cachedFile->m_transform->getOps();
-
-    OIIO_REQUIRE_EQUAL(opList.size(), 2);
-
-    OIIO_REQUIRE_ASSERT(opList[0]);
-    OIIO_CHECK_EQUAL(opList[0]->getType(), OCIO::OpData::ExposureContrastType);
-
-    auto pEC = std::dynamic_pointer_cast<const OCIO::ExposureContrastOpData>(opList[0]);
-    OIIO_REQUIRE_ASSERT(pEC);
-
-    OIIO_CHECK_EQUAL(pEC->getInputBitDepth(), OCIO::BIT_DEPTH_F16);
-    OIIO_CHECK_EQUAL(pEC->getOutputBitDepth(), OCIO::BIT_DEPTH_F32);
-
-    OIIO_CHECK_EQUAL(pEC->getStyle(), OCIO::ExposureContrastOpData::STYLE_LINEAR);
-
-    OIIO_CHECK_EQUAL(pEC->getExposure(), 0.65);
-    OIIO_CHECK_EQUAL(pEC->getContrast(), 1.2);
-    OIIO_CHECK_EQUAL(pEC->getGamma(), 0.5);
-    OIIO_CHECK_EQUAL(pEC->getPivot(), 1.0);
-
-    OIIO_CHECK_ASSERT(pEC->isDynamic());
-    OIIO_CHECK_ASSERT(pEC->getExposureProperty()->isDynamic());
-    OIIO_CHECK_ASSERT(pEC->getContrastProperty()->isDynamic());
-    OIIO_CHECK_ASSERT(pEC->getGammaProperty()->isDynamic());
-
-    OIIO_REQUIRE_ASSERT(opList[1]);
-    OIIO_CHECK_EQUAL(opList[1]->getType(), OCIO::OpData::ExposureContrastType);
-
-    auto pECRev = std::dynamic_pointer_cast<const OCIO::ExposureContrastOpData>(opList[1]);
-    OIIO_REQUIRE_ASSERT(pECRev);
-
-    OIIO_CHECK_EQUAL(pECRev->getStyle(), OCIO::ExposureContrastOpData::STYLE_LINEAR_REV);
-    OIIO_CHECK_ASSERT(!pECRev->isDynamic());
-    OIIO_CHECK_ASSERT(!pECRev->getExposureProperty()->isDynamic());
-    OIIO_CHECK_ASSERT(!pECRev->getContrastProperty()->isDynamic());
-    OIIO_CHECK_ASSERT(!pECRev->getGammaProperty()->isDynamic());
-}
-
-OIIO_ADD_TEST(FileFormatCTF, exposure_contrast_no_gamma) 
-{
-    OCIO::LocalCachedFileRcPtr cachedFile;
-    const std::string ctfFile("exposure_contrast_no_gamma.ctf");
-    OIIO_CHECK_NO_THROW(cachedFile = LoadCLFFile(ctfFile));
-    OIIO_REQUIRE_ASSERT(cachedFile);
-    const OCIO::OpDataVec & opList = cachedFile->m_transform->getOps();
-
-    OIIO_REQUIRE_EQUAL(opList.size(), 1);
-
-    OIIO_REQUIRE_ASSERT(opList[0]);
-    OIIO_CHECK_EQUAL(opList[0]->getType(), OCIO::OpData::ExposureContrastType);
-
-    auto pEC = std::dynamic_pointer_cast<const OCIO::ExposureContrastOpData>(opList[0]);
-    OIIO_REQUIRE_ASSERT(pEC);
-
-    OIIO_CHECK_EQUAL(pEC->getInputBitDepth(), OCIO::BIT_DEPTH_F16);
-    OIIO_CHECK_EQUAL(pEC->getOutputBitDepth(), OCIO::BIT_DEPTH_F16);
-
-    OIIO_CHECK_EQUAL(pEC->getStyle(), OCIO::ExposureContrastOpData::STYLE_VIDEO);
-
-    OIIO_CHECK_EQUAL(pEC->getExposure(), 0.2);
-    OIIO_CHECK_EQUAL(pEC->getContrast(), 0.65);
-    OIIO_CHECK_EQUAL(pEC->getPivot(), 0.23);
-
-    OIIO_CHECK_EQUAL(pEC->getGamma(), 1.0);
-
-    OIIO_CHECK_ASSERT(!pEC->isDynamic());
-    OIIO_CHECK_ASSERT(!pEC->getExposureProperty()->isDynamic());
-    OIIO_CHECK_ASSERT(!pEC->getContrastProperty()->isDynamic());
-    OIIO_CHECK_ASSERT(!pEC->getGammaProperty()->isDynamic());
-}
-
-OIIO_ADD_TEST(FileFormatCTF, exposure_contrast_failures)
-{
-    const std::string ecBadStyle("exposure_contrast_bad_style.ctf");
-    OIIO_CHECK_THROW_WHAT(LoadCLFFile(ecBadStyle), OCIO::Exception,
-                          "Unknown exposure contrast style");
-
-    const std::string ecMissingParam("exposure_contrast_missing_param.ctf");
-    OIIO_CHECK_THROW_WHAT(LoadCLFFile(ecMissingParam), OCIO::Exception,
-                          "exposure missing");
->>>>>>> ba8d1258
 }
 
 // TODO: Bring over tests when adding CTF support.
 // synColor: xmlTransformReader_test.cpp
-<<<<<<< HEAD
-// checkExposureContrastVideo
-// checkExposureContrastLog
-// checkExposureContrastLinear
-// checkExposureContrastBadStyle
-// checkExposureContrastMissingParam
-// checkExposureContrastNoGamma
-// checkExposureContrastNoGammaDynamic
-// ecNotDynamic
-// ecExposureOnlyDynamic
-=======
-// checkGamma1
-// checkGamma2
-// checkGamma3
-// checkGamma4
-// checkGamma5
-// checkGamma_wrong_power
-// checkGamma_alpha1
-// checkGamma_alpha2
-// checkGamma_alpha3
-// checkGamma_alpha4
-// checkGamma_alpha5
-// checkGamma_alpha6
-// checkLog_Log10
-// checkLog_Log2
-// checkLog_AntiLog10
-// checkLog_AntiLog2
-// checkLog_LogToLin
-// checkLog_LintToLog_3Chan
-// checkLog_invalidstyle
-// log_with_faulty_version_test
->>>>>>> ba8d1258
+
 // checkDither
 // look_test
 // look_test_true
