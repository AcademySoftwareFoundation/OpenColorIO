--- conflicted
+++ resolved
@@ -4053,8 +4053,7 @@
                           "exposure missing");
 }
 
-<<<<<<< HEAD
-OIIO_ADD_TEST(FileFormatCTF, attribute_float_parse_extra_values)
+OCIO_ADD_TEST(FileFormatCTF, attribute_float_parse_extra_values)
 {
     // Test attribute float parsing will throw if extra values are present
     // (using E/C for this test).
@@ -4070,11 +4069,11 @@
     // Load file
     std::string emptyString;
     OCIO::LocalFileFormat tester;
-    OIIO_CHECK_THROW_WHAT(tester.Read(ctf, emptyString), OCIO::Exception,
+    OCIO_CHECK_THROW_WHAT(tester.Read(ctf, emptyString), OCIO::Exception,
         "Expecting 1 value, found 2 values");
 }
 
-OIIO_ADD_TEST(FileFormatCTF, attribute_float_parse_leading_spaces)
+OCIO_ADD_TEST(FileFormatCTF, attribute_float_parse_leading_spaces)
 {
     // Test attribute float parsing will not fail if extra leading white space
     // is present (using E/C for this test).
@@ -4091,22 +4090,19 @@
     std::string emptyString;
     OCIO::LocalFileFormat tester;
     OCIO::CachedFileRcPtr file;
-    OIIO_CHECK_NO_THROW(file = tester.Read(ctf, emptyString));
+    OCIO_CHECK_NO_THROW(file = tester.Read(ctf, emptyString));
     OCIO::LocalCachedFileRcPtr cachedFile = OCIO_DYNAMIC_POINTER_CAST<OCIO::LocalCachedFile>(file);
     const OCIO::OpDataVec & fileOps = cachedFile->m_transform->getOps();
 
-    OIIO_REQUIRE_EQUAL(fileOps.size(), 1);
+    OCIO_REQUIRE_EQUAL(fileOps.size(), 1);
     OCIO::OpDataRcPtr op = fileOps[0];
     auto ec = std::dynamic_pointer_cast<OCIO::ExposureContrastOpData>(op);
-    OIIO_REQUIRE_ASSERT(ec);
-
-    OIIO_CHECK_EQUAL(ec->getExposure(), -1.5);
-}
-
-OIIO_ADD_TEST(FixedFunction, load_ff_aces_redmod)
-=======
+    OCIO_REQUIRE_ASSERT(ec);
+
+    OCIO_CHECK_EQUAL(ec->getExposure(), -1.5);
+}
+
 OCIO_ADD_TEST(FixedFunction, load_ff_aces_redmod)
->>>>>>> c9d932b9
 {
     OCIO::LocalCachedFileRcPtr cachedFile;
     std::string fileName("ff_aces_redmod.ctf");
