--- conflicted
+++ resolved
@@ -652,193 +652,4 @@
         return new LocalFileFormat();
     }
 }
-<<<<<<< HEAD
 OCIO_NAMESPACE_EXIT
-=======
-OCIO_NAMESPACE_EXIT
-
-#ifdef OCIO_UNIT_TEST
-
-namespace OCIO = OCIO_NAMESPACE;
-#include "UnitTest.h"
-#include "UnitTestUtils.h"
-
-OCIO::LocalCachedFileRcPtr LoadLutFile(const std::string & fileName)
-{
-    return OCIO::LoadTestFile<OCIO::LocalFileFormat, OCIO::LocalCachedFile>(
-        fileName, std::ios_base::in);
-}
-
-OCIO_ADD_TEST(FileFormat3DL, FormatInfo)
-{
-    OCIO::FormatInfoVec formatInfoVec;
-    OCIO::LocalFileFormat tester;
-    tester.getFormatInfo(formatInfoVec);
-
-    OCIO_CHECK_EQUAL(2, formatInfoVec.size());
-    OCIO_CHECK_EQUAL("flame", formatInfoVec[0].name);
-    OCIO_CHECK_EQUAL("lustre", formatInfoVec[1].name);
-    OCIO_CHECK_EQUAL("3dl", formatInfoVec[0].extension);
-    OCIO_CHECK_EQUAL("3dl", formatInfoVec[1].extension);
-    OCIO_CHECK_EQUAL(OCIO::FORMAT_CAPABILITY_READ | OCIO::FORMAT_CAPABILITY_BAKE,
-                     formatInfoVec[0].capabilities);
-    OCIO_CHECK_EQUAL(OCIO::FORMAT_CAPABILITY_READ | OCIO::FORMAT_CAPABILITY_BAKE,
-                     formatInfoVec[1].capabilities);
-}
-
-OCIO_ADD_TEST(FileFormat3DL, Bake)
-{
-
-    OCIO::ConfigRcPtr config = OCIO::Config::Create();
-    {
-        OCIO::ColorSpaceRcPtr cs = OCIO::ColorSpace::Create();
-        cs->setName("lnf");
-        cs->setFamily("lnf");
-        config->addColorSpace(cs);
-        config->setRole(OCIO::ROLE_REFERENCE, cs->getName());
-    }
-    {
-        OCIO::ColorSpaceRcPtr cs = OCIO::ColorSpace::Create();
-        cs->setName("target");
-        cs->setFamily("target");
-        OCIO::CDLTransformRcPtr transform1 = OCIO::CDLTransform::Create();
-        float rgb[3] = { 0.0f, 0.1f, 0.2f };
-        transform1->setOffset(rgb);
-        cs->setTransform(transform1, OCIO::COLORSPACE_DIR_FROM_REFERENCE);
-        config->addColorSpace(cs);
-    }
-
-    OCIO::BakerRcPtr baker = OCIO::Baker::Create();
-    baker->setConfig(config);
-    baker->setMetadata("MetaData not written");
-    baker->setFormat("flame");
-    baker->setInputSpace("lnf");
-    baker->setTargetSpace("target");
-    baker->setShaperSize(10);
-    baker->setCubeSize(2);
-    std::ostringstream outputFlame;
-    baker->bake(outputFlame);
-
-    std::vector<std::string> osvecFlame;
-    pystring::splitlines(outputFlame.str(), osvecFlame);
-
-    std::ostringstream outputLustre;
-    baker->setFormat("lustre");
-    baker->bake(outputLustre);
-    std::vector<std::string> osvecLustre;
-    pystring::splitlines(outputLustre.str(), osvecLustre);
-
-    std::ostringstream bout;
-    bout << "3DMESH" << "\n";
-    bout << "Mesh 0 12" << "\n";
-    bout << "0 114 227 341 455 568 682 796 909 1023" << "\n";
-    bout << "0 410 819" << "\n";
-    bout << "0 410 4095" << "\n";
-    bout << "0 4095 819" << "\n";
-    bout << "0 4095 4095" << "\n";
-    bout << "4095 410 819" << "\n";
-    bout << "4095 410 4095" << "\n";
-    bout << "4095 4095 819" << "\n";
-    bout << "4095 4095 4095" << "\n";
-    bout << "" << "\n";
-    bout << "LUT8" << "\n";
-    bout << "gamma 1.0" << "\n";
-
-    std::vector<std::string> resvec;
-    pystring::splitlines(bout.str(), resvec);
-    OCIO_CHECK_EQUAL(resvec.size(), osvecLustre.size());
-    OCIO_CHECK_EQUAL(resvec.size() - 4, osvecFlame.size());
-
-    OCIO_CHECK_EQUAL(resvec[0], osvecLustre[0]);
-    OCIO_CHECK_EQUAL(resvec[1], osvecLustre[1]);
-    for (unsigned int i = 0; i < osvecFlame.size(); ++i)
-    {
-        OCIO_CHECK_EQUAL(resvec[i+2], osvecFlame[i]);
-        OCIO_CHECK_EQUAL(resvec[i+2], osvecLustre[i+2]);
-    }
-    size_t last = resvec.size() - 2;
-    OCIO_CHECK_EQUAL(resvec[last], osvecLustre[last]);
-    OCIO_CHECK_EQUAL(resvec[last+1], osvecLustre[last+1]);
-
-
-}
-
-// FILE      EXPECTED MAX    CORRECTLY DECODED IF MAX IN THIS RANGE 
-// 8-bit     255             [0, 511]      
-// 10-bit    1023            [512, 2047]
-// 12-bit    4095            [2048, 8191]
-// 14-bit    16383           [8192, 32767]
-// 16-bit    65535           [32768, 131071]
-
-OCIO_ADD_TEST(FileFormat3DL, GetLikelyLutBitDepth)
-{
-    OCIO_CHECK_EQUAL(OCIO::GetLikelyLutBitDepth(-1), -1);
-    
-    OCIO_CHECK_EQUAL(OCIO::GetLikelyLutBitDepth(0), 8);
-    OCIO_CHECK_EQUAL(OCIO::GetLikelyLutBitDepth(1), 8);
-    OCIO_CHECK_EQUAL(OCIO::GetLikelyLutBitDepth(255), 8);
-    OCIO_CHECK_EQUAL(OCIO::GetLikelyLutBitDepth(256), 8);
-    OCIO_CHECK_EQUAL(OCIO::GetLikelyLutBitDepth(511), 8);
-    
-    OCIO_CHECK_EQUAL(OCIO::GetLikelyLutBitDepth(512), 10);
-    OCIO_CHECK_EQUAL(OCIO::GetLikelyLutBitDepth(1023), 10);
-    OCIO_CHECK_EQUAL(OCIO::GetLikelyLutBitDepth(1024), 10);
-    OCIO_CHECK_EQUAL(OCIO::GetLikelyLutBitDepth(2047), 10);
-    
-    OCIO_CHECK_EQUAL(OCIO::GetLikelyLutBitDepth(2048), 12);
-    OCIO_CHECK_EQUAL(OCIO::GetLikelyLutBitDepth(4095), 12);
-    OCIO_CHECK_EQUAL(OCIO::GetLikelyLutBitDepth(4096), 12);
-    OCIO_CHECK_EQUAL(OCIO::GetLikelyLutBitDepth(8191), 12);
-    
-    OCIO_CHECK_EQUAL(OCIO::GetLikelyLutBitDepth(16383), 14);
-    
-    OCIO_CHECK_EQUAL(OCIO::GetLikelyLutBitDepth(65535), 16);
-    OCIO_CHECK_EQUAL(OCIO::GetLikelyLutBitDepth(65536), 16);
-    OCIO_CHECK_EQUAL(OCIO::GetLikelyLutBitDepth(131071), 16);
-    
-    OCIO_CHECK_EQUAL(OCIO::GetLikelyLutBitDepth(131072), 16);
-}
-
-
-OCIO_ADD_TEST(FileFormat3DL, TestLoad)
-{
-    // Discreet 3D LUT file
-    const std::string discree3DtLut("discreet-3d-lut.3dl");
-
-    OCIO::LocalCachedFileRcPtr lutFile;
-    OCIO_CHECK_NO_THROW(lutFile = LoadLutFile(discree3DtLut));
-
-    OCIO_CHECK_ASSERT(lutFile->has1D);
-    OCIO_CHECK_ASSERT(lutFile->has3D);
-    OCIO_CHECK_EQUAL(OCIO::Lut1D::ERROR_ABSOLUTE, lutFile->lut1D->errortype);
-    OCIO_CHECK_EQUAL(0.00195503421f, lutFile->lut1D->maxerror);
-    OCIO_CHECK_EQUAL(0.0f, lutFile->lut1D->from_min[1]);
-    OCIO_CHECK_EQUAL(1.0f, lutFile->lut1D->from_max[1]);
-    OCIO_CHECK_EQUAL(17, lutFile->lut1D->luts[0].size());
-    OCIO_CHECK_EQUAL(0.0f, lutFile->lut1D->luts[0][0]);
-    OCIO_CHECK_EQUAL(0.563049853f, lutFile->lut1D->luts[0][9]);
-    OCIO_CHECK_EQUAL(1.0f, lutFile->lut1D->luts[0][16]);
-    OCIO_CHECK_EQUAL(17, lutFile->lut3D->size[0]);
-    OCIO_CHECK_EQUAL(17, lutFile->lut3D->size[1]);
-    OCIO_CHECK_EQUAL(17, lutFile->lut3D->size[2]);
-    OCIO_CHECK_EQUAL(17*17*17*3, lutFile->lut3D->lut.size());
-    // LUT is R fast, file is B fast ([3..5] is [867..869] in file)
-    OCIO_CHECK_EQUAL(0.00854700897f, lutFile->lut3D->lut[3]);
-    OCIO_CHECK_EQUAL(0.00244200253f, lutFile->lut3D->lut[4]);
-    OCIO_CHECK_EQUAL(0.00708180759f, lutFile->lut3D->lut[5]);
-    OCIO_CHECK_EQUAL(0.0f, lutFile->lut3D->lut[4335]);
-    OCIO_CHECK_EQUAL(0.0368742384f, lutFile->lut3D->lut[4336]);
-    OCIO_CHECK_EQUAL(0.0705738738f, lutFile->lut3D->lut[4337]);
-
-    const std::string discree3DtLutFail("error_truncated_file.3dl");
-
-    OCIO_CHECK_THROW_WHAT(LoadLutFile(discree3DtLutFail),
-                          OCIO::Exception,
-                          "Cannot infer 3D LUT size");
-
-}
-
-
-
-#endif // OCIO_UNIT_TEST
->>>>>>> 412aa7ba
