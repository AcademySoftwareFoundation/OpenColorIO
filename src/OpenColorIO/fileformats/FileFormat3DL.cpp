--- conflicted
+++ resolved
@@ -716,24 +716,14 @@
     std::ostringstream outputFlame;
     baker->bake(outputFlame);
 
-<<<<<<< HEAD
-    OCIO::StringVec osvecFlame;
-    OCIO::pystring::splitlines(outputFlame.str(), osvecFlame);
-=======
     std::vector<std::string> osvecFlame;
     pystring::splitlines(outputFlame.str(), osvecFlame);
->>>>>>> 98528dd4
 
     std::ostringstream outputLustre;
     baker->setFormat("lustre");
     baker->bake(outputLustre);
-<<<<<<< HEAD
-    OCIO::StringVec osvecLustre;
-    OCIO::pystring::splitlines(outputLustre.str(), osvecLustre);
-=======
     std::vector<std::string> osvecLustre;
     pystring::splitlines(outputLustre.str(), osvecLustre);
->>>>>>> 98528dd4
 
     std::ostringstream bout;
     bout << "3DMESH" << "\n";
@@ -751,13 +741,8 @@
     bout << "LUT8" << "\n";
     bout << "gamma 1.0" << "\n";
 
-<<<<<<< HEAD
-    OCIO::StringVec resvec;
-    OCIO::pystring::splitlines(bout.str(), resvec);
-=======
     std::vector<std::string> resvec;
     pystring::splitlines(bout.str(), resvec);
->>>>>>> 98528dd4
     OCIO_CHECK_EQUAL(resvec.size(), osvecLustre.size());
     OCIO_CHECK_EQUAL(resvec.size() - 4, osvecFlame.size());
 
