/*
Copyright (c) 2018 Autodesk Inc., et al.
All Rights Reserved.

Redistribution and use in source and binary forms, with or without
modification, are permitted provided that the following conditions are
met:
* Redistributions of source code must retain the above copyright
  notice, this list of conditions and the following disclaimer.
* Redistributions in binary form must reproduce the above copyright
  notice, this list of conditions and the following disclaimer in the
  documentation and/or other materials provided with the distribution.
* Neither the name of Sony Pictures Imageworks nor the names of its
  contributors may be used to endorse or promote products derived from
  this software without specific prior written permission.
THIS SOFTWARE IS PROVIDED BY THE COPYRIGHT HOLDERS AND CONTRIBUTORS
"AS IS" AND ANY EXPRESS OR IMPLIED WARRANTIES, INCLUDING, BUT NOT
LIMITED TO, THE IMPLIED WARRANTIES OF MERCHANTABILITY AND FITNESS FOR
A PARTICULAR PURPOSE ARE DISCLAIMED. IN NO EVENT SHALL THE COPYRIGHT
OWNER OR CONTRIBUTORS BE LIABLE FOR ANY DIRECT, INDIRECT, INCIDENTAL,
SPECIAL, EXEMPLARY, OR CONSEQUENTIAL DAMAGES (INCLUDING, BUT NOT
LIMITED TO, PROCUREMENT OF SUBSTITUTE GOODS OR SERVICES; LOSS OF USE,
DATA, OR PROFITS; OR BUSINESS INTERRUPTION) HOWEVER CAUSED AND ON ANY
THEORY OF LIABILITY, WHETHER IN CONTRACT, STRICT LIABILITY, OR TORT
(INCLUDING NEGLIGENCE OR OTHERWISE) ARISING IN ANY WAY OUT OF THE USE
OF THIS SOFTWARE, EVEN IF ADVISED OF THE POSSIBILITY OF SUCH DAMAGE.
*/

#ifndef INCLUDED_OCIO_FILEFORMATS_CDL_CDLREADERHELPER_H
#define INCLUDED_OCIO_FILEFORMATS_CDL_CDLREADERHELPER_H

#include "fileformats/xmlutils/XMLReaderHelper.h"
#include "Op.h"
#include "transforms/CDLTransform.h"

OCIO_NAMESPACE_ENTER
{

<<<<<<< HEAD
=======
extern const char TAG_SLOPE[];
extern const char TAG_OFFSET[];
extern const char TAG_POWER[];
extern const char TAG_SATURATION[];

void FindSubString(const char* str, size_t length,
                   size_t& start,
                   size_t& end);

// Class containing one or more human readable descriptions
class Descriptions
{
public:
    typedef std::vector<std::string> List;

public:
    Descriptions()
    {
    }

    ~Descriptions()
    {
    }

    Descriptions& operator=(const Descriptions& rhs)
    {
        if (this == &rhs) return *this;

        m_descriptions = rhs.m_descriptions;
        return *this;
    }

    Descriptions& operator +=(const Descriptions& d)
    {
        if (this != &d)
        {
            m_descriptions.insert(m_descriptions.end(),
                                  d.m_descriptions.begin(),
                                  d.m_descriptions.end());
        }
        return *this;
    }

    Descriptions& operator +=(const std::string& d)
    {
        m_descriptions.push_back(d);
        return *this;
    }

    bool operator==(const Descriptions& rhs) const
    {
        if (this == &rhs) return true;

        return (m_descriptions == rhs.m_descriptions);
    }

    const List& getList() const
    {
        return m_descriptions;
    }

private:
    List m_descriptions;
};

// Base class for all elements possible for parsing XML
class XmlReaderElement
{
public:
    XmlReaderElement(const std::string& name,
                     unsigned int xmlLineNumber,
                     const std::string& xmlFile);

    virtual ~XmlReaderElement();

    // Start the parsing of the element
    virtual void start(const char **atts) = 0;

    // End the parsing of the element
    virtual void end() = 0;

    // Is it a container which means if it can hold other elements
    virtual bool isContainer() const = 0;

    const std::string& getName() const
    {
        return m_name;
    }

    virtual const std::string& getIdentifier() const = 0;

    unsigned getXmlLineNumber() const
    {
        return m_xmlLineNumber;
    }

    const std::string& getXmlFile() const;

    virtual const std::string& getTypeName() const = 0;

    // Set the element context
    void setContext(const std::string& name,
                    unsigned int xmlLineNumber,
                    const std::string& xmlFile);

    virtual bool isDummy() const
    {
        return false;
    }

protected:
    void throwMessage(const std::string & error) const;


private:
    std::string m_name;       // The name
    unsigned m_xmlLineNumber; // The location
    std::string m_xmlFile;    // The xml file

private:
    XmlReaderElement() = delete;
    XmlReaderElement(const XmlReaderElement&) = delete;
    XmlReaderElement& operator=(const XmlReaderElement&) = delete;
};

typedef OCIO_SHARED_PTR<XmlReaderElement> ElementRcPtr;
typedef OCIO_SHARED_PTR<const XmlReaderElement> ConstElementRcPtr;

// Base class for element that could contain sub-elements
class XmlReaderContainerElt : public XmlReaderElement
{
public:
    XmlReaderContainerElt(const std::string& name,
                          unsigned int xmlLineNumber,
                          const std::string& xmlFile)
        : XmlReaderElement(name, xmlLineNumber, xmlFile)
    {
    }

    // Destructor
    virtual ~XmlReaderContainerElt()
    {
    }

    // Is it a container which means if it can hold other elements
    bool isContainer() const
    {
        return true;
    }

    virtual void appendDescription(const std::string& desc) = 0;

private:
    XmlReaderContainerElt() = delete;

};

typedef OCIO_SHARED_PTR<XmlReaderContainerElt> ContainerEltRcPtr;

// Base class for all basic elements
class XmlReaderPlainElt : public XmlReaderElement
{
public:
    XmlReaderPlainElt(const std::string& name,
                      ContainerEltRcPtr pParent,
                      unsigned int xmlLineNumber,
                      const std::string& xmlFile)
        : XmlReaderElement(name, xmlLineNumber, xmlFile)
        , m_parent(pParent)
    {
    }

    // Destructor
    ~XmlReaderPlainElt()
    {
    }

    // Set the data's element
    virtual void setRawData(const char* str,
                            size_t len,
                            unsigned int xmlLine ) = 0;

    // Is it a container which means if it can hold other elements
    bool isContainer() const
    {
        return false;
    }

    ContainerEltRcPtr getParent() const
    {
        return m_parent;
    }

    const std::string& getIdentifier() const
    {
        return getName();
    }

    const std::string& getTypeName() const
    {
        return getName();
    }

private:
    XmlReaderPlainElt() = delete;

    // The element's parent
    ContainerEltRcPtr m_parent;
};

// Class Dummy to address unknwon Color::Utils::Element
class XmlReaderDummyElt : public XmlReaderPlainElt
{
    // Class Dummy to address unexpected parent for the DummyElt
    class DummyParent : public XmlReaderContainerElt
    {
    public:
        DummyParent(ConstElementRcPtr pParent)
            : XmlReaderContainerElt(pParent.get() ? pParent->getName() : "",
                                    pParent.get() ? pParent->getXmlLineNumber() : 0,
                                    pParent.get() ? pParent->getXmlFile() : "")
        {
        }
        ~DummyParent()
        {
        }

        void appendDescription(const std::string& /*desc*/)
        {
        }

        const std::string& getIdentifier() const;

        void start(const char ** /*atts*/)
        {
        }

        void end()
        {
        }

        const std::string& getTypeName() const
        {
            return getIdentifier();
        }
    };

public:
    XmlReaderDummyElt(const std::string& name,
                      ConstElementRcPtr pParent,
                      unsigned xmlLocation,
                      const std::string& xmlFile,
                      const char* msg);

    virtual ~XmlReaderDummyElt()
    {
    }

    const std::string& getIdentifier() const;

    void start(const char ** /*atts*/)
    {
    }

    void end()
    {
    }

    void setRawData(const char* str, size_t len, unsigned /*xmlLine*/)
    {
        m_rawData.push_back(std::string(str, len));
    }

    virtual bool isDummy() const
    {
        return true;
    }

private:
    std::vector<std::string> m_rawData;
};

typedef OCIO_SHARED_PTR<XmlReaderDummyElt> DummyEltRcPtr;

// Class for the description's element
class XmlReaderDescriptionElt : public XmlReaderPlainElt
{
public:
    XmlReaderDescriptionElt(const std::string& name,
                            ContainerEltRcPtr pParent,
                            unsigned xmlLocation,
                            const std::string& xmlFile)
        : XmlReaderPlainElt(name, pParent, xmlLocation, xmlFile)
        , m_changed(false)
    {
    }

    ~XmlReaderDescriptionElt()
    {
    }

    void start(const char ** /*atts*/)
    {
        m_description.resize(0);
        m_changed = false;
    }

    void end();

    void setRawData(const char* str, size_t len, unsigned /*xmlLine*/)
    {
        // keep adding to the string
        m_description += std::string(str, len);
        m_changed = true;
    }

private:
    std::string m_description;
    // true if the description was changed when reading
    bool m_changed;

};

// Base class for nested elements
class XmlReaderComplexElt : public XmlReaderContainerElt
{
public:
    XmlReaderComplexElt(const std::string& name,
                        ContainerEltRcPtr pParent,
                        unsigned int xmlLineNumber,
                        const std::string& xmlFile)
        : XmlReaderContainerElt(name, xmlLineNumber, xmlFile)
        , m_parent(pParent)
    {
    }

    ~XmlReaderComplexElt()
    {
    }

    ContainerEltRcPtr getParent() const
    {
        return m_parent;
    }

    const std::string& getIdentifier() const
    {
        return getName();
    }

    const std::string& getTypeName() const
    {
        return getName();
    }

    void appendDescription(const std::string& /*desc*/)
    {
    }

private:
    XmlReaderComplexElt() = delete;

    ContainerEltRcPtr m_parent;
};

>>>>>>> ddd8dce7
typedef OCIO_SHARED_PTR<CDLTransformVec> CDLTransformVecRcPtr;

class CDLReaderColorDecisionListElt : public XmlReaderContainerElt
{
public:
    CDLReaderColorDecisionListElt(const std::string & name,
                                  unsigned int xmlLineNumber,
                                  const std::string & xmlFile)
        : XmlReaderContainerElt(name, xmlLineNumber, xmlFile)
        , m_transformList(new CDLTransformVec)
    {
    }

<<<<<<< HEAD
    void start(const char ** atts) override {}
=======
    void start(const char ** /*atts*/) {}
>>>>>>> ddd8dce7

    void end() override {}

    const std::string & getIdentifier() const override
    {
        return getName();
    }

    const char * getTypeName() const override
    {
        return getName().c_str();
    }

    const CDLTransformVecRcPtr & getCDLTransformList() const
    {
        return m_transformList;
    }

    void appendDescription(const std::string & desc) override
    {
        m_descriptions += desc;
    }

    const OpData::Descriptions & getDescriptions() const
    {
        return m_descriptions;
    }

private:
    CDLTransformVecRcPtr m_transformList;
    OpData::Descriptions m_descriptions;

};

class CDLReaderColorDecisionElt : public XmlReaderComplexElt
{
public:
    CDLReaderColorDecisionElt(const std::string & name,
                              ContainerEltRcPtr pParent,
                              unsigned int xmlLineNumber,
                              const std::string & xmlFile)
        : XmlReaderComplexElt(name, pParent, xmlLineNumber, xmlFile)
    {
    }

<<<<<<< HEAD
    void start(const char ** atts) override
=======
    virtual void start(const char ** /*atts*/)
>>>>>>> ddd8dce7
    {
    }

    virtual void end() override
    {
    }

    void appendDescription(const std::string & desc) override
    {
        m_descriptions += desc;
    }


    const OpData::Descriptions & getDescriptions() const
    {
        return m_descriptions;
    }

private:
    OpData::Descriptions m_descriptions;
};

class CDLReaderColorCorrectionCollectionElt : public XmlReaderContainerElt
{
public:
    CDLReaderColorCorrectionCollectionElt(const std::string & name,
                                          unsigned int xmlLineNumber,
                                          const std::string & xmlFile)
        : XmlReaderContainerElt(name, xmlLineNumber, xmlFile)
        , m_transformList(new CDLTransformVec)
    {
    }

<<<<<<< HEAD
    void start(const char ** atts) override
=======
    void start(const char ** /*atts*/)
>>>>>>> ddd8dce7
    {
    }

    void end() override
    {
    }

    const std::string & getIdentifier() const override
    {
        return getName();
    }

    const char * getTypeName() const override
    {
        return getName().c_str();
    }

    const CDLTransformVecRcPtr & getCDLTransformList() const
    {
        return m_transformList;
    }

    void appendDescription(const std::string & desc) override
    {
        m_descriptions += desc;
    }

    const OpData::Descriptions & getDescriptions() const
    {
        return m_descriptions;
    }

private:
    CDLTransformVecRcPtr m_transformList;
    OpData::Descriptions m_descriptions;

};

class CDLReaderColorCorrectionElt : public XmlReaderComplexElt
{
public:
    CDLReaderColorCorrectionElt(const std::string & name,
                                ContainerEltRcPtr pParent,
                                unsigned int xmlLocation,
                                const std::string & xmlFile);

    void start(const char ** atts) override;

    void end() override;

    const CDLOpDataRcPtr & getCDL() const { return m_transformData; }

    void setCDLTransformList(CDLTransformVecRcPtr pTransformList);

    void appendDescription(const std::string & desc) override;

private:
    CDLTransformVecRcPtr m_transformList;
    CDLOpDataRcPtr m_transformData;
};

// Class for the SOPNode element in the CDL/CCC/CC schemas.
class CDLReaderSOPNodeCCElt : public XmlReaderSOPNodeBaseElt
{
public:
<<<<<<< HEAD
    CDLReaderSOPNodeCCElt(const std::string & name,
=======
    XmlReaderSOPNodeBaseElt(const std::string& name,
                            ContainerEltRcPtr pParent,
                            unsigned int xmlLineNumber,
                            const std::string& xmlFile)
        : XmlReaderComplexElt(name, pParent, xmlLineNumber, xmlFile)
        , m_isSlopeInit(false)
        , m_isOffsetInit(false)
        , m_isPowerInit(false)
    {
    }

    void start(const char ** /*atts*/)
    {
        m_isSlopeInit = m_isOffsetInit = m_isPowerInit = false;
    }

    void end()
    {
        if (!m_isSlopeInit)
        {
            throwMessage("Required node 'Slope' is missing. ");
        }

        if (!m_isOffsetInit)
        {
            throwMessage("Required node 'Offset' is missing. ");
        }

        if (!m_isPowerInit)
        {
            throwMessage("Required node 'Power' is missing. ");
        }
    }

    // Get the associated CDL
    virtual CDLTransformRcPtr getCDL() const = 0;

    void setIsSlopeInit(bool status) { m_isSlopeInit = status; }
    void setIsOffsetInit(bool status) { m_isOffsetInit = status; }
    void setIsPowerInit(bool status) { m_isPowerInit = status; }

    void appendDescription(const std::string& desc)
    {
        // TODO: OCIO only keep the first description
        const std::string curDesc(getCDL()->getDescription());
        if (curDesc.empty())
        {
            getCDL()->setDescription(desc.c_str());
        }
    }


private:
    XmlReaderSOPNodeBaseElt() = delete;

    bool m_isSlopeInit;
    bool m_isOffsetInit;
    bool m_isPowerInit;
};

// Class for the SOPNode element in the CDL/CCC/CC schemas
class XmlReaderSOPNodeCCElt : public XmlReaderSOPNodeBaseElt
{
public:
    XmlReaderSOPNodeCCElt(const std::string& name,
>>>>>>> ddd8dce7
                          ContainerEltRcPtr pParent,
                          unsigned int xmlLocation,
                          const std::string & xmlFile)
        : XmlReaderSOPNodeBaseElt(name, pParent, xmlLocation, xmlFile)
    {
    }

<<<<<<< HEAD
    const CDLOpDataRcPtr & getCDL() const override
=======
    virtual CDLTransformRcPtr getCDL() const
    {
        return static_cast<XmlReaderColorCorrectionElt*>(getParent().get())->getCDL();
    }
};

// Base class for the SatNode element
class XmlReaderSatNodeBaseElt : public XmlReaderComplexElt
{
public:
    XmlReaderSatNodeBaseElt(const std::string& name,
                            ContainerEltRcPtr pParent,
                            unsigned int xmlLineNumber,
                            const std::string& xmlFile)
        : XmlReaderComplexElt(name, pParent, xmlLineNumber, xmlFile)
    {
    }

    void start(const char ** /*atts*/)
    {
    }

    void end()
>>>>>>> ddd8dce7
    {
        return static_cast<CDLReaderColorCorrectionElt*>(getParent().get())->getCDL();
    }
};

// Class for the SatNode element in the CDL/CCC/CC schemas.
class CDLReaderSatNodeCCElt : public XmlReaderSatNodeBaseElt
{
public:
    CDLReaderSatNodeCCElt(const std::string & name,
                          ContainerEltRcPtr pParent,
                          unsigned int xmlLineNumber,
                          const std::string & xmlFile)
        : XmlReaderSatNodeBaseElt(name, pParent, xmlLineNumber, xmlFile)
    {
    }

    const CDLOpDataRcPtr & getCDL() const override
    {
        return static_cast<CDLReaderColorCorrectionElt*>(getParent().get())->getCDL();
    }
};

}
OCIO_NAMESPACE_EXIT

#endif<|MERGE_RESOLUTION|>--- conflicted
+++ resolved
@@ -36,374 +36,6 @@
 OCIO_NAMESPACE_ENTER
 {
 
-<<<<<<< HEAD
-=======
-extern const char TAG_SLOPE[];
-extern const char TAG_OFFSET[];
-extern const char TAG_POWER[];
-extern const char TAG_SATURATION[];
-
-void FindSubString(const char* str, size_t length,
-                   size_t& start,
-                   size_t& end);
-
-// Class containing one or more human readable descriptions
-class Descriptions
-{
-public:
-    typedef std::vector<std::string> List;
-
-public:
-    Descriptions()
-    {
-    }
-
-    ~Descriptions()
-    {
-    }
-
-    Descriptions& operator=(const Descriptions& rhs)
-    {
-        if (this == &rhs) return *this;
-
-        m_descriptions = rhs.m_descriptions;
-        return *this;
-    }
-
-    Descriptions& operator +=(const Descriptions& d)
-    {
-        if (this != &d)
-        {
-            m_descriptions.insert(m_descriptions.end(),
-                                  d.m_descriptions.begin(),
-                                  d.m_descriptions.end());
-        }
-        return *this;
-    }
-
-    Descriptions& operator +=(const std::string& d)
-    {
-        m_descriptions.push_back(d);
-        return *this;
-    }
-
-    bool operator==(const Descriptions& rhs) const
-    {
-        if (this == &rhs) return true;
-
-        return (m_descriptions == rhs.m_descriptions);
-    }
-
-    const List& getList() const
-    {
-        return m_descriptions;
-    }
-
-private:
-    List m_descriptions;
-};
-
-// Base class for all elements possible for parsing XML
-class XmlReaderElement
-{
-public:
-    XmlReaderElement(const std::string& name,
-                     unsigned int xmlLineNumber,
-                     const std::string& xmlFile);
-
-    virtual ~XmlReaderElement();
-
-    // Start the parsing of the element
-    virtual void start(const char **atts) = 0;
-
-    // End the parsing of the element
-    virtual void end() = 0;
-
-    // Is it a container which means if it can hold other elements
-    virtual bool isContainer() const = 0;
-
-    const std::string& getName() const
-    {
-        return m_name;
-    }
-
-    virtual const std::string& getIdentifier() const = 0;
-
-    unsigned getXmlLineNumber() const
-    {
-        return m_xmlLineNumber;
-    }
-
-    const std::string& getXmlFile() const;
-
-    virtual const std::string& getTypeName() const = 0;
-
-    // Set the element context
-    void setContext(const std::string& name,
-                    unsigned int xmlLineNumber,
-                    const std::string& xmlFile);
-
-    virtual bool isDummy() const
-    {
-        return false;
-    }
-
-protected:
-    void throwMessage(const std::string & error) const;
-
-
-private:
-    std::string m_name;       // The name
-    unsigned m_xmlLineNumber; // The location
-    std::string m_xmlFile;    // The xml file
-
-private:
-    XmlReaderElement() = delete;
-    XmlReaderElement(const XmlReaderElement&) = delete;
-    XmlReaderElement& operator=(const XmlReaderElement&) = delete;
-};
-
-typedef OCIO_SHARED_PTR<XmlReaderElement> ElementRcPtr;
-typedef OCIO_SHARED_PTR<const XmlReaderElement> ConstElementRcPtr;
-
-// Base class for element that could contain sub-elements
-class XmlReaderContainerElt : public XmlReaderElement
-{
-public:
-    XmlReaderContainerElt(const std::string& name,
-                          unsigned int xmlLineNumber,
-                          const std::string& xmlFile)
-        : XmlReaderElement(name, xmlLineNumber, xmlFile)
-    {
-    }
-
-    // Destructor
-    virtual ~XmlReaderContainerElt()
-    {
-    }
-
-    // Is it a container which means if it can hold other elements
-    bool isContainer() const
-    {
-        return true;
-    }
-
-    virtual void appendDescription(const std::string& desc) = 0;
-
-private:
-    XmlReaderContainerElt() = delete;
-
-};
-
-typedef OCIO_SHARED_PTR<XmlReaderContainerElt> ContainerEltRcPtr;
-
-// Base class for all basic elements
-class XmlReaderPlainElt : public XmlReaderElement
-{
-public:
-    XmlReaderPlainElt(const std::string& name,
-                      ContainerEltRcPtr pParent,
-                      unsigned int xmlLineNumber,
-                      const std::string& xmlFile)
-        : XmlReaderElement(name, xmlLineNumber, xmlFile)
-        , m_parent(pParent)
-    {
-    }
-
-    // Destructor
-    ~XmlReaderPlainElt()
-    {
-    }
-
-    // Set the data's element
-    virtual void setRawData(const char* str,
-                            size_t len,
-                            unsigned int xmlLine ) = 0;
-
-    // Is it a container which means if it can hold other elements
-    bool isContainer() const
-    {
-        return false;
-    }
-
-    ContainerEltRcPtr getParent() const
-    {
-        return m_parent;
-    }
-
-    const std::string& getIdentifier() const
-    {
-        return getName();
-    }
-
-    const std::string& getTypeName() const
-    {
-        return getName();
-    }
-
-private:
-    XmlReaderPlainElt() = delete;
-
-    // The element's parent
-    ContainerEltRcPtr m_parent;
-};
-
-// Class Dummy to address unknwon Color::Utils::Element
-class XmlReaderDummyElt : public XmlReaderPlainElt
-{
-    // Class Dummy to address unexpected parent for the DummyElt
-    class DummyParent : public XmlReaderContainerElt
-    {
-    public:
-        DummyParent(ConstElementRcPtr pParent)
-            : XmlReaderContainerElt(pParent.get() ? pParent->getName() : "",
-                                    pParent.get() ? pParent->getXmlLineNumber() : 0,
-                                    pParent.get() ? pParent->getXmlFile() : "")
-        {
-        }
-        ~DummyParent()
-        {
-        }
-
-        void appendDescription(const std::string& /*desc*/)
-        {
-        }
-
-        const std::string& getIdentifier() const;
-
-        void start(const char ** /*atts*/)
-        {
-        }
-
-        void end()
-        {
-        }
-
-        const std::string& getTypeName() const
-        {
-            return getIdentifier();
-        }
-    };
-
-public:
-    XmlReaderDummyElt(const std::string& name,
-                      ConstElementRcPtr pParent,
-                      unsigned xmlLocation,
-                      const std::string& xmlFile,
-                      const char* msg);
-
-    virtual ~XmlReaderDummyElt()
-    {
-    }
-
-    const std::string& getIdentifier() const;
-
-    void start(const char ** /*atts*/)
-    {
-    }
-
-    void end()
-    {
-    }
-
-    void setRawData(const char* str, size_t len, unsigned /*xmlLine*/)
-    {
-        m_rawData.push_back(std::string(str, len));
-    }
-
-    virtual bool isDummy() const
-    {
-        return true;
-    }
-
-private:
-    std::vector<std::string> m_rawData;
-};
-
-typedef OCIO_SHARED_PTR<XmlReaderDummyElt> DummyEltRcPtr;
-
-// Class for the description's element
-class XmlReaderDescriptionElt : public XmlReaderPlainElt
-{
-public:
-    XmlReaderDescriptionElt(const std::string& name,
-                            ContainerEltRcPtr pParent,
-                            unsigned xmlLocation,
-                            const std::string& xmlFile)
-        : XmlReaderPlainElt(name, pParent, xmlLocation, xmlFile)
-        , m_changed(false)
-    {
-    }
-
-    ~XmlReaderDescriptionElt()
-    {
-    }
-
-    void start(const char ** /*atts*/)
-    {
-        m_description.resize(0);
-        m_changed = false;
-    }
-
-    void end();
-
-    void setRawData(const char* str, size_t len, unsigned /*xmlLine*/)
-    {
-        // keep adding to the string
-        m_description += std::string(str, len);
-        m_changed = true;
-    }
-
-private:
-    std::string m_description;
-    // true if the description was changed when reading
-    bool m_changed;
-
-};
-
-// Base class for nested elements
-class XmlReaderComplexElt : public XmlReaderContainerElt
-{
-public:
-    XmlReaderComplexElt(const std::string& name,
-                        ContainerEltRcPtr pParent,
-                        unsigned int xmlLineNumber,
-                        const std::string& xmlFile)
-        : XmlReaderContainerElt(name, xmlLineNumber, xmlFile)
-        , m_parent(pParent)
-    {
-    }
-
-    ~XmlReaderComplexElt()
-    {
-    }
-
-    ContainerEltRcPtr getParent() const
-    {
-        return m_parent;
-    }
-
-    const std::string& getIdentifier() const
-    {
-        return getName();
-    }
-
-    const std::string& getTypeName() const
-    {
-        return getName();
-    }
-
-    void appendDescription(const std::string& /*desc*/)
-    {
-    }
-
-private:
-    XmlReaderComplexElt() = delete;
-
-    ContainerEltRcPtr m_parent;
-};
-
->>>>>>> ddd8dce7
 typedef OCIO_SHARED_PTR<CDLTransformVec> CDLTransformVecRcPtr;
 
 class CDLReaderColorDecisionListElt : public XmlReaderContainerElt
@@ -417,11 +49,7 @@
     {
     }
 
-<<<<<<< HEAD
-    void start(const char ** atts) override {}
-=======
-    void start(const char ** /*atts*/) {}
->>>>>>> ddd8dce7
+    void start(const char ** /*atts*/) override {}
 
     void end() override {}
 
@@ -467,11 +95,7 @@
     {
     }
 
-<<<<<<< HEAD
-    void start(const char ** atts) override
-=======
-    virtual void start(const char ** /*atts*/)
->>>>>>> ddd8dce7
+    void start(const char ** /*atts*/) override
     {
     }
 
@@ -505,11 +129,7 @@
     {
     }
 
-<<<<<<< HEAD
-    void start(const char ** atts) override
-=======
-    void start(const char ** /*atts*/)
->>>>>>> ddd8dce7
+    void start(const char ** /*atts*/) override
     {
     }
 
@@ -575,75 +195,7 @@
 class CDLReaderSOPNodeCCElt : public XmlReaderSOPNodeBaseElt
 {
 public:
-<<<<<<< HEAD
     CDLReaderSOPNodeCCElt(const std::string & name,
-=======
-    XmlReaderSOPNodeBaseElt(const std::string& name,
-                            ContainerEltRcPtr pParent,
-                            unsigned int xmlLineNumber,
-                            const std::string& xmlFile)
-        : XmlReaderComplexElt(name, pParent, xmlLineNumber, xmlFile)
-        , m_isSlopeInit(false)
-        , m_isOffsetInit(false)
-        , m_isPowerInit(false)
-    {
-    }
-
-    void start(const char ** /*atts*/)
-    {
-        m_isSlopeInit = m_isOffsetInit = m_isPowerInit = false;
-    }
-
-    void end()
-    {
-        if (!m_isSlopeInit)
-        {
-            throwMessage("Required node 'Slope' is missing. ");
-        }
-
-        if (!m_isOffsetInit)
-        {
-            throwMessage("Required node 'Offset' is missing. ");
-        }
-
-        if (!m_isPowerInit)
-        {
-            throwMessage("Required node 'Power' is missing. ");
-        }
-    }
-
-    // Get the associated CDL
-    virtual CDLTransformRcPtr getCDL() const = 0;
-
-    void setIsSlopeInit(bool status) { m_isSlopeInit = status; }
-    void setIsOffsetInit(bool status) { m_isOffsetInit = status; }
-    void setIsPowerInit(bool status) { m_isPowerInit = status; }
-
-    void appendDescription(const std::string& desc)
-    {
-        // TODO: OCIO only keep the first description
-        const std::string curDesc(getCDL()->getDescription());
-        if (curDesc.empty())
-        {
-            getCDL()->setDescription(desc.c_str());
-        }
-    }
-
-
-private:
-    XmlReaderSOPNodeBaseElt() = delete;
-
-    bool m_isSlopeInit;
-    bool m_isOffsetInit;
-    bool m_isPowerInit;
-};
-
-// Class for the SOPNode element in the CDL/CCC/CC schemas
-class XmlReaderSOPNodeCCElt : public XmlReaderSOPNodeBaseElt
-{
-public:
-    XmlReaderSOPNodeCCElt(const std::string& name,
->>>>>>> ddd8dce7
                           ContainerEltRcPtr pParent,
                           unsigned int xmlLocation,
                           const std::string & xmlFile)
@@ -651,33 +203,7 @@
     {
     }
 
-<<<<<<< HEAD
     const CDLOpDataRcPtr & getCDL() const override
-=======
-    virtual CDLTransformRcPtr getCDL() const
-    {
-        return static_cast<XmlReaderColorCorrectionElt*>(getParent().get())->getCDL();
-    }
-};
-
-// Base class for the SatNode element
-class XmlReaderSatNodeBaseElt : public XmlReaderComplexElt
-{
-public:
-    XmlReaderSatNodeBaseElt(const std::string& name,
-                            ContainerEltRcPtr pParent,
-                            unsigned int xmlLineNumber,
-                            const std::string& xmlFile)
-        : XmlReaderComplexElt(name, pParent, xmlLineNumber, xmlFile)
-    {
-    }
-
-    void start(const char ** /*atts*/)
-    {
-    }
-
-    void end()
->>>>>>> ddd8dce7
     {
         return static_cast<CDLReaderColorCorrectionElt*>(getParent().get())->getCDL();
     }
