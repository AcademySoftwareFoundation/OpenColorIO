--- conflicted
+++ resolved
@@ -66,284 +66,7 @@
     }
 }
 
-<<<<<<< HEAD
 void CDLReaderColorCorrectionElt::end()
-=======
-void XmlReaderColorCorrectionElt::end()
-{
-    m_transform->validate();
-    m_transformList->push_back(m_transform);
-}
-
-void XmlReaderColorCorrectionElt::setCDLTransformList(CDLTransformVecRcPtr pTransformList)
-{
-    m_transformList = pTransformList;
-}
-
-void XmlReaderColorCorrectionElt::appendDescription(const std::string& /*desc*/)
-{
-    // TODO: OCIO only keeps the description on the SOP
-    //m_transform->setDescription(desc.c_str());
-}
-
-
-XmlReaderElementStack::XmlReaderElementStack()
-{
-}
-
-XmlReaderElementStack::~XmlReaderElementStack()
-{
-    clear();
-}
-
-
-unsigned XmlReaderElementStack::size() const
-{
-    return (const unsigned)m_elms.size();
-}
-
-bool XmlReaderElementStack::empty() const
-{
-    return m_elms.empty();
-}
-
-void XmlReaderElementStack::push_back(ElementRcPtr pElt)
-{
-    m_elms.push_back(pElt);
-}
-
-void XmlReaderElementStack::pop_back()
-{
-    m_elms.pop_back();
-}
-
-ElementRcPtr XmlReaderElementStack::back() const
-{
-    return m_elms.back();
-}
-
-ElementRcPtr XmlReaderElementStack::front() const
-{
-    return m_elms.front();
-}
-
-void XmlReaderElementStack::clear()
-{
-    m_elms.clear();
-}
-
-std::string XmlReaderElementStack::dump() const
-{
-    std::ostringstream errMsg;
-    errMsg << "CDL parsing stack is ";
-
-    const unsigned max = (const unsigned)m_elms.size();
-    for (unsigned i = 0; i<max; ++i)
-    {
-        errMsg << "[";
-        errMsg << m_elms[i]->getName();
-        if (!m_elms[i]->getIdentifier().empty())
-        {
-            errMsg << "=";
-            errMsg << m_elms[i]->getIdentifier();
-        }
-        errMsg << " at line=";
-        errMsg << m_elms[i]->getXmlLineNumber();
-        errMsg << "] ";
-    }
-
-    return errMsg.str();
-}
-
-XmlReaderSOPValueElt::XmlReaderSOPValueElt(
-    const std::string& name,
-    ContainerEltRcPtr pParent,
-    unsigned int xmlLineNumber,
-    const std::string& xmlFile)
-    : XmlReaderPlainElt(name, pParent, xmlLineNumber, xmlFile)
-{
-}
-
-XmlReaderSOPValueElt::~XmlReaderSOPValueElt()
-{
-}
-
-void XmlReaderSOPValueElt::start(const char ** /*atts*/)
-{
-    m_contentData = "";
-}
-
-// Is c a 'space' character
-// Note: Do not use the std::isspace which is very slow.
-inline bool IsSpace(char c)
-{
-    // Note \n is unix while \r\n is windows line feed
-    return c == ' ' || c == '\n' || c == '\t' || c == '\r' ||
-           c == '\v' || c == '\f';
-}
-
-bool IsNotSpace(char c)
-{
-    return !IsSpace(c);
-}
-
-// Is the character a valid number delimiter?
-// - c is the character to test
-// returns true if the character is a valid delimiter
-inline bool IsNumberDelimiter(char c)
-{
-    return IsSpace(c) || c == ',';
-}
-
-// Trim from start
-static inline void LTrim(std::string &s)
-{
-    s.erase(s.begin(),
-            std::find_if(s.begin(), s.end(), IsNotSpace));
-}
-
-// Trim from end
-static inline void RTrim(std::string &s)
-{
-    s.erase(std::find_if(s.rbegin(), s.rend(), IsNotSpace).base(),
-            s.end());
-}
-
-// Trim from both ends
-void Trim(std::string &s)
-{
-    LTrim(s);
-    RTrim(s);
-}
-
-// Find the position of the next character to start scanning at
-// Delimiters checked are spaces, commas, tabs and newlines.
-// - str string to search
-// - len is the length of the string
-// - start position in string to start the search at
-// returns the position of the next delimiter, or len if there are none.
-inline size_t FindNextTokenStart(const char* s, size_t len, size_t pos)
-{
-    const char *ptr = s + pos;
-
-    if (pos == len)
-    {
-        return pos;
-    }
-
-    while (IsNumberDelimiter(*ptr))
-    {
-        ptr++; pos++;
-
-        if (pos >= len)
-        {
-            return len;
-        }
-    }
-
-    return pos;
-}
-
-inline size_t FindDelim(const char* str, size_t len, size_t pos)
-{
-    const char *ptr = str + pos;
-
-    while (!IsNumberDelimiter(*ptr))
-    {
-        if ((pos + 1) >= len)
-        {
-            return len;
-        }
-        ptr++; pos++;
-    }
-
-    return pos;
-}
-
-// Get first number from a string (specialized for floats)
-// str should start with number.
-inline void ParseNumber(const char *str, size_t len, float& value)
-{
-    const size_t end = FindDelim(str, len, 0);
-    if (end == 0)
-    {
-        throw Exception("ParseNumber: string should not start with space.");
-    }
-
-    // Perhaps the float is not the only one
-    len = end;
-
-    //
-    // First check whether the string is a float value.  If there is no
-    // match, only then do the infinity string comparison.
-    //
-
-    // Note: Always avoid to copy the string
-    //
-    // Note: As str is a string (and not a raw buffer), the physical length
-    //       is always at least len+1.
-    //       So the code could manipulate str[len] content.
-    //
-    char* p = const_cast<char*>(str);
-    char t = '\0';
-    const bool resizeString = len != strlen(str);
-    if (resizeString)
-    {
-        t = str[len];
-        p[len] = '\0';
-    }
-    const int matches = sscanf(p, "%f", &value);
-    if (resizeString)
-    {
-        p[len] = t;
-    }
-
-    if (matches == 0)
-    {
-        //
-        // Did not get a float value match.  See if infinity is present.
-        // Only C99 nan and infinity representations are recognized.
-        //
-
-        if (((Platform::Strncasecmp(str, "INF", 3) == 0) && (end == 3)) ||
-            ((Platform::Strncasecmp(str, "INFINITY", 8) == 0) && (end == 8)))
-        {
-            value = std::numeric_limits<float>::infinity();
-        }
-        else if
-            (((Platform::Strncasecmp(str, "-INF", 4) == 0) && (end == 4)) ||
-            ((Platform::Strncasecmp(str, "-INFINITY", 9) == 0) && (end == 9)))
-        {
-            value = -std::numeric_limits<float>::infinity();
-        }
-        else if (Platform::Strncasecmp(str, "NAN", 3) == 0 ||
-            Platform::Strncasecmp(str, "-NAN", 4) == 0)
-        {
-            value = std::numeric_limits<float>::quiet_NaN();
-        }
-        else
-        {
-            // No inifity match, bad value in file.
-            std::ostringstream ss;
-            ss << "ParserNumber: Characters '" << str << "' are illegal.";
-            throw Exception(ss.str().c_str());
-        }
-    }
-    else if (matches == -1)
-    {
-        throw Exception("ParseNumber: error while scanning.");
-    }
-}
-
-// Extract the next number contained in the string.
-// - str the string th search
-// - prev position to start the search at.
-// returns the next in the string.  Note that prev gets updated to the
-//         position of the next delimiter, or to std::string::npos
-//         if the value returned is the last one in the string.
-template<typename T>
-void GetNextNumber(const char *s, size_t len, size_t& pos, T& num)
->>>>>>> ddd8dce7
 {
     CDLTransformRcPtr transform = CDLTransform::Create();
 
@@ -380,154 +103,10 @@
 
 void CDLReaderColorCorrectionElt::setCDLTransformList(CDLTransformVecRcPtr pTransformList)
 {
-<<<<<<< HEAD
     m_transformList = pTransformList;
-=======
-    const char *ptr = str;
-    size_t pos = 0;
-
-    for (;;)
-    {
-        if (!IsSpace(*ptr))
-        {
-            return pos;
-        }
-        if (pos == len)
-        {
-            return len;
-        }
-        ptr++; pos++;
-    }
 }
 
-// Find the position of the last the non-whitespace character.
-// Whitespaces are defined as spaces, tabs or newlines here.
-// - str string to check.
-// - len is the length of the string.
-// returns the position of the last non-whitespace character or
-//         std::string::npos if the string only has whitespaces or is empty.
-inline size_t FindLastNonWhiteSpace(const char* str, size_t len)
-{
-    size_t pos = len - 1;
-    const char *ptr = str + pos;
-
-    for (;;)
-    {
-        if (!IsSpace(*ptr))
-        {
-            return pos;
-        }
-        if (pos == 0)
-        {
-            return 0;
-        }
-
-        ptr--; pos--;
-    }
-}
-
-
-// Get start (first non space character) and
-// end (just after the last non space character)
-void FindSubString(const char* str, size_t length,
-    size_t& start,
-    size_t& end)
-{
-    if (!str || !*str)
-    {
-        start = 0;
-        end = 0;
-        return; // nothing to Trim.
-    }
-
-    start = FindFirstNonWhiteSpace(str, length);
-    if (start == length)
-    {
-        // str only contains spaces, tabs or newlines.
-        // Return an empty string.
-        start = 0;
-        end = 0;
-        return;
-    }
-
-    // It is guaranteed here that end will not be 'npos'.
-    // At worst, it will equal start
-    end = FindLastNonWhiteSpace(str, length);
-
-    // end-start should give the number of valid characters
-    if (!IsSpace(str[end])) ++end;
-}
-
-void XmlReaderSOPValueElt::end()
-{
-    Trim(m_contentData);
-
-    std::vector<float> data;
-
-    try
-    {
-        data = GetNumbers<float>(m_contentData.c_str(), m_contentData.size());
-    }
-    catch (Exception&)
-    {
-        const std::string s = TruncateString(m_contentData.c_str(), m_contentData.size());
-        std::ostringstream oss;
-        oss << "Illegal values '";
-        oss << s;
-        oss << "' in ";
-        oss << getTypeName();
-        throwMessage(oss.str());
-    }
-
-    if (data.size() != 3)
-    {
-        throwMessage("SOPNode: 3 values required.");
-    }
-
-    XmlReaderSOPNodeBaseElt* pSOPNodeElt = dynamic_cast<XmlReaderSOPNodeBaseElt*>(getParent().get());
-    CDLTransformRcPtr pCDL = pSOPNodeElt->getCDL();
-
-    if (0 == strcmp(getName().c_str(), TAG_SLOPE))
-    {
-        pCDL->setSlope(&data[0]);
-        pSOPNodeElt->setIsSlopeInit(true);
-    }
-    else if (0 == strcmp(getName().c_str(), TAG_OFFSET))
-    {
-        pCDL->setOffset(data.data());
-        pSOPNodeElt->setIsOffsetInit(true);
-    }
-    else if (0 == strcmp(getName().c_str(), TAG_POWER))
-    {
-        pCDL->setPower(data.data());
-        pSOPNodeElt->setIsPowerInit(true);
-    }
-}
-
-void XmlReaderSOPValueElt::setRawData(const char* str, size_t len, unsigned int /*xmlLine*/)
-{
-    m_contentData += std::string(str, len) + " ";
-}
-
-XmlReaderSaturationElt::XmlReaderSaturationElt(const std::string& name,
-                                               ContainerEltRcPtr pParent,
-                                               unsigned int xmlLineNumber,
-                                               const std::string& xmlFile)
-    : XmlReaderPlainElt(name, pParent, xmlLineNumber, xmlFile)
-{
-}
-
-XmlReaderSaturationElt::~XmlReaderSaturationElt()
-{
-}
-
-void XmlReaderSaturationElt::start(const char** /* atts */)
-{
-    m_contentData = "";
->>>>>>> ddd8dce7
-}
-
-void CDLReaderColorCorrectionElt::appendDescription(const std::string & desc)
+void CDLReaderColorCorrectionElt::appendDescription(const std::string & /*desc*/)
 {
     // TODO: OCIO only keeps the description on the SOP.
     //m_transform->setDescription(desc.c_str());
