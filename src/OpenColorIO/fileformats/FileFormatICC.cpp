/*
Copyright (c) 2003-2010 Sony Pictures Imageworks Inc., et al.
All Rights Reserved.

Redistribution and use in source and binary forms, with or without
modification, are permitted provided that the following conditions are
met:
* Redistributions of source code must retain the above copyright
  notice, this list of conditions and the following disclaimer.
* Redistributions in binary form must reproduce the above copyright
  notice, this list of conditions and the following disclaimer in the
  documentation and/or other materials provided with the distribution.
* Neither the name of Sony Pictures Imageworks nor the names of its
  contributors may be used to endorse or promote products derived from
  this software without specific prior written permission.
THIS SOFTWARE IS PROVIDED BY THE COPYRIGHT HOLDERS AND CONTRIBUTORS
"AS IS" AND ANY EXPRESS OR IMPLIED WARRANTIES, INCLUDING, BUT NOT
LIMITED TO, THE IMPLIED WARRANTIES OF MERCHANTABILITY AND FITNESS FOR
A PARTICULAR PURPOSE ARE DISCLAIMED. IN NO EVENT SHALL THE COPYRIGHT
OWNER OR CONTRIBUTORS BE LIABLE FOR ANY DIRECT, INDIRECT, INCIDENTAL,
SPECIAL, EXEMPLARY, OR CONSEQUENTIAL DAMAGES (INCLUDING, BUT NOT
LIMITED TO, PROCUREMENT OF SUBSTITUTE GOODS OR SERVICES; LOSS OF USE,
DATA, OR PROFITS; OR BUSINESS INTERRUPTION) HOWEVER CAUSED AND ON ANY
THEORY OF LIABILITY, WHETHER IN CONTRACT, STRICT LIABILITY, OR TORT
(INCLUDING NEGLIGENCE OR OTHERWISE) ARISING IN ANY WAY OUT OF THE USE
OF THIS SOFTWARE, EVEN IF ADVISED OF THE POSSIBILITY OF SUCH DAMAGE.
*/

#include <OpenColorIO/OpenColorIO.h>

#include "transforms/FileTransform.h"
#include "pystring/pystring.h"
#include "ops/Lut1D/Lut1DOp.h"
#include "ops/Matrix/MatrixOps.h"
#include "ops/Gamma/GammaOps.h"
#include <sstream>

#include "iccProfileReader.h"

/*
Support for ICC profiles.
ICC color management is the de facto standard in areas such as printing
and OS-level color management.
ICC profiles are a widely used method of storing color information for
computer displays and that is the main purpose of this format reader.
The "matrix/TRC" model for a monitor is parsed and converted into
an OCIO compatible form.
Other types of ICC profiles are not currently supported in this reader.
*/

OCIO_NAMESPACE_ENTER
{

    class LocalCachedFile : public CachedFile
    {
    public:
        LocalCachedFile() {};
        ~LocalCachedFile() {};

        // Matrix part
        float mMatrix44[16];

        // Gamma
        float mGammaRGB[4];

        // TODO: Switch to the OpData class.
        Lut1DRcPtr lut;
    };

    typedef OCIO_SHARED_PTR<LocalCachedFile> LocalCachedFileRcPtr;

    class LocalFileFormat : public FileFormat
    {
    public:
        ~LocalFileFormat() {};

        virtual void GetFormatInfo(FormatInfoVec & formatInfoVec) const;

        virtual CachedFileRcPtr Read(
            std::istream & istream,
            const std::string & fileName) const;

        virtual void BuildFileOps(OpRcPtrVec & ops,
            const Config& config,
            const ConstContextRcPtr & context,
            CachedFileRcPtr untypedCachedFile,
            const FileTransform& fileTransform,
            TransformDirection dir) const;

        virtual bool IsBinary() const
        {
            return true;
        }

    private:
        static void ThrowErrorMessage(const std::string & error,
            const std::string & fileName);
    };

    void LocalFileFormat::GetFormatInfo(FormatInfoVec & formatInfoVec) const
    {
        FormatInfo info;
        info.name = "International Color Consortium profile";
        info.extension = "icc";
        info.capabilities = FORMAT_CAPABILITY_READ;
        formatInfoVec.push_back(info);

        // .icm is also fine
        info.name = "Image Color Matching profile";
        info.extension = "icm";
        formatInfoVec.push_back(info);
    }

    void LocalFileFormat::ThrowErrorMessage(const std::string & error,
        const std::string & fileName)
    {
        std::ostringstream os;
        os << "Error parsing .icc file (";
        os << fileName;
        os << ").  ";
        os << error;

        throw Exception(os.str().c_str());
    }

    // Try and load the format
    // Raise an exception if it can't be loaded.
    CachedFileRcPtr LocalFileFormat::Read(
        std::istream & istream,
        const std::string & fileName) const
    {
        SampleICC::IccContent icc;
        istream.seekg(0);
        if (!istream.good()
            || !SampleICC::Read32(istream, &icc.mHeader.size, 1)
            || !SampleICC::Read32(istream, &icc.mHeader.cmmId, 1)
            || !SampleICC::Read32(istream, &icc.mHeader.version, 1)
            || !SampleICC::Read32(istream, &icc.mHeader.deviceClass, 1)
            || !SampleICC::Read32(istream, &icc.mHeader.colorSpace, 1)
            || !SampleICC::Read32(istream, &icc.mHeader.pcs, 1)
            || !SampleICC::Read16(istream, &icc.mHeader.date.year, 1)
            || !SampleICC::Read16(istream, &icc.mHeader.date.month, 1)
            || !SampleICC::Read16(istream, &icc.mHeader.date.day, 1)
            || !SampleICC::Read16(istream, &icc.mHeader.date.hours, 1)
            || !SampleICC::Read16(istream, &icc.mHeader.date.minutes, 1)
            || !SampleICC::Read16(istream, &icc.mHeader.date.seconds, 1)
            || !SampleICC::Read32(istream, &icc.mHeader.magic, 1)
            || !SampleICC::Read32(istream, &icc.mHeader.platform, 1)
            || !SampleICC::Read32(istream, &icc.mHeader.flags, 1)
            || !SampleICC::Read32(istream, &icc.mHeader.manufacturer, 1)
            || !SampleICC::Read32(istream, &icc.mHeader.model, 1)
            || !SampleICC::Read64(istream, &icc.mHeader.attributes, 1)
            || !SampleICC::Read32(istream, &icc.mHeader.renderingIntent, 1)
            || !SampleICC::Read32(istream, &icc.mHeader.illuminant.X, 1)
            || !SampleICC::Read32(istream, &icc.mHeader.illuminant.Y, 1)
            || !SampleICC::Read32(istream, &icc.mHeader.illuminant.Z, 1)
            || !SampleICC::Read32(istream, &icc.mHeader.creator, 1)
            || (SampleICC::Read8(istream, 
                &icc.mHeader.profileID,
                sizeof(icc.mHeader.profileID))
                    != sizeof(icc.mHeader.profileID))
            || (SampleICC::Read8(istream,
                &icc.mHeader.reserved[0],
                sizeof(icc.mHeader.reserved))
                    != sizeof(icc.mHeader.reserved))
            )
        {
            ThrowErrorMessage("Error loading header.", fileName);
        }

        // TODO: Capture device name and creation date metadata
        // in order to help users select the correct profile.

        if (icc.mHeader.magic != icMagicNumber)
        {
            ThrowErrorMessage("Wrong magic number.", fileName);
        }

        icUInt32Number count, i;

        if (!SampleICC::Read32(istream, &count, 1))
        {
            ThrowErrorMessage("Error loading number of tags.", fileName);
        }

        icc.mTags.resize(count);

        // Read Tag offset table. 
        for (i = 0; i<count; i++) {
            if (!SampleICC::Read32(istream, &icc.mTags[i].mTagInfo.sig, 1)
                || !SampleICC::Read32(istream, &icc.mTags[i].mTagInfo.offset, 1)
                || !SampleICC::Read32(istream, &icc.mTags[i].mTagInfo.size, 1))
            {
                ThrowErrorMessage(
                    "Error loading tag offset table from header.",
                    fileName);
            }
        }

        // Validate
        std::string error;
        if (!icc.Validate(error))
        {
            ThrowErrorMessage(error, fileName);
        }

        LocalCachedFileRcPtr cachedFile
            = LocalCachedFileRcPtr(new LocalCachedFile());

        // Matrix part of the Matrix/TRC Model
        {
            const SampleICC::IccTagXYZ * red =
                dynamic_cast<SampleICC::IccTagXYZ*>(
                    icc.LoadTag(istream, icSigRedColorantTag));
            const SampleICC::IccTagXYZ * green =
                dynamic_cast<SampleICC::IccTagXYZ*>(
                    icc.LoadTag(istream, icSigGreenColorantTag));
            const SampleICC::IccTagXYZ * blue =
                dynamic_cast<SampleICC::IccTagXYZ*>(
                    icc.LoadTag(istream, icSigBlueColorantTag));

            if (!red || !green || !blue)
            {
                ThrowErrorMessage("Illegal matrix tag in ICC profile.",
                    fileName);
            }

            cachedFile->mMatrix44[0] = (float)(*red).GetXYZ().X / 65536.0f;
            cachedFile->mMatrix44[1] = (float)(*green).GetXYZ().X / 65536.0f;
            cachedFile->mMatrix44[2] = (float)(*blue).GetXYZ().X / 65536.0f;
            cachedFile->mMatrix44[3] = 0.0f;

            cachedFile->mMatrix44[4] = (float)(*red).GetXYZ().Y / 65536.0f;
            cachedFile->mMatrix44[5] = (float)(*green).GetXYZ().Y / 65536.0f;
            cachedFile->mMatrix44[6] = (float)(*blue).GetXYZ().Y / 65536.0f;
            cachedFile->mMatrix44[7] = 0.0f;

            cachedFile->mMatrix44[8] = (float)(*red).GetXYZ().Z / 65536.0f;
            cachedFile->mMatrix44[9] = (float)(*green).GetXYZ().Z / 65536.0f;
            cachedFile->mMatrix44[10] = (float)(*blue).GetXYZ().Z / 65536.0f;
            cachedFile->mMatrix44[11] = 0.0f;

            cachedFile->mMatrix44[12] = 0.0f;
            cachedFile->mMatrix44[13] = 0.0f;
            cachedFile->mMatrix44[14] = 0.0f;
            cachedFile->mMatrix44[15] = 1.0f;
        }

        // Extract the "B" Curve part of the Matrix/TRC Model
        const SampleICC::IccTag * redTRC =
            icc.LoadTag(istream, icSigRedTRCTag);
        const SampleICC::IccTag * greenTRC =
            icc.LoadTag(istream, icSigGreenTRCTag);
        const SampleICC::IccTag * blueTRC =
            icc.LoadTag(istream, icSigBlueTRCTag);
        if (!redTRC || !greenTRC || !blueTRC)
        {
            ThrowErrorMessage("Illegal curve tag in ICC profile.", fileName);
        }

        static const std::string strSameType(
            "All curves in the ICC profile must be of the same type.");
        if (redTRC->IsParametricCurve())
        {
            if (!greenTRC->IsParametricCurve() || !blueTRC->IsParametricCurve())
            {
                ThrowErrorMessage(strSameType, fileName);
            }

            const SampleICC::IccTagParametricCurve * red =
                dynamic_cast<const SampleICC::IccTagParametricCurve*>(redTRC);
            const SampleICC::IccTagParametricCurve * green =
                dynamic_cast<const SampleICC::IccTagParametricCurve*>(greenTRC);
            const SampleICC::IccTagParametricCurve * blue =
                dynamic_cast<const SampleICC::IccTagParametricCurve*>(blueTRC);

            if (!red || !green || !blue)
            {
                ThrowErrorMessage(strSameType, fileName);
            }

            if (red->GetNumParam() != 1
                || green->GetNumParam() != 1
                || blue->GetNumParam() != 1)
            {
                ThrowErrorMessage(
                    "Expecting 1 param in parametric curve tag of ICC profile.",
                    fileName);
            }

            cachedFile->mGammaRGB[0] = SampleICC::icFtoD(red->GetParam()[0]);
            cachedFile->mGammaRGB[1] = SampleICC::icFtoD(green->GetParam()[0]);
            cachedFile->mGammaRGB[2] = SampleICC::icFtoD(blue->GetParam()[0]);
            cachedFile->mGammaRGB[3] = 1.0f;
        }
        else
        {
            if (greenTRC->IsParametricCurve() || blueTRC->IsParametricCurve())
            {
                ThrowErrorMessage(strSameType, fileName);
            }
            const SampleICC::IccTagCurve * red =
                dynamic_cast<const SampleICC::IccTagCurve*>(redTRC);
            const SampleICC::IccTagCurve * green =
                dynamic_cast<const SampleICC::IccTagCurve*>(greenTRC);
            const SampleICC::IccTagCurve * blue =
                dynamic_cast<const SampleICC::IccTagCurve*>(blueTRC);

            if (!red || !green || !blue)
            {
                ThrowErrorMessage(strSameType, fileName);
            }

            const size_t curveSize = red->GetCurve().size();
            if (green->GetCurve().size() != curveSize
                || blue->GetCurve().size() != curveSize)
            {
                ThrowErrorMessage(
                    "All curves in the ICC profile must be of the same length.",
                    fileName);
            }

            if (0 == curveSize)
            {
                ThrowErrorMessage("Curves with no values in ICC profile.",
                    fileName);
            }
            else if (1 == curveSize)
            {
                // The curve value shall be interpreted as a gamma value.
                //
                // In this case, the 16-bit curve value is to be interpreted as
                // an unsigned fixed-point 8.8 number.
                // (But we want to multiply by 65535 to undo the normalization
                // applied by SampleICC)
                cachedFile->mGammaRGB[0] =
                    red->GetCurve()[0] * 65535.0f / 256.0f;
                cachedFile->mGammaRGB[1] =
                    green->GetCurve()[0] * 65535.0f / 256.0f;
                cachedFile->mGammaRGB[2] =
                    blue->GetCurve()[0] * 65535.0f / 256.0f;
                cachedFile->mGammaRGB[3] = 1.0f;

            }
            else
            {
                // The LUT stored in the profile takes gamma-corrected values
                // and linearizes them.
                // The entries are encoded as 16-bit ints that may be
                // normalized by 65535 to interpret them as [0,1].
                // The LUT will be inverted to convert output-linear values
                // into values that may be sent to the display.
                cachedFile->lut = Lut1D::Create();
                cachedFile->lut->luts[0] = red->GetCurve();
                cachedFile->lut->luts[1] = green->GetCurve();
                cachedFile->lut->luts[2] = blue->GetCurve();
            }
        }

        return cachedFile;
    }

    void
    LocalFileFormat::BuildFileOps(OpRcPtrVec & ops,
        const Config& /*config*/,
        const ConstContextRcPtr & /*context*/,
        CachedFileRcPtr untypedCachedFile,
        const FileTransform& fileTransform,
        TransformDirection dir) const
    {
        LocalCachedFileRcPtr cachedFile =
            DynamicPtrCast<LocalCachedFile>(untypedCachedFile);

        // This should never happen.
        if (!cachedFile)
        {
            std::ostringstream os;
            os << "Cannot build Op. Invalid cache type.";
            throw Exception(os.str().c_str());
        }

        TransformDirection newDir = CombineTransformDirections(dir,
            fileTransform.getDirection());
        if (newDir == TRANSFORM_DIR_UNKNOWN)
        {
            std::ostringstream os;
            os << "Cannot build file format transform,";
            os << " unspecified transform direction.";
            throw Exception(os.str().c_str());
        }

        // The matrix in the ICC profile converts monitor RGB to the CIE XYZ
        // based version of the ICC profile connection space (PCS).
        // Because the PCS white point is D50, the ICC profile builder must
        // adapt the native device matrix to D50.
        // The ICC spec recommends a von Kries style chromatic adaptation
        // using the "Bradford" matrix.
        // However for the purposes of OCIO, it is much more convenient
        // for the profile to be balanced to D65 since that is the native
        // white point that most displays will be balanced to.
        // The matrix below is the Bradford matrix to convert
        // a D50 XYZ to a D65 XYZ.
        // In most cases, combining this with the matrix in the ICC profile
        // recovers what would be the actual matrix for a D65 native monitor.
        static const float D50_to_D65_m44[] = {
            0.955509474537f,  -0.023074829492f, 0.063312392987f, 0.0f,
            -0.028327238868f,  1.00994465504f,  0.021055592145f, 0.0f,
            0.012329273379f,  -0.020536209966f, 1.33072998567f,  0.0f,
            0.0f, 0.0f, 0.0f, 1.0f
        };

        // The matrix/TRC transform in the ICC profile converts
        // display device code values to the CIE XYZ based version 
        // of the ICC profile connection space (PCS).
        // So we will adopt this convention as the "forward" direction.
        if (newDir == TRANSFORM_DIR_FORWARD)
        {
            if (cachedFile->lut.get())
            {
                CreateLut1DOp(ops, cachedFile->lut,
                    INTERP_LINEAR, TRANSFORM_DIR_FORWARD);
            }
            else
            {
                const double val[4] = { cachedFile->mGammaRGB[0],
                                        cachedFile->mGammaRGB[1],
                                        cachedFile->mGammaRGB[2],
                                        cachedFile->mGammaRGB[3] };
                CreateGammaOp(ops, std::string(), OpData::Descriptions(),
                              GammaOpData::BASIC_FWD, &val[0], nullptr);
            }

            CreateMatrixOp(ops, cachedFile->mMatrix44, TRANSFORM_DIR_FORWARD);

            CreateMatrixOp(ops, D50_to_D65_m44, TRANSFORM_DIR_FORWARD);
        }
        else if (newDir == TRANSFORM_DIR_INVERSE)
        {
            CreateMatrixOp(ops, D50_to_D65_m44, TRANSFORM_DIR_INVERSE);

            // The ICC profile tags form a matrix that converts RGB to CIE XYZ.
            // Invert since we are building a PCS -> device transform.
            CreateMatrixOp(ops, cachedFile->mMatrix44, TRANSFORM_DIR_INVERSE);

            // The LUT / gamma stored in the ICC profile works in
            // the gamma->linear direction.
            if (cachedFile->lut.get())
            {
                CreateLut1DOp(ops, cachedFile->lut,
                    INTERP_LINEAR, TRANSFORM_DIR_INVERSE);
            }
            else
            {
                const double val[4] = { cachedFile->mGammaRGB[0],
                                        cachedFile->mGammaRGB[1],
                                        cachedFile->mGammaRGB[2],
                                        cachedFile->mGammaRGB[3] };

                CreateGammaOp(ops, std::string(), OpData::Descriptions(),
                              GammaOpData::BASIC_REV, &val[0], nullptr);
            }
        }

    }

    FileFormat * CreateFileFormatICC()
    {
        return new LocalFileFormat();
    }
}
OCIO_NAMESPACE_EXIT

#ifdef OCIO_UNIT_TEST

namespace OCIO = OCIO_NAMESPACE;
#include "UnitTest.h"
#include "UnitTestUtils.h"

OCIO_ADD_TEST(FileFormatICC, Types)
{
    // Test types used
    OCIO_CHECK_EQUAL(1, sizeof(icUInt8Number));
    OCIO_CHECK_EQUAL(2, sizeof(icUInt16Number));
    OCIO_CHECK_EQUAL(4, sizeof(icUInt32Number));

    OCIO_CHECK_EQUAL(4, sizeof(icInt32Number));

    OCIO_CHECK_EQUAL(4, sizeof(icS15Fixed16Number));
}

OCIO::LocalCachedFileRcPtr LoadICCFile(const std::string & fileName)
{
    return OCIO::LoadTestFile<OCIO::LocalFileFormat, OCIO::LocalCachedFile>(
        fileName, std::ios_base::binary);
}

OCIO_ADD_TEST(FileFormatICC, TestFile)
{
    OCIO::LocalCachedFileRcPtr iccFile;
    {
        // This example uses a profile with a 1024-entry LUT for the TRC.
        const std::string iccFileName("sRGB_Color_Space_Profile.icm");
        OCIO::OpRcPtrVec ops;
        OCIO::ContextRcPtr context = OCIO::Context::Create();
        OCIO_CHECK_NO_THROW(BuildOpsTest(ops, iccFileName, context,
                                         OCIO::TRANSFORM_DIR_INVERSE));
<<<<<<< HEAD
        OIIO_CHECK_NO_THROW(OCIO::FinalizeOpVec(ops, OCIO::FINALIZATION_EXACT));
        OIIO_CHECK_EQUAL(4, ops.size());
        OIIO_CHECK_EQUAL("<FileNoOp>", ops[0]->getInfo());
        OIIO_CHECK_EQUAL("<MatrixOffsetOp>", ops[1]->getInfo());
        OIIO_CHECK_EQUAL("<MatrixOffsetOp>", ops[2]->getInfo());
        OIIO_CHECK_EQUAL("<Lut1DOp>", ops[3]->getInfo());
=======
        OCIO_CHECK_NO_THROW(OCIO::FinalizeOpVec(ops, false));
        OCIO_CHECK_EQUAL(4, ops.size());
        OCIO_CHECK_EQUAL("<FileNoOp>", ops[0]->getInfo());
        OCIO_CHECK_EQUAL("<MatrixOffsetOp>", ops[1]->getInfo());
        OCIO_CHECK_EQUAL("<MatrixOffsetOp>", ops[2]->getInfo());
        OCIO_CHECK_EQUAL("<Lut1DOp>", ops[3]->getInfo());
>>>>>>> 91585da1

        std::vector<float> v0(4, 0.0f);
        v0[0] = 1.0f;
        std::vector<float> v1(4, 0.0f);
        v1[1] = 1.0f;
        std::vector<float> v2(4, 0.0f);
        v2[2] = 1.0f;
        std::vector<float> v3(4, 0.0f);
        v3[3] = 1.0f;

        std::vector<float> tmp = v0;
        ops[1]->apply(&tmp[0], 1);
        OCIO_CHECK_EQUAL(1.04788959f, tmp[0]);
        OCIO_CHECK_EQUAL(0.0295844227f, tmp[1]);
        OCIO_CHECK_EQUAL(-0.00925218873f, tmp[2]);
        OCIO_CHECK_EQUAL(0.0f, tmp[3]);

        tmp = v1;
        ops[1]->apply(&tmp[0], 1);
        OCIO_CHECK_EQUAL(0.0229206420f, tmp[0]);
        OCIO_CHECK_EQUAL(0.990481913f, tmp[1]);
        OCIO_CHECK_EQUAL(0.0150730424f, tmp[2]);
        OCIO_CHECK_EQUAL(0.0f, tmp[3]);

        tmp = v2;
        ops[1]->apply(&tmp[0], 1);
        OCIO_CHECK_EQUAL(-0.0502183102f, tmp[0]);
        OCIO_CHECK_EQUAL(-0.0170795303f, tmp[1]);
        OCIO_CHECK_EQUAL(0.751668990f, tmp[2]);
        OCIO_CHECK_EQUAL(0.0f, tmp[3]);

        tmp = v3;
        ops[1]->apply(&tmp[0], 1);
        OCIO_CHECK_EQUAL(0.0f, tmp[0]);
        OCIO_CHECK_EQUAL(0.0f, tmp[1]);
        OCIO_CHECK_EQUAL(0.0f, tmp[2]);
        OCIO_CHECK_EQUAL(1.0f, tmp[3]);

        tmp = v0;
        ops[2]->apply(&tmp[0], 1);
        OCIO_CHECK_EQUAL(3.13411215332385f, tmp[0]);
        OCIO_CHECK_EQUAL(-0.978787296139183f, tmp[1]);
        OCIO_CHECK_EQUAL(0.0719830443856949f, tmp[2]);
        OCIO_CHECK_EQUAL(0.0f, tmp[3]);

        tmp = v1;
        ops[2]->apply(&tmp[0], 1);
        OCIO_CHECK_EQUAL(-1.61739245955187f, tmp[0]);
        OCIO_CHECK_EQUAL(1.91627958642662f, tmp[1]);
        OCIO_CHECK_EQUAL(-0.228985850247545f, tmp[2]);
        OCIO_CHECK_EQUAL(0.0f, tmp[3]);

        tmp = v2;
        ops[2]->apply(&tmp[0], 1);
        OCIO_CHECK_EQUAL(-0.49063340456472f, tmp[0]);
        OCIO_CHECK_EQUAL(0.033454714231382f, tmp[1]);
        OCIO_CHECK_EQUAL(1.4053851315845f, tmp[2]);
        OCIO_CHECK_EQUAL(0.0f, tmp[3]);

        tmp = v3;
        ops[2]->apply(&tmp[0], 1);
        OCIO_CHECK_EQUAL(0.0f, tmp[0]);
        OCIO_CHECK_EQUAL(0.0f, tmp[1]);
        OCIO_CHECK_EQUAL(0.0f, tmp[2]);
        OCIO_CHECK_EQUAL(1.0f, tmp[3]);

        // Knowing the LUT has 1024 elements
        // and is inverted, verify values for a given index
        // are converted to index * step
        const float error = 1e-5f;
        
        // value at index 200
        tmp[0] = 0.0317235067f;
        tmp[1] = 0.0317235067f;
        tmp[2] = 0.0317235067f;
        ops[3]->apply(&tmp[0], 1);
        OCIO_CHECK_CLOSE(200.0f / 1023.0f, tmp[0], error);
        OCIO_CHECK_CLOSE(200.0f / 1023.0f, tmp[1], error);
        OCIO_CHECK_CLOSE(200.0f / 1023.0f, tmp[2], error);


        // Get cached file to access LUT size
        OCIO_CHECK_NO_THROW(iccFile = LoadICCFile(iccFileName));

        OCIO_CHECK_ASSERT((bool)iccFile);
        OCIO_CHECK_ASSERT((bool)(iccFile->lut));

        OCIO_CHECK_EQUAL(0.0f, iccFile->lut->from_min[0]);
        OCIO_CHECK_EQUAL(1.0f, iccFile->lut->from_max[0]);

        OCIO_CHECK_EQUAL(1024, iccFile->lut->luts[0].size());
        OCIO_CHECK_EQUAL(1024, iccFile->lut->luts[1].size());
        OCIO_CHECK_EQUAL(1024, iccFile->lut->luts[2].size());

        OCIO_CHECK_EQUAL(0.0317235067f, iccFile->lut->luts[0][200]);
        OCIO_CHECK_EQUAL(0.0317235067f, iccFile->lut->luts[1][200]);
        OCIO_CHECK_EQUAL(0.0317235067f, iccFile->lut->luts[2][200]);
    }

    {
        // This test uses a profile where the TRC is a 1-entry curve,
        // to be interpreted as a gamma value.
        const std::string iccFileName("AdobeRGB1998.icc");
        OCIO_CHECK_NO_THROW(iccFile = LoadICCFile(iccFileName));

        OCIO_CHECK_ASSERT((bool)iccFile);
        OCIO_CHECK_ASSERT(!(bool)(iccFile->lut));

        OCIO_CHECK_EQUAL(0.609741211f, iccFile->mMatrix44[0]);
        OCIO_CHECK_EQUAL(0.205276489f, iccFile->mMatrix44[1]);
        OCIO_CHECK_EQUAL(0.149185181f, iccFile->mMatrix44[2]);
        OCIO_CHECK_EQUAL(0.0f, iccFile->mMatrix44[3]);

        OCIO_CHECK_EQUAL(0.311111450f, iccFile->mMatrix44[4]);
        OCIO_CHECK_EQUAL(0.625671387f, iccFile->mMatrix44[5]);
        OCIO_CHECK_EQUAL(0.0632171631f, iccFile->mMatrix44[6]);
        OCIO_CHECK_EQUAL(0.0f, iccFile->mMatrix44[7]);
        
        OCIO_CHECK_EQUAL(0.0194702148f, iccFile->mMatrix44[8]);
        OCIO_CHECK_EQUAL(0.0608673096f, iccFile->mMatrix44[9]);
        OCIO_CHECK_EQUAL(0.744567871f, iccFile->mMatrix44[10]);
        OCIO_CHECK_EQUAL(0.0f, iccFile->mMatrix44[11]);

        OCIO_CHECK_EQUAL(0.0f, iccFile->mMatrix44[12]);
        OCIO_CHECK_EQUAL(0.0f, iccFile->mMatrix44[13]);
        OCIO_CHECK_EQUAL(0.0f, iccFile->mMatrix44[14]);
        OCIO_CHECK_EQUAL(1.0f, iccFile->mMatrix44[15]);

        OCIO_CHECK_EQUAL(2.19921875f, iccFile->mGammaRGB[0]);
        OCIO_CHECK_EQUAL(2.19921875f, iccFile->mGammaRGB[1]);
        OCIO_CHECK_EQUAL(2.19921875f, iccFile->mGammaRGB[2]);
        OCIO_CHECK_EQUAL(1.0f, iccFile->mGammaRGB[3]);
    }

    {
        // This test uses a profile where the TRC is 
        // a parametric curve of type 0 (a single gamma value).
        const std::string iccFileName("LM-1760W.icc");
        OCIO_CHECK_NO_THROW(iccFile = LoadICCFile(iccFileName));

        OCIO_CHECK_ASSERT((bool)iccFile);
        OCIO_CHECK_ASSERT(!(bool)(iccFile->lut));

        OCIO_CHECK_EQUAL(0.504470825f, iccFile->mMatrix44[0]);
        OCIO_CHECK_EQUAL(0.328125000f, iccFile->mMatrix44[1]);
        OCIO_CHECK_EQUAL(0.131607056f, iccFile->mMatrix44[2]);
        OCIO_CHECK_EQUAL(0.0f, iccFile->mMatrix44[3]);

        OCIO_CHECK_EQUAL(0.264923096f, iccFile->mMatrix44[4]);
        OCIO_CHECK_EQUAL(0.682678223f, iccFile->mMatrix44[5]);
        OCIO_CHECK_EQUAL(0.0523834229f, iccFile->mMatrix44[6]);
        OCIO_CHECK_EQUAL(0.0f, iccFile->mMatrix44[7]);

        OCIO_CHECK_EQUAL(0.0144805908f, iccFile->mMatrix44[8]);
        OCIO_CHECK_EQUAL(0.0871734619f, iccFile->mMatrix44[9]);
        OCIO_CHECK_EQUAL(0.723556519f, iccFile->mMatrix44[10]);
        OCIO_CHECK_EQUAL(0.0f, iccFile->mMatrix44[11]);

        OCIO_CHECK_EQUAL(0.0f, iccFile->mMatrix44[12]);
        OCIO_CHECK_EQUAL(0.0f, iccFile->mMatrix44[13]);
        OCIO_CHECK_EQUAL(0.0f, iccFile->mMatrix44[14]);
        OCIO_CHECK_EQUAL(1.0f, iccFile->mMatrix44[15]);

        OCIO_CHECK_EQUAL(2.17384338f, iccFile->mGammaRGB[0]);
        OCIO_CHECK_EQUAL(2.17384338f, iccFile->mGammaRGB[1]);
        OCIO_CHECK_EQUAL(2.17384338f, iccFile->mGammaRGB[2]);
        OCIO_CHECK_EQUAL(1.0f, iccFile->mGammaRGB[3]);
    }
}

OCIO_ADD_TEST(FileFormatICC, TestApply)
{
    OCIO::ContextRcPtr context = OCIO::Context::Create();
    {
        const std::string iccFileName("sRGB_Color_Space_Profile.icm");
        OCIO::OpRcPtrVec ops;
        OCIO_CHECK_NO_THROW(BuildOpsTest(ops, iccFileName, context,
                                         OCIO::TRANSFORM_DIR_FORWARD));
<<<<<<< HEAD

        OIIO_CHECK_NO_THROW(OCIO::OptimizeOpVec(ops, OCIO::OPTIMIZATION_DEFAULT));
        OIIO_CHECK_NO_THROW(OCIO::FinalizeOpVec(ops, OCIO::FINALIZATION_EXACT));
=======
        OCIO_CHECK_NO_THROW(OCIO::FinalizeOpVec(ops, true));
>>>>>>> 91585da1

        // apply ops
        float srcImage[] = {
            -0.1f, 0.0f, 0.3f, 0.0f,
            0.4f, 0.5f, 0.6f, 0.5f,
            0.7f, 1.0f, 1.9f, 1.0f };

        const float dstImage[] = {
            0.013221f, 0.005287f, 0.069636f, 0.0f,
            0.188847f, 0.204323f, 0.330955f, 0.5f,
            0.722887f, 0.882591f, 1.078655f, 1.0f };
        const float error = 1e-5f;

        OCIO::OpRcPtrVec::size_type numOps = ops.size();
        for (OCIO::OpRcPtrVec::size_type i = 0; i < numOps; ++i)
        {
            ops[i]->apply(srcImage, 3);
        }

        // compare results
        for (unsigned int i = 0; i<12; ++i)
        {
            OCIO_CHECK_CLOSE(srcImage[i], dstImage[i], error);
        }

        // inverse
        OCIO::OpRcPtrVec opsInv;
        OCIO_CHECK_NO_THROW(BuildOpsTest(opsInv, iccFileName, context,
                                         OCIO::TRANSFORM_DIR_INVERSE));
<<<<<<< HEAD
        OIIO_CHECK_NO_THROW(OCIO::OptimizeOpVec(opsInv, OCIO::OPTIMIZATION_DEFAULT));
        OIIO_CHECK_NO_THROW(OCIO::FinalizeOpVec(opsInv, OCIO::FINALIZATION_EXACT));
=======
        OCIO_CHECK_NO_THROW(OCIO::FinalizeOpVec(opsInv, true));
>>>>>>> 91585da1

        numOps = opsInv.size();
        for (OCIO::OpRcPtrVec::size_type i = 0; i < numOps; ++i)
        {
            opsInv[i]->apply(srcImage, 3);
        }

        const float bckImage[] = {
            // neg values are clamped by the LUT and won't round-trip
            0.0f, 0.0f, 0.3f, 0.0f,
            0.4f, 0.5f, 0.6f, 0.5f,
            // >1 values are clamped by the LUT and won't round-trip
            0.7f, 1.0f, 1.0f, 1.0f };

        // compare results
        for (unsigned int i = 0; i<12; ++i)
        {
            OCIO_CHECK_CLOSE(srcImage[i], bckImage[i], error);
        }
    }

    {
        const std::string iccFileName("LM-1760W.icc");
        OCIO::OpRcPtrVec ops;
        OCIO_CHECK_NO_THROW(BuildOpsTest(ops, iccFileName, context,
                                         OCIO::TRANSFORM_DIR_FORWARD));
<<<<<<< HEAD
        OIIO_CHECK_NO_THROW(OCIO::OptimizeOpVec(ops, OCIO::OPTIMIZATION_DEFAULT));
        OIIO_CHECK_NO_THROW(OCIO::FinalizeOpVec(ops, OCIO::FINALIZATION_EXACT));
=======
        OCIO_CHECK_NO_THROW(OCIO::FinalizeOpVec(ops, true));
>>>>>>> 91585da1

        // apply ops
        float srcImage[] = {
            -0.1f, 0.0f, 0.3f, 0.0f,
             0.4f, 0.5f, 0.6f, 0.5f,
             0.7f, 1.0f, 1.9f, 1.0f };

        const float dstImage[] = {
            0.012437f, 0.004702f, 0.070333f, 0.0f,
            0.188392f, 0.206965f, 0.343595f, 0.5f,

// Gamma SSE vs. not SEE implementations explain the differences.
#ifdef USE_SSE
            1.210458f, 1.058771f, 4.003655f, 1.0f };
#else
            1.210462f, 1.058761f, 4.003706f, 1.0f };
#endif

        OCIO::OpRcPtrVec::size_type numOps = ops.size();
        for (OCIO::OpRcPtrVec::size_type i = 0; i < numOps; ++i)
        {
            ops[i]->apply(srcImage, 3);
        }

        // Compare results
        const float error = 2e-5f;

        for (unsigned int i = 0; i<12; ++i)
        {
            OCIO_CHECK_CLOSE(srcImage[i], dstImage[i], error);
        }

        // inverse
        OCIO::OpRcPtrVec opsInv;
        OCIO_CHECK_NO_THROW(BuildOpsTest(opsInv, iccFileName, context,
                                         OCIO::TRANSFORM_DIR_INVERSE));
<<<<<<< HEAD
        OIIO_CHECK_NO_THROW(OCIO::OptimizeOpVec(opsInv, OCIO::OPTIMIZATION_DEFAULT));
        OIIO_CHECK_NO_THROW(OCIO::FinalizeOpVec(opsInv, OCIO::FINALIZATION_EXACT));
=======
        OCIO_CHECK_NO_THROW(OCIO::FinalizeOpVec(opsInv, true));
>>>>>>> 91585da1

        numOps = opsInv.size();
        for (OCIO::OpRcPtrVec::size_type i = 0; i < numOps; ++i)
        {
            opsInv[i]->apply(srcImage, 3);
        }

        // Negative values are clamped by the LUT and won't round-trip.
        const float bckImage[] = {
            0.0f, 0.0f, 0.3f, 0.0f,
            0.4f, 0.5f, 0.6f, 0.5f,
            0.7f, 1.0f, 1.9f, 1.0f };

        // Compare results
        const float error2 = 2e-4f;

        for (unsigned int i = 0; i<12; ++i)
        {
            OCIO_CHECK_CLOSE(srcImage[i], bckImage[i], error2);
        }
    }

}

OCIO_ADD_TEST(FileFormatICC, Endian)
{
    unsigned char test[8];
    test[0] = 0x11;
    test[1] = 0x22;
    test[2] = 0x33;
    test[3] = 0x44;
    test[4] = 0x55;
    test[5] = 0x66;
    test[6] = 0x77;
    test[7] = 0x88;

    SampleICC::Swap32Array((void*)test, 2);

    OCIO_CHECK_EQUAL(test[0], 0x44);
    OCIO_CHECK_EQUAL(test[1], 0x33);
    OCIO_CHECK_EQUAL(test[2], 0x22);
    OCIO_CHECK_EQUAL(test[3], 0x11);

    OCIO_CHECK_EQUAL(test[4], 0x88);
    OCIO_CHECK_EQUAL(test[5], 0x77);
    OCIO_CHECK_EQUAL(test[6], 0x66);
    OCIO_CHECK_EQUAL(test[7], 0x55);

    SampleICC::Swap16Array((void*)test, 4);

    OCIO_CHECK_EQUAL(test[0], 0x33);
    OCIO_CHECK_EQUAL(test[1], 0x44);

    OCIO_CHECK_EQUAL(test[2], 0x11);
    OCIO_CHECK_EQUAL(test[3], 0x22);

    OCIO_CHECK_EQUAL(test[4], 0x77);
    OCIO_CHECK_EQUAL(test[5], 0x88);

    OCIO_CHECK_EQUAL(test[6], 0x55);
    OCIO_CHECK_EQUAL(test[7], 0x66);

    SampleICC::Swap64Array((void*)test, 1);

    OCIO_CHECK_EQUAL(test[7], 0x33);
    OCIO_CHECK_EQUAL(test[6], 0x44);
    OCIO_CHECK_EQUAL(test[5], 0x11);
    OCIO_CHECK_EQUAL(test[4], 0x22);
    OCIO_CHECK_EQUAL(test[3], 0x77);
    OCIO_CHECK_EQUAL(test[2], 0x88);
    OCIO_CHECK_EQUAL(test[1], 0x55);
    OCIO_CHECK_EQUAL(test[0], 0x66);

}

#endif // OCIO_UNIT_TEST<|MERGE_RESOLUTION|>--- conflicted
+++ resolved
@@ -504,21 +504,12 @@
         OCIO::ContextRcPtr context = OCIO::Context::Create();
         OCIO_CHECK_NO_THROW(BuildOpsTest(ops, iccFileName, context,
                                          OCIO::TRANSFORM_DIR_INVERSE));
-<<<<<<< HEAD
-        OIIO_CHECK_NO_THROW(OCIO::FinalizeOpVec(ops, OCIO::FINALIZATION_EXACT));
-        OIIO_CHECK_EQUAL(4, ops.size());
-        OIIO_CHECK_EQUAL("<FileNoOp>", ops[0]->getInfo());
-        OIIO_CHECK_EQUAL("<MatrixOffsetOp>", ops[1]->getInfo());
-        OIIO_CHECK_EQUAL("<MatrixOffsetOp>", ops[2]->getInfo());
-        OIIO_CHECK_EQUAL("<Lut1DOp>", ops[3]->getInfo());
-=======
-        OCIO_CHECK_NO_THROW(OCIO::FinalizeOpVec(ops, false));
+        OCIO_CHECK_NO_THROW(OCIO::FinalizeOpVec(ops, OCIO::FINALIZATION_EXACT));
         OCIO_CHECK_EQUAL(4, ops.size());
         OCIO_CHECK_EQUAL("<FileNoOp>", ops[0]->getInfo());
         OCIO_CHECK_EQUAL("<MatrixOffsetOp>", ops[1]->getInfo());
         OCIO_CHECK_EQUAL("<MatrixOffsetOp>", ops[2]->getInfo());
         OCIO_CHECK_EQUAL("<Lut1DOp>", ops[3]->getInfo());
->>>>>>> 91585da1
 
         std::vector<float> v0(4, 0.0f);
         v0[0] = 1.0f;
@@ -697,13 +688,9 @@
         OCIO::OpRcPtrVec ops;
         OCIO_CHECK_NO_THROW(BuildOpsTest(ops, iccFileName, context,
                                          OCIO::TRANSFORM_DIR_FORWARD));
-<<<<<<< HEAD
-
-        OIIO_CHECK_NO_THROW(OCIO::OptimizeOpVec(ops, OCIO::OPTIMIZATION_DEFAULT));
-        OIIO_CHECK_NO_THROW(OCIO::FinalizeOpVec(ops, OCIO::FINALIZATION_EXACT));
-=======
-        OCIO_CHECK_NO_THROW(OCIO::FinalizeOpVec(ops, true));
->>>>>>> 91585da1
+
+        OCIO_CHECK_NO_THROW(OCIO::OptimizeOpVec(ops, OCIO::OPTIMIZATION_DEFAULT));
+        OCIO_CHECK_NO_THROW(OCIO::FinalizeOpVec(ops, OCIO::FINALIZATION_EXACT));
 
         // apply ops
         float srcImage[] = {
@@ -733,12 +720,8 @@
         OCIO::OpRcPtrVec opsInv;
         OCIO_CHECK_NO_THROW(BuildOpsTest(opsInv, iccFileName, context,
                                          OCIO::TRANSFORM_DIR_INVERSE));
-<<<<<<< HEAD
-        OIIO_CHECK_NO_THROW(OCIO::OptimizeOpVec(opsInv, OCIO::OPTIMIZATION_DEFAULT));
-        OIIO_CHECK_NO_THROW(OCIO::FinalizeOpVec(opsInv, OCIO::FINALIZATION_EXACT));
-=======
-        OCIO_CHECK_NO_THROW(OCIO::FinalizeOpVec(opsInv, true));
->>>>>>> 91585da1
+        OCIO_CHECK_NO_THROW(OCIO::OptimizeOpVec(opsInv, OCIO::OPTIMIZATION_DEFAULT));
+        OCIO_CHECK_NO_THROW(OCIO::FinalizeOpVec(opsInv, OCIO::FINALIZATION_EXACT));
 
         numOps = opsInv.size();
         for (OCIO::OpRcPtrVec::size_type i = 0; i < numOps; ++i)
@@ -765,12 +748,8 @@
         OCIO::OpRcPtrVec ops;
         OCIO_CHECK_NO_THROW(BuildOpsTest(ops, iccFileName, context,
                                          OCIO::TRANSFORM_DIR_FORWARD));
-<<<<<<< HEAD
-        OIIO_CHECK_NO_THROW(OCIO::OptimizeOpVec(ops, OCIO::OPTIMIZATION_DEFAULT));
-        OIIO_CHECK_NO_THROW(OCIO::FinalizeOpVec(ops, OCIO::FINALIZATION_EXACT));
-=======
-        OCIO_CHECK_NO_THROW(OCIO::FinalizeOpVec(ops, true));
->>>>>>> 91585da1
+        OCIO_CHECK_NO_THROW(OCIO::OptimizeOpVec(ops, OCIO::OPTIMIZATION_DEFAULT));
+        OCIO_CHECK_NO_THROW(OCIO::FinalizeOpVec(ops, OCIO::FINALIZATION_EXACT));
 
         // apply ops
         float srcImage[] = {
@@ -807,12 +786,8 @@
         OCIO::OpRcPtrVec opsInv;
         OCIO_CHECK_NO_THROW(BuildOpsTest(opsInv, iccFileName, context,
                                          OCIO::TRANSFORM_DIR_INVERSE));
-<<<<<<< HEAD
-        OIIO_CHECK_NO_THROW(OCIO::OptimizeOpVec(opsInv, OCIO::OPTIMIZATION_DEFAULT));
-        OIIO_CHECK_NO_THROW(OCIO::FinalizeOpVec(opsInv, OCIO::FINALIZATION_EXACT));
-=======
-        OCIO_CHECK_NO_THROW(OCIO::FinalizeOpVec(opsInv, true));
->>>>>>> 91585da1
+        OCIO_CHECK_NO_THROW(OCIO::OptimizeOpVec(opsInv, OCIO::OPTIMIZATION_DEFAULT));
+        OCIO_CHECK_NO_THROW(OCIO::FinalizeOpVec(opsInv, OCIO::FINALIZATION_EXACT));
 
         numOps = opsInv.size();
         for (OCIO::OpRcPtrVec::size_type i = 0; i < numOps; ++i)
