/*
Copyright (c) 2003-2010 Sony Pictures Imageworks Inc., et al.
All Rights Reserved.

Redistribution and use in source and binary forms, with or without
modification, are permitted provided that the following conditions are
met:
* Redistributions of source code must retain the above copyright
  notice, this list of conditions and the following disclaimer.
* Redistributions in binary form must reproduce the above copyright
  notice, this list of conditions and the following disclaimer in the
  documentation and/or other materials provided with the distribution.
* Neither the name of Sony Pictures Imageworks nor the names of its
  contributors may be used to endorse or promote products derived from
  this software without specific prior written permission.
THIS SOFTWARE IS PROVIDED BY THE COPYRIGHT HOLDERS AND CONTRIBUTORS
"AS IS" AND ANY EXPRESS OR IMPLIED WARRANTIES, INCLUDING, BUT NOT
LIMITED TO, THE IMPLIED WARRANTIES OF MERCHANTABILITY AND FITNESS FOR
A PARTICULAR PURPOSE ARE DISCLAIMED. IN NO EVENT SHALL THE COPYRIGHT
OWNER OR CONTRIBUTORS BE LIABLE FOR ANY DIRECT, INDIRECT, INCIDENTAL,
SPECIAL, EXEMPLARY, OR CONSEQUENTIAL DAMAGES (INCLUDING, BUT NOT
LIMITED TO, PROCUREMENT OF SUBSTITUTE GOODS OR SERVICES; LOSS OF USE,
DATA, OR PROFITS; OR BUSINESS INTERRUPTION) HOWEVER CAUSED AND ON ANY
THEORY OF LIABILITY, WHETHER IN CONTRACT, STRICT LIABILITY, OR TORT
(INCLUDING NEGLIGENCE OR OTHERWISE) ARISING IN ANY WAY OUT OF THE USE
OF THIS SOFTWARE, EVEN IF ADVISED OF THE POSSIBILITY OF SUCH DAMAGE.
*/

#include <OpenColorIO/OpenColorIO.h>

#include "OpBuilders.h"
#include "Processor.h"

#include <sstream>
#include <typeinfo>

OCIO_NAMESPACE_ENTER
{
    Transform::~Transform()
    { }

    void Transform::validate() const
    { 
        if (getDirection() != TRANSFORM_DIR_FORWARD
            && getDirection() != TRANSFORM_DIR_INVERSE)
        {
            std::string err(typeid(*this).name());
            err += ": invalid direction";

            throw Exception(err.c_str());
        }
    }

    void BuildOps(OpRcPtrVec & ops,
                  const Config & config,
                  const ConstContextRcPtr & context,
                  const ConstTransformRcPtr & transform,
                  TransformDirection dir)
    {
        // A null transform is valid, and corresponds to a no-op.
        if(!transform)
            return;
        
        if(ConstAllocationTransformRcPtr allocationTransform = \
            DynamicPtrCast<const AllocationTransform>(transform))
        {
            BuildAllocationOps(ops, config, *allocationTransform, dir);
        }
        else if(ConstCDLTransformRcPtr cdlTransform = \
            DynamicPtrCast<const CDLTransform>(transform))
        {
            BuildCDLOps(ops, config, *cdlTransform, dir);
        }
        else if(ConstColorSpaceTransformRcPtr colorSpaceTransform = \
            DynamicPtrCast<const ColorSpaceTransform>(transform))
        {
            BuildColorSpaceOps(ops, config, context, *colorSpaceTransform, dir);
        }
        else if(ConstDisplayTransformRcPtr displayTransform = \
            DynamicPtrCast<const DisplayTransform>(transform))
        {
            BuildDisplayOps(ops, config, context, *displayTransform, dir);
        }
        else if(ConstExponentTransformRcPtr exponentTransform = \
            DynamicPtrCast<const ExponentTransform>(transform))
        {
            BuildExponentOps(ops, config, *exponentTransform, dir);
        }
<<<<<<< HEAD
        else if(ConstFixedFunctionTransformRcPtr fixedFunctionTransform = \
            DynamicPtrCast<const FixedFunctionTransform>(transform))
        {
            BuildFixedFunctionOps(ops, config, context, *fixedFunctionTransform, dir);
=======
        else if(ConstExponentWithLinearTransformRcPtr expWithLinearTransform = \
            DynamicPtrCast<const ExponentWithLinearTransform>(transform))
        {
            BuildExponentWithLinearOps(ops, config, *expWithLinearTransform, dir);
>>>>>>> 03ac35d6
        }
        else if(ConstFileTransformRcPtr fileTransform = \
            DynamicPtrCast<const FileTransform>(transform))
        {
            BuildFileOps(ops, config, context, *fileTransform, dir);
        }
        else if(ConstGroupTransformRcPtr groupTransform = \
            DynamicPtrCast<const GroupTransform>(transform))
        {
            BuildGroupOps(ops, config, context, *groupTransform, dir);
        }
        else if(ConstLogTransformRcPtr logTransform = \
            DynamicPtrCast<const LogTransform>(transform))
        {
            BuildLogOps(ops, config, *logTransform, dir);
        }
        else if(ConstLookTransformRcPtr lookTransform = \
            DynamicPtrCast<const LookTransform>(transform))
        {
            BuildLookOps(ops, config, context, *lookTransform, dir);
        }
        else if(ConstMatrixTransformRcPtr matrixTransform = \
            DynamicPtrCast<const MatrixTransform>(transform))
        {
            BuildMatrixOps(ops, config, *matrixTransform, dir);
        }
        else if(ConstRangeTransformRcPtr rangeTransform = \
            DynamicPtrCast<const RangeTransform>(transform))
        {
            BuildRangeOps(ops, config, *rangeTransform, dir);
        }
        else if(ConstTruelightTransformRcPtr truelightTransform = \
            DynamicPtrCast<const TruelightTransform>(transform))
        {
            BuildTruelightOps(ops, config, *truelightTransform, dir);
        }
        else
        {
            std::ostringstream error;
            error << "Unknown transform type for creation: "
                  << typeid(transform).name();

            throw Exception(error.str().c_str());
        }
    }
    
    std::ostream& operator<< (std::ostream & os, const Transform & transform)
    {
        const Transform* t = &transform;
        
        if(const AllocationTransform * allocationTransform = \
            dynamic_cast<const AllocationTransform*>(t))
        {
            os << *allocationTransform;
        }
        else if(const CDLTransform * cdlTransform = \
            dynamic_cast<const CDLTransform*>(t))
        {
            os << *cdlTransform;
        }
        else if(const ColorSpaceTransform * colorSpaceTransform = \
            dynamic_cast<const ColorSpaceTransform*>(t))
        {
            os << *colorSpaceTransform;
        }
        else if(const DisplayTransform * displayTransform = \
            dynamic_cast<const DisplayTransform*>(t))
        {
            os << *displayTransform;
        }
        else if(const ExponentTransform * exponentTransform = \
            dynamic_cast<const ExponentTransform*>(t))
        {
            os << *exponentTransform;
        }
        else if(const FileTransform * fileTransform = \
            dynamic_cast<const FileTransform*>(t))
        {
            os << *fileTransform;
        }
        else if(const FixedFunctionTransform * fixedFunctionTransform = \
            dynamic_cast<const FixedFunctionTransform*>(t))
        {
            os << *fixedFunctionTransform;
        }
        else if(const GroupTransform * groupTransform = \
            dynamic_cast<const GroupTransform*>(t))
        {
            os << *groupTransform;
        }
        else if(const LogTransform * logTransform = \
            dynamic_cast<const LogTransform*>(t))
        {
            os << *logTransform;
        }
        else if(const LookTransform * lookTransform = \
            dynamic_cast<const LookTransform*>(t))
        {
            os << *lookTransform;
        }
        else if(const MatrixTransform * matrixTransform = \
            dynamic_cast<const MatrixTransform*>(t))
        {
            os << *matrixTransform;
        }
        else if(const RangeTransform * rangeTransform = \
            dynamic_cast<const RangeTransform*>(t))
        {
            os << *rangeTransform;
        }
        else if(const TruelightTransform * truelightTransform = \
            dynamic_cast<const TruelightTransform*>(t))
        {
            os << *truelightTransform;
        }
        else
        {
            std::ostringstream error;
            error << "Unknown transform type for serialization: "
                  << typeid(transform).name();

            throw Exception(error.str().c_str());

        }
        
        return os;
    }
}
OCIO_NAMESPACE_EXIT<|MERGE_RESOLUTION|>--- conflicted
+++ resolved
@@ -86,17 +86,15 @@
         {
             BuildExponentOps(ops, config, *exponentTransform, dir);
         }
-<<<<<<< HEAD
+        else if(ConstExponentWithLinearTransformRcPtr expWithLinearTransform = \
+            DynamicPtrCast<const ExponentWithLinearTransform>(transform))
+        {
+            BuildExponentWithLinearOps(ops, config, *expWithLinearTransform, dir);
+        }
         else if(ConstFixedFunctionTransformRcPtr fixedFunctionTransform = \
             DynamicPtrCast<const FixedFunctionTransform>(transform))
         {
             BuildFixedFunctionOps(ops, config, context, *fixedFunctionTransform, dir);
-=======
-        else if(ConstExponentWithLinearTransformRcPtr expWithLinearTransform = \
-            DynamicPtrCast<const ExponentWithLinearTransform>(transform))
-        {
-            BuildExponentWithLinearOps(ops, config, *expWithLinearTransform, dir);
->>>>>>> 03ac35d6
         }
         else if(ConstFileTransformRcPtr fileTransform = \
             DynamicPtrCast<const FileTransform>(transform))
