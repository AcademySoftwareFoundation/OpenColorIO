// SPDX-License-Identifier: BSD-3-Clause
// Copyright Contributors to the OpenColorIO Project.

#include <cstring>
#include <sstream>

#include <OpenColorIO/OpenColorIO.h>

#include "Op.h"
#include "ops/cdl/CDLOp.h"
#include "ops/exponent/ExponentOp.h"
#include "ops/exposurecontrast/ExposureContrastOp.h"
#include "ops/fixedfunction/FixedFunctionOp.h"
#include "ops/gamma/GammaOp.h"
#include "ops/gradingprimary/GradingPrimaryOp.h"
#include "ops/gradingrgbcurve/GradingRGBCurveOp.h"
#include "ops/gradingtone/GradingToneOp.h"
#include "ops/log/LogOp.h"
#include "ops/lut1d/Lut1DOp.h"
#include "ops/lut3d/Lut3DOp.h"
#include "ops/range/RangeOp.h"
#include "pystring/pystring.h"

namespace OCIO_NAMESPACE
{
bool OpCPU::hasDynamicProperty(DynamicPropertyType type) const
{
    return false;
}

DynamicPropertyRcPtr OpCPU::getDynamicProperty(DynamicPropertyType type) const
{
    throw Exception("Op does not implement dynamic property.");
}


OpData::OpData()
    :   m_metadata()
{ }

OpData::OpData(const OpData & rhs)
    : m_metadata()
{
    *this = rhs;
}

OpData & OpData::operator=(const OpData & rhs)
{
    if (this != &rhs)
    {
        m_metadata = rhs.m_metadata;
    }

    return *this;
}

OpData::~OpData()
{ }

OpDataRcPtr OpData::getIdentityReplacement() const
{
    return std::make_shared<MatrixOpData>();
}

bool OpData::operator==(const OpData & other) const
{
    if (this == &other) return true;

    // Ignore metadata.
    return getType() == other.getType();
}

const std::string & OpData::getID() const
{
    return m_metadata.getAttributeValue(METADATA_ID);
}

void OpData::setID(const std::string & id)
{
    return m_metadata.addAttribute(METADATA_ID, id.c_str());
}

const std::string & OpData::getName() const
{
    return m_metadata.getAttributeValue(METADATA_NAME);
}

void OpData::setName(const std::string & name)
{
    return m_metadata.addAttribute(METADATA_NAME, name.c_str());
}

const char * GetTypeName(OpData::Type type)
{
    switch (type)
    {
    case OpData::CDLType:
        return "CDL";
    case OpData::ExponentType:
        return "Exponent";
    case OpData::ExposureContrastType:
        return "ExposureContrast";
    case OpData::FixedFunctionType:
        return "FixedFunction";
    case OpData::GammaType:
        return "Gamma";
    case OpData::GradingPrimaryType:
        return "GradingPrimary";
    case OpData::GradingRGBCurveType:
        return "GradingRGBCurve";
    case OpData::GradingToneType:
        return "GradingTone";
    case OpData::LogType:
        return "Log";
    case OpData::Lut1DType:
        return "LUT1D";
    case OpData::Lut3DType:
        return "LUT3D";
    case OpData::MatrixType:
        return "Matrix";
    case OpData::RangeType:
        return "Range";
    case OpData::ReferenceType:
    case OpData::NoOpType:
        break;
    }
    throw Exception("Unexpected op type.");
}

Op::Op()
{ }

Op::~Op()
{ }

bool Op::canCombineWith(ConstOpRcPtr & /*op*/) const
{
    return false;
}

void Op::combineWith(OpRcPtrVec & /*ops*/, ConstOpRcPtr & /*secondOp*/) const
{
    std::ostringstream os;
    os << "Op: " << getInfo() << " cannot be combined. ";
    os << "A type-specific combining function is not defined.";
    throw Exception(os.str().c_str());
}

void Op::validate() const
{
    m_data->validate();
}

bool Op::isDynamic() const
{
    return false;
}

bool Op::hasDynamicProperty(DynamicPropertyType type) const
{
    return false;
}

DynamicPropertyRcPtr Op::getDynamicProperty(DynamicPropertyType type) const
{
    throw Exception("Op does not implement dynamic property.");
}

OpRcPtr Op::getIdentityReplacement() const
{
    auto opData = m_data->getIdentityReplacement();
    OpRcPtrVec ops;
    if (opData->getType() == OpData::MatrixType)
    {
        // No-op that will be optimized.
        auto mat = std::dynamic_pointer_cast<MatrixOpData>(opData);
        CreateMatrixOp(ops, mat, TRANSFORM_DIR_FORWARD);
    }
    else if (opData->getType() == OpData::RangeType)
    {
        // Clamping op.
        auto range = std::dynamic_pointer_cast<RangeOpData>(opData);
        CreateRangeOp(ops, range, TRANSFORM_DIR_FORWARD);
    }
    else
    {
        std::ostringstream oss;
        oss << "Unexpected type in getIdentityReplacement. Expecting Matrix or Range, got :"
            << std::string(GetTypeName(opData->getType())) << ".";
        throw Exception(oss.str().c_str());
    }
    return ops[0];
}


OpRcPtrVec::OpRcPtrVec()
    : m_metadata()
{
}

OpRcPtrVec::OpRcPtrVec(const OpRcPtrVec & v)
    : OpRcPtrVec()
{
    *this = v; 
}

OpRcPtrVec & OpRcPtrVec::operator=(const OpRcPtrVec & v)
{
    if(this!=&v)
    {
        m_ops = v.m_ops;
        m_metadata = v.m_metadata;
    }

    return *this;
}

OpRcPtrVec & OpRcPtrVec::operator+=(const OpRcPtrVec & v)
{
    if (this != &v)
    {
        m_ops.insert(end(), v.begin(), v.end());
        m_metadata.combine(v.m_metadata);
        return *this;
    }
    else
    {
        OpRcPtrVec other = v;
        return operator+=(other);
    }
}

OpRcPtrVec::iterator OpRcPtrVec::erase(OpRcPtrVec::const_iterator position) 
{ 
    return m_ops.erase(position); 
}

OpRcPtrVec::iterator OpRcPtrVec::erase(OpRcPtrVec::const_iterator first, 
                                        OpRcPtrVec::const_iterator last)
{ 
    return m_ops.erase(first, last); 
}

void OpRcPtrVec::insert(OpRcPtrVec::const_iterator position, 
                        OpRcPtrVec::const_iterator first, 
                        OpRcPtrVec::const_iterator last)
{
    m_ops.insert(position, first, last);
}

void OpRcPtrVec::push_back(const OpRcPtrVec::value_type & val) 
{
    m_ops.push_back(val);
}

OpRcPtrVec::const_reference OpRcPtrVec::back() const
{
    return m_ops.back();
}

OpRcPtrVec::const_reference OpRcPtrVec::front() const
{
    return m_ops.front();
}

bool OpRcPtrVec::isNoOp() const noexcept
{
    for (const auto & op : m_ops)
    {
        if(!op->isNoOp()) return false;
    }

    return true;
}

bool OpRcPtrVec::hasChannelCrosstalk() const noexcept
{
    return m_ops.end() != std::find_if(m_ops.begin(),
                                       m_ops.end(),
                                       [](const OpRcPtr & op) { return op->hasChannelCrosstalk(); } );
}

bool OpRcPtrVec::isDynamic() const noexcept
{
    return m_ops.end() != std::find_if(m_ops.begin(),
                                       m_ops.end(),
                                       [](const OpRcPtr & op) { return op->isDynamic(); } );
}

bool OpRcPtrVec::hasDynamicProperty(DynamicPropertyType type) const noexcept
{
    return m_ops.end() != std::find_if(m_ops.begin(),
                                       m_ops.end(),
                                       [type](const OpRcPtr & op) { return op->hasDynamicProperty(type); } );
}

DynamicPropertyRcPtr OpRcPtrVec::getDynamicProperty(DynamicPropertyType type) const
{
    for (const auto & op : m_ops)
    {
        if (op->hasDynamicProperty(type))
        {
            return op->getDynamicProperty(type);
        }
    }

    throw Exception("Cannot find dynamic property.");
}

OpRcPtrVec OpRcPtrVec::clone() const 
{
    OpRcPtrVec cloned;

    for (const auto & op : m_ops)
    {
        cloned.push_back(op->clone());
    }

    return cloned;
}

OpRcPtrVec OpRcPtrVec::invert() const
{
    OpRcPtrVec inverted;

    OpRcPtrVec::const_reverse_iterator iter = m_ops.rbegin();
    OpRcPtrVec::const_reverse_iterator end  = m_ops.rend();
    for (; iter!=end; ++iter)
    {
        ConstOpRcPtr op = *iter;
        if (op->isNoOpType())
        {
            // Keep track of the information.
            inverted.push_back(op->clone());
        }
        else
        {
            ConstOpDataRcPtr data = op->data();
            CreateOpVecFromOpData(inverted, data, TRANSFORM_DIR_INVERSE);
        }
    }

    return inverted;
}

void OpRcPtrVec::validate() const
{
    for (auto & op : m_ops)
    {
        op->validate();
    }
}

namespace
{
template<typename T>
void UnifyDynamicProperty(OpRcPtr op, std::shared_ptr<T> & prop, DynamicPropertyType type)
{
    if (op->hasDynamicProperty(type))
    {
        if (!prop)
        {
            // Initialize property.
            DynamicPropertyRcPtr dp = op->getDynamicProperty(type);
            prop = OCIO_DYNAMIC_POINTER_CAST<T>(dp);
        }
        else
        {
            // Share the property.
            op->replaceDynamicProperty(type, prop);
        }
    }
}
}

// This ensures that when a dynamic property on a processor is modified, all ops that respond to
// that property (and which are enabled) are synchronized.
void OpRcPtrVec::unifyDynamicProperties()
{
    // Empty shared pointers.
    DynamicPropertyDoubleImplRcPtr dpExposure;
    DynamicPropertyDoubleImplRcPtr dpContrast;
    DynamicPropertyDoubleImplRcPtr dpGamma;
    DynamicPropertyGradingPrimaryImplRcPtr dpGradingPrimary;
    DynamicPropertyGradingRGBCurveImplRcPtr dpGradingRGBCurve;
    DynamicPropertyGradingToneImplRcPtr dpGradingTone;

    for (auto op : m_ops)
    {
        // Initialize or share property.
        UnifyDynamicProperty(op, dpExposure, DYNAMIC_PROPERTY_EXPOSURE);
        UnifyDynamicProperty(op, dpContrast, DYNAMIC_PROPERTY_CONTRAST);
        UnifyDynamicProperty(op, dpGamma, DYNAMIC_PROPERTY_GAMMA);
        UnifyDynamicProperty(op, dpGradingPrimary, DYNAMIC_PROPERTY_GRADING_PRIMARY);
        UnifyDynamicProperty(op, dpGradingRGBCurve, DYNAMIC_PROPERTY_GRADING_RGBCURVE);
        UnifyDynamicProperty(op, dpGradingTone, DYNAMIC_PROPERTY_GRADING_TONE);
    }
}

std::ostream& operator<< (std::ostream & os, const Op & op)
{
    os << op.getInfo();
    return os;
}

namespace
{
const int FLOAT_DECIMALS = 7;
}

std::string AllocationData::getCacheID() const
{
    std::ostringstream os;
    os.precision(FLOAT_DECIMALS);
    os << AllocationToString(allocation) << " ";

    for(unsigned int i=0; i<vars.size(); ++i)
    {
        os << vars[i] << " ";
    }

    return os.str();
}

std::ostream& operator<< (std::ostream & os, const AllocationData & allocation)
{
    os << allocation.getCacheID();
    return os;
}

std::string SerializeOpVec(const OpRcPtrVec & ops, int indent)
{
    std::ostringstream oss;

    for (OpRcPtrVec::size_type idx = 0, size = ops.size(); idx < size; ++idx)
    {
<<<<<<< HEAD
        const OpRcPtr & op = ops[idx];

        oss << pystring::mul(" ", indent);
        oss << "Op " << idx << ": " << *op << " ";

        // When serializing not optimized ops, some no-op ops (such as FileNopOp, etc)
        // could still be present. 
=======
        const OpRcPtr & op = ops[i];

        oss << pystring::mul(" ", indent);
        oss << "Op " << i << ": " << *op << " ";

        // When serializing not optimized ops, some no-op ops (such as FileNopOp, etc)
        // could still be present.
>>>>>>> d683c09c
        if (op->isNoOpType())
        {
            oss << op->getInfo();
        }
        else
        {
            oss << op->getCacheID();
        }

<<<<<<< HEAD
        oss << " supports_gpu:" << op->supportedByLegacyShader();
=======
>>>>>>> d683c09c
        oss << "\n";
    }

    return oss.str();
}

void CreateOpVecFromOpData(OpRcPtrVec & ops,
                           const ConstOpDataRcPtr & opData,
                           TransformDirection dir)
{
    if (dir == TRANSFORM_DIR_UNKNOWN)
    {
        throw Exception("Cannot create Op with unspecified transform direction.");
    }

    switch (opData->getType())
    {
    case OpData::CDLType:
    {
        auto cdlSrc = std::dynamic_pointer_cast<const CDLOpData>(opData);
        auto cdl = std::make_shared<CDLOpData>(*cdlSrc);
        CreateCDLOp(ops, cdl, dir);
        break;
    }

    case OpData::ExponentType:
    {
        auto expSrc = std::dynamic_pointer_cast<const ExponentOpData>(opData);
        auto exp = std::make_shared<ExponentOpData>(*expSrc);
        CreateExponentOp(ops, exp, dir);
        break;
    }

    case OpData::ExposureContrastType:
    {
        auto ecSrc = std::dynamic_pointer_cast<const ExposureContrastOpData>(opData);
        auto ec = ecSrc->clone();
        CreateExposureContrastOp(ops, ec, dir);
        break;
    }

    case OpData::FixedFunctionType:
    {
        auto ffSrc = std::dynamic_pointer_cast<const FixedFunctionOpData>(opData);
        auto ff = std::make_shared<FixedFunctionOpData>(*ffSrc);
        CreateFixedFunctionOp(ops, ff, dir);
        break;
    }

    case OpData::GammaType:
    {
        auto gammaSrc = std::dynamic_pointer_cast<const GammaOpData>(opData);
        auto gamma = std::make_shared<GammaOpData>(*gammaSrc);
        CreateGammaOp(ops, gamma, dir);
        break;
    }

    case OpData::GradingPrimaryType:
    {
        auto primarySrc = std::dynamic_pointer_cast<const GradingPrimaryOpData>(opData);
        auto primary = std::make_shared<GradingPrimaryOpData>(*primarySrc);
        CreateGradingPrimaryOp(ops, primary, dir);
        break;
    }

    case OpData::GradingRGBCurveType:
    {
        auto rgbSrc = std::dynamic_pointer_cast<const GradingRGBCurveOpData>(opData);
        auto rgb = std::make_shared<GradingRGBCurveOpData>(*rgbSrc);
        CreateGradingRGBCurveOp(ops, rgb, dir);
        break;
    }

    case OpData::GradingToneType:
    {
        auto toneSrc = std::dynamic_pointer_cast<const GradingToneOpData>(opData);
        auto tone = std::make_shared<GradingToneOpData>(*toneSrc);
        CreateGradingToneOp(ops, tone, dir);
        break;
    }

    case OpData::LogType:
    {
        auto logSrc = std::dynamic_pointer_cast<const LogOpData>(opData);
        auto log = std::make_shared<LogOpData>(*logSrc);
        CreateLogOp(ops, log, dir);
        break;
    }

    case OpData::Lut1DType:
    {
        auto lutSrc = std::dynamic_pointer_cast<const Lut1DOpData>(opData);
        auto lut = std::make_shared<Lut1DOpData>(*lutSrc);
        CreateLut1DOp(ops, lut, dir);
        break;
    }

    case OpData::Lut3DType:
    {
        auto lutSrc = std::dynamic_pointer_cast<const Lut3DOpData>(opData);
        auto lut = std::make_shared<Lut3DOpData>(*lutSrc);
        CreateLut3DOp(ops, lut, dir);
        break;
    }

    case OpData::MatrixType:
    {
        auto matrixSrc = std::dynamic_pointer_cast<const MatrixOpData>(opData);
        auto matrix = std::make_shared<MatrixOpData>(*matrixSrc);
        CreateMatrixOp(ops, matrix, dir);
        break;
    }

    case OpData::RangeType:
    {
        auto rangeSrc = std::dynamic_pointer_cast<const RangeOpData>(opData);
        auto range = std::make_shared<RangeOpData>(*rangeSrc);
        CreateRangeOp(ops, range, dir);
        break;
    }

    case OpData::ReferenceType:
    {
        throw Exception("ReferenceOpData should have been replaced by referenced ops");
    }

    case OpData::NoOpType:
    {
        throw Exception("OpData is not supported");
    }

    }
}

} // namespace OCIO_NAMESPACE
<|MERGE_RESOLUTION|>--- conflicted
+++ resolved
@@ -434,7 +434,6 @@
 
     for (OpRcPtrVec::size_type idx = 0, size = ops.size(); idx < size; ++idx)
     {
-<<<<<<< HEAD
         const OpRcPtr & op = ops[idx];
 
         oss << pystring::mul(" ", indent);
@@ -442,15 +441,6 @@
 
         // When serializing not optimized ops, some no-op ops (such as FileNopOp, etc)
         // could still be present. 
-=======
-        const OpRcPtr & op = ops[i];
-
-        oss << pystring::mul(" ", indent);
-        oss << "Op " << i << ": " << *op << " ";
-
-        // When serializing not optimized ops, some no-op ops (such as FileNopOp, etc)
-        // could still be present.
->>>>>>> d683c09c
         if (op->isNoOpType())
         {
             oss << op->getInfo();
@@ -460,10 +450,6 @@
             oss << op->getCacheID();
         }
 
-<<<<<<< HEAD
-        oss << " supports_gpu:" << op->supportedByLegacyShader();
-=======
->>>>>>> d683c09c
         oss << "\n";
     }
 
