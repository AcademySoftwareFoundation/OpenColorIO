--- conflicted
+++ resolved
@@ -205,9 +205,6 @@
             x = node.as<std::vector<float> >();
 #endif
         }
-<<<<<<< HEAD
-
-=======
         
         inline void load(const YAML::Node& node, std::vector<double>& x)
         {
@@ -218,7 +215,6 @@
 #endif
         }
         
->>>>>>> 03ac35d6
         // Enums
         
         inline void load(const YAML::Node& node, BitDepth& depth)
