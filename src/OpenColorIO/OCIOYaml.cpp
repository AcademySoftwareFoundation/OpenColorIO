/*
Copyright (c) 2003-2010 Sony Pictures Imageworks Inc., et al.
All Rights Reserved.

Redistribution and use in source and binary forms, with or without
modification, are permitted provided that the following conditions are
met:
* Redistributions of source code must retain the above copyright
  notice, this list of conditions and the following disclaimer.
* Redistributions in binary form must reproduce the above copyright
  notice, this list of conditions and the following disclaimer in the
  documentation and/or other materials provided with the distribution.
* Neither the name of Sony Pictures Imageworks nor the names of its
  contributors may be used to endorse or promote products derived from
  this software without specific prior written permission.
THIS SOFTWARE IS PROVIDED BY THE COPYRIGHT HOLDERS AND CONTRIBUTORS
"AS IS" AND ANY EXPRESS OR IMPLIED WARRANTIES, INCLUDING, BUT NOT
LIMITED TO, THE IMPLIED WARRANTIES OF MERCHANTABILITY AND FITNESS FOR
A PARTICULAR PURPOSE ARE DISCLAIMED. IN NO EVENT SHALL THE COPYRIGHT
OWNER OR CONTRIBUTORS BE LIABLE FOR ANY DIRECT, INDIRECT, INCIDENTAL,
SPECIAL, EXEMPLARY, OR CONSEQUENTIAL DAMAGES (INCLUDING, BUT NOT
LIMITED TO, PROCUREMENT OF SUBSTITUTE GOODS OR SERVICES; LOSS OF USE,
DATA, OR PROFITS; OR BUSINESS INTERRUPTION) HOWEVER CAUSED AND ON ANY
THEORY OF LIABILITY, WHETHER IN CONTRACT, STRICT LIABILITY, OR TORT
(INCLUDING NEGLIGENCE OR OTHERWISE) ARISING IN ANY WAY OUT OF THE USE
OF THIS SOFTWARE, EVEN IF ADVISED OF THE POSSIBILITY OF SUCH DAMAGE.
*/

#include <cstring>

#include <OpenColorIO/OpenColorIO.h>

#ifndef WIN32

// fwd declare yaml-cpp visibility
#pragma GCC visibility push(hidden)
namespace YAML {
    class Exception;
    class BadDereference;
    class RepresentationException;
    class EmitterException;
    class ParserException;
    class InvalidScalar;
    class KeyNotFound;
    template <typename T> class TypedKeyNotFound;
    template <> class TypedKeyNotFound<OCIO_NAMESPACE::ColorSpace>;
    template <> class TypedKeyNotFound<OCIO_NAMESPACE::Config>;
    template <> class TypedKeyNotFound<OCIO_NAMESPACE::Exception>;
    template <> class TypedKeyNotFound<OCIO_NAMESPACE::GpuShaderDesc>;
    template <> class TypedKeyNotFound<OCIO_NAMESPACE::ImageDesc>;
    template <> class TypedKeyNotFound<OCIO_NAMESPACE::Look>;
    template <> class TypedKeyNotFound<OCIO_NAMESPACE::Processor>;
    template <> class TypedKeyNotFound<OCIO_NAMESPACE::Transform>;
    template <> class TypedKeyNotFound<OCIO_NAMESPACE::AllocationTransform>;
    template <> class TypedKeyNotFound<OCIO_NAMESPACE::CDLTransform>;
    template <> class TypedKeyNotFound<OCIO_NAMESPACE::ColorSpaceTransform>;
    template <> class TypedKeyNotFound<OCIO_NAMESPACE::DisplayTransform>;
    template <> class TypedKeyNotFound<OCIO_NAMESPACE::ExponentTransform>;
    template <> class TypedKeyNotFound<OCIO_NAMESPACE::ExponentWithLinearTransform>;
    template <> class TypedKeyNotFound<OCIO_NAMESPACE::FileTransform>;
    template <> class TypedKeyNotFound<OCIO_NAMESPACE::FixedFunctionTransform>;
    template <> class TypedKeyNotFound<OCIO_NAMESPACE::GroupTransform>;
    template <> class TypedKeyNotFound<OCIO_NAMESPACE::LogTransform>;
    template <> class TypedKeyNotFound<OCIO_NAMESPACE::LookTransform>;
    template <> class TypedKeyNotFound<OCIO_NAMESPACE::MatrixTransform>;
    template <> class TypedKeyNotFound<OCIO_NAMESPACE::RangeTransform>;
    template <> class TypedKeyNotFound<OCIO_NAMESPACE::TruelightTransform>;
}
#pragma GCC visibility pop

#endif

#ifdef WIN32
#pragma warning( push )
#pragma warning( disable: 4146 )
#endif

#include <yaml-cpp/yaml.h>

#ifdef WIN32
#pragma warning( pop )
#endif

#include "Logging.h"
#include "MathUtils.h"
#include "pystring/pystring.h"
#include "PathUtils.h"
#include "ParseUtils.h"
#include "Display.h"
#include "OCIOYaml.h"

OCIO_NAMESPACE_ENTER
{
    
    namespace
    {
    
#ifdef OLDYAML
        typedef YAML::Iterator Iterator;
#else
        typedef YAML::const_iterator Iterator;
#endif

        // Iterator access
        // Note: The ownership semantics have changed between yaml-cpp 0.3.x and 0.5.x .
        // Returning a const reference to a yaml node screws with the internal yaml-cpp smart ptr 
        // implementation in the newer version. Luckily, the compiler does not care if we maintain
        // const YAML::Node & = get_first(iter) syntax at the call site even when returning an actual object
        // (instead of the reference as expected).
#ifdef OLDYAML
        inline const YAML::Node& get_first(const Iterator &it)
        {
            return it.first();
        }
#else
        inline YAML::Node get_first(const Iterator &it)
        {
            return it->first;
        }
#endif
        
#ifdef OLDYAML
        inline const YAML::Node& get_second(const Iterator &it)
        {
            return it.second();
        }
#else
        inline YAML::Node get_second(const Iterator &it)
        {
            return it->second;
        }
#endif
        
        // Basic types
        
        inline void load(const YAML::Node& node, bool& x)
        {
#ifdef OLDYAML
            node.Read<bool>(x);
#else
            x = node.as<bool>();
#endif
        }
        
        inline void load(const YAML::Node& node, int& x)
        {
#ifdef OLDYAML
            node.Read<int>(x);
#else
            x = node.as<int>();
#endif
        }
        
        inline void load(const YAML::Node& node, float& x)
        {
#ifdef OLDYAML
            node.Read<float>(x);
#else
            x = node.as<float>();
#endif
        }
        
        inline void load(const YAML::Node& node, double& x)
        {
#ifdef OLDYAML
            node.Read<double>(x);
#else
            x = node.as<double>();
#endif
        }
        
        inline void load(const YAML::Node& node, std::string& x)
        {
#ifdef OLDYAML
            node.Read<std::string>(x);
#else
            x = node.as<std::string>();
#endif
        }
        
        inline void load(const YAML::Node& node, std::vector<std::string>& x)
        {
#ifdef OLDYAML
            node >> x;
#else
            x = node.as<std::vector<std::string> >();
#endif
        }
        
        inline void load(const YAML::Node& node, std::vector<float>& x)
        {
#ifdef OLDYAML
            node >> x;
#else
            x = node.as<std::vector<float> >();
#endif
        }
        
        inline void load(const YAML::Node& node, std::vector<double>& x)
        {
#ifdef OLDYAML
            node >> x;
#else
            x = node.as<std::vector<double> >();
#endif
        }
        
        // Enums
        
        inline void load(const YAML::Node& node, BitDepth& depth)
        {
            std::string str;
            load(node, str);
            depth = BitDepthFromString(str.c_str());
        }
        
        inline void save(YAML::Emitter& out, BitDepth depth)
        {
            out << BitDepthToString(depth);
        }
        
        inline void load(const YAML::Node& node, Allocation& alloc)
        {
            std::string str;
            load(node, str);
            alloc = AllocationFromString(str.c_str());
        }
        
        inline void save(YAML::Emitter& out, Allocation alloc)
        {
            out << AllocationToString(alloc);
        }
        
        inline void load(const YAML::Node& node, ColorSpaceDirection& dir)
        {
            std::string str;
            load(node, str);
            dir = ColorSpaceDirectionFromString(str.c_str());
        }
        
        inline void save(YAML::Emitter& out, ColorSpaceDirection dir)
        {
            out << ColorSpaceDirectionToString(dir);
        }
        
        inline void load(const YAML::Node& node, TransformDirection& dir)
        {
            std::string str;
            load(node, str);
            dir = TransformDirectionFromString(str.c_str());
        }
        
        inline void save(YAML::Emitter& out, TransformDirection dir)
        {
            out << TransformDirectionToString(dir);
        }
        
        inline void load(const YAML::Node& node, Interpolation& interp)
        {
            std::string str;
            load(node, str);
            interp = InterpolationFromString(str.c_str());
        }
        
        inline void save(YAML::Emitter& out, Interpolation interp)
        {
            out << InterpolationToString(interp);
        }
        
        //
        
        inline void LogUnknownKeyWarning(const std::string & name,
                                         const YAML::Node& tag)
        {
            std::string key;
            load(tag, key);
        
            std::ostringstream os;
            os << "Unknown key in " << name << ": '" << key << "'.";
            LogWarning(os.str());
        }
        
        // View
        
        inline void load(const YAML::Node& node, View& v)
        {
            if(node.Tag() != "View")
                return;
            
            std::string key, stringval;
            
            for (Iterator iter = node.begin();
                 iter != node.end();
                 ++iter)
            {
                const YAML::Node& first = get_first(iter);
                const YAML::Node& second = get_second(iter);
                
                load(first, key);
                
                if (second.Type() == YAML::NodeType::Null) continue;
                
                if(key == "name")
                {
                    load(second, stringval);
                    v.name = stringval;
                }
                else if(key == "colorspace")
                {
                    load(second, stringval);
                    v.colorspace = stringval;
                }
                else if(key == "looks" || key == "look")
                {
                    load(second, stringval);
                    v.looks = stringval;
                }
                else
                {
                    LogUnknownKeyWarning(node.Tag(), first);
                }
            }
            
            if(v.name.empty())
            {
                throw Exception("View does not specify 'name'.");
            }
            if(v.colorspace.empty())
            {
                std::ostringstream os;
                os << "View '" << v.name << "' ";
                os << "does not specify colorspace.";
                throw Exception(os.str().c_str());
            }
        }
        
        inline void save(YAML::Emitter& out, View view)
        {
            out << YAML::VerbatimTag("View");
            out << YAML::Flow;
            out << YAML::BeginMap;
            out << YAML::Key << "name" << YAML::Value << view.name;
            out << YAML::Key << "colorspace" << YAML::Value << view.colorspace;
            if(!view.looks.empty()) out << YAML::Key << "looks" << YAML::Value << view.looks;
            out << YAML::EndMap;
        }
        
        // Common Transform
        
        inline void EmitBaseTransformKeyValues(YAML::Emitter & out,
                                               const ConstTransformRcPtr & t)
        {
            if(t->getDirection() != TRANSFORM_DIR_FORWARD)
            {
                out << YAML::Key << "direction";
                out << YAML::Value << YAML::Flow;
                save(out, t->getDirection());
            }
        }
        
        // AllocationTransform
        
        inline void load(const YAML::Node& node, AllocationTransformRcPtr& t)
        {
            t = AllocationTransform::Create();
            
            std::string key;
            
            for (Iterator iter = node.begin();
                 iter != node.end();
                 ++iter)
            {
                const YAML::Node& first = get_first(iter);
                const YAML::Node& second = get_second(iter);
                
                load(first, key);
                
                if (second.Type() == YAML::NodeType::Null) continue;
                
                if(key == "allocation")
                {
                    Allocation val;
                    load(second, val);
                    t->setAllocation(val);
                }
                else if(key == "vars")
                {
                    std::vector<float> val;
                    load(second, val);
                    if(!val.empty())
                    {
                        t->setVars(static_cast<int>(val.size()), &val[0]);
                    }
                }
                else if(key == "direction")
                {
                    TransformDirection val;
                    load(second, val);
                    t->setDirection(val);
                }
                else
                {
                    LogUnknownKeyWarning(node.Tag(), first);
                }
            }
        }
        
        inline void save(YAML::Emitter& out, ConstAllocationTransformRcPtr t)
        {
            out << YAML::VerbatimTag("AllocationTransform");
            out << YAML::Flow << YAML::BeginMap;
            
            out << YAML::Key << "allocation";
            out << YAML::Value << YAML::Flow;
            save(out, t->getAllocation());
            
            if(t->getNumVars() > 0)
            {
                std::vector<float> vars(t->getNumVars());
                t->getVars(&vars[0]);
                out << YAML::Key << "vars";
                out << YAML::Flow << YAML::Value << vars;
            }
            
            EmitBaseTransformKeyValues(out, t);
            out << YAML::EndMap;
        }
        
        // CDLTransform
        
        inline void load(const YAML::Node& node, CDLTransformRcPtr& t)
        {
            t = CDLTransform::Create();
            
            std::string key;
            std::vector<float> floatvecval;
            
            for (Iterator iter = node.begin();
                 iter != node.end();
                 ++iter)
            {
                const YAML::Node& first = get_first(iter);
                const YAML::Node& second = get_second(iter);
                
                load(first, key);
                
                if (second.Type() == YAML::NodeType::Null) continue;
                
                if(key == "slope")
                {
                    load(second, floatvecval);
                    if(floatvecval.size() != 3)
                    {
                        std::ostringstream os;
                        os << "CDLTransform parse error, 'slope' field must be 3 ";
                        os << "floats. Found '" << floatvecval.size() << "'.";
                        throw Exception(os.str().c_str());
                    }
                    t->setSlope(&floatvecval[0]);
                }
                else if(key == "offset")
                {
                    load(second, floatvecval);
                    if(floatvecval.size() != 3)
                    {
                        std::ostringstream os;
                        os << "CDLTransform parse error, 'offset' field must be 3 ";
                        os << "floats. Found '" << floatvecval.size() << "'.";
                        throw Exception(os.str().c_str());
                    }
                    t->setOffset(&floatvecval[0]);
                }
                else if(key == "power")
                {
                    load(second, floatvecval);
                    if(floatvecval.size() != 3)
                    {
                        std::ostringstream os;
                        os << "CDLTransform parse error, 'power' field must be 3 ";
                        os << "floats. Found '" << floatvecval.size() << "'.";
                        throw Exception(os.str().c_str());
                    }
                    t->setPower(&floatvecval[0]);
                }
                else if(key == "saturation" || key == "sat")
                {
                    float val = 0.0f;
                    load(second, val);
                    t->setSat(val);
                }
                else if(key == "direction")
                {
                    TransformDirection val;
                    load(second, val);
                    t->setDirection(val);
                }
                else
                {
                    LogUnknownKeyWarning(node.Tag(), first);
                }
            }
        }
        
        inline void save(YAML::Emitter& out, ConstCDLTransformRcPtr t)
        {
            out << YAML::VerbatimTag("CDLTransform");
            out << YAML::Flow << YAML::BeginMap;
            
            std::vector<float> slope(3);
            t->getSlope(&slope[0]);
            if(!IsVecEqualToOne(&slope[0], 3))
            {
                out << YAML::Key << "slope";
                out << YAML::Value << YAML::Flow << slope;
            }
            
            std::vector<float> offset(3);
            t->getOffset(&offset[0]);
            if(!IsVecEqualToZero(&offset[0], 3))
            {
                out << YAML::Key << "offset";
                out << YAML::Value << YAML::Flow << offset;
            }
            
            std::vector<float> power(3);
            t->getPower(&power[0]);
            if(!IsVecEqualToOne(&power[0], 3))
            {
                out << YAML::Key << "power";
                out << YAML::Value << YAML::Flow << power;
            }
            
            if(!IsScalarEqualToOne(t->getSat()))
            {
                out << YAML::Key << "sat" << YAML::Value << t->getSat();
            }
            
            EmitBaseTransformKeyValues(out, t);
            out << YAML::EndMap;
        }
        
        // ColorSpaceTransform
        
        inline void load(const YAML::Node& node, ColorSpaceTransformRcPtr& t)
        {
            t = ColorSpaceTransform::Create();
            
            std::string key, stringval;
            
            for (Iterator iter = node.begin();
                 iter != node.end();
                 ++iter)
            {
                const YAML::Node& first = get_first(iter);
                const YAML::Node& second = get_second(iter);
                
                load(first, key);
                
                if (second.Type() == YAML::NodeType::Null) continue;
                
                if(key == "src")
                {
                    load(second, stringval);
                    t->setSrc(stringval.c_str());
                }
                else if(key == "dst")
                {
                    load(second, stringval);
                    t->setDst(stringval.c_str());
                }
                else if(key == "direction")
                {
                    TransformDirection val;
                    load(second, val);
                    t->setDirection(val);
                }
                else
                {
                    LogUnknownKeyWarning(node.Tag(), first);
                }
            }
        }
        
        inline void save(YAML::Emitter& out, ConstColorSpaceTransformRcPtr t)
        {
            out << YAML::VerbatimTag("ColorSpaceTransform");
            out << YAML::Flow << YAML::BeginMap;
            out << YAML::Key << "src" << YAML::Value << t->getSrc();
            out << YAML::Key << "dst" << YAML::Value << t->getDst();
            EmitBaseTransformKeyValues(out, t);
            out << YAML::EndMap;
        }
        
        // ExponentTransform
        
        inline void load(const YAML::Node& node, ExponentTransformRcPtr& t)
        {
            t = ExponentTransform::Create();
            
            std::string key;
            
            for (Iterator iter = node.begin();
                 iter != node.end();
                 ++iter)
            {
                const YAML::Node& first = get_first(iter);
                const YAML::Node& second = get_second(iter);
                
                load(first, key);
                
                if (second.Type() == YAML::NodeType::Null) continue;
                
                if(key == "value")
                {
                    std::vector<double> val;
                    load(second, val);
                    if(val.size() != 4)
                    {
                        std::ostringstream os;
                        os << "ExponentTransform parse error, value field must be 4 ";
                        os << "floats. Found '" << val.size() << "'.";
                        throw Exception(os.str().c_str());
                    }
                    const double v[4] = { val[0], val[1], val[2], val[3] };
                    t->setValue(v);
                }
                else if(key == "direction")
                {
                    TransformDirection val;
                    load(second, val);
                    t->setDirection(val);
                }
                else
                {
                    LogUnknownKeyWarning(node.Tag(), first);
                }
            }
        }
        
        inline void save(YAML::Emitter& out, ConstExponentTransformRcPtr t)
        {
            out << YAML::VerbatimTag("ExponentTransform");
            out << YAML::Flow << YAML::BeginMap;
            
            double value[4];
            t->getValue(value);
            std::vector<double> v;
            v.assign(value, value + 4);

            out << YAML::Key << "value";
            out << YAML::Value << YAML::Flow << v;
            EmitBaseTransformKeyValues(out, t);
            out << YAML::EndMap;
        }
        
        // ExponentWithLinear
        
        inline void load(const YAML::Node& node, ExponentWithLinearTransformRcPtr& t)
        {
            t = ExponentWithLinearTransform::Create();

            enum FieldFound
            {
                NOTHING_FOUND = 0x00,
                GAMMA_FOUND   = 0x01,
                OFFSET_FOUND  = 0x02,
                FIELDS_FOUND  = (GAMMA_FOUND|OFFSET_FOUND)
            };

            FieldFound fields = NOTHING_FOUND;
            static const std::string err("ExponentWithLinear parse error, ");
            
            std::string key;
            
            for (Iterator iter = node.begin();
                 iter != node.end();
                 ++iter)
            {
                const YAML::Node& first = get_first(iter);
                const YAML::Node& second = get_second(iter);
                
                load(first, key);
                
                if (second.Type() == YAML::NodeType::Null) continue;
                
                if(key == "gamma")
                {
                    std::vector<double> val;
                    load(second, val);
                    if(val.size() != 4)
                    {
                        std::ostringstream os;
                        os << err 
                           << "gamma field must be 4 floats. Found '" 
                           << val.size() 
                           << "'.";
                        throw Exception(os.str().c_str());
                    }
                    const double v[4] = { val[0], val[1], val[2], val[3] };
                    t->setGamma(v);
                    fields = FieldFound(fields|GAMMA_FOUND);
                }
                else if(key == "offset")
                {
                    std::vector<double> val;
                    load(second, val);
                    if(val.size() != 4)
                    {
                        std::ostringstream os;
                        os << err 
                           << "offset field must be 4 floats. Found '" 
                           << val.size() 
                           << "'.";
                        throw Exception(os.str().c_str());
                    }
                    const double v[4] = { val[0], val[1], val[2], val[3] };
                    t->setOffset(v);
                    fields = FieldFound(fields|OFFSET_FOUND);
                }
                else if(key == "direction")
                {
                    TransformDirection val;
                    load(second, val);
                    t->setDirection(val);
                }
                else
                {
                    LogUnknownKeyWarning(node.Tag(), first);
                }
            }

            if(fields!=FIELDS_FOUND)
            {
                std::string e = err;
                if(fields==NOTHING_FOUND)
                {
                    e += "gamma and offset fields are missing";
                }
                else if((fields&GAMMA_FOUND)!=GAMMA_FOUND)
                {
                    e += "gamma field is missing";
                }
                else
                {
                    e += "offset field is missing";
                }

                throw Exception(e.c_str());
            }
        }

        inline void save(YAML::Emitter& out, ConstExponentWithLinearTransformRcPtr t)
        {
            out << YAML::VerbatimTag("ExponentWithLinearTransform");
            out << YAML::Flow << YAML::BeginMap;
            
            std::vector<double> v;

            double gamma[4];
            t->getGamma(gamma);
            v.assign(gamma, gamma + 4);

            out << YAML::Key << "gamma";
            out << YAML::Value << YAML::Flow << v;

            double offset[4];
            t->getOffset(offset);
            v.assign(offset, offset + 4);

            out << YAML::Key << "offset";
            out << YAML::Value << YAML::Flow << v;

            EmitBaseTransformKeyValues(out, t);
            out << YAML::EndMap;
        }

        // FileTransform
        
        inline void load(const YAML::Node& node, FileTransformRcPtr& t)
        {
            t = FileTransform::Create();
            
            std::string key, stringval;
            
            for (Iterator iter = node.begin();
                 iter != node.end();
                 ++iter)
            {
                const YAML::Node& first = get_first(iter);
                const YAML::Node& second = get_second(iter);
                
                load(first, key);
                
                if (second.Type() == YAML::NodeType::Null) continue;
                
                if(key == "src")
                {
                    load(second, stringval);
                    t->setSrc(stringval.c_str());
                }
                else if(key == "cccid")
                {
                    load(second, stringval);
                    t->setCCCId(stringval.c_str());
                }
                else if(key == "interpolation")
                {
                    Interpolation val;
                    load(second, val);
                    t->setInterpolation(val);
                }
                else if(key == "direction")
                {
                    TransformDirection val;
                    load(second, val);
                    t->setDirection(val);
                }
                else
                {
                    LogUnknownKeyWarning(node.Tag(), first);
                }
            }
        }
        
        inline void save(YAML::Emitter& out, ConstFileTransformRcPtr t)
        {
            out << YAML::VerbatimTag("FileTransform");
            out << YAML::Flow << YAML::BeginMap;
            out << YAML::Key << "src" << YAML::Value << t->getSrc();
            const char * cccid = t->getCCCId();
            if(cccid && *cccid)
            {
                out << YAML::Key << "cccid" << YAML::Value << t->getCCCId();
            }
            out << YAML::Key << "interpolation";
            out << YAML::Value;
            save(out, t->getInterpolation());
            
            EmitBaseTransformKeyValues(out, t);
            out << YAML::EndMap;
        }
        
        // FixedFunctionTransform
        
        inline void load(const YAML::Node& node, FixedFunctionTransformRcPtr& t)
        {
            t = FixedFunctionTransform::Create();
            
            std::string key;
            
            for (Iterator iter = node.begin();
                 iter != node.end();
                 ++iter)
            {
                const YAML::Node& first = get_first(iter);
                const YAML::Node& second = get_second(iter);
                
                load(first, key);
                
                if (second.Type() == YAML::NodeType::Null) continue;
                
                if(key == "params")
                {
                    std::vector<double> params;
                    load(second, params);
                    t->setParams(&params[0], params.size());
                }
                else if(key == "style")
                {
                    std::string style;
                    load(second, style);
                    t->setStyle( FixedFunctionStyleFromString(style.c_str()) );
                }
                else if(key == "direction")
                {
                    TransformDirection val;
                    load(second, val);
                    t->setDirection(val);
                }
                else
                {
                    LogUnknownKeyWarning(node.Tag(), first);
                }
            }
        }
        
        inline void save(YAML::Emitter& out, ConstFixedFunctionTransformRcPtr t)
        {
            out << YAML::VerbatimTag("FixedFunctionTransform");
            out << YAML::Flow << YAML::BeginMap;
            
            out << YAML::Key << "style";
            out << YAML::Value << YAML::Flow << FixedFunctionStyleToString(t->getStyle());
            
            const size_t numParams = t->getNumParams();
            if(numParams>0)
            {
                std::vector<double> params(numParams, 0.);
                t->getParams(&params[0]);
                out << YAML::Key << "params";
                out << YAML::Value << YAML::Flow << params;
            }

            EmitBaseTransformKeyValues(out, t);
            out << YAML::EndMap;
        }

        // GroupTransform
        
        void load(const YAML::Node& node, TransformRcPtr& t);
        void save(YAML::Emitter& out, ConstTransformRcPtr t);
        
        inline void load(const YAML::Node& node, GroupTransformRcPtr& t)
        {
            t = GroupTransform::Create();
            
            std::string key;
            
            for (Iterator iter = node.begin();
                 iter != node.end();
                 ++iter)
            {
                const YAML::Node& first = get_first(iter);
                const YAML::Node& second = get_second(iter);
                
                load(first, key);
                
                if (second.Type() == YAML::NodeType::Null) continue;
                
                if(key == "children")
                {
                    for(unsigned i = 0; i < second.size(); ++i)
                    {
                        TransformRcPtr childTransform;
                        load(second[i], childTransform);
                        
                        // TODO: consider the forwards-compatibility implication of
                        // throwing an exception.  Should this be a warning, instead?
                        if(!childTransform)
                        {
                            throw Exception("Child transform could not be parsed.");
                        }
                        
                        t->push_back(childTransform);
                    }
                }
                else if(key == "direction")
                {
                    TransformDirection val;
                    load(second, val);
                    t->setDirection(val);
                }
                else
                {
                    LogUnknownKeyWarning(node.Tag(), first);
                }
            }
        }
        
        inline void save(YAML::Emitter& out, ConstGroupTransformRcPtr t)
        {
            out << YAML::VerbatimTag("GroupTransform");
            out << YAML::BeginMap;
            EmitBaseTransformKeyValues(out, t);
            
            out << YAML::Key << "children";
            out << YAML::Value;
            
            out << YAML::BeginSeq;
            for(int i = 0; i < t->size(); ++i)
            {
                save(out, t->getTransform(i));
            }
            out << YAML::EndSeq;
            
            out << YAML::EndMap;
        }
        
        // LogTransform
        
        inline void load(const YAML::Node& node, LogTransformRcPtr& t)
        {
            t = LogTransform::Create();
            
            std::string key;
            
            for (Iterator iter = node.begin();
                 iter != node.end();
                 ++iter)
            {
                const YAML::Node& first = get_first(iter);
                const YAML::Node& second = get_second(iter);
                
                load(first, key);
                
                if (second.Type() == YAML::NodeType::Null) continue;
                
                if(key == "base")
                {
                    float val = 0.0f;
                    load(second, val);
                    t->setBase(val);
                }
                else if(key == "direction")
                {
                    TransformDirection val;
                    load(second, val);
                    t->setDirection(val);
                }
                else
                {
                    LogUnknownKeyWarning(node.Tag(), first);
                }
            }
        }
        
        inline void save(YAML::Emitter& out, ConstLogTransformRcPtr t)
        {
            out << YAML::VerbatimTag("LogTransform");
            out << YAML::Flow << YAML::BeginMap;
            out << YAML::Key << "base" << YAML::Value << t->getBase();
            EmitBaseTransformKeyValues(out, t);
            out << YAML::EndMap;
        }
        
        // LookTransform
        
        inline void load(const YAML::Node& node, LookTransformRcPtr& t)
        {
            t = LookTransform::Create();
            
            std::string key, stringval;
            
            for (Iterator iter = node.begin();
                 iter != node.end();
                 ++iter)
            {
                const YAML::Node& first = get_first(iter);
                const YAML::Node& second = get_second(iter);
                
                load(first, key);
                
                if (second.Type() == YAML::NodeType::Null) continue;
                
                if(key == "src")
                {
                    load(second, stringval);
                    t->setSrc(stringval.c_str());
                }
                else if(key == "dst")
                {
                    load(second, stringval);
                    t->setDst(stringval.c_str());
                }
                else if(key == "looks")
                {
                    load(second, stringval);
                    t->setLooks(stringval.c_str());
                }
                else if(key == "direction")
                {
                    TransformDirection val;
                    load(second, val);
                    t->setDirection(val);
                }
                else
                {
                    LogUnknownKeyWarning(node.Tag(), first);
                }
            }
        }
        
        inline void save(YAML::Emitter& out, ConstLookTransformRcPtr t)
        {
            out << YAML::VerbatimTag("LookTransform");
            out << YAML::Flow << YAML::BeginMap;
            out << YAML::Key << "src" << YAML::Value << t->getSrc();
            out << YAML::Key << "dst" << YAML::Value << t->getDst();
            out << YAML::Key << "looks" << YAML::Value << t->getLooks();
            EmitBaseTransformKeyValues(out, t);
            out << YAML::EndMap;
        }
        
        // MatrixTransform
        
        inline void load(const YAML::Node& node, MatrixTransformRcPtr& t)
        {
            t = MatrixTransform::Create();
            
            std::string key;
            
            for (Iterator iter = node.begin();
                 iter != node.end();
                 ++iter)
            {
                const YAML::Node& first = get_first(iter);
                const YAML::Node& second = get_second(iter);
                
                load(first, key);
                
                if (second.Type() == YAML::NodeType::Null) continue;
                
                if(key == "matrix")
                {
                    std::vector<float> val;
                    load(second, val);
                    if(val.size() != 16)
                    {
                        std::ostringstream os;
                        os << "MatrixTransform parse error, matrix field must be 16 ";
                        os << "floats. Found '" << val.size() << "'.";
                        throw Exception(os.str().c_str());
                    }
                    t->setMatrix(&val[0]);
                }
                else if(key == "offset")
                {
                    std::vector<float> val;
                    load(second, val);
                    if(val.size() != 4)
                    {
                        std::ostringstream os;
                        os << "MatrixTransform parse error, offset field must be 4 ";
                        os << "floats. Found '" << val.size() << "'.";
                        throw Exception(os.str().c_str());
                    }
                    t->setOffset(&val[0]);
                }
                else if(key == "direction")
                {
                    TransformDirection val;
                    load(second, val);
                    t->setDirection(val);
                }
                else
                {
                    LogUnknownKeyWarning(node.Tag(), first);
                }
            }
        }
        
        inline void save(YAML::Emitter& out, ConstMatrixTransformRcPtr t)
        {
            out << YAML::VerbatimTag("MatrixTransform");
            out << YAML::Flow << YAML::BeginMap;
            
            std::vector<float> matrix(16, 0.0);
            t->getMatrix(&matrix[0]);
            if(!IsM44Identity(&matrix[0]))
            {
                out << YAML::Key << "matrix";
                out << YAML::Value << YAML::Flow << matrix;
            }
            
            std::vector<float> offset(4, 0.0);
            t->getOffset(&offset[0]);
            if(!IsVecEqualToZero(&offset[0],4))
            {
                out << YAML::Key << "offset";
                out << YAML::Value << YAML::Flow << offset;
            }
            
            EmitBaseTransformKeyValues(out, t);
            out << YAML::EndMap;
        }
        
        // RangeTransform
        
        inline void load(const YAML::Node& node, RangeTransformRcPtr& t)
        {
            t = RangeTransform::Create();
            
            std::string key;
            
            for (Iterator iter = node.begin();
                 iter != node.end();
                 ++iter)
            {
                const YAML::Node& first = get_first(iter);
                const YAML::Node& second = get_second(iter);
                
                load(first, key);
                
                if (second.Type() == YAML::NodeType::Null) continue;
                
                double val = 0.0f;

                // TODO: parsing could be more strict (same applies for other transforms)
                // Could enforce that second is 1 float only and that keys
                // are only there once.
                if(key == "minInValue")
                {
                    load(second, val);
                    t->setMinInValue(val);
                }
                else if(key == "maxInValue")
                {
                    load(second, val);
                    t->setMaxInValue(val);
                }
                else if(key == "minOutValue")
                {
                    load(second, val);
                    t->setMinOutValue(val);
                }
                else if(key == "maxOutValue")
                {
                    load(second, val);
                    t->setMaxOutValue(val);
                }
                else if(key == "style")
                {
                    std::string style;
                    load(second, style);
                    t->setStyle(RangeStyleFromString(style.c_str()));
                }
                else if(key == "direction")
                {
                    TransformDirection dir;
                    load(second, dir);
                    t->setDirection(dir);
                }
                else
                {
                    LogUnknownKeyWarning(node.Tag(), first);
                }
            }
        }
        
        inline void save(YAML::Emitter& out, ConstRangeTransformRcPtr t)
        {
            out << YAML::VerbatimTag("RangeTransform");
            out << YAML::Flow << YAML::BeginMap;
            
            if(t->hasMinInValue())
            {
                out << YAML::Key << "minInValue";
                out << YAML::Value << YAML::Flow << t->getMinInValue();
            }
            
            if(t->hasMaxInValue())
            {
                out << YAML::Key << "maxInValue";
                out << YAML::Value << YAML::Flow << t->getMaxInValue();
            }
            
            if(t->hasMinOutValue())
            {
                out << YAML::Key << "minOutValue";
                out << YAML::Value << YAML::Flow << t->getMinOutValue();
            }
            
            if(t->hasMaxOutValue())
            {
                out << YAML::Key << "maxOutValue";
                out << YAML::Value << YAML::Flow << t->getMaxOutValue();
            }

            if(t->getStyle()!=RANGE_CLAMP)
            {
                out << YAML::Key << "style";
                out << YAML::Value << YAML::Flow << RangeStyleToString(t->getStyle());
            }

            EmitBaseTransformKeyValues(out, t);
            out << YAML::EndMap;
        }
        
        // TruelightTransform
        
        inline void load(const YAML::Node& node, TruelightTransformRcPtr& t)
        {
            t = TruelightTransform::Create();
            
            std::string key, stringval;
            
            for (Iterator iter = node.begin();
                 iter != node.end();
                 ++iter)
            {
                const YAML::Node& first = get_first(iter);
                const YAML::Node& second = get_second(iter);
                
                load(first, key);
                
                if (second.Type() == YAML::NodeType::Null) continue;
                
                if(key == "config_root")
                {
                    load(second, stringval);
                    t->setConfigRoot(stringval.c_str());
                }
                else if(key == "profile")
                {
                    load(second, stringval);
                    t->setProfile(stringval.c_str());
                }
                else if(key == "camera")
                {
                    load(second, stringval);
                    t->setCamera(stringval.c_str());
                }
                else if(key == "input_display")
                {
                    load(second, stringval);
                    t->setInputDisplay(stringval.c_str());
                }
                else if(key == "recorder")
                {
                    load(second, stringval);
                    t->setRecorder(stringval.c_str());
                }
                else if(key == "print")
                {
                    load(second, stringval);
                    t->setPrint(stringval.c_str());
                }
                else if(key == "lamp")
                {
                    load(second, stringval);
                    t->setLamp(stringval.c_str());
                }
                else if(key == "output_camera")
                {
                    load(second, stringval);
                    t->setOutputCamera(stringval.c_str());
                }
                else if(key == "display")
                {
                    load(second, stringval);
                    t->setDisplay(stringval.c_str());
                }
                else if(key == "cube_input")
                {
                    load(second, stringval);
                     t->setCubeInput(stringval.c_str());
                }
                else if(key == "direction")
                {
                    TransformDirection val;
                    load(second, val);
                    t->setDirection(val);
                }
                else
                {
                    LogUnknownKeyWarning(node.Tag(), first);
                }
            }
        }
        
        inline void save(YAML::Emitter& out, ConstTruelightTransformRcPtr t)
        {
            
            out << YAML::VerbatimTag("TruelightTransform");
            out << YAML::Flow << YAML::BeginMap;
            if(strcmp(t->getConfigRoot(), "") != 0)
            {
                out << YAML::Key << "config_root";
                out << YAML::Value << YAML::Flow << t->getConfigRoot();
            }
            if(strcmp(t->getProfile(), "") != 0)
            {
                out << YAML::Key << "profile";
                out << YAML::Value << YAML::Flow << t->getProfile();
            }
            if(strcmp(t->getCamera(), "") != 0)
            {
                out << YAML::Key << "camera";
                out << YAML::Value << YAML::Flow << t->getCamera();
            }
            if(strcmp(t->getInputDisplay(), "") != 0)
            {
                out << YAML::Key << "input_display";
                out << YAML::Value << YAML::Flow << t->getInputDisplay();
            }
            if(strcmp(t->getRecorder(), "") != 0)
            {
                out << YAML::Key << "recorder";
                out << YAML::Value << YAML::Flow << t->getRecorder();
            }
            if(strcmp(t->getPrint(), "") != 0)
            {
                out << YAML::Key << "print";
                out << YAML::Value << YAML::Flow << t->getPrint();
            }
            if(strcmp(t->getLamp(), "") != 0)
            {
                out << YAML::Key << "lamp";
                out << YAML::Value << YAML::Flow << t->getLamp();
            }
            if(strcmp(t->getOutputCamera(), "") != 0)
            {
                out << YAML::Key << "output_camera";
                out << YAML::Value << YAML::Flow << t->getOutputCamera();
            }
            if(strcmp(t->getDisplay(), "") != 0)
            {
                out << YAML::Key << "display";
                out << YAML::Value << YAML::Flow << t->getDisplay();
            }
            if(strcmp(t->getCubeInput(), "") != 0)
            {
                out << YAML::Key << "cube_input";
                out << YAML::Value << YAML::Flow << t->getCubeInput();
            }
            
            EmitBaseTransformKeyValues(out, t);
            
            out << YAML::EndMap;
        }
        
        // Transform
        
        void load(const YAML::Node& node, TransformRcPtr& t)
        {
            if(node.Type() != YAML::NodeType::Map)
            {
                std::ostringstream os;
                os << "Unsupported Transform type encountered: (" << node.Type() << ") in OCIO profile. ";
                os << "Only Mapping types supported.";
                throw Exception(os.str().c_str());
            }
            
            std::string type = node.Tag();
            
            if(type == "AllocationTransform") {
                AllocationTransformRcPtr temp;
                load(node, temp);
                t = temp;
            }
            else if(type == "CDLTransform") {
                CDLTransformRcPtr temp;
                load(node, temp);
                t = temp;
            }
            else if(type == "ColorSpaceTransform")  {
                ColorSpaceTransformRcPtr temp;
                load(node, temp);
                t = temp;
            }
            // TODO: DisplayTransform
            else if(type == "ExponentTransform")  {
                ExponentTransformRcPtr temp;
                load(node, temp);
                t = temp;
            }
            else if (type == "ExponentWithLinearTransform") {
                ExponentWithLinearTransformRcPtr temp;
                load(node, temp);
                t = temp;
            }
            else if(type == "FileTransform")  {
                FileTransformRcPtr temp;
                load(node, temp);
                t = temp;
            }
<<<<<<< HEAD
            else if(type == "FixedFunctionTransform")  {
                FixedFunctionTransformRcPtr temp;
                load(node, temp);
                t = temp;
            }
            else if(type == "GroupTransform") {
=======
			else if(type == "GroupTransform") {
>>>>>>> 03ac35d6
                GroupTransformRcPtr temp;
                load(node, temp);
                t = temp;
            }
            else if(type == "LogTransform") {
                LogTransformRcPtr temp;
                load(node, temp);
                t = temp;
            }
            else if(type == "LookTransform") {
                LookTransformRcPtr temp;
                load(node, temp);
                t = temp;
            }
            else if(type == "MatrixTransform")  {
                MatrixTransformRcPtr temp;
                load(node, temp);
                t = temp;
            }
            else if(type == "RangeTransform")  {
                RangeTransformRcPtr temp;
                load(node, temp);
                t = temp;
            }
            else if(type == "TruelightTransform")  {
                TruelightTransformRcPtr temp;
                load(node, temp);
                t = temp;
            }
            else
            {
                // TODO: add a new empty (better name?) aka passthru Transform()
                // which does nothing. This is so upsupported !<tag> types don't
                // throw an exception. Alternativly this could be caught in the
                // GroupTransformRcPtr >> operator with some type of
                // supported_tag() method
                
                // TODO: consider the forwards-compatibility implication of
                // throwing an exception.  Should this be a warning, instead?
                
                //  t = EmptyTransformRcPtr(new EmptyTransform(), &deleter);
                std::ostringstream os;
                os << "Unsupported transform type !<" << type << "> in OCIO profile. ";
                throw Exception(os.str().c_str());
            }
        }
        
        void save(YAML::Emitter& out, ConstTransformRcPtr t)
        {
            if(ConstAllocationTransformRcPtr Allocation_tran = \
                DynamicPtrCast<const AllocationTransform>(t))
                save(out, Allocation_tran);
            else if(ConstCDLTransformRcPtr CDL_tran = \
                DynamicPtrCast<const CDLTransform>(t))
                save(out, CDL_tran);
            else if(ConstColorSpaceTransformRcPtr ColorSpace_tran = \
                DynamicPtrCast<const ColorSpaceTransform>(t))
                save(out, ColorSpace_tran);
            else if(ConstExponentTransformRcPtr Exponent_tran = \
                DynamicPtrCast<const ExponentTransform>(t))
                save(out, Exponent_tran);
            else if (ConstExponentWithLinearTransformRcPtr ExpLinear_tran = \
                DynamicPtrCast<const ExponentWithLinearTransform>(t))
                save(out, ExpLinear_tran);
            else if(ConstFileTransformRcPtr File_tran = \
                DynamicPtrCast<const FileTransform>(t))
                save(out, File_tran);
<<<<<<< HEAD
            else if(ConstFixedFunctionTransformRcPtr Func_tran = \
                DynamicPtrCast<const FixedFunctionTransform>(t))
                save(out, Func_tran);
            else if(ConstGroupTransformRcPtr Group_tran = \
=======
			else if(ConstGroupTransformRcPtr Group_tran = \
>>>>>>> 03ac35d6
                DynamicPtrCast<const GroupTransform>(t))
                save(out, Group_tran);
            else if(ConstLogTransformRcPtr Log_tran = \
                DynamicPtrCast<const LogTransform>(t))
                save(out, Log_tran);
            else if(ConstLookTransformRcPtr Look_tran = \
                DynamicPtrCast<const LookTransform>(t))
                save(out, Look_tran);
            else if(ConstMatrixTransformRcPtr Matrix_tran = \
                DynamicPtrCast<const MatrixTransform>(t))
                save(out, Matrix_tran);
            else if(ConstRangeTransformRcPtr Range_tran = \
                DynamicPtrCast<const RangeTransform>(t))
                save(out, Range_tran);
            else if(ConstTruelightTransformRcPtr Truelight_tran = \
                DynamicPtrCast<const TruelightTransform>(t))
                save(out, Truelight_tran);
            else
                throw Exception("Unsupported Transform() type for serialization.");
        }
        
        // ColorSpace
        
        inline void load(const YAML::Node& node, ColorSpaceRcPtr& cs)
        {
            if(node.Tag() != "ColorSpace")
                return; // not a !<ColorSpace> tag
            
            std::string key, stringval;
            bool boolval;
            
            for (Iterator iter = node.begin();
                 iter != node.end();
                 ++iter)
            {
                const YAML::Node& first = get_first(iter);
                const YAML::Node& second = get_second(iter);
                
                load(first, key);
                
                if (second.Type() == YAML::NodeType::Null) continue;
                
                if(key == "name")
                {
                    load(second, stringval);
                    cs->setName(stringval.c_str());
                }
                else if(key == "description")
                {
                    load(second, stringval);
                    cs->setDescription(stringval.c_str());
                }
                else if(key == "family")
                {
                    load(second, stringval);
                    cs->setFamily(stringval.c_str());
                }
                else if(key == "equalitygroup")
                {
                    load(second, stringval);
                    cs->setEqualityGroup(stringval.c_str());
                }
                else if(key == "bitdepth")
                {
                    BitDepth ret;
                    load(second, ret);
                    cs->setBitDepth(ret);
                }
                else if(key == "isdata")
                {
                    load(second, boolval);
                    cs->setIsData(boolval);
                }
                else if(key == "categories")
                {
                    std::vector<std::string> categories;
                    load(second, categories);
                    for(auto name : categories)
                    {
                        cs->addCategory(name.c_str());
                    }
                }
                else if(key == "allocation")
                {
                    Allocation val;
                    load(second, val);
                    cs->setAllocation(val);
                }
                else if(key == "allocationvars")
                {
                    std::vector<float> val;
                    load(second, val);
                    if(!val.empty())
                        cs->setAllocationVars(static_cast<int>(val.size()), &val[0]);
                }
                else if(key == "to_reference")
                {
                    TransformRcPtr val;
                    load(second, val);
                    cs->setTransform(val, COLORSPACE_DIR_TO_REFERENCE);
                }
                else if(key == "from_reference")
                {
                    TransformRcPtr val;
                    load(second, val);
                    cs->setTransform(val, COLORSPACE_DIR_FROM_REFERENCE);
                }
                else
                {
                    LogUnknownKeyWarning(node.Tag(), first);
                }
            }
        }
        
        inline void save(YAML::Emitter& out, ConstColorSpaceRcPtr cs)
        {
            out << YAML::VerbatimTag("ColorSpace");
            out << YAML::BeginMap;
            
            out << YAML::Key << "name" << YAML::Value << cs->getName();
            out << YAML::Key << "family" << YAML::Value << cs->getFamily();
            out << YAML::Key << "equalitygroup" << YAML::Value << cs->getEqualityGroup();
            out << YAML::Key << "bitdepth" << YAML::Value;
            save(out, cs->getBitDepth());
            if(cs->getDescription() != NULL && strlen(cs->getDescription()) > 0)
            {
                out << YAML::Key << "description";
                out << YAML::Value << YAML::Literal << cs->getDescription();
            }
            out << YAML::Key << "isdata" << YAML::Value << cs->isData();

            if(cs->getNumCategories() > 0)
            {
                std::vector<std::string> categories;
                for(int idx=0; idx<cs->getNumCategories(); ++idx)
                {
                    categories.push_back(cs->getCategory(idx));
                }
                out << YAML::Key << "categories";
                out << YAML::Flow << YAML::Value << categories;
            }

            out << YAML::Key << "allocation" << YAML::Value;
            save(out, cs->getAllocation());
            if(cs->getAllocationNumVars() > 0)
            {
                std::vector<float> allocationvars(cs->getAllocationNumVars());
                cs->getAllocationVars(&allocationvars[0]);
                out << YAML::Key << "allocationvars";
                out << YAML::Flow << YAML::Value << allocationvars;
            }
            
            ConstTransformRcPtr toref = \
                cs->getTransform(COLORSPACE_DIR_TO_REFERENCE);
            if(toref)
            {
                out << YAML::Key << "to_reference" << YAML::Value;
                save(out, toref);
            }
            
            ConstTransformRcPtr fromref = \
                cs->getTransform(COLORSPACE_DIR_FROM_REFERENCE);
            if(fromref)
            {
                out << YAML::Key << "from_reference" << YAML::Value;
                save(out, fromref);
            }
            
            out << YAML::EndMap;
            out << YAML::Newline;
        }
        
        // Look
        
        inline void load(const YAML::Node& node, LookRcPtr& look)
        {
            if(node.Tag() != "Look")
                return;
            
            std::string key, stringval;
            
            for (Iterator iter = node.begin();
                 iter != node.end();
                 ++iter)
            {
                const YAML::Node& first = get_first(iter);
                const YAML::Node& second = get_second(iter);
                
                load(first, key);
                
                if (second.Type() == YAML::NodeType::Null) continue;
                
                if(key == "name")
                {
                    load(second, stringval);
                    look->setName(stringval.c_str());
                }
                else if(key == "process_space")
                {
                    load(second, stringval);
                    look->setProcessSpace(stringval.c_str());
                }
                else if(key == "transform")
                {
                    TransformRcPtr val;
                    load(second, val);
                    look->setTransform(val);
                }
                else if(key == "inverse_transform")
                {
                    TransformRcPtr val;
                    load(second, val);
                    look->setInverseTransform(val);
                }
                else if(key == "description")
                {
                    load(second, stringval);
                    look->setDescription(stringval.c_str());
                }
                else
                {
                    LogUnknownKeyWarning(node.Tag(), first);
                }
            }
        }
        
        inline void save(YAML::Emitter& out, ConstLookRcPtr look)
        {
            out << YAML::VerbatimTag("Look");
            out << YAML::BeginMap;
            out << YAML::Key << "name" << YAML::Value << look->getName();
            out << YAML::Key << "process_space" << YAML::Value << look->getProcessSpace();
            if (look->getDescription() != NULL &&
                strlen(look->getDescription()) > 0)
            {
                out << YAML::Key << "description";
                out << YAML::Value << YAML::Literal << look->getDescription();
            }

            
            if(look->getTransform())
            {
                out << YAML::Key << "transform";
                out << YAML::Value;
                save(out, look->getTransform());
            }
            
            if(look->getInverseTransform())
            {
                out << YAML::Key << "inverse_transform";
                out << YAML::Value;
                save(out, look->getInverseTransform());
            }
            
            out << YAML::EndMap;
            out << YAML::Newline;
        }
        
        // Config
        
        inline void load(const YAML::Node& node, ConfigRcPtr& c, const char* filename)
        {
            
            // check profile version
            int profile_major_version = 0;
            int profile_minor_version = 0;

            bool faulty_version
#ifdef OLDYAML
             = node.FindValue("ocio_profile_version") == NULL;
#else
             = node["ocio_profile_version"] == NULL;
#endif

            std::string version;
            std::vector< std::string > results;

            if(!faulty_version)
            {
                load(node["ocio_profile_version"], version);

                pystring::split(version, results, ".");

                if(results.size()==1)
                {
                    profile_major_version = atoi(results[0].c_str());
                    profile_minor_version = 0;
                }
                else if(results.size()==2)
                {
                    profile_major_version = atoi(results[0].c_str());
                    profile_minor_version = atoi(results[1].c_str());
                }
                else
                {
                    faulty_version = true;
                }
            }

            if(faulty_version)
            {
                std::ostringstream os;

                os << "The specified OCIO configuration file "
                   << ((filename && *filename) ? filename : "<null> ")
                   << "does not appear to have a valid version "
                   << (version.empty() ? "<null>" : version)
                   << ".";

                throw Exception (os.str().c_str());
            }

            try
            {
                c->setMajorVersion((unsigned int)profile_major_version);
                c->setMinorVersion((unsigned int)profile_minor_version);
            }
            catch(Exception & ex)
            {
                std::ostringstream os;
                os << "This .ocio config ";
                if(filename && *filename)
                {
                    os << " '" << filename << "' ";
                }

                os << "is version " << profile_major_version 
                   << "." << profile_minor_version
                   << ". ";

                os << "This version of the OpenColorIO library (" << OCIO_VERSION ") ";
                os << "is not known to be able to load this profile. ";
                os << "An attempt will be made, but there are no guarantees that the ";
                os << "results will be accurate. Continue at your own risk.";
                os << std::endl << ex.what();

                LogWarning(os.str());
            }

            std::string key, stringval;
            bool boolval = false;
            EnvironmentMode mode = ENV_ENVIRONMENT_LOAD_ALL;
            
            for (Iterator iter = node.begin();
                 iter != node.end();
                 ++iter)
            {
                const YAML::Node& first = get_first(iter);
                const YAML::Node& second = get_second(iter);
                
                load(first, key);
                
                if (second.Type() == YAML::NodeType::Null) continue;
                
                if(key == "ocio_profile_version") { } // Already handled above.
                else if(key == "environment")
                {
                    mode = ENV_ENVIRONMENT_LOAD_PREDEFINED;
                    if(second.Type() != YAML::NodeType::Map)
                    {
                        std::ostringstream os;
                        os << "'environment' field needs to be a (name: key) map.";
                        throw Exception(os.str().c_str());
                    }
                    for (Iterator it = second.begin();
                         it != second.end();
                         ++it)
                    {
                        std::string k, v;
                        load(get_first(it), k);
                        load(get_second(it), v);
                        c->addEnvironmentVar(k.c_str(), v.c_str());
                    }
                }
                else if(key == "search_path" || key == "resource_path")
                {
                    load(second, stringval);
                    c->setSearchPath(stringval.c_str());
                }
                else if(key == "strictparsing")
                {
                    load(second, boolval);
                    c->setStrictParsingEnabled(boolval);
                }
                else if(key == "description")
                {
                    load(second, stringval);
                    c->setDescription(stringval.c_str());
                }
                else if(key == "luma")
                {
                    std::vector<float> val;
                    load(second, val);
                    if(val.size() != 3)
                    {
                        std::ostringstream os;
                        os << "'luma' field must be 3 ";
                        os << "floats. Found '" << val.size() << "'.";
                        throw Exception(os.str().c_str());
                    }
                    c->setDefaultLumaCoefs(&val[0]);
                }
                else if(key == "roles")
                {
                    if(second.Type() != YAML::NodeType::Map)
                    {
                        std::ostringstream os;
                        os << "'roles' field needs to be a (name: key) map.";
                        throw Exception(os.str().c_str());
                    }
                    for (Iterator it = second.begin();
                         it != second.end();
                         ++it)
                    {
                        std::string k, v;
                        load(get_first(it), k);
                        load(get_second(it), v);
                        c->setRole(k.c_str(), v.c_str());
                    }
                }
                else if(key == "displays")
                {
                    if(second.Type() != YAML::NodeType::Map)
                    {
                        std::ostringstream os;
                        os << "'displays' field needs to be a (name: key) map.";
                        throw Exception(os.str().c_str());
                    }
                    for (Iterator it = second.begin();
                         it != second.end();
                         ++it)
                    {
                        std::string display;
                        load(get_first(it), display);
                        const YAML::Node& dsecond = get_second(it);
                        for(unsigned i = 0; i < dsecond.size(); ++i)
                        {
                            View view;
                            load(dsecond[i], view);
                            c->addDisplay(display.c_str(), view.name.c_str(),
                                          view.colorspace.c_str(), view.looks.c_str());
                        }
                    }
                }
                else if(key == "active_displays")
                {
                    std::vector<std::string> display;
                    load(second, display);
                    std::string displays = JoinStringEnvStyle(display);
                    c->setActiveDisplays(displays.c_str());
                }
                else if(key == "active_views")
                {
                    std::vector<std::string> view;
                    load(second, view);
                    std::string views = JoinStringEnvStyle(view);
                    c->setActiveViews(views.c_str());
                }
                else if(key == "colorspaces")
                {
                    if(second.Type() != YAML::NodeType::Sequence)
                    {
                        std::ostringstream os;
                        os << "'colorspaces' field needs to be a (- !<ColorSpace>) list.";
                        throw Exception(os.str().c_str());
                    }
                    for(unsigned i = 0; i < second.size(); ++i)
                    {
                        if(second[i].Tag() == "ColorSpace")
                        {
                            ColorSpaceRcPtr cs = ColorSpace::Create();
                            load(second[i], cs);
                            for(int ii = 0; ii < c->getNumColorSpaces(); ++ii)
                            {
                                if(strcmp(c->getColorSpaceNameByIndex(ii), cs->getName()) == 0)
                                {
                                    std::ostringstream os;
                                    os << "Colorspace with name '" << cs->getName() << "' already defined.";
                                    throw Exception(os.str().c_str());
                                }
                            }
                            c->addColorSpace(cs);
                        }
                        else
                        {
                            std::ostringstream os;
                            os << "Unknown element found in colorspaces:";
                            os << second[i].Tag() << ". Only ColorSpace(s)";
                            os << " currently handled.";
                            LogWarning(os.str());
                        }
                    }
                }
                else if(key == "looks")
                {
                    if(second.Type() != YAML::NodeType::Sequence)
                    {
                        std::ostringstream os;
                        os << "'looks' field needs to be a (- !<Look>) list.";
                        throw Exception(os.str().c_str());
                    }
                    
                    for(unsigned i = 0; i < second.size(); ++i)
                    {
                        if(second[i].Tag() == "Look")
                        {
                            LookRcPtr look = Look::Create();
                            load(second[i], look);
                            c->addLook(look);
                        }
                        else
                        {
                            std::ostringstream os;
                            os << "Unknown element found in looks:";
                            os << second[i].Tag() << ". Only Look(s)";
                            os << " currently handled.";
                            LogWarning(os.str());
                        }
                    }
                }
                else
                {
                    LogUnknownKeyWarning("profile", first);
                }
            }
            
            if(filename)
            {
                std::string realfilename = pystring::os::path::abspath(filename);
                std::string configrootdir = pystring::os::path::dirname(realfilename);
                c->setWorkingDir(configrootdir.c_str());
            }
            
            c->setEnvironmentMode(mode);
            c->loadEnvironment();
            
            if(mode == ENV_ENVIRONMENT_LOAD_ALL)
            {
                std::ostringstream os;
                os << "This .ocio config ";
                if(filename && *filename)
                {
                    os << " '" << filename << "' ";
                }
                os << "has no environment section defined. The default behaviour is to ";
                os << "load all environment variables (" << c->getNumEnvironmentVars() << ")";
                os << ", which reduces the efficiency of OCIO's caching. Considering ";
                os << "predefining the environment variables used.";
                LogDebug(os.str());
            }
            
        }
        
        inline void save(YAML::Emitter& out, const Config* c)
        {
            std::stringstream ss;
            ss << c->getMajorVersion();
            if(c->getMinorVersion()!=0)
            {
                ss << "." << c->getMinorVersion();
            }

            out << YAML::Block;
            out << YAML::BeginMap;
            out << YAML::Key << "ocio_profile_version" << YAML::Value << ss.str();
            out << YAML::Newline;
#ifndef OLDYAML
            out << YAML::Newline;
#endif
            
            if(c->getNumEnvironmentVars() > 0)
            {
                out << YAML::Key << "environment";
                out << YAML::Value << YAML::BeginMap;
                for(int i = 0; i < c->getNumEnvironmentVars(); ++i)
                {   
                    const char* name = c->getEnvironmentVarNameByIndex(i);
                    out << YAML::Key << name;
                    out << YAML::Value << c->getEnvironmentVarDefault(name);
                }
                out << YAML::EndMap;
                out << YAML::Newline;
            }
            out << YAML::Key << "search_path" << YAML::Value << c->getSearchPath();
            out << YAML::Key << "strictparsing" << YAML::Value << c->isStrictParsingEnabled();
            
            std::vector<float> luma(3, 0.f);
            c->getDefaultLumaCoefs(&luma[0]);
            out << YAML::Key << "luma" << YAML::Value << YAML::Flow << luma;
            
            if(c->getDescription() != NULL && strlen(c->getDescription()) > 0)
            {
                out << YAML::Newline;
                out << YAML::Key << "description";
                out << YAML::Value << c->getDescription();
                out << YAML::Newline;
            }
            
            // Roles
            out << YAML::Newline;
#ifndef OLDYAML
            out << YAML::Newline;
#endif
            out << YAML::Key << "roles";
            out << YAML::Value << YAML::BeginMap;
            for(int i = 0; i < c->getNumRoles(); ++i)
            {
                const char* role = c->getRoleName(i);
                if(role && *role)
                {
                    ConstColorSpaceRcPtr colorspace = c->getColorSpace(role);
                    if(colorspace)
                    {
                        out << YAML::Key << role;
                        out << YAML::Value << c->getColorSpace(role)->getName();
                    }
                    else
                    {
                        std::ostringstream os;
                        os << "Colorspace associated to the role '" << role << "', does not exist.";
                        throw Exception(os.str().c_str());
                    }
                }
            }
            out << YAML::EndMap;
#ifndef OLDYAML
            out << YAML::Newline;
#endif
            
            // Displays
            out << YAML::Newline;
            out << YAML::Key << "displays";
            out << YAML::Value << YAML::BeginMap;
            for(int i = 0; i < c->getNumDisplays(); ++i)
            {
                const char* display = c->getDisplay(i);
                out << YAML::Key << display;
                out << YAML::Value << YAML::BeginSeq;
                for(int v = 0; v < c->getNumViews(display); ++v)
                {
                    View dview;
                    dview.name = c->getView(display, v);
                    dview.colorspace = c->getDisplayColorSpaceName(display, dview.name.c_str());
                    if(c->getDisplayLooks(display, dview.name.c_str()) != NULL)
                        dview.looks = c->getDisplayLooks(display, dview.name.c_str());
                    save(out, dview);
                
                }
                out << YAML::EndSeq;
            }
            out << YAML::EndMap;
            
#ifndef OLDYAML
            out << YAML::Newline;
#endif
            out << YAML::Newline;
            out << YAML::Key << "active_displays";
            std::vector<std::string> active_displays;
            if(c->getActiveDisplays() != NULL && strlen(c->getActiveDisplays()) > 0)
                SplitStringEnvStyle(active_displays, c->getActiveDisplays());
            out << YAML::Value << YAML::Flow << active_displays;
            out << YAML::Key << "active_views";
            std::vector<std::string> active_views;
            if(c->getActiveViews() != NULL && strlen(c->getActiveViews()) > 0)
                SplitStringEnvStyle(active_views, c->getActiveViews());
            out << YAML::Value << YAML::Flow << active_views;
#ifndef OLDYAML
            out << YAML::Newline;
#endif
            
            // Looks
            if(c->getNumLooks() > 0)
            {
                out << YAML::Newline;
                out << YAML::Key << "looks";
                out << YAML::Value << YAML::BeginSeq;
                for(int i = 0; i < c->getNumLooks(); ++i)
                {
                    const char* name = c->getLookNameByIndex(i);
                    save(out, c->getLook(name));
                }
                out << YAML::EndSeq;
                out << YAML::Newline;
            }
            
            // ColorSpaces
            {
                out << YAML::Newline;
                out << YAML::Key << "colorspaces";
                out << YAML::Value << YAML::BeginSeq;
                for(int i = 0; i < c->getNumColorSpaces(); ++i)
                {
                    const char* name = c->getColorSpaceNameByIndex(i);
                    save(out, c->getColorSpace(name));
                }
                out << YAML::EndSeq;
            }
            
            out << YAML::EndMap;
        }
        
    }
    
    ///////////////////////////////////////////////////////////////////////////
    
    void OCIOYaml::open(std::istream& istream, ConfigRcPtr& c, const char* filename) const
    {
        try
        {
#ifdef OLDYAML
            YAML::Parser parser(istream);
            YAML::Node node;
            parser.GetNextDocument(node);
#else
            YAML::Node node = YAML::Load(istream);
#endif
            load(node, c, filename);
        }
        catch(const std::exception & e)
        {
            std::ostringstream os;
            os << "Error: Loading the OCIO profile ";
            if(filename) os << "'" << filename << "' ";
            os << "failed. " << e.what();
            throw Exception(os.str().c_str());
        }
    }
    
    void OCIOYaml::write(std::ostream& ostream, const Config* c) const
    {
        YAML::Emitter out;
        save(out, c);
        ostream << out.c_str();
    }
    
}
OCIO_NAMESPACE_EXIT<|MERGE_RESOLUTION|>--- conflicted
+++ resolved
@@ -1454,16 +1454,12 @@
                 load(node, temp);
                 t = temp;
             }
-<<<<<<< HEAD
             else if(type == "FixedFunctionTransform")  {
                 FixedFunctionTransformRcPtr temp;
                 load(node, temp);
                 t = temp;
             }
             else if(type == "GroupTransform") {
-=======
-			else if(type == "GroupTransform") {
->>>>>>> 03ac35d6
                 GroupTransformRcPtr temp;
                 load(node, temp);
                 t = temp;
@@ -1531,14 +1527,10 @@
             else if(ConstFileTransformRcPtr File_tran = \
                 DynamicPtrCast<const FileTransform>(t))
                 save(out, File_tran);
-<<<<<<< HEAD
             else if(ConstFixedFunctionTransformRcPtr Func_tran = \
                 DynamicPtrCast<const FixedFunctionTransform>(t))
                 save(out, Func_tran);
             else if(ConstGroupTransformRcPtr Group_tran = \
-=======
-			else if(ConstGroupTransformRcPtr Group_tran = \
->>>>>>> 03ac35d6
                 DynamicPtrCast<const GroupTransform>(t))
                 save(out, Group_tran);
             else if(ConstLogTransformRcPtr Log_tran = \
