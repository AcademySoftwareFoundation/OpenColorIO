--- conflicted
+++ resolved
@@ -1706,24 +1706,12 @@
             loadClamp(first, second, values.m_clampBlack, clampBlackLoaded,
                       values.m_clampWhite, clampWhiteLoaded);
         }
-<<<<<<< HEAD
-        else if (key == "dynamic")
-        {
-            bool dyn = true;
-            load(second, dyn);
-            if (dyn)
-            {
-                t->makeDynamic();
-            }
-        }
         else if (key == "name")
         {
             std::string name;
             load(second, name);
             t->getFormatMetadata().setName(name.c_str());
         }
-=======
->>>>>>> a271760a
         else
         {
             LogUnknownKeyWarning(node.Tag(), first);
@@ -2012,24 +2000,12 @@
             master = GradingBSplineCurve::Create(0);
             load(first, second, master);
         }
-<<<<<<< HEAD
-        else if (key == "dynamic")
-        {
-            bool dyn = true;
-            load(second, dyn);
-            if (dyn)
-            {
-                t->makeDynamic();
-            }
-        }
         else if (key == "name")
         {
             std::string name;
             load(second, name);
             t->getFormatMetadata().setName(name.c_str());
         }
-=======
->>>>>>> a271760a
         else
         {
             LogUnknownKeyWarning(node.Tag(), first);
@@ -2238,24 +2214,12 @@
         {
             load(second, scontrast);
         }
-<<<<<<< HEAD
-        else if (key == "dynamic")
-        {
-            bool dyn = true;
-            load(second, dyn);
-            if (dyn)
-            {
-                t->makeDynamic();
-            }
-        }
         else if (key == "name")
         {
             std::string name;
             load(second, name);
             t->getFormatMetadata().setName(name.c_str());
         }
-=======
->>>>>>> a271760a
         else
         {
             LogUnknownKeyWarning(node.Tag(), first);
