/*
Copyright (c) 2003-2010 Sony Pictures Imageworks Inc., et al.
All Rights Reserved.

Redistribution and use in source and binary forms, with or without
modification, are permitted provided that the following conditions are
met:
* Redistributions of source code must retain the above copyright
  notice, this list of conditions and the following disclaimer.
* Redistributions in binary form must reproduce the above copyright
  notice, this list of conditions and the following disclaimer in the
  documentation and/or other materials provided with the distribution.
* Neither the name of Sony Pictures Imageworks nor the names of its
  contributors may be used to endorse or promote products derived from
  this software without specific prior written permission.
THIS SOFTWARE IS PROVIDED BY THE COPYRIGHT HOLDERS AND CONTRIBUTORS
"AS IS" AND ANY EXPRESS OR IMPLIED WARRANTIES, INCLUDING, BUT NOT
LIMITED TO, THE IMPLIED WARRANTIES OF MERCHANTABILITY AND FITNESS FOR
A PARTICULAR PURPOSE ARE DISCLAIMED. IN NO EVENT SHALL THE COPYRIGHT
OWNER OR CONTRIBUTORS BE LIABLE FOR ANY DIRECT, INDIRECT, INCIDENTAL,
SPECIAL, EXEMPLARY, OR CONSEQUENTIAL DAMAGES (INCLUDING, BUT NOT
LIMITED TO, PROCUREMENT OF SUBSTITUTE GOODS OR SERVICES; LOSS OF USE,
DATA, OR PROFITS; OR BUSINESS INTERRUPTION) HOWEVER CAUSED AND ON ANY
THEORY OF LIABILITY, WHETHER IN CONTRACT, STRICT LIABILITY, OR TORT
(INCLUDING NEGLIGENCE OR OTHERWISE) ARISING IN ANY WAY OUT OF THE USE
OF THIS SOFTWARE, EVEN IF ADVISED OF THE POSSIBILITY OF SUCH DAMAGE.
*/
#include <cstdlib>
#include <iostream>
#include <sstream>
#include <vector>

#include <OpenColorIO/OpenColorIO.h>
namespace OCIO = OCIO_NAMESPACE;

#include <OpenImageIO/imageio.h>
#include <OpenImageIO/typedesc.h>
#if (OIIO_VERSION < 10100)
namespace OIIO = OIIO_NAMESPACE;
#endif


#ifdef __APPLE__
#include <OpenGL/gl.h>
#include <OpenGL/glext.h>
#include <GLUT/glut.h>
#elif _WIN32
#include <GL/glew.h>
#include <GL/glut.h>
#else
#include <GL/glew.h>
#include <GL/gl.h>
#include <GL/glut.h>
#endif
#include "glsl.h"


#include "argparse.h"

// array of non openimageIO arguments
static std::vector<std::string> args;


// fill 'args' array with openimageIO arguments
static int
parse_end_args(int argc, const char *argv[])
{
  while(argc>0)
  {
    args.push_back(argv[0]);
    argc--;
    argv++;
  }
  
  return 0;
}

class GPUManagement
{
private:
    GPUManagement()
        : m_glwin(0)
        , m_initState(STATE_CREATED)
        , m_imageTexID(0)
        , m_format(0)
        , m_width(0)
        , m_height(0)
    {
    }

    ~GPUManagement()
    {
        if (m_initState != STATE_CREATED)
        {
            cleanUp();
        }
    }

public:

    static GPUManagement & Instance()
    {
        static GPUManagement inst;
        return inst;
    }

    void init()
    {
        if (m_initState != STATE_CREATED) return;
            
        int argcgl = 2;
        const char* argvgl[] = { "main", "-glDebug" };
        glutInit(&argcgl, const_cast<char**>(&argvgl[0]));

        glutInitDisplayMode(GLUT_RGB | GLUT_DOUBLE | GLUT_DEPTH);
        glutInitWindowSize(10, 10);
        glutInitWindowPosition(0, 0);

        m_glwin = glutCreateWindow(argvgl[0]);

#ifndef __APPLE__
        glewInit();
        if (!glewIsSupported("GL_VERSION_2_0"))
        {
            std::cout << "OpenGL 2.0 not supported" << std::endl;
            exit(1);
        }
#endif

        // Initilize the OpenGL engine
        glPixelStorei(GL_UNPACK_ALIGNMENT, 4);           // 4-byte pixel alignment
#ifndef __APPLE__
        glClampColor(GL_CLAMP_READ_COLOR, GL_FALSE);     //
        glClampColor(GL_CLAMP_VERTEX_COLOR, GL_FALSE);   // avoid any kind of clamping
        glClampColor(GL_CLAMP_FRAGMENT_COLOR, GL_FALSE); //
#endif

        glEnable(GL_TEXTURE_2D);
        glClearColor(0, 0, 0, 0);                        // background color
        glClearStencil(0);                               // clear stencil buffer

        m_initState = STATE_INITIALIZED;
    }

    void prepareImage(float * data, long width, long height, long numChannels)
    {
        if (m_initState != STATE_INITIALIZED)
        {
            std::cerr << "The GPU engine is not initialized." << std::endl;
            exit(1);
        }

        m_width = width;
        m_height = height;

        if (numChannels == 4) m_format = GL_RGBA;
        else if (numChannels == 3) m_format = GL_RGB;
        else
        {
            std::cerr << "Cannot process with GPU image with "
                << numChannels << " components." << std::endl;
            exit(1);
        }

        glGenTextures(1, &m_imageTexID);

        glActiveTexture(GL_TEXTURE0);
        glBindTexture(GL_TEXTURE_2D, m_imageTexID);
        glTexImage2D(GL_TEXTURE_2D, 0, GL_RGBA32F_ARB, width, height, 0,
            m_format, GL_FLOAT, &data[0]);
        glTexParameteri(GL_TEXTURE_2D, GL_TEXTURE_MIN_FILTER, GL_LINEAR);
        glTexParameteri(GL_TEXTURE_2D, GL_TEXTURE_MAG_FILTER, GL_LINEAR);
        glTexParameteri(GL_TEXTURE_2D, GL_TEXTURE_WRAP_S, GL_CLAMP);
        glTexParameteri(GL_TEXTURE_2D, GL_TEXTURE_WRAP_T, GL_CLAMP);

        // Create the frame buffer and render buffer
        GLuint fboId;

        // create a framebuffer object, you need to delete them when program exits.
        glGenFramebuffers(1, &fboId);
        glBindFramebuffer(GL_FRAMEBUFFER, fboId);

        GLuint rboId;
        // create a renderbuffer object to store depth info
        glGenRenderbuffers(1, &rboId);
        glBindRenderbuffer(GL_RENDERBUFFER, rboId);
        glRenderbufferStorage(GL_RENDERBUFFER, GL_RGBA32F_ARB, m_width, m_height);
        glBindRenderbuffer(GL_RENDERBUFFER, 0);

        // attach a texture to FBO color attachement point
        glFramebufferTexture2D(GL_FRAMEBUFFER, GL_COLOR_ATTACHMENT1, GL_TEXTURE_2D, m_imageTexID, 0);

        // attach a renderbuffer to depth attachment point
        glFramebufferRenderbuffer(GL_FRAMEBUFFER, GL_COLOR_ATTACHMENT0, GL_RENDERBUFFER, rboId);

        glBindFramebuffer(GL_FRAMEBUFFER, 0);

        // Set the rendering destination to FBO
        glBindFramebuffer(GL_FRAMEBUFFER, fboId);

        // Clear buffer
        glClearColor(0.1f, 0.1f, 0.1f, 0.1f);
        glClear(GL_COLOR_BUFFER_BIT | GL_DEPTH_BUFFER_BIT);

        m_initState = STATE_IMAGE_PREPARED;
    }

    void updateGPUShader(
        const OCIO::ConstProcessorRcPtr & processor, bool legacyShader, bool gpuinfo)
    {
        if (m_initState != STATE_IMAGE_PREPARED)
        {
            std::cerr << "GPU image not prepared." << std::endl;
            exit(1);
        }

        OCIO::GpuShaderDescRcPtr shaderDesc
            = legacyShader ? OCIO::GpuShaderDesc::CreateLegacyShaderDesc(32)
                           : OCIO::GpuShaderDesc::CreateShaderDesc();

        // Create the GPU shader description
        shaderDesc->setLanguage(OCIO::GPU_LANGUAGE_GLSL_1_3);

        // Collect the shader program information for a specific processor    
        processor->extractGpuShaderInfo(shaderDesc);

        // Use the helper OpenGL builder
        m_oglBuilder = OCIO::OpenGLBuilder::Create(shaderDesc);
        m_oglBuilder->setVerbose(gpuinfo);

        // Allocate & upload all the LUTs
        m_oglBuilder->allocateAllTextures(1);

        std::ostringstream main;
        main << std::endl
            << "uniform sampler2D img;" << std::endl
            << std::endl
            << "void main()" << std::endl
            << "{" << std::endl
            << "    vec4 col = texture2D(img, gl_TexCoord[0].st);" << std::endl
            << "    gl_FragColor = " << shaderDesc->getFunctionName() << "(col);" << std::endl
            << "}" << std::endl;

        // Build the fragment shader program
        m_oglBuilder->buildProgram(main.str().c_str());

        // Enable the fragment shader program, and all needed textures
        m_oglBuilder->useProgram();
        glUniform1i(glGetUniformLocation(m_oglBuilder->getProgramHandle(), "img"), 0);
        m_oglBuilder->useAllTextures();

        m_initState = STATE_SHADER_UPDATED;
    }

    void processImage()
    {
        if (m_initState != STATE_SHADER_UPDATED)
        {
            std::cerr << "GPU shader has not been updated." << std::endl;
            exit(1);
        }

        glViewport(0, 0, m_width, m_height);
        glMatrixMode(GL_PROJECTION);
        glLoadIdentity();
        glOrtho(0.0, m_width, 0.0, m_height, -100.0, 100.0);
        glMatrixMode(GL_MODELVIEW);
        glLoadIdentity();

        glEnable(GL_TEXTURE_2D);
        glClearColor(0.1f, 0.1f, 0.1f, 0.0f);
        glClear(GL_COLOR_BUFFER_BIT | GL_DEPTH_BUFFER_BIT);
        glColor3f(1, 1, 1);
        glPushMatrix();
            glBegin(GL_QUADS);
                glTexCoord2f(0.0f, 1.0f);
                glVertex2f(0.0f, (float)m_height);

                glTexCoord2f(0.0f, 0.0f);
                glVertex2f(0.0f, 0.0f);

                glTexCoord2f(1.0f, 0.0f);
                glVertex2f((float)m_width, 0.0f);

                glTexCoord2f(1.0f, 1.0f);
                glVertex2f((float)m_width, (float)m_height);
            glEnd();
        glPopMatrix();
        glDisable(GL_TEXTURE_2D);

        glutSwapBuffers();

        m_initState = STATE_IMAGE_PROCESSED;
    }

    void readImage(std::vector<float>& image)
    {
        if (m_initState != STATE_IMAGE_PROCESSED)
        {
            std::cerr << "Image has not been processed by GPU shader." << std::endl;
            exit(1);
        }

        glReadBuffer(GL_COLOR_ATTACHMENT0);
        glReadPixels(0, 0, m_width, m_height, m_format, GL_FLOAT, (GLvoid*)&image[0]);

        // Current implementation only has to process 1 image.
        // To handle more images we could go back to STATE_INITIALIZED
        m_initState = STATE_IMAGE_READ;
    }

private:
    void cleanUp()
    {
        m_oglBuilder.reset();
        glutDestroyWindow(m_glwin);
        m_initState = STATE_CREATED;
    }

    enum State
    {
        STATE_CREATED,
        STATE_INITIALIZED,
        STATE_IMAGE_PREPARED,
        STATE_SHADER_UPDATED,
        STATE_IMAGE_PROCESSED,
        STATE_IMAGE_READ
    };

    GLint m_glwin;
<<<<<<< HEAD
    OCIO::OpenGLBuilderRcPtr m_oglBuilder;
=======
    State m_initState;
    OpenGLBuilderRcPtr m_oglBuilder;
>>>>>>> 8deb32f3
    GLuint m_imageTexID;
    GLenum m_format;
    long m_width;
    long m_height;
};

bool ParseNameValuePair(std::string& name, std::string& value,
                        const std::string& input);

bool StringToFloat(float * fval, const char * str);

bool StringToInt(int * ival, const char * str);

bool StringToVector(std::vector<int> * ivector, const char * str);

int main(int argc, const char **argv)
{
    ArgParse ap;
    
    std::vector<std::string> floatAttrs;
    std::vector<std::string> intAttrs;
    std::vector<std::string> stringAttrs;
    std::string keepChannels;
    bool croptofull = false;
    bool usegpu = false;
    bool usegpuLegacy = false;
    bool outputgpuInfo = false;

    ap.options("ocioconvert -- apply colorspace transform to an image \n\n"
               "usage: ocioconvert [options]  inputimage inputcolorspace outputimage outputcolorspace\n\n",
               "%*", parse_end_args, "",
               "<SEPARATOR>", "OpenImageIO options",
               "--float-attribute %L", &floatAttrs, "name=float pair defining OIIO float attribute",
               "--int-attribute %L", &intAttrs, "name=int pair defining OIIO int attribute",
               "--string-attribute %L", &stringAttrs, "name=string pair defining OIIO string attribute",
               "--croptofull", &croptofull, "name=Crop or pad to make pixel data region match the \"full\" region",
               "--ch %s", &keepChannels, "name=Select channels (e.g., \"2,3,4\")",
               "--gpu", &usegpu, "Use GPU color processing instead of CPU (CPU is the default)",
               "--gpulegacy", &usegpuLegacy, "Use the legacy (i.e. baked) GPU color processing "
                                             "instead of the CPU one (--gpu is ignored)",
               "--gpuinfo", &outputgpuInfo, "Output the OCIO shader program",
               NULL
               );
    if (ap.parse (argc, argv) < 0) {
        std::cerr << ap.geterror() << std::endl;
        ap.usage ();
        exit(1);
    }

    if(args.size()!=4)
    {
      ap.usage();
      exit(1);
    }

    if (usegpuLegacy)
    {
        std::cerr << "Using legacy OCIO v1 GPU color processing." << std::endl;
    }
    else if (usegpu)
    {
        std::cerr << "Using GPU color processing." << std::endl;
    }

    const char * inputimage = args[0].c_str();
    const char * inputcolorspace = args[1].c_str();
    const char * outputimage = args[2].c_str();
    const char * outputcolorspace = args[3].c_str();
    
    OIIO::ImageSpec spec;
    std::vector<float> img;
    int imgwidth = 0;
    int imgheight = 0;
    int components = 0;
    

    // Load the image
    std::cerr << "Loading " << inputimage << std::endl;
    try
    {
#if OIIO_VERSION < 10903
        OIIO::ImageInput* f = OIIO::ImageInput::create(inputimage);
#else
        auto f = OIIO::ImageInput::create(inputimage);
#endif
        if(!f)
        {
            std::cerr << "Could not create image input." << std::endl;
            exit(1);
        }
        
        f->open(inputimage, spec);
        
        std::string error = f->geterror();
        if(!error.empty())
        {
            std::cerr << "Error loading image " << error << std::endl;
            exit(1);
        }
        
        imgwidth = spec.width;
        imgheight = spec.height;
        components = spec.nchannels;
        
        img.resize(imgwidth*imgheight*components);
        memset(&img[0], 0, imgwidth*imgheight*components*sizeof(float));
        
        const bool ok = f->read_image(OIIO::TypeDesc::FLOAT, &img[0]);
        if(!ok)
        {
            std::cerr << "Error reading \"" << inputimage << "\" : " << f->geterror() << "\n";
            exit(1);
        }

#if OIIO_VERSION < 10903
        OIIO::ImageInput::destroy(f);
#endif
        
        std::vector<int> kchannels;
        //parse --ch argument
        if (keepChannels != "" && !StringToVector(&kchannels,keepChannels.c_str()))
        {
            std::cerr << "Error: --ch: '" << keepChannels << "' should be comma-seperated integers\n";
            exit(1);
        }
        
        //if kchannels not specified, then keep all channels
        if (kchannels.size() == 0)
        {
            kchannels.resize(components);
            for (int channel=0; channel < components; channel++)
            {
                kchannels[channel] = channel;
            }
        }
        
        if (croptofull)
        {
            imgwidth = spec.full_width;
            imgheight = spec.full_height;
            std::cerr << "cropping to " << imgwidth;
            std::cerr << "x" << imgheight << std::endl;
        }
        
        if (croptofull || (int)kchannels.size() < spec.nchannels)
        {
            // crop down bounding box and ditch all but n channels
            // img is a flattened 3 dimensional matrix heightxwidthxchannels
            // fill croppedimg with only the needed pixels
            std::vector<float> croppedimg;
            croppedimg.resize(imgwidth*imgheight*kchannels.size());
            for (int y=0 ; y < spec.height ; y++)
            {
                for (int x=0 ; x < spec.width; x++)
                {
                    for (int k=0; k < (int)kchannels.size(); k++)
                    {
                        int channel = kchannels[k];
                        int current_pixel_y = y + spec.y;
                        int current_pixel_x = x + spec.x;
                        
                        if (current_pixel_y >= 0 &&
                            current_pixel_x >= 0 &&
                            current_pixel_y < imgheight &&
                            current_pixel_x < imgwidth)
                        {
                            // get the value at the desired pixel
                            float current_pixel = img[(y*spec.width*components)
                                                      + (x*components)+channel];
                            // put in croppedimg.
                            croppedimg[(current_pixel_y*imgwidth*kchannels.size())
                                       + (current_pixel_x*kchannels.size())
                                       + channel] = current_pixel;
                        }
                    }
                }
            }
            // redefine the spec so it matches the new bounding box
            spec.x = 0;
            spec.y = 0;
            spec.height = imgheight;
            spec.width = imgwidth;
            spec.nchannels = (int)(kchannels.size());
            components = (int)(kchannels.size());
            img = croppedimg;
        }
    
    }
    catch(...)
    {
        std::cerr << "Error loading file.";
        exit(1);
    }

    // Initialize GPU
    if (usegpu || usegpuLegacy)
    {
        GPUManagement & gpuMgmt = GPUManagement::Instance();
        gpuMgmt.init();
        gpuMgmt.prepareImage(&img[0], imgwidth, imgheight, components);
    }

    // Process the image
    try
    {
        // Load the current config.
        OCIO::ConstConfigRcPtr config = OCIO::GetCurrentConfig();
        
        // Get the processor
        OCIO::ConstProcessorRcPtr processor = config->getProcessor(inputcolorspace, outputcolorspace);

        if (usegpu || usegpuLegacy)
        {
            GPUManagement & gpuMgmt = GPUManagement::Instance();
            // Get the GPU shader program from the processor and set GPU to use it
            gpuMgmt.updateGPUShader(processor, usegpuLegacy, outputgpuInfo);

            // Run the GPU shader on the image
            gpuMgmt.processImage();

            // Read the result
            gpuMgmt.readImage(img);
        }
        else
        {
            // Wrap the image in a light-weight ImageDescription
            OCIO::PackedImageDesc imageDesc(&img[0], imgwidth, imgheight, components);
            
            // Apply the color transformation (in place)
            processor->apply(imageDesc);
        }
    }
    catch(OCIO::Exception & exception)
    {
        std::cerr << "OCIO Error: " << exception.what() << std::endl;
        exit(1);
    }
    catch(...)
    {
        std::cerr << "Unknown OCIO error encountered." << std::endl;
        exit(1);
    }
    
    
        
    //
    // set the provided OpenImageIO attributes
    //
    bool parseerror = false;
    for(unsigned int i=0; i<floatAttrs.size(); ++i)
    {
        std::string name, value;
        float fval = 0.0f;
        
        if(!ParseNameValuePair(name, value, floatAttrs[i]) ||
           !StringToFloat(&fval,value.c_str()))
        {
            std::cerr << "Error: attribute string '" << floatAttrs[i] << "' should be in the form name=floatvalue\n";
            parseerror = true;
            continue;
        }
        
        spec.attribute(name, fval);
    }
    
    for(unsigned int i=0; i<intAttrs.size(); ++i)
    {
        std::string name, value;
        int ival = 0;
        if(!ParseNameValuePair(name, value, intAttrs[i]) ||
           !StringToInt(&ival,value.c_str()))
        {
            std::cerr << "Error: attribute string '" << intAttrs[i] << "' should be in the form name=intvalue\n";
            parseerror = true;
            continue;
        }
        
        spec.attribute(name, ival);
    }
    
    for(unsigned int i=0; i<stringAttrs.size(); ++i)
    {
        std::string name, value;
        if(!ParseNameValuePair(name, value, stringAttrs[i]))
        {
            std::cerr << "Error: attribute string '" << stringAttrs[i] << "' should be in the form name=value\n";
            parseerror = true;
            continue;
        }
        
        spec.attribute(name, value);
    }
   
    if(parseerror)
    {
        exit(1);
    }
    
    
    
    
    // Write out the result
    try
    {
#if OIIO_VERSION < 10903
        OIIO::ImageOutput* f = OIIO::ImageOutput::create(outputimage);
#else
        auto f = OIIO::ImageOutput::create(outputimage);
#endif
        if(!f)
        {
            std::cerr << "Could not create output input." << std::endl;
            exit(1);
        }
        
        f->open(outputimage, spec);
        const bool ok = f->write_image(OIIO::TypeDesc::FLOAT, &img[0]);
        if(!ok)
        {
            std::cerr << "Error writing \"" << outputimage << "\" : " << f->geterror() << "\n";
            exit(1);
        }

        f->close();
#if OIIO_VERSION < 10903
        OIIO::ImageOutput::destroy(f);
#endif
    }
    catch(...)
    {
        std::cerr << "Error writing file.";
        exit(1);
    }
    
    std::cerr << "Wrote " << outputimage << std::endl;
    
    return 0;
}


// Parse name=value parts
// return true on success

bool ParseNameValuePair(std::string& name,
                        std::string& value,
                        const std::string& input)
{
    // split string into name=value 
    size_t pos = input.find('=');
    if(pos==std::string::npos) return false;
    
    name = input.substr(0,pos);
    value = input.substr(pos+1);
    return true;
}

// return true on success
bool StringToFloat(float * fval, const char * str)
{
    if(!str) return false;
    
    std::istringstream inputStringstream(str);
    float x;
    if(!(inputStringstream >> x))
    {
        return false;
    }
    
    if(fval) *fval = x;
    return true;
}

bool StringToInt(int * ival, const char * str)
{
    if(!str) return false;
    
    std::istringstream inputStringstream(str);
    int x;
    if(!(inputStringstream >> x))
    {
        return false;
    }
    
    if(ival) *ival = x;
    return true;
}

bool StringToVector(std::vector<int> * ivector, const char * str)
{
    std::stringstream ss(str);
    int i;
    while (ss >> i)
    {
        ivector->push_back(i);
        if (ss.peek() == ',')
        {
          ss.ignore();
        }
    }
    return ivector->size() != 0;
}



<|MERGE_RESOLUTION|>--- conflicted
+++ resolved
@@ -328,12 +328,8 @@
     };
 
     GLint m_glwin;
-<<<<<<< HEAD
+    State m_initState;
     OCIO::OpenGLBuilderRcPtr m_oglBuilder;
-=======
-    State m_initState;
-    OpenGLBuilderRcPtr m_oglBuilder;
->>>>>>> 8deb32f3
     GLuint m_imageTexID;
     GLenum m_format;
     long m_width;
