--- conflicted
+++ resolved
@@ -46,12 +46,7 @@
         m_cpu = cpu;
     }
 
-<<<<<<< HEAD
-#ifdef OCIO_GPU_ENABLED
-    void setGPU(OCIO::ConstGPUProcessorRcPtr gpu, bool legacyGpu)
-=======
     void setGPU(OCIO::ConstGPUProcessorRcPtr gpu)
->>>>>>> 996aa1aa
     {
         m_gpu = gpu;
         m_oglApp = OCIO::OglApp::CreateOglApp("ociochecklut", 256, 20);
