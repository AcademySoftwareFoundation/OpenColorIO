--- conflicted
+++ resolved
@@ -23,22 +23,14 @@
 {
 public:
     ProcessorWrapper() = delete;
-<<<<<<< HEAD
-=======
     ProcessorWrapper(const ProcessorWrapper &) = delete;
     ProcessorWrapper & operator=(const ProcessorWrapper &) = delete;
 
->>>>>>> ef114db9
     explicit ProcessorWrapper(bool verbose)
         : m_verbose(verbose)
     {
     }
-<<<<<<< HEAD
-    ProcessorWrapper(const ProcessorWrapper &) = delete;
-    ProcessorWrapper & operator=(const ProcessorWrapper &) = delete;
-=======
-
->>>>>>> ef114db9
+
     ~ProcessorWrapper()
     {
 #ifdef OCIO_GPU_ENABLED
