# SPDX-License-Identifier: BSD-3-Clause
# Copyright Contributors to the OpenColorIO Project.

import logging
import os
import sys
from pathlib import Path

import PyOpenColorIO as ocio
<<<<<<< HEAD
from PySide2 import QtCore, QtGui, QtWidgets, QtOpenGL
=======
from PySide6 import QtCore, QtGui, QtWidgets, QtOpenGL
>>>>>>> b94a184e

import ocioview.log_handlers  # Import to initialize logging
from ocioview.main_window import OCIOView
from ocioview.style import QSS, DarkPalette


ROOT_DIR = Path(__file__).resolve().parent.parent
FONTS_DIR = ROOT_DIR / "fonts"


def excepthook(exc_type, exc_value, exc_tb):
    """Log uncaught errors"""
    if issubclass(exc_type, KeyboardInterrupt):
        sys.__excepthook__(exc_type, exc_value, exc_tb)
        return
    logging.error(f"{exc_value}", exc_info=exc_value)


if __name__ == "__main__":
    sys.excepthook = excepthook

    # OpenGL core profile needed on macOS to access programmatic pipeline
    gl_format = QtGui.QSurfaceFormat()
    gl_format.setProfile(QtGui.QSurfaceFormat.CoreProfile)
    gl_format.setSwapInterval(1)
    gl_format.setVersion(4, 0)
    QtGui.QSurfaceFormat.setDefaultFormat(gl_format)

    # Turn off v-sync in Qt3D, which can cause dropped frame rate in QGraphicsView
    # after a Q3DWindow is initialized.
    fmt = QtGui.QSurfaceFormat.defaultFormat()
    fmt.setSwapInterval(0)
    QtGui.QSurfaceFormat.setDefaultFormat(fmt)

    # Create app
    app = QtWidgets.QApplication(sys.argv)

    # Initialize style
    app.setStyle("fusion")
    app.setPalette(DarkPalette())
    app.setStyleSheet(QSS)
    app.setEffectEnabled(QtCore.Qt.UI_AnimateCombo, False)

    font = app.font()
    font.setPointSize(8)
    app.setFont(font)

    # Clean OCIO environment to isolate working config
    for env_var in (
        ocio.OCIO_CONFIG_ENVVAR,
        ocio.OCIO_ACTIVE_VIEWS_ENVVAR,
        ocio.OCIO_ACTIVE_DISPLAYS_ENVVAR,
        ocio.OCIO_INACTIVE_COLORSPACES_ENVVAR,
        ocio.OCIO_OPTIMIZATION_FLAGS_ENVVAR,
        ocio.OCIO_USER_CATEGORIES_ENVVAR,
    ):
        if env_var in os.environ:
            del os.environ[env_var]

    # Start ocioview
    ocioview = OCIOView()
    ocioview.show()

    sys.exit(app.exec_())<|MERGE_RESOLUTION|>--- conflicted
+++ resolved
@@ -7,11 +7,7 @@
 from pathlib import Path
 
 import PyOpenColorIO as ocio
-<<<<<<< HEAD
-from PySide2 import QtCore, QtGui, QtWidgets, QtOpenGL
-=======
-from PySide6 import QtCore, QtGui, QtWidgets, QtOpenGL
->>>>>>> b94a184e
+from PySide6 import QtCore, QtGui, QtWidgets
 
 import ocioview.log_handlers  # Import to initialize logging
 from ocioview.main_window import OCIOView
@@ -39,12 +35,6 @@
     gl_format.setSwapInterval(1)
     gl_format.setVersion(4, 0)
     QtGui.QSurfaceFormat.setDefaultFormat(gl_format)
-
-    # Turn off v-sync in Qt3D, which can cause dropped frame rate in QGraphicsView
-    # after a Q3DWindow is initialized.
-    fmt = QtGui.QSurfaceFormat.defaultFormat()
-    fmt.setSwapInterval(0)
-    QtGui.QSurfaceFormat.setDefaultFormat(fmt)
 
     # Create app
     app = QtWidgets.QApplication(sys.argv)
