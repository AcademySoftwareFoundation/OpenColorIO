--- conflicted
+++ resolved
@@ -97,21 +97,7 @@
             # Rebroadcast last config record
             message_queue.put_nowait(self._prev_config)
 
-<<<<<<< HEAD
-    @property
-    def cpu_processor_updates_allowed(self) -> bool:
-        return self._cpu_processor_updates_allowed
-
-    @cpu_processor_updates_allowed.setter
-    def cpu_processor_updates_allowed(self, allowed: bool) -> None:
-        self._cpu_processor_updates_allowed = allowed
-        if allowed and self._prev_config is not None:
-            # Rebroadcast last config record
-            message_queue.put_nowait(self._prev_config)
-
-    @property
-=======
->>>>>>> 813785ec
+    @property
     def ctf_updates_allowed(self) -> bool:
         return self._ctf_updates_allowed
 
@@ -122,19 +108,23 @@
             # Rebroadcast last processor record
             message_queue.put_nowait(self._prev_cpu_proc)
 
+    @property
     def image_updates_allowed(self) -> bool:
         return self._image_updates_allowed
 
-    def set_image_updates_allowed(self, allowed: bool) -> None:
+    @image_updates_allowed.setter
+    def image_updates_allowed(self, allowed: bool) -> None:
         self._image_updates_allowed = allowed
         if allowed and self._prev_image_array is not None:
             # Rebroadcast last image record
             message_queue.put_nowait(self._prev_image_array)
 
+    @property
     def processor_updates_allowed(self) -> bool:
         return self._processor_updates_allowed
 
-    def set_processor_updates_allowed(self, allowed: bool) -> None:
+    @processor_updates_allowed.setter
+    def processor_updates_allowed(self, allowed: bool) -> None:
         self._processor_updates_allowed = allowed
         if allowed and self._prev_config is not None:
             # Rebroadcast last config record
