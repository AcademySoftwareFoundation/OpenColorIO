--- conflicted
+++ resolved
@@ -256,22 +256,14 @@
         super().showEvent(event)
 
         msg_router = MessageRouter.get_instance()
-<<<<<<< HEAD
-        msg_router.cpu_processor_updates_allowed = True
-=======
-        msg_router.set_processor_updates_allowed(True)
->>>>>>> 813785ec
+        msg_router.processor_updates_allowed = True
 
     def hideEvent(self, event: QtGui.QHideEvent) -> None:
         """Stop listening for processor updates, if not visible."""
         super().hideEvent(event)
 
         msg_router = MessageRouter.get_instance()
-<<<<<<< HEAD
-        msg_router.cpu_processor_updates_allowed = False
-=======
-        msg_router.set_processor_updates_allowed(False)
->>>>>>> 813785ec
+        msg_router.processor_updates_allowed = False
 
     def resizeEvent(self, event: QtGui.QResizeEvent) -> None:
         """Re-fit graph on resize, to always be centered."""
