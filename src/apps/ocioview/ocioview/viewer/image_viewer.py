# SPDX-License-Identifier: BSD-3-Clause
# Copyright Contributors to the OpenColorIO Project.

from contextlib import contextmanager
from pathlib import Path
from typing import Generator, Optional

import PyOpenColorIO as ocio
from PySide6 import QtCore, QtGui, QtWidgets

from ..transform_manager import TransformManager
from ..config_cache import ConfigCache
<<<<<<< HEAD
from ..constants import GRAY_COLOR, R_COLOR, G_COLOR, B_COLOR, ICON_SIZE_TAB
from ..utils import get_glyph_icon, SignalsBlocked
=======
from ..constants import GRAY_COLOR, R_COLOR, G_COLOR, B_COLOR
from ..utils import float_to_uint8, get_glyph_icon, SignalsBlocked
>>>>>>> 813785ec
from ..widgets import ComboBox, CallbackComboBox
from .image_plane import ImagePlane


class ViewerChannels(object):
    """
    Enum to describe all the toggleable channel view options in
    ``ImagePlane``.
    """

    R, G, B, A, ALL = list(range(5))


class ImageViewer(QtWidgets.QWidget):
    """
    Main image viewer widget, which can display an image with internal
    32-bit float precision.
    """

    FMT_GRAY_LABEL = f'<span style="color:{GRAY_COLOR.name()};">{{v}}</span>'
    FMT_R_LABEL = f'<span style="color:{R_COLOR.name()};">{{v}}</span>'
    FMT_G_LABEL = f'<span style="color:{G_COLOR.name()};">{{v}}</span>'
    FMT_B_LABEL = f'<span style="color:{B_COLOR.name()};">{{v}}</span>'
    FMT_SWATCH_CSS = "background-color: rgb({r}, {g}, {b});"
    FMT_IMAGE_SCALE = f'{{s:,d}}{FMT_GRAY_LABEL.format(v="%")}'

    PASSTHROUGH = "passthrough"
    PASSTHROUGH_LABEL = FMT_GRAY_LABEL.format(v=f"{PASSTHROUGH}:")

    WIDGET_HEIGHT_IO = 32

    @classmethod
    def viewer_type_icon(cls) -> QtGui.QIcon:
        """
        :return: Viewer type icon
        """
        return get_glyph_icon("mdi6.image-outline", size=ICON_SIZE_TAB)

    @classmethod
    def viewer_type_label(cls) -> str:
        """
        :return: Friendly viewer type name
        """
        return "Image Viewer"

    def __init__(self, parent: Optional[QtWidgets.QWidget] = None):
        super().__init__(parent)

        self._tf_subscription_slot = -1
        self._tf_fwd = None
        self._tf_inv = None
        self._sample_format = ""

        # Widgets
        self.image_plane = ImagePlane(self)
        self.image_plane.setSizePolicy(
            QtWidgets.QSizePolicy(
                QtWidgets.QSizePolicy.Expanding, QtWidgets.QSizePolicy.Expanding
            )
        )

        self.input_color_space_label = get_glyph_icon("mdi6.import", as_widget=True)
        self.input_color_space_label.setToolTip("Input color space")
        self.input_color_space_box = CallbackComboBox(
            lambda: ConfigCache.get_color_space_names(ocio.SEARCH_REFERENCE_SPACE_SCENE)
        )
        self.input_color_space_box.setFixedHeight(self.WIDGET_HEIGHT_IO)
        self.input_color_space_box.setToolTip(self.input_color_space_label.toolTip())

        self.tf_label = get_glyph_icon("mdi6.export", as_widget=True)
        self.tf_box = ComboBox()
        self.tf_box.setFixedHeight(self.WIDGET_HEIGHT_IO)
        self.tf_box.setToolTip("Output transform")

        self._tf_direction_forward_icon = get_glyph_icon("mdi6.layers-plus")
        self._tf_direction_inverse_icon = get_glyph_icon("mdi6.layers-minus")

        self.tf_direction_button = QtWidgets.QPushButton()
        self.tf_direction_button.setFixedHeight(self.WIDGET_HEIGHT_IO)
        self.tf_direction_button.setCheckable(True)
        self.tf_direction_button.setChecked(False)
        self.tf_direction_button.setIcon(self._tf_direction_forward_icon)
        self.tf_direction_button.setToolTip("Transform direction: Forward")

        self.exposure_label = get_glyph_icon("ph.aperture", as_widget=True)
        self.exposure_label.setToolTip("Exposure")
        self.exposure_box = QtWidgets.QDoubleSpinBox()
        self.exposure_box.setToolTip(self.exposure_label.toolTip())
        self.exposure_box.setRange(-6.0, 6.0)
        self.exposure_box.setValue(self.image_plane.exposure())

        self.gamma_label = get_glyph_icon("mdi6.gamma", as_widget=True)
        self.gamma_label.setToolTip("Gamma")
        self.gamma_box = QtWidgets.QDoubleSpinBox()
        self.gamma_box.setStepType(QtWidgets.QSpinBox.AdaptiveDecimalStepType)
        self.gamma_box.setToolTip(self.gamma_label.toolTip())
        self.gamma_box.setRange(0.01, 4.0)
        self.gamma_box.setValue(self.image_plane.gamma())

        self.sample_precision_label = get_glyph_icon(
            "mdi6.decimal-increase", as_widget=True
        )
        self.sample_precision_label.setToolTip(
            "Sample precision (number of digits after the decimal point)"
        )
        self.sample_precision_box = QtWidgets.QSpinBox()
        self.sample_precision_box.setToolTip(self.sample_precision_label.toolTip())
        self.sample_precision_box.setValue(5)

        self.image_name_label = QtWidgets.QLabel()
        self.image_scale_label = QtWidgets.QLabel(self.FMT_IMAGE_SCALE.format(s=100))

        self.input_w_label = QtWidgets.QLabel(self.FMT_GRAY_LABEL.format(v="W:"))
        self.image_w_value_label = QtWidgets.QLabel("0")
        self.input_h_label = QtWidgets.QLabel(self.FMT_GRAY_LABEL.format(v="H:"))
        self.image_h_value_label = QtWidgets.QLabel("0")
        self.input_x_label = QtWidgets.QLabel(self.FMT_GRAY_LABEL.format(v="X:"))
        self.image_x_value_label = QtWidgets.QLabel("0")
        self.input_y_label = QtWidgets.QLabel(self.FMT_GRAY_LABEL.format(v="Y:"))
        self.image_y_value_label = QtWidgets.QLabel("0")

        self.input_sample_label = get_glyph_icon(
            "mdi6.import", color=GRAY_COLOR, as_widget=True
        )
        self.input_r_sample_label = QtWidgets.QLabel()
        self.input_g_sample_label = QtWidgets.QLabel()
        self.input_b_sample_label = QtWidgets.QLabel()
        self.input_sample_swatch = QtWidgets.QLabel()
        self.input_sample_swatch.setFixedSize(20, 20)
        self.input_sample_swatch.setStyleSheet(
            self.FMT_SWATCH_CSS.format(r=0, g=0, b=0)
        )

        self.output_tf_direction_label = QtWidgets.QLabel("+")
        self.output_sample_label = get_glyph_icon(
            "mdi6.export", color=GRAY_COLOR, as_widget=True
        )
        self.output_r_sample_label = QtWidgets.QLabel()
        self.output_g_sample_label = QtWidgets.QLabel()
        self.output_b_sample_label = QtWidgets.QLabel()
        self.output_sample_swatch = QtWidgets.QLabel()
        self.output_sample_swatch.setFixedSize(20, 20)
        self.output_sample_swatch.setStyleSheet(
            self.FMT_SWATCH_CSS.format(r=0, g=0, b=0)
        )

        # Layout
        info_layout = QtWidgets.QHBoxLayout()
        info_layout.setContentsMargins(8, 8, 8, 8)
        info_layout.addWidget(self.image_name_label)
        info_layout.addStretch()
        info_layout.addWidget(self.image_scale_label)

        self.info_bar = QtWidgets.QFrame()
        self.info_bar.setObjectName("image_viewer__info_bar")
        self.info_bar.setStyleSheet(
            "QFrame#image_viewer__info_bar { background-color: black; }"
        )
        self.info_bar.setLayout(info_layout)

        inspect_layout = QtWidgets.QGridLayout()
        inspect_layout.setContentsMargins(8, 8, 8, 8)

        inspect_layout.addWidget(self.input_w_label, 0, 0, QtCore.Qt.AlignRight)
        inspect_layout.addWidget(self.image_w_value_label, 0, 1, QtCore.Qt.AlignRight)
        inspect_layout.addWidget(self.input_h_label, 0, 2, QtCore.Qt.AlignRight)
        inspect_layout.addWidget(self.image_h_value_label, 0, 3, QtCore.Qt.AlignRight)
        inspect_layout.addWidget(QtWidgets.QLabel(), 0, 4)
        inspect_layout.addWidget(self.input_sample_label, 0, 6, QtCore.Qt.AlignRight)
        inspect_layout.addWidget(self.input_r_sample_label, 0, 7, QtCore.Qt.AlignRight)
        inspect_layout.addWidget(self.input_g_sample_label, 0, 8, QtCore.Qt.AlignRight)
        inspect_layout.addWidget(self.input_b_sample_label, 0, 9, QtCore.Qt.AlignRight)
        inspect_layout.addWidget(self.input_sample_swatch, 0, 10, QtCore.Qt.AlignLeft)

        inspect_layout.addWidget(self.input_x_label, 1, 0, QtCore.Qt.AlignRight)
        inspect_layout.addWidget(self.image_x_value_label, 1, 1, QtCore.Qt.AlignRight)
        inspect_layout.addWidget(self.input_y_label, 1, 2, QtCore.Qt.AlignRight)
        inspect_layout.addWidget(self.image_y_value_label, 1, 3, QtCore.Qt.AlignRight)
        inspect_layout.addWidget(QtWidgets.QLabel(), 1, 4)
        inspect_layout.setColumnStretch(4, 1)
        inspect_layout.addWidget(
            self.output_tf_direction_label, 1, 5, QtCore.Qt.AlignRight
        )
        inspect_layout.addWidget(self.output_sample_label, 1, 6, QtCore.Qt.AlignRight)
        inspect_layout.addWidget(self.output_r_sample_label, 1, 7, QtCore.Qt.AlignRight)
        inspect_layout.addWidget(self.output_g_sample_label, 1, 8, QtCore.Qt.AlignRight)
        inspect_layout.addWidget(self.output_b_sample_label, 1, 9, QtCore.Qt.AlignRight)
        inspect_layout.addWidget(self.output_sample_swatch, 1, 10, QtCore.Qt.AlignLeft)

        self.inspect_bar = QtWidgets.QFrame()
        self.inspect_bar.setObjectName("image_viewer__status_bar")
        self.inspect_bar.setStyleSheet(
            "QFrame#image_viewer__status_bar { background-color: black; }"
        )
        self.inspect_bar.setLayout(inspect_layout)

        tf_layout = QtWidgets.QHBoxLayout()
        tf_layout.setContentsMargins(0, 0, 0, 0)
        tf_layout.setSpacing(0)
        tf_layout.addWidget(self.tf_box)
        tf_layout.setStretch(0, 1)
        tf_layout.addWidget(self.tf_direction_button)

        io_layout = QtWidgets.QHBoxLayout()
        io_layout.addWidget(self.input_color_space_label)
        io_layout.addWidget(self.input_color_space_box)
        io_layout.setStretch(1, 1)
        io_layout.addWidget(self.tf_label)
        io_layout.addLayout(tf_layout)
        io_layout.setStretch(3, 1)

        adjust_layout = QtWidgets.QHBoxLayout()
        adjust_layout.addWidget(self.exposure_label)
        adjust_layout.addWidget(self.exposure_box)
        adjust_layout.setStretch(1, 2)
        adjust_layout.addWidget(self.gamma_label)
        adjust_layout.addWidget(self.gamma_box)
        adjust_layout.setStretch(3, 2)
        adjust_layout.addWidget(self.sample_precision_label)
        adjust_layout.addWidget(self.sample_precision_box)
        adjust_layout.setStretch(5, 1)

        image_plane_layout = QtWidgets.QVBoxLayout()
        image_plane_layout.setSpacing(0)
        image_plane_layout.addWidget(self.info_bar)
        image_plane_layout.addWidget(self.image_plane)
        image_plane_layout.addWidget(self.inspect_bar)

        layout = QtWidgets.QVBoxLayout()
        layout.addLayout(io_layout)
        layout.addLayout(adjust_layout)
        layout.addLayout(image_plane_layout)
        self.setLayout(layout)

        # Connect signals/slots
        self.image_plane.image_loaded.connect(self._on_image_loaded)
        self.image_plane.scale_changed.connect(self._on_scale_changed)
        self.image_plane.sample_changed.connect(self._on_sample_changed)
        self.image_plane.tf_subscription_requested.connect(
            self._on_tf_subscription_requested
        )
        self.input_color_space_box.currentTextChanged[str].connect(
            self._on_input_color_space_changed
        )
        self.tf_box.currentIndexChanged[int].connect(self._on_transform_changed)
        self.tf_direction_button.clicked[bool].connect(self._on_inverse_check_clicked)
        self.exposure_box.valueChanged.connect(self._on_exposure_changed)
        self.gamma_box.valueChanged.connect(self._on_gamma_changed)
        self.sample_precision_box.valueChanged.connect(
            self._on_sample_precision_changed
        )

        # Initialize
        TransformManager.subscribe_to_transform_menu(self._on_transform_menu_changed)
        TransformManager.subscribe_to_transform_subscription_init(
            self._on_transform_subscription_init
        )
        self.update(force=True)
        self._on_sample_precision_changed(self.sample_precision_box.value())
        self._on_sample_changed(-1, -1, 0.0, 0.0, 0.0, 0.0, 0.0, 0.0)

    def update(self, force: bool = False) -> None:
        """
        Make this image viewer the current OpenGL rendering context and
        ask it to redraw.

        :param force: Whether to force the image to redraw, regardless
            of OCIO processor changes.
        """
        self._update_input_color_spaces(update=False)

        self.image_plane.update_ocio_proc(
            input_color_space=self.input_color_space(), force_update=force
        )

        super().update()

        # Broadcast this viewer's image data for other app components
        self.image_plane.broadcast_image()

    def reset(self) -> None:
        """Reset viewer parameters without unloading the current image."""
        self.image_plane.reset_ocio_proc(update=False)

        # Update widgets to match image plane
        with SignalsBlocked(self):
            self.set_transform_direction(False)
            self.set_exposure(self.image_plane.exposure())
            self.set_gamma(self.image_plane.gamma())

        # Update input color spaces and redraw viewport
        self.update()

    def load_image(self, image_path: Path) -> None:
        """
        Load an image into the viewer.

        If no ``image_path`` is provided, a file dialog will allow the
        user to choose one.

        :param image_path: Absolute path to image file
        """
        self.image_plane.load_image(image_path)

        # Input color space could be changed by file rules on image
        # load. Update the GUI without triggering a re-render.
        with self._ocio_signals_blocked():
            self.set_input_color_space(self.image_plane.input_color_space())

    def view_channel(self, channel: int) -> None:
        """
        Isolate a specific channel by its index. Specifying an out
        of range index will restore the combined channel view.

        :param channel: ImageViewChannels channel view to toggle.
            ALL always shows all channels.
        """
        self.image_plane.update_ocio_proc(channel=channel)

    def input_color_space(self) -> str:
        """
        :return: Input color space name
        """
        return self.input_color_space_box.currentText()

    def set_input_color_space(self, color_space: str) -> None:
        """
        Override current input color space. This controls how an input
        image should be interpreted by OCIO. Each loaded image utilizes
        OCIO config file rules to determine this automatically, so this
        override only guarantees persistence for the current image.

        :param color_space: OCIO color space name
        """
        self._update_input_color_spaces(update=False)
        self.input_color_space_box.setCurrentText(color_space)

    def transform(self) -> Optional[ocio.Transform]:
        """
        :return: Current OCIO transform
        """
        return self.image_plane.transform()

    def set_transform(
        self,
        slot: int,
        transform_fwd: Optional[ocio.Transform],
        transform_inv: Optional[ocio.Transform],
    ) -> None:
        """
        Update main OCIO transform for the viewing pipeline, to be
        applied from the current config's scene reference space.

        :param slot: Transform subscription slot
        :param transform_fwd: Forward transform
        :param transform_inv: Inverse transform
        """
        tf_direction = self.transform_direction()

        if (
            slot != self._tf_subscription_slot
            or (transform_fwd is None and tf_direction == ocio.TRANSFORM_DIR_FORWARD)
            or (transform_inv is None and tf_direction == ocio.TRANSFORM_DIR_INVERSE)
        ):
            return

        self._tf_fwd = transform_fwd
        self._tf_inv = transform_inv

        self.image_plane.update_ocio_proc(
            transform=self._tf_inv
            if tf_direction == ocio.TRANSFORM_DIR_INVERSE
            else self._tf_fwd
        )

    def clear_transform(self) -> None:
        """
        Clear current OCIO transform, passing through the input image.
        """
        self._tf_subscription_slot = -1
        self._tf_fwd = None
        self._tf_inv = None

        if self.tf_box.currentIndex() != 0:
            with SignalsBlocked(self.tf_box):
                self.tf_box.setCurrentIndex(0)

        self.image_plane.clear_transform()

    def transform_direction(self) -> ocio.TransformDirection:
        """
        :return: Transform direction being viewed
        """
        return (
            ocio.TRANSFORM_DIR_INVERSE
            if self.tf_direction_button.isChecked()
            else ocio.TRANSFORM_DIR_FORWARD
        )

    def set_transform_direction(self, direction: ocio.TransformDirection) -> None:
        """
        :param direction: Set the transform direction to be viewed
        """
        self.tf_direction_button.setChecked(direction == ocio.TRANSFORM_DIR_INVERSE)

    def exposure(self) -> float:
        """
        :return: Exposure value
        """
        return self.exposure_box.value()

    def set_exposure(self, value: float) -> None:
        """
        Update viewer exposure, applied in scene_linear space prior to
        the output transform.

        :param value: Exposure value in stops
        """
        self.exposure_box.setValue(value)

    def gamma(self) -> float:
        """
        :return: Gamma value
        """
        return self.gamma_box.value()

    def set_gamma(self, value: float) -> None:
        """
        Update viewer gamma, applied after the OCIO output transform.

        :param value: Gamma value used like: pow(rgb, 1/gamma)
        """
        self.gamma_box.setValue(value)

    @contextmanager
    def _ocio_signals_blocked(self) -> Generator:
        """
        This context manager can be used to prevent automatic OCIO
        processor updates while changing interconnected OCIO
        parameters.
        """
        self.input_color_space_box.blockSignals(True)
        self.exposure_box.blockSignals(True)
        self.gamma_box.blockSignals(True)

        yield

        self.input_color_space_box.blockSignals(False)
        self.exposure_box.blockSignals(False)
        self.gamma_box.blockSignals(False)

    def _update_input_color_spaces(self, update: bool = True) -> None:
        """
        If the current color space is no longer available, reload all
        input color spaces and choose a reasonable default.
        """
        color_space_names = ConfigCache.get_color_space_names(
            ocio.SEARCH_REFERENCE_SPACE_SCENE
        )
        if (
            not self.input_color_space_box.count()
            or self.input_color_space() not in color_space_names
        ):
            default_color_space = ConfigCache.get_default_color_space_name()

            with self._ocio_signals_blocked():
                self.input_color_space_box.clear()
                self.input_color_space_box.addItems(color_space_names)
                self.input_color_space_box.setCurrentText(default_color_space)

        if update:
            self._on_input_color_space_changed(self.input_color_space())

    def _on_transform_menu_changed(
        self, menu_items: list[tuple[int, str, QtGui.QIcon]]
    ) -> None:
        """
        Called to refresh transform menu items, and either reselect the
        existing subscription, or deselect any subscription.
        """
        target_index = -1
        current_slot = -1
        if self.tf_box.count():
            current_slot = self.tf_box.currentData()

        with SignalsBlocked(self.tf_box):
            self.tf_box.clear()

            # The first item is always no transform
            self.tf_box.addItem(self.PASSTHROUGH, userData=-1)

            for i, (slot, item_name, item_type_icon) in enumerate(menu_items):
                self.tf_box.addItem(item_type_icon, item_name, userData=slot)
                if slot == current_slot:
                    target_index = i + 1  # Offset for "Passthrough" item

            # Restore previous item?
            if target_index != -1:
                self.tf_box.setCurrentIndex(target_index)

        # Switch to "Passthrough" if previous slot not found
        if target_index == -1 and self.tf_box.count():
            with SignalsBlocked(self.tf_box):
                self.tf_box.setCurrentIndex(0)

            # Force update transform
            self._on_transform_changed(0)

    def _on_transform_subscription_init(self, slot: int) -> None:
        """
        If this viewer is not subscribed to a specific transform
        subscription slot, subscribe to the first slot to receive a
        transform subscription.

        :param slot: Transform subscription slot
        """
        if self._tf_subscription_slot == -1:
            index = self.tf_box.findData(slot)
            if index != -1:
                self.tf_box.setCurrentIndex(index)

    @QtCore.Slot(int)
    def _on_transform_changed(self, index: int) -> None:
        if index == 0:
            TransformManager.unsubscribe_from_all_transforms(self.set_transform)
            self.clear_transform()
        else:
            self._tf_subscription_slot = self.tf_box.currentData()
            TransformManager.subscribe_to_transforms_at(
                self._tf_subscription_slot, self.set_transform
            )

    @QtCore.Slot(int)
    def _on_tf_subscription_requested(self, slot: int) -> None:
        # If the requested slot does not have a subscription, "Passthrough" will
        # be selected.
        self.tf_box.setCurrentIndex(max(0, self.tf_box.findData(slot)))

    @QtCore.Slot(bool)
    def _on_inverse_check_clicked(self, checked: bool) -> None:
        self.set_transform(self._tf_subscription_slot, self._tf_fwd, self._tf_inv)
        if self.tf_direction_button.isChecked():
            self.tf_direction_button.setIcon(self._tf_direction_inverse_icon)
            self.tf_direction_button.setToolTip("Transform direction: Inverse")
            # Use 'minus' character to match the width of "+"
            self.output_tf_direction_label.setText("\u2212")
        else:
            self.tf_direction_button.setIcon(self._tf_direction_forward_icon)
            self.tf_direction_button.setToolTip("Transform direction: Forward")
            self.output_tf_direction_label.setText("+")

    @QtCore.Slot(Path, int, int)
    def _on_image_loaded(self, image_path: Path, width: int, height: int) -> None:
        self.image_name_label.setText(
            self.FMT_GRAY_LABEL.format(v=image_path.as_posix())
        )
        self.image_w_value_label.setText("0" if width == -1 else str(width))
        self.image_h_value_label.setText("0" if height == -1 else str(height))

    @QtCore.Slot(float)
    def _on_scale_changed(self, scale: float) -> None:
        self.image_scale_label.setText(
            self.FMT_IMAGE_SCALE.format(s=round(scale * 100))
        )

    @QtCore.Slot(int, int, float, float, float, float, float, float)
    def _on_sample_changed(
        self,
        x: int,
        y: int,
        r_input: float,
        g_input: float,
        b_input: float,
        r_output: float,
        g_output: float,
        b_output: float,
    ) -> None:
        # Sample position
        self.image_x_value_label.setText("0" if x == -1 else str(x))
        self.image_y_value_label.setText("0" if y == -1 else str(y))

        # Input pixel sample
        self.input_r_sample_label.setText(
            self.FMT_R_LABEL.format(v=self._sample_format.format(v=r_input))
        )
        self.input_g_sample_label.setText(
            self.FMT_G_LABEL.format(v=self._sample_format.format(v=g_input))
        )
        self.input_b_sample_label.setText(
            self.FMT_B_LABEL.format(v=self._sample_format.format(v=b_input))
        )
        self.input_sample_swatch.setStyleSheet(
            self.FMT_SWATCH_CSS.format(
                r=float_to_uint8(r_input),
                g=float_to_uint8(g_input),
                b=float_to_uint8(b_input),
            )
        )

        # Output pixel sample
        self.output_r_sample_label.setText(
            self.FMT_R_LABEL.format(v=self._sample_format.format(v=r_output))
        )
        self.output_g_sample_label.setText(
            self.FMT_G_LABEL.format(v=self._sample_format.format(v=g_output))
        )
        self.output_b_sample_label.setText(
            self.FMT_B_LABEL.format(v=self._sample_format.format(v=b_output))
        )
        self.output_sample_swatch.setStyleSheet(
            self.FMT_SWATCH_CSS.format(
                r=float_to_uint8(r_output),
                g=float_to_uint8(g_output),
                b=float_to_uint8(b_output),
            )
        )

    @QtCore.Slot(str)
    def _on_input_color_space_changed(self, input_color_space: str) -> None:
        self.image_plane.update_ocio_proc(input_color_space=input_color_space)

    @QtCore.Slot(float)
    def _on_exposure_changed(self, value: float) -> None:
        self.image_plane.update_exposure(value)

    @QtCore.Slot(float)
    def _on_gamma_changed(self, value: float) -> None:
        self.image_plane.update_gamma(value)

    @QtCore.Slot(int)
    def _on_sample_precision_changed(self, value: float) -> None:
        self._sample_format = f"{{v:.{value}f}}"<|MERGE_RESOLUTION|>--- conflicted
+++ resolved
@@ -10,13 +10,8 @@
 
 from ..transform_manager import TransformManager
 from ..config_cache import ConfigCache
-<<<<<<< HEAD
 from ..constants import GRAY_COLOR, R_COLOR, G_COLOR, B_COLOR, ICON_SIZE_TAB
-from ..utils import get_glyph_icon, SignalsBlocked
-=======
-from ..constants import GRAY_COLOR, R_COLOR, G_COLOR, B_COLOR
 from ..utils import float_to_uint8, get_glyph_icon, SignalsBlocked
->>>>>>> 813785ec
 from ..widgets import ComboBox, CallbackComboBox
 from .image_plane import ImagePlane
 
