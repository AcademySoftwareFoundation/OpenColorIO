// SPDX-License-Identifier: BSD-3-Clause
// Copyright Contributors to the OpenColorIO Project.

#include <sstream>
#include "PyOpenColorIO.h"
#include "PyUtils.h"

namespace OCIO_NAMESPACE
{
    
namespace
{

enum GradingDataIterator
{
    IT_CONTROL_POINT = 0,
};

using GradingControlPointIterator = PyIterator<GradingBSplineCurveRcPtr, IT_CONTROL_POINT>;

void CopyGradingBSpline(GradingBSplineCurveRcPtr to, const ConstGradingBSplineCurveRcPtr from)
{
    const size_t numPt = from->getNumControlPoints();
    to->setNumControlPoints(numPt);
    for (size_t pt = 0; pt < numPt; ++pt)
    {
        to->getControlPoint(pt) = from->getControlPoint(pt);
    }
}

} // namespace

void bindPyGradingData(py::module & m)
{
    GradingRGBCurveRcPtr DEFAULT_RGB_CURVE = GradingRGBCurve::Create(GRADING_LOG);
    GradingControlPoint DEFAULT_CONTROL_POINT = GradingControlPoint();

    auto clsGradingRGBM = 
        py::class_<GradingRGBM>(
            m, "GradingRGBM", 
            DOC(GradingRGBM));

    auto clsGradingPrimary = 
        py::class_<GradingPrimary>(
            m, "GradingPrimary", 
            DOC(GradingPrimary));

    auto clsGradingRGBMSW = 
        py::class_<GradingRGBMSW>(
            m, "GradingRGBMSW", 
            DOC(GradingRGBMSW));

    auto clsGradingTone = 
        py::class_<GradingTone>(
            m, "GradingTone", 
            DOC(GradingTone));

    auto clsGradingControlPoint = 
        py::class_<GradingControlPoint>(
            m, "GradingControlPoint", 
            DOC(GradingControlPoint));

    auto clsGradingBSplineCurve = 
        py::class_<GradingBSplineCurve, GradingBSplineCurveRcPtr /*holder*/>(
            m, "GradingBSplineCurve", 
            DOC(GradingBSplineCurve));

    auto clsGradingControlPointIterator = 
        py::class_<GradingControlPointIterator>(
            clsGradingBSplineCurve, "GradingControlPointIterator");

    auto clsGradingRGBCurve = 
        py::class_<GradingRGBCurve, GradingRGBCurveRcPtr /*holder*/>(
            m, "GradingRGBCurve", 
            DOC(GradingRGBCurve));

    clsGradingRGBM
        .def(py::init<>(), 
             DOC(GradingRGBM, GradingRGBM))
        .def(py::init<double, double, double, double>(), 
             "red"_a, "green"_a, "blue"_a, "master"_a,
             DOC(GradingRGBM, GradingRGBM, 2))

        .def_readwrite("red", &GradingRGBM::m_red, 
                       DOC(GradingRGBM, m_red))
        .def_readwrite("green", &GradingRGBM::m_green, 
                       DOC(GradingRGBM, m_green))
        .def_readwrite("blue", &GradingRGBM::m_blue, 
                       DOC(GradingRGBM, m_blue))
        .def_readwrite("master", &GradingRGBM::m_master, 
                       DOC(GradingRGBM, m_master));

    defStr(clsGradingRGBM);

    clsGradingPrimary
        .def(py::init<GradingStyle>(), 
             DOC(GradingPrimary, GradingPrimary))

        .def("validate", &GradingPrimary::validate, 
             DOC(GradingPrimary, validate))

        .def_readwrite("brightness", &GradingPrimary::m_brightness, 
                       DOC(GradingPrimary, m_brightness))
        .def_readwrite("contrast", &GradingPrimary::m_contrast, 
                       DOC(GradingPrimary, m_contrast))
        .def_readwrite("gamma", &GradingPrimary::m_gamma, 
                       DOC(GradingPrimary, m_gamma))
        .def_readwrite("offset", &GradingPrimary::m_offset, 
                       DOC(GradingPrimary, m_offset))
        .def_readwrite("exposure", &GradingPrimary::m_exposure, 
                       DOC(GradingPrimary, m_exposure))
        .def_readwrite("lift", &GradingPrimary::m_lift, 
                       DOC(GradingPrimary, m_lift))
        .def_readwrite("gain", &GradingPrimary::m_gain, 
                       DOC(GradingPrimary, m_gain))
        .def_readwrite("pivot", &GradingPrimary::m_pivot, 
                       DOC(GradingPrimary, m_pivot))
        .def_readwrite("saturation", &GradingPrimary::m_saturation, 
                       DOC(GradingPrimary, m_saturation))
        .def_readwrite("clampWhite", &GradingPrimary::m_clampWhite, 
                       DOC(GradingPrimary, m_clampWhite))
        .def_readwrite("clampBlack", &GradingPrimary::m_clampBlack, 
                       DOC(GradingPrimary, m_clampBlack))
        .def_readwrite("pivotWhite", &GradingPrimary::m_pivotWhite, 
                       DOC(GradingPrimary, m_pivotWhite))
        .def_readwrite("pivotBlack", &GradingPrimary::m_pivotBlack, 
                       DOC(GradingPrimary, m_pivotBlack))

        .def_property_readonly_static("NoClampBlack", [](py::object /* self */)
            {
                return GradingPrimary::NoClampBlack();
            }, 
                                      DOC(GradingPrimary, m_brightness))
        .def_property_readonly_static("NoClampWhite", [](py::object /* self */)
            {
                return GradingPrimary::NoClampWhite();
            }, 
                                      DOC(GradingPrimary, m_brightness));

    defStr(clsGradingPrimary);

    clsGradingRGBMSW
        .def(py::init<>(), 
             DOC(GradingRGBMSW, GradingRGBMSW))
        .def(py::init<double, double, double, double, double, double>(), 
             "red"_a, "green"_a, "blue"_a, "master"_a, "start"_a, "width"_a,
             DOC(GradingRGBMSW, GradingRGBMSW, 2))
        .def(py::init<double, double>(), 
             "start"_a, "width"_a,
             DOC(GradingRGBMSW, GradingRGBMSW, 3))

        .def_readwrite("red", &GradingRGBMSW::m_red, 
                       DOC(GradingRGBMSW, m_red))
        .def_readwrite("green", &GradingRGBMSW::m_green, 
                       DOC(GradingRGBMSW, m_green))
        .def_readwrite("blue", &GradingRGBMSW::m_blue, 
                       DOC(GradingRGBMSW, m_blue))
        .def_readwrite("master", &GradingRGBMSW::m_master, 
                       DOC(GradingRGBMSW, m_master))
        .def_readwrite("start", &GradingRGBMSW::m_start, 
                       DOC(GradingRGBMSW, m_start))
        .def_readwrite("width", &GradingRGBMSW::m_width, 
                       DOC(GradingRGBMSW, m_width));

    defStr(clsGradingRGBMSW);

    clsGradingTone
        .def(py::init<GradingStyle>(), 
             DOC(GradingTone, GradingTone))

        .def("validate", &GradingTone::validate, 
             DOC(GradingTone, validate))

        .def_readwrite("blacks", &GradingTone::m_blacks, 
                       DOC(GradingTone, m_blacks))
        .def_readwrite("whites", &GradingTone::m_whites, 
                       DOC(GradingTone, m_whites))
        .def_readwrite("shadows", &GradingTone::m_shadows, 
                       DOC(GradingTone, m_shadows))
        .def_readwrite("highlights", &GradingTone::m_highlights, 
                       DOC(GradingTone, m_highlights))
        .def_readwrite("midtones", &GradingTone::m_midtones, 
                       DOC(GradingTone, m_midtones))
        .def_readwrite("scontrast", &GradingTone::m_scontrast, 
                       DOC(GradingTone, m_scontrast));

    defStr(clsGradingTone);

    clsGradingControlPoint
        .def(py::init<>(), 
             DOC(GradingControlPoint, GradingControlPoint))
        .def(py::init<float, float>(), 
             "x"_a = DEFAULT_CONTROL_POINT.m_x, 
             "y"_a = DEFAULT_CONTROL_POINT.m_y,
             DOC(GradingControlPoint, GradingControlPoint, 2))

        .def_readwrite("x", &GradingControlPoint::m_x, 
                       DOC(GradingControlPoint, m_x))
        .def_readwrite("y", &GradingControlPoint::m_y, 
                       DOC(GradingControlPoint, m_y));

    defStr(clsGradingControlPoint);

    clsGradingBSplineCurve
        .def(py::init([](size_t size)
            {
                return GradingBSplineCurve::Create(size);
            }),
             "size"_a,
             DOC(GradingBSplineCurve, Create))
        .def(py::init([](const std::vector<float> & values)
            {
                const auto size = values.size();
                if (size < 4)
                {
                    throw Exception("GradingBSpline needs at least 4 values.");
                }
                if (size % 2 != 0)
                {
                    throw Exception("GradingBSpline needs an even number of values.");
                }
                auto numCtrlPts = size / 2;

                GradingBSplineCurveRcPtr c = GradingBSplineCurve::Create(numCtrlPts);
                for (size_t p = 0; p < numCtrlPts; ++p)
                {
                    c->getControlPoint(p).m_x = values[2 * p];
                    c->getControlPoint(p).m_y = values[2 * p + 1];
                }
                return c;
            }),
             DOC(GradingBSplineCurve, Create, 2))

        .def("validate", &GradingBSplineCurve::validate, 
             DOC(GradingBSplineCurve, validate))
        .def("setNumControlPoints", &GradingBSplineCurve::setNumControlPoints, "size"_a, 
             DOC(GradingBSplineCurve, setNumControlPoints))
        .def("getControlPoints", [](GradingBSplineCurveRcPtr & self)
            {
                return GradingControlPointIterator(self);
            });

<<<<<<< HEAD
    defStr(clsGBSC);

    py::class_<GradingControlPointIterator>(clsGBSC, "GradingControlPointIterator")
=======
    defStr(clsGradingBSplineCurve);

    clsGradingControlPointIterator
>>>>>>> 444e38e2
        .def("__len__", [](GradingControlPointIterator & it)
            {
                return it.m_obj->getNumControlPoints();
            })
        .def("__getitem__", [](GradingControlPointIterator & it, int i)
            {
                return it.m_obj->getControlPoint(i);
            })
        .def("__setitem__", [](GradingControlPointIterator & it, 
                               int i, 
                               const GradingControlPoint & cpt)
            {
                it.m_obj->getControlPoint(i) = cpt;
            })
        .def("__iter__", [](GradingControlPointIterator & it) -> GradingControlPointIterator &
            {
                return it;
            })
        .def("__next__", [](GradingControlPointIterator & it)
            {
                int numPt = static_cast<int>(it.m_obj->getNumControlPoints());
                size_t i = static_cast<size_t>(it.nextIndex(numPt));
                return it.m_obj->getControlPoint(i);
            });

    clsGradingRGBCurve
        .def(py::init([](GradingStyle style)
            {
                return GradingRGBCurve::Create(style);
            }), 
             "style"_a,
             DOC(GradingRGBCurve, GradingRGBCurve))
        .def(py::init([](const GradingBSplineCurveRcPtr & red,
                         const GradingBSplineCurveRcPtr & green,
                         const GradingBSplineCurveRcPtr & blue, 
                         const GradingBSplineCurveRcPtr & master)
            {
                return GradingRGBCurve::Create(red, green, blue, master);
            }),
                         "red"_a = DEFAULT_RGB_CURVE->getCurve(RGB_RED),
                         "green"_a = DEFAULT_RGB_CURVE->getCurve(RGB_GREEN),
                         "blue"_a = DEFAULT_RGB_CURVE->getCurve(RGB_BLUE),
                         "master"_a = DEFAULT_RGB_CURVE->getCurve(RGB_MASTER),
                         DOC(GradingRGBCurve, GradingRGBCurve, 2))

       .def_property("red", 
                     [](const GradingRGBCurveRcPtr & rgbCurve)
            {
                return rgbCurve->getCurve(RGB_RED);
            },
                     [](const GradingRGBCurveRcPtr & rgbCurve, 
                        const GradingBSplineCurveRcPtr & red)
            {
                CopyGradingBSpline(rgbCurve->getCurve(RGB_RED), red);
            })
        .def_property("green", 
                      [](const GradingRGBCurveRcPtr & rgbCurve)
            {
                return rgbCurve->getCurve(RGB_GREEN);
            },
                      [](const GradingRGBCurveRcPtr & rgbCurve, 
                         const GradingBSplineCurveRcPtr & green)
            {
                CopyGradingBSpline(rgbCurve->getCurve(RGB_GREEN), green);
            })
        .def_property("blue", 
                      [](const GradingRGBCurveRcPtr & rgbCurve)
            {
                return rgbCurve->getCurve(RGB_BLUE);
            },
                      [](const GradingRGBCurveRcPtr & rgbCurve, 
                         const GradingBSplineCurveRcPtr & blue)
            {
                CopyGradingBSpline(rgbCurve->getCurve(RGB_BLUE), blue);
            })
       .def_property("master", 
                     [](const GradingRGBCurveRcPtr & rgbCurve)
            {
                return rgbCurve->getCurve(RGB_MASTER);
            },
                     [](const GradingRGBCurveRcPtr & rgbCurve, 
                        const GradingBSplineCurveRcPtr & master)
            {
                CopyGradingBSpline(rgbCurve->getCurve(RGB_MASTER), master);
            });

<<<<<<< HEAD
    defStr(cls);

=======
    defStr(clsGradingRGBCurve);
>>>>>>> 444e38e2
}

} // namespace OCIO_NAMESPACE<|MERGE_RESOLUTION|>--- conflicted
+++ resolved
@@ -240,15 +240,9 @@
                 return GradingControlPointIterator(self);
             });
 
-<<<<<<< HEAD
-    defStr(clsGBSC);
-
-    py::class_<GradingControlPointIterator>(clsGBSC, "GradingControlPointIterator")
-=======
     defStr(clsGradingBSplineCurve);
 
     clsGradingControlPointIterator
->>>>>>> 444e38e2
         .def("__len__", [](GradingControlPointIterator & it)
             {
                 return it.m_obj->getNumControlPoints();
@@ -335,12 +329,7 @@
                 CopyGradingBSpline(rgbCurve->getCurve(RGB_MASTER), master);
             });
 
-<<<<<<< HEAD
-    defStr(cls);
-
-=======
     defStr(clsGradingRGBCurve);
->>>>>>> 444e38e2
 }
 
 } // namespace OCIO_NAMESPACE