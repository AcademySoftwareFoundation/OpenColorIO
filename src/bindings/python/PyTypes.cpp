--- conflicted
+++ resolved
@@ -39,24 +39,24 @@
         m, "SearchReferenceSpaceType", 
         DOC(PyOpenColorIO, SearchReferenceSpaceType))
 
-<<<<<<< HEAD
         .value("SEARCH_REFERENCE_SPACE_SCENE", SEARCH_REFERENCE_SPACE_SCENE, 
                DOC(PyOpenColorIO, SearchReferenceSpaceType, SEARCH_REFERENCE_SPACE_SCENE))
         .value("SEARCH_REFERENCE_SPACE_DISPLAY", SEARCH_REFERENCE_SPACE_DISPLAY, 
                DOC(PyOpenColorIO, SearchReferenceSpaceType, SEARCH_REFERENCE_SPACE_DISPLAY))
         .value("SEARCH_REFERENCE_SPACE_ALL", SEARCH_REFERENCE_SPACE_ALL, 
                DOC(PyOpenColorIO, SearchReferenceSpaceType, SEARCH_REFERENCE_SPACE_ALL))
-=======
-    py::enum_<NamedTransformVisibility>(m, "NamedTransformVisibility")
-        .value("NAMEDTRANSFORM_ACTIVE", NAMEDTRANSFORM_ACTIVE)
-        .value("NAMEDTRANSFORM_INACTIVE", NAMEDTRANSFORM_INACTIVE)
-        .value("NAMEDTRANSFORM_ALL", NAMEDTRANSFORM_ALL)
-        .export_values();
-
-    py::enum_<ColorSpaceDirection>(m, "ColorSpaceDirection")
-        .value("COLORSPACE_DIR_TO_REFERENCE", COLORSPACE_DIR_TO_REFERENCE)
-        .value("COLORSPACE_DIR_FROM_REFERENCE", COLORSPACE_DIR_FROM_REFERENCE)
->>>>>>> e0af06ea
+        .export_values();
+
+    py::enum_<NamedTransformVisibility>(
+        m, "NamedTransformVisibility"
+        DOC(PyOpenColorIO, NamedTransformVisibility))
+
+        .value("NAMEDTRANSFORM_ACTIVE", NAMEDTRANSFORM_ACTIVE, 
+               DOC(PyOpenColorIO, NamedTransformVisibility, NAMEDTRANSFORM_ACTIVE))
+        .value("NAMEDTRANSFORM_INACTIVE", NAMEDTRANSFORM_INACTIVE, 
+               DOC(PyOpenColorIO, NamedTransformVisibility, NAMEDTRANSFORM_INACTIVE))
+        .value("NAMEDTRANSFORM_ALL", NAMEDTRANSFORM_ALL, 
+               DOC(PyOpenColorIO, NamedTransformVisibility, NAMEDTRANSFORM_ALL))
         .export_values();
 
     py::enum_<ColorSpaceVisibility>(
@@ -101,19 +101,9 @@
                DOC(PyOpenColorIO, ViewTransformDirection, VIEWTRANSFORM_DIR_FROM_REFERENCE))
         .export_values();
 
-<<<<<<< HEAD
     py::enum_<TransformDirection>(
         m, "TransformDirection", 
         DOC(PyOpenColorIO, TransformDirection))
-=======
-    py::enum_<GpuLanguage>(m, "GpuLanguage")
-        .value("GPU_LANGUAGE_CG", GPU_LANGUAGE_CG)
-        .value("GPU_LANGUAGE_GLSL_1_2", GPU_LANGUAGE_GLSL_1_2)
-        .value("GPU_LANGUAGE_GLSL_1_3", GPU_LANGUAGE_GLSL_1_3)
-        .value("GPU_LANGUAGE_GLSL_4_0", GPU_LANGUAGE_GLSL_4_0)
-        .value("GPU_LANGUAGE_HLSL_DX11", GPU_LANGUAGE_HLSL_DX11)
-        .export_values();
->>>>>>> e0af06ea
 
         .value("TRANSFORM_DIR_FORWARD", TRANSFORM_DIR_FORWARD, 
                DOC(PyOpenColorIO, TransformDirection, TRANSFORM_DIR_FORWARD))
@@ -257,8 +247,6 @@
         m, "GpuLanguage", 
         DOC(PyOpenColorIO, GpuLanguage))
 
-        .value("GPU_LANGUAGE_UNKNOWN", GPU_LANGUAGE_UNKNOWN, 
-               DOC(PyOpenColorIO, GpuLanguage, GPU_LANGUAGE_UNKNOWN))
         .value("GPU_LANGUAGE_CG", GPU_LANGUAGE_CG, 
                DOC(PyOpenColorIO, GpuLanguage, GPU_LANGUAGE_CG))
         .value("GPU_LANGUAGE_GLSL_1_2", GPU_LANGUAGE_GLSL_1_2, 
