--- conflicted
+++ resolved
@@ -583,15 +583,12 @@
                DOC(PyOpenColorIO, FixedFunctionStyle, FIXED_FUNCTION_ACES_GAMUTMAP_07))
         .value("FIXED_FUNCTION_ACES_GAMUT_COMP_13", FIXED_FUNCTION_ACES_GAMUT_COMP_13,
                DOC(PyOpenColorIO, FixedFunctionStyle, FIXED_FUNCTION_ACES_GAMUT_COMP_13))
-<<<<<<< HEAD
         .value("FIXED_FUNCTION_LIN_TO_PQ", FIXED_FUNCTION_LIN_TO_PQ,
-            DOC(PyOpenColorIO, FixedFunctionStyle, FIXED_FUNCTION_LIN_TO_PQ))
+               DOC(PyOpenColorIO, FixedFunctionStyle, FIXED_FUNCTION_LIN_TO_PQ))
         .value("FIXED_FUNCTION_LIN_TO_GAMMA_LOG", FIXED_FUNCTION_LIN_TO_GAMMA_LOG,
-            DOC(PyOpenColorIO, FixedFunctionStyle, FIXED_FUNCTION_LIN_TO_GAMMA_LOG))
+               DOC(PyOpenColorIO, FixedFunctionStyle, FIXED_FUNCTION_LIN_TO_GAMMA_LOG))
         .value("FIXED_FUNCTION_LIN_TO_DOUBLE_LOG", FIXED_FUNCTION_LIN_TO_DOUBLE_LOG,
-            DOC(PyOpenColorIO, FixedFunctionStyle, FIXED_FUNCTION_LIN_TO_DOUBLE_LOG))
-
-=======
+               DOC(PyOpenColorIO, FixedFunctionStyle, FIXED_FUNCTION_LIN_TO_DOUBLE_LOG))
         .value("FIXED_FUNCTION_ACES_OUTPUT_TRANSFORM_20", FIXED_FUNCTION_ACES_OUTPUT_TRANSFORM_20,
                DOC(PyOpenColorIO, FixedFunctionStyle, FIXED_FUNCTION_ACES_OUTPUT_TRANSFORM_20))
         .value("FIXED_FUNCTION_ACES_RGB_TO_JMH_20", FIXED_FUNCTION_ACES_RGB_TO_JMH_20,
@@ -600,7 +597,6 @@
                DOC(PyOpenColorIO, FixedFunctionStyle, FIXED_FUNCTION_ACES_TONESCALE_COMPRESS_20))
         .value("FIXED_FUNCTION_ACES_GAMUT_COMPRESS_20", FIXED_FUNCTION_ACES_GAMUT_COMPRESS_20,
                DOC(PyOpenColorIO, FixedFunctionStyle, FIXED_FUNCTION_ACES_GAMUT_COMPRESS_20))
->>>>>>> e0666e20
         .export_values();
 
     py::enum_<ExposureContrastStyle>(
