--- conflicted
+++ resolved
@@ -29,31 +29,23 @@
                 p->validate();
                 return p;
             }),
-             "src"_a   = DEFAULT->getSrc(),
-             "dst"_a   = DEFAULT->getDst(),
+             "src"_a = DEFAULT->getSrc(),
+             "dst"_a = DEFAULT->getDst(),
              "looks"_a = DEFAULT->getLooks(),
-<<<<<<< HEAD
-             "direction"_a = DEFAULT->getDirection())
-=======
-             "dir"_a   = DEFAULT->getDirection(),
+             "direction"_a = DEFAULT->getDirection(),
              "skipColorSpaceConversion"_a = DEFAULT->getSkipColorSpaceConversion())
->>>>>>> 3ada94a4
 
         .def("getSrc", &LookTransform::getSrc)
         .def("setSrc", &LookTransform::setSrc, "src"_a)
         .def("getDst", &LookTransform::getDst)
         .def("setDst", &LookTransform::setDst, "dst"_a)
         .def("getLooks", &LookTransform::getLooks)
-<<<<<<< HEAD
-        .def("setLooks", &LookTransform::setLooks, "looks"_a);
-
-    defStr(cls);
-=======
         .def("setLooks", &LookTransform::setLooks, "looks"_a)
         .def("getSkipColorSpaceConversion", &LookTransform::getSkipColorSpaceConversion)
         .def("setSkipColorSpaceConversion", &LookTransform::setSkipColorSpaceConversion,
              "skipColorSpaceConversion"_a);
->>>>>>> 3ada94a4
+
+    defStr(cls);
 }
 
 } // namespace OCIO_NAMESPACE