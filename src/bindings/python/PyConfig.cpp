// SPDX-License-Identifier: BSD-3-Clause
// Copyright Contributors to the OpenColorIO Project.

#include <fstream>
#include <sstream>

#include "PyOpenColorIO.h"
#include "PyUtils.h"

namespace OCIO_NAMESPACE
{
namespace
{

enum ConfigIterator
{
    IT_ENVIRONMENT_VAR_NAME = 0,
    IT_SEARCH_PATH,
    IT_COLOR_SPACE_NAME,
    IT_COLOR_SPACE,
    IT_ACTIVE_COLOR_SPACE_NAME,
    IT_ACTIVE_COLOR_SPACE,
    IT_ROLE_NAME,
    IT_ROLE_COLOR_SPACE,
    IT_DISPLAY,
    IT_SHARED_VIEW,
    IT_DISPLAY_VIEW,
    IT_DISPLAY_VIEW_COLORSPACE,
    IT_LOOK_NAME,
    IT_LOOK,
    IT_VIEW_TRANSFORM_NAME,
    IT_VIEW_TRANSFORM,
    IT_NAMED_TRANSFORM_NAME,
    IT_NAMED_TRANSFORM,
    IT_ACTIVE_NAMED_TRANSFORM_NAME,
    IT_ACTIVE_NAMED_TRANSFORM,
    IT_DISPLAY_ALL,
    IT_DISPLAY_VIEW_TYPE,
    IT_VIRTUAL_DISPLAY_VIEW,
};

using EnvironmentVarNameIterator       = PyIterator<ConfigRcPtr, IT_ENVIRONMENT_VAR_NAME>;
using SearchPathIterator               = PyIterator<ConfigRcPtr, IT_SEARCH_PATH>;
using ColorSpaceNameIterator           = PyIterator<ConfigRcPtr, 
                                                    IT_COLOR_SPACE_NAME, 
                                                    SearchReferenceSpaceType,
                                                    ColorSpaceVisibility>;
using ColorSpaceIterator               = PyIterator<ConfigRcPtr, 
                                                    IT_COLOR_SPACE, 
                                                    SearchReferenceSpaceType,
                                                    ColorSpaceVisibility>;
using ActiveColorSpaceNameIterator     = PyIterator<ConfigRcPtr, IT_ACTIVE_COLOR_SPACE_NAME>;
using ActiveColorSpaceIterator         = PyIterator<ConfigRcPtr, IT_ACTIVE_COLOR_SPACE>;
using RoleNameIterator                 = PyIterator<ConfigRcPtr, IT_ROLE_NAME>;
using RoleColorSpaceIterator           = PyIterator<ConfigRcPtr, IT_ROLE_COLOR_SPACE>;
using DisplayIterator                  = PyIterator<ConfigRcPtr, IT_DISPLAY>;
using DisplayAllIterator               = PyIterator<ConfigRcPtr, IT_DISPLAY_ALL>;
using SharedViewIterator               = PyIterator<ConfigRcPtr, IT_SHARED_VIEW>;
using VirtualViewIterator              = PyIterator<ConfigRcPtr, IT_VIRTUAL_DISPLAY_VIEW, 
                                                    ViewType>;
using ViewIterator                     = PyIterator<ConfigRcPtr, IT_DISPLAY_VIEW, std::string>;
using ViewForColorSpaceIterator        = PyIterator<ConfigRcPtr, IT_DISPLAY_VIEW_COLORSPACE,
                                                    std::string, std::string>;
using ViewForViewTypeIterator          = PyIterator<ConfigRcPtr, IT_DISPLAY_VIEW_TYPE, 
                                                    ViewType, std::string>;
using LookNameIterator                 = PyIterator<ConfigRcPtr, IT_LOOK_NAME>;
using LookIterator                     = PyIterator<ConfigRcPtr, IT_LOOK>;
using ViewTransformNameIterator        = PyIterator<ConfigRcPtr, IT_VIEW_TRANSFORM_NAME>;
using ViewTransformIterator            = PyIterator<ConfigRcPtr, IT_VIEW_TRANSFORM>;
using NamedTransformNameIterator       = PyIterator<ConfigRcPtr, IT_NAMED_TRANSFORM_NAME,
                                                    NamedTransformVisibility>;
using NamedTransformIterator           = PyIterator<ConfigRcPtr, IT_NAMED_TRANSFORM,
                                                    NamedTransformVisibility>;
using ActiveNamedTransformNameIterator = PyIterator<ConfigRcPtr, IT_ACTIVE_NAMED_TRANSFORM_NAME>;
using ActiveNamedTransformIterator     = PyIterator<ConfigRcPtr, IT_ACTIVE_NAMED_TRANSFORM>;

} // namespace

void bindPyConfig(py::module & m)
{
    auto clsConfig = 
        py::class_<Config, ConfigRcPtr>(
            m.attr("Config"));

    auto clsEnvironmentVarNameIterator = 
        py::class_<EnvironmentVarNameIterator>(
            clsConfig, "EnvironmentVarNameIterator");

    auto clsSearchPathIterator = 
        py::class_<SearchPathIterator>(
            clsConfig, "SearchPathIterator");

    auto clsColorSpaceNameIterator = 
        py::class_<ColorSpaceNameIterator>(
            clsConfig, "ColorSpaceNameIterator");

    auto clsColorSpaceIterator = 
        py::class_<ColorSpaceIterator>(
            clsConfig, "ColorSpaceIterator");

    auto clsActiveColorSpaceNameIterator = 
        py::class_<ActiveColorSpaceNameIterator>(
            clsConfig, "ActiveColorSpaceNameIterator");

    auto clsActiveColorSpaceIterator = 
        py::class_<ActiveColorSpaceIterator>(
            clsConfig, "ActiveColorSpaceIterator");

    auto clsRoleNameIterator = 
        py::class_<RoleNameIterator>(
            clsConfig, "RoleNameIterator");

    auto clsRoleColorSpaceIterator = 
        py::class_<RoleColorSpaceIterator>(
            clsConfig, "RoleColorSpaceIterator");

    auto clsDisplayIterator = 
        py::class_<DisplayIterator>(
            clsConfig, "DisplayIterator");

    auto clsDisplayAllIterator = 
        py::class_<DisplayAllIterator>(
            clsConfig, "DisplayAllIterator");

    auto clsSharedViewIterator = 
        py::class_<SharedViewIterator>(
            clsConfig, "SharedViewIterator");

    auto clsVirtualViewIterator = 
        py::class_<VirtualViewIterator>(
            clsConfig, "VirtualViewIterator");

    auto clsViewIterator = 
        py::class_<ViewIterator>(
            clsConfig, "ViewIterator");

    auto clsViewForColorSpaceIterator = 
        py::class_<ViewForColorSpaceIterator>(
            clsConfig, "ViewForColorSpaceIterator");

    auto clsViewForViewTypeIterator =
        py::class_<ViewForViewTypeIterator>(
            clsConfig, "ViewForViewTypeIterator");

    auto clsLookNameIterator = 
        py::class_<LookNameIterator>(
            clsConfig, "LookNameIterator");

    auto clsLookIterator = 
        py::class_<LookIterator>(
            clsConfig, "LookIterator");

    auto clsViewTransformNameIterator = 
        py::class_<ViewTransformNameIterator>(
            clsConfig, "ViewTransformNameIterator");

    auto clsViewTransformIterator = 
        py::class_<ViewTransformIterator>(
            clsConfig, "ViewTransformIterator");

    auto clsNamedTransformNameIterator =
        py::class_<NamedTransformNameIterator>(
            clsConfig, "NamedTransformNameIterator");

    auto clsNamedTransformIterator =
        py::class_<NamedTransformIterator>(
            clsConfig, "NamedTransformIterator");

    auto clsActiveNamedTransformNameIterator =
        py::class_<ActiveNamedTransformNameIterator>(
            clsConfig, "ActiveNamedTransformNameIterator");

    auto clsActiveNamedTransformIterator =
        py::class_<ActiveNamedTransformIterator>(
            clsConfig, "ActiveNamedTransformIterator");

    clsConfig
        .def(py::init(&Config::Create), 
             DOC(Config, Create))

        .def("__deepcopy__", [](const ConstConfigRcPtr & self, py::dict)
            {
                return self->createEditableCopy();
            },
            "memo"_a)

        .def_static("CreateRaw", &Config::CreateRaw, 
                    DOC(Config, CreateRaw))
        .def_static("CreateFromEnv", &Config::CreateFromEnv, 
                    DOC(Config, CreateFromEnv))
        .def_static("CreateFromFile", &Config::CreateFromFile, "fileName"_a, 
                    DOC(Config, CreateFromFile))
        .def_static("CreateFromStream", [](const std::string & str) 
            {
                std::istringstream is(str);
                return Config::CreateFromStream(is);
            }, 
             "str"_a, 
             DOC(Config, CreateFromStream))

        .def_static("CreateFromBuiltinConfig", &Config::CreateFromBuiltinConfig, 
                    DOC(Config, CreateFromBuiltinConfig))
        .def_static("CreateFromConfigIOProxy", &Config::CreateFromConfigIOProxy,
                    DOC(Config, CreateFromConfigIOProxy))
        .def("getMajorVersion", &Config::getMajorVersion, 
             DOC(Config, getMajorVersion))
        .def("setMajorVersion", &Config::setMajorVersion, "major"_a, 
             DOC(Config, setMajorVersion))
        .def("getMinorVersion", &Config::getMinorVersion, 
             DOC(Config, getMinorVersion))
        .def("setMinorVersion", &Config::setMinorVersion, "minor"_a, 
             DOC(Config, setMinorVersion))
        .def("setVersion", &Config::setVersion, "major"_a, "minor"_a,
             DOC(Config, setVersion))
        .def("upgradeToLatestVersion", &Config::upgradeToLatestVersion, 
             DOC(Config, upgradeToLatestVersion))
        .def("validate", &Config::validate, 
             DOC(Config, validate))
        .def("getName", &Config::getName, 
             DOC(Config, getName))
        .def("setName", &Config::setName, "name"_a.none(false), 
             DOC(Config, setName))
        .def("getFamilySeparator", &Config::getFamilySeparator, 
             DOC(Config, getFamilySeparator))
        .def("setFamilySeparator", &Config::setFamilySeparator, "separator"_a, 
             DOC(Config, setFamilySeparator))
        .def("getDescription", &Config::getDescription, 
             DOC(Config, getDescription))
        .def("setDescription", &Config::setDescription, "description"_a, 
             DOC(Config, setDescription))
        .def("serialize", [](ConfigRcPtr & self, const std::string & fileName) 
            {
                std::ofstream f(fileName.c_str());
                self->serialize(f);
                f.close();
            }, 
             "fileName"_a)
        .def("serialize", [](ConfigRcPtr & self) 
            {
                std::ostringstream os;
                self->serialize(os);
                return os.str();
            }, 
             DOC(Config, serialize))
        .def("getCacheID", (const char * (Config::*)() const) &Config::getCacheID, 
             DOC(Config, getCacheID))
        .def("getCacheID", 
             (const char * (Config::*)(const ConstContextRcPtr &) const) &Config::getCacheID, 
             "context"_a, 
             DOC(Config, getCacheID))

        // Resources
        .def("getCurrentContext", &Config::getCurrentContext, 
             DOC(Config, getCurrentContext))
        .def("addEnvironmentVar", &Config::addEnvironmentVar, "name"_a, "defaultValue"_a, 
             DOC(Config, addEnvironmentVar))
        .def("getEnvironmentVarNames", [](ConfigRcPtr & self) 
            {
                return EnvironmentVarNameIterator(self);
            })
        .def("getEnvironmentVarDefault", &Config::getEnvironmentVarDefault, "name"_a, 
             DOC(Config, getEnvironmentVarDefault))
        .def("clearEnvironmentVars", &Config::clearEnvironmentVars, 
             DOC(Config, clearEnvironmentVars))
        .def("setEnvironmentMode", &Config::setEnvironmentMode, "mode"_a, 
             DOC(Config, setEnvironmentMode))
        .def("getEnvironmentMode", &Config::getEnvironmentMode, 
             DOC(Config, getEnvironmentMode))
        .def("loadEnvironment", &Config::loadEnvironment, 
             DOC(Config, loadEnvironment))
        .def("getSearchPath", (const char * (Config::*)() const) &Config::getSearchPath, 
             DOC(Config, getSearchPath))
        .def("setSearchPath", &Config::setSearchPath, "path"_a, 
             DOC(Config, setSearchPath))
        .def("getSearchPaths", [](ConfigRcPtr & self) 
            { 
                return SearchPathIterator(self); 
            })
        .def("clearSearchPaths", &Config::clearSearchPaths, 
             DOC(Config, clearSearchPaths))
        .def("addSearchPath", &Config::addSearchPath, "path"_a, 
             DOC(Config, addSearchPath))
        .def("getWorkingDir", &Config::getWorkingDir, 
             DOC(Config, getWorkingDir))
        .def("setWorkingDir", &Config::setWorkingDir, "dirName"_a, 
             DOC(Config, setWorkingDir))

        // ColorSpaces
        .def("getColorSpaces", &Config::getColorSpaces, "category"_a, 
             DOC(Config, getColorSpaces))
        .def("getColorSpace", &Config::getColorSpace, "name"_a, 
             DOC(Config, getColorSpace))
        .def("getColorSpaceNames", [](ConfigRcPtr & self, 
                                      SearchReferenceSpaceType searchReferenceType, 
                                      ColorSpaceVisibility visibility) 
            {
                return ColorSpaceNameIterator(self, searchReferenceType, visibility);
            },
             "searchReferenceType"_a, "visibility"_a)
        .def("getColorSpaces", [](ConfigRcPtr & self, 
                                  SearchReferenceSpaceType searchReferenceType, 
                                  ColorSpaceVisibility visibility) 
            {
                return ColorSpaceIterator(self, searchReferenceType, visibility);
            },
             "searchReferenceType"_a, "visibility"_a)
        .def("getColorSpaceNames", [](ConfigRcPtr & self) 
            {
                return ActiveColorSpaceNameIterator(self);
            })
        .def("getColorSpaces", [](ConfigRcPtr & self) 
            {
                return ActiveColorSpaceIterator(self);
            })
        .def("getCanonicalName", &Config::getCanonicalName, "name"_a,
             DOC(Config, getCanonicalName))
        .def("addColorSpace", &Config::addColorSpace, "colorSpace"_a, 
             DOC(Config, addColorSpace))
        .def("removeColorSpace", &Config::removeColorSpace, "name"_a, 
             DOC(Config, removeColorSpace))
        .def("isColorSpaceLinear", &Config::isColorSpaceLinear, "colorSpace"_a, "referenceSpaceType"_a, 
             DOC(Config, isColorSpaceLinear))
        .def("isColorSpaceUsed", &Config::isColorSpaceUsed, "name"_a, 
             DOC(Config, isColorSpaceUsed))
        .def("clearColorSpaces", &Config::clearColorSpaces, 
             DOC(Config, clearColorSpaces))
        .def("parseColorSpaceFromString", &Config::parseColorSpaceFromString, "str"_a, 
             DOC(Config, parseColorSpaceFromString))
        .def("isStrictParsingEnabled", &Config::isStrictParsingEnabled, 
             DOC(Config, isStrictParsingEnabled))
        .def("setStrictParsingEnabled", &Config::setStrictParsingEnabled, "enabled"_a,
             DOC(Config, setStrictParsingEnabled))
        .def("setInactiveColorSpaces", &Config::setInactiveColorSpaces, "inactiveColorSpaces"_a,
             DOC(Config, setInactiveColorSpaces))
        .def("getInactiveColorSpaces", &Config::getInactiveColorSpaces, 
             DOC(Config, getInactiveColorSpaces))
<<<<<<< HEAD
        .def_static("IdentifyBuiltinColorSpace", [](const ConstConfigRcPtr & srcConfig,
                                                    const ConstConfigRcPtr & builtinConfig,
                                                    const char * builtinColorSpaceName)
            {
                return Config::IdentifyBuiltinColorSpace(srcConfig,
                                                         builtinConfig,
                                                         builtinColorSpaceName);
            },
                    "srcConfig"_a, "builtinConfig"_a, "builtinColorSpaceName"_a,
                    DOC(Config, IdentifyBuiltinColorSpace))

        .def_static("IdentifyInterchangeSpace", [](const ConstConfigRcPtr & srcConfig,
                                                   const char * srcColorSpaceName,
                                                   const ConstConfigRcPtr & builtinConfig,
                                                   const char * builtinColorSpaceName)
            {
                const char * srcInterchangePtr = nullptr;
                const char * builtinInterchangePtr = nullptr;

                Config::IdentifyInterchangeSpace(&srcInterchangePtr,
                                                 &builtinInterchangePtr,
                                                 srcConfig,
                                                 srcColorSpaceName,
                                                 builtinConfig,
                                                 builtinColorSpaceName);
                // Return the tuple by value which copies the strings values.
                return std::make_tuple(std::string(srcInterchangePtr), std::string(builtinInterchangePtr));
            },
                "srcConfig"_a, "srcColorSpaceName"_a, "builtinConfig"_a, "builtinColorSpaceName"_a,
                DOC(Config, IdentifyInterchangeSpace))
=======
        .def("isInactiveColorSpace", &Config::isInactiveColorSpace, "colorspace"_a,
             DOC(Config, isInactiveColorSpace))      
>>>>>>> 219ac86e

        // Roles
        .def("setRole", &Config::setRole, "role"_a, "colorSpaceName"_a, 
             DOC(Config, setRole))
        .def("hasRole", &Config::hasRole, "role"_a, 
             DOC(Config, hasRole))
        .def("getRoleNames", [](ConfigRcPtr & self) 
            { 
                return RoleNameIterator(self); 
            })
        .def("getRoles", [](ConfigRcPtr & self) 
            { 
                return RoleColorSpaceIterator(self); 
            })
        .def("getRoleColorSpace", 
             (const char * (Config::*)(const char *) const) &Config::getRoleColorSpace, 
             "roleName"_a,
             DOC(Config, getRoleColorSpace)) 

        // Display/View Registration
        .def("addSharedView",
             (void (Config::*)(const char *,
                               const char *,
                               const char *,
                               const char *,
                               const char *,
                               const char *)) &Config::addSharedView,
             "view"_a, "viewTransformName"_a, "colorSpaceName"_a, 
             "looks"_a = "",
             "ruleName"_a = "", 
             "description"_a = "", 
             DOC(Config, addSharedView))
        .def("removeSharedView", &Config::removeSharedView, "view"_a, 
             DOC(Config, removeSharedView))
        .def("getSharedViews", [](ConfigRcPtr & self) 
            { 
                return SharedViewIterator(self); 
            })
        .def("getDefaultDisplay", &Config::getDefaultDisplay, 
             DOC(Config, getDefaultDisplay))
        .def("getDisplays", [](ConfigRcPtr & self) 
            { 
                return DisplayIterator(self); 
            })
        .def("getDisplaysAll", [](ConfigRcPtr & self) 
            { 
                return DisplayAllIterator(self); 
            })
        .def("getDefaultView",
             (const char * (Config::*)(const char *) const)
             &Config::getDefaultView, "display"_a, 
             DOC(Config, getDefaultView))
        .def("getDefaultView",
             (const char * (Config::*)(const char *, const char *) const)
             &Config::getDefaultView, "display"_a, "colorSpacename"_a,
             DOC(Config, getDefaultView))
        .def("getViews", [](ConfigRcPtr & self, const std::string & display)
             {
                 return ViewIterator(self, display);
             },
             "display"_a)
        .def("getViews", [](ConfigRcPtr & self, ViewType type, const std::string & display)
             {
                 return ViewForViewTypeIterator(self, type, display);
             },
             "type"_a, "display"_a)
        .def("getViews", [](ConfigRcPtr & self, 
                            const std::string & display, 
                            const std::string & colorSpaceName)
             {
                 return ViewForColorSpaceIterator(self, display, colorSpaceName);
             },
             "display"_a, "colorSpaceName"_a)
        .def("getDisplayViewTransformName", &Config::getDisplayViewTransformName, 
             "display"_a, "view"_a, 
             DOC(Config, getDisplayViewTransformName))
        .def("getDisplayViewColorSpaceName", &Config::getDisplayViewColorSpaceName, 
             "display"_a, "view"_a, 
             DOC(Config, getDisplayViewColorSpaceName))
        .def("getDisplayViewLooks", &Config::getDisplayViewLooks, "display"_a, "view"_a, 
             DOC(Config, getDisplayViewLooks))
        .def("getDisplayViewRule", &Config::getDisplayViewRule, "display"_a, "view"_a, 
             DOC(Config, getDisplayViewRule))
        .def("getDisplayViewDescription", &Config::getDisplayViewDescription, 
             "display"_a, "view"_a, 
             DOC(Config, getDisplayViewDescription))
        .def("addDisplayView", 
             (void (Config::*)(const char *, const char *, const char *, const char *)) 
             &Config::addDisplayView, 
             "display"_a, "view"_a, "colorSpaceName"_a, 
             "looks"_a = "", 
             DOC(Config, addDisplayView))
        .def("addDisplayView", 
             (void (Config::*)(const char *, 
                               const char *, 
                               const char *, 
                               const char *, 
                               const char *,
                               const char *,
                               const char *)) &Config::addDisplayView, 
             "display"_a, "view"_a, "viewTransform"_a, "displayColorSpaceName"_a, 
             "looks"_a = "",
             "ruleName"_a = "", 
             "description"_a = "", 
             DOC(Config, addDisplayView))
        .def("addDisplaySharedView", &Config::addDisplaySharedView, "display"_a, "view"_a, 
             DOC(Config, addDisplaySharedView))
        .def("removeDisplayView", &Config::removeDisplayView, "display"_a, "view"_a, 
             DOC(Config, removeDisplayView))
        .def("clearDisplays", &Config::clearDisplays, 
             DOC(Config, clearDisplays))

        // Virtual Display
        .def("addVirtualDisplayView", &Config::addVirtualDisplayView, 
             "view"_a, "viewTransformName"_a, "colorSpaceName"_a, 
             "looks"_a = "",
             "ruleName"_a = "", 
             "description"_a = "", 
             DOC(Config, addVirtualDisplayView))
        .def("addVirtualDisplaySharedView", &Config::addVirtualDisplaySharedView, "sharedView"_a,
             DOC(Config, addVirtualDisplaySharedView))
        .def("getVirtualDisplayViews", [](ConfigRcPtr & self, ViewType type)
             {
                 return VirtualViewIterator(self, type);
             },
             "display"_a)
        .def("getVirtualDisplayViewTransformName", &Config::getVirtualDisplayViewTransformName, 
             "view"_a,
             DOC(Config, getVirtualDisplayViewTransformName))
        .def("getVirtualDisplayViewColorSpaceName", &Config::getVirtualDisplayViewColorSpaceName, 
             "view"_a,
             DOC(Config, getVirtualDisplayViewColorSpaceName))
        .def("getVirtualDisplayViewLooks", &Config::getVirtualDisplayViewLooks, "view"_a,
             DOC(Config, getVirtualDisplayViewLooks))
        .def("getVirtualDisplayViewRule", &Config::getVirtualDisplayViewRule, "view"_a,
             DOC(Config, getVirtualDisplayViewRule))
        .def("getVirtualDisplayViewDescription", &Config::getVirtualDisplayViewDescription, 
             "view"_a,
             DOC(Config, getVirtualDisplayViewDescription))
        .def("removeVirtualDisplayView", &Config::removeVirtualDisplayView, "view"_a,
             DOC(Config, removeVirtualDisplayView))
        .def("clearVirtualDisplay", &Config::clearVirtualDisplay,
             DOC(Config, clearVirtualDisplay))
        .def("instantiateDisplayFromMonitorName", &Config::instantiateDisplayFromMonitorName, 
             "monitorName"_a,
             DOC(Config, instantiateDisplayFromMonitorName))
        .def("instantiateDisplayFromICCProfile", &Config::instantiateDisplayFromICCProfile, 
             "ICCProfileFilepath"_a,
             DOC(Config, instantiateDisplayFromICCProfile))
        .def("isDisplayTemporary", [](ConfigRcPtr & self, const std::string & display) -> bool
             {
                 for (int i = 0; i < self->getNumDisplaysAll(); i++)
                 {
                     std::string other(self->getDisplayAll(i));
                     if (StringUtils::Compare(display, other))
                     {
                         return self->isDisplayTemporary(i);
                     }
                 }
                 return false;
             },
             "display"_a)

        // Active Displays and Views
        .def("setActiveDisplays", &Config::setActiveDisplays, "displays"_a, 
             DOC(Config, setActiveDisplays))
        .def("getActiveDisplays", &Config::getActiveDisplays, 
             DOC(Config, getActiveDisplays))
        .def("setActiveViews", &Config::setActiveViews, "views"_a, 
             DOC(Config, setActiveViews))
        .def("getActiveViews", &Config::getActiveViews, 
             DOC(Config, getActiveViews))

        // Luma
        .def("getDefaultLumaCoefs", [](ConfigRcPtr & self)
            {
                std::array<double, 3> rgb;
                self->getDefaultLumaCoefs(rgb.data());
                return rgb;
            }, 
             DOC(Config, getDefaultLumaCoefs))
        .def("setDefaultLumaCoefs", [](ConfigRcPtr & self, const std::array<double, 3> & rgb)
            {
                self->setDefaultLumaCoefs(rgb.data());
            }, 
             "rgb"_a, 
             DOC(Config, setDefaultLumaCoefs))

        // Look
        .def("getLook", &Config::getLook, "name"_a, 
             DOC(Config, getLook))
        .def("getLookNames", [](ConfigRcPtr & self) 
            { 
                return LookNameIterator(self); 
            })
        .def("getLooks", [](ConfigRcPtr & self) 
            { 
                return LookIterator(self); 
            })
        .def("addLook", &Config::addLook, "look"_a, 
             DOC(Config, addLook))
        .def("clearLooks", &Config::clearLooks, 
             DOC(Config, clearLooks))

        // View Transforms
        .def("getViewTransform", &Config::getViewTransform, "name"_a, 
             DOC(Config, getViewTransform))
        .def("getViewTransformNames", [](ConfigRcPtr & self) 
            { 
                return ViewTransformNameIterator(self); 
            })
        .def("getViewTransforms", [](ConfigRcPtr & self) 
            { 
                return ViewTransformIterator(self); 
            })
        .def("addViewTransform", &Config::addViewTransform, "viewTransform"_a,
             DOC(Config, addViewTransform))
        .def("getDefaultSceneToDisplayViewTransform", 
             &Config::getDefaultSceneToDisplayViewTransform, 
             DOC(Config, getDefaultSceneToDisplayViewTransform))
        .def("getDefaultViewTransformName",
            &Config::getDefaultViewTransformName,
            DOC(Config, getDefaultViewTransformName))
        .def("setDefaultViewTransformName",
            &Config::setDefaultViewTransformName, "name"_a.none(false),
            DOC(Config, setDefaultViewTransformName))
        .def("clearViewTransforms", &Config::clearViewTransforms, 
             DOC(Config, clearViewTransforms))

        // Named Transforms
        .def("getNamedTransform", &Config::getNamedTransform, "name"_a)

        .def("getNamedTransformNames", [](ConfigRcPtr & self,
                                          NamedTransformVisibility visibility)
            {
                return NamedTransformNameIterator(self, visibility);
            }, "visibility"_a)
        .def("getNamedTransforms", [](ConfigRcPtr & self,
                                      NamedTransformVisibility visibility)
            {
                return NamedTransformIterator(self, visibility);
            }, "visibility"_a)

        .def("getNamedTransformNames", [](ConfigRcPtr & self)
        {
                return ActiveNamedTransformNameIterator(self);
        })
        .def("getNamedTransforms", [](ConfigRcPtr & self)
        {
                return ActiveNamedTransformIterator(self);
        })
        .def("addNamedTransform", &Config::addNamedTransform, "namedTransform"_a)
        .def("clearNamedTransforms", &Config::clearNamedTransforms)

        // Viewing Rules
        .def("getViewingRules", &Config::getViewingRules, 
             DOC(Config, getViewingRules))
        .def("setViewingRules", &Config::setViewingRules, "ViewingRules"_a, 
             DOC(Config, setViewingRules))

        // File Rules
        .def("getFileRules", &Config::getFileRules, 
             DOC(Config, getFileRules))
        .def("setFileRules", &Config::setFileRules, "fileRules"_a, 
             DOC(Config, setFileRules))
        .def("getColorSpaceFromFilepath",
            [](ConfigRcPtr & self, const std::string & filePath)
            {
                size_t ruleIndex = 0;
                std::string csName = self->getColorSpaceFromFilepath(filePath.c_str(), ruleIndex);
                return py::make_tuple(csName, ruleIndex);
            }, "filePath"_a, 
            DOC(Config, getColorSpaceFromFilepath))
        .def("filepathOnlyMatchesDefaultRule", &Config::filepathOnlyMatchesDefaultRule, 
             "filePath"_a, 
             DOC(Config, filepathOnlyMatchesDefaultRule))

        // Processors
        .def("getProcessor", 
             (ConstProcessorRcPtr (Config::*)(const ConstColorSpaceRcPtr &, 
                                              const ConstColorSpaceRcPtr &) const) 
             &Config::getProcessor, 
             "srcColorSpace"_a, "dstColorSpace"_a, 
             DOC(Config, getProcessor))
        .def("getProcessor", 
             (ConstProcessorRcPtr (Config::*)(const ConstContextRcPtr &, 
                                              const ConstColorSpaceRcPtr &, 
                                              const ConstColorSpaceRcPtr &) const) 
             &Config::getProcessor, 
             "context"_a, "srcColorSpace"_a, "dstColorSpace"_a, 
             DOC(Config, getProcessor, 2))
        .def("getProcessor", 
             (ConstProcessorRcPtr (Config::*)(const char *, const char *) const) 
             &Config::getProcessor, 
             "srcColorSpaceName"_a, "dstColorSpaceName"_a, 
             DOC(Config, getProcessor, 3))
        .def("getProcessor", 
             (ConstProcessorRcPtr (Config::*)(const ConstContextRcPtr &, 
                                              const char *, 
                                              const char *) const) 
             &Config::getProcessor, 
             "context"_a, "srcColorSpaceName"_a, "dstColorSpaceName"_a, 
             DOC(Config, getProcessor, 4))
        .def("getProcessor", 
             (ConstProcessorRcPtr (Config::*)(const char *,
                                              const char *,
                                              const char *,
                                              TransformDirection) const) 
             &Config::getProcessor, 
             "srcColorSpaceName"_a, "display"_a, "view"_a, "direction"_a, 
             DOC(Config, getProcessor, 5))
        .def("getProcessor", 
             (ConstProcessorRcPtr (Config::*)(const ConstContextRcPtr &, 
                                              const char *, 
                                              const char *, 
                                              const char *,
                                              TransformDirection) const) 
             &Config::getProcessor, 
             "context"_a, "srcColorSpaceName"_a, "display"_a, "view"_a, "direction"_a, 
             DOC(Config, getProcessor, 6))
        .def("getProcessor", 
             (ConstProcessorRcPtr (Config::*)(const ConstNamedTransformRcPtr &, 
                                              TransformDirection) const) 
             &Config::getProcessor, 
             "namedTransform"_a, "direction"_a, 
             DOC(Config, getProcessor, 7))
        .def("getProcessor", 
             (ConstProcessorRcPtr (Config::*)(const ConstContextRcPtr &, 
                                              const ConstNamedTransformRcPtr &, 
                                              TransformDirection) const) 
             &Config::getProcessor, 
             "context"_a, "namedTransform"_a, "direction"_a, 
             DOC(Config, getProcessor, 8))
        .def("getProcessor", 
             (ConstProcessorRcPtr (Config::*)(const char *, 
                                              TransformDirection) const) 
             &Config::getProcessor, 
             "namedTransformName"_a, "direction"_a,
             DOC(Config, getProcessor, 9))
        .def("getProcessor", 
             (ConstProcessorRcPtr (Config::*)(const ConstContextRcPtr &, 
                                              const char *,
                                              TransformDirection) const)
             &Config::getProcessor, 
             "context"_a, "namedTransformName"_a, "direction"_a,
             DOC(Config, getProcessor, 10))
        .def("getProcessor", 
             (ConstProcessorRcPtr (Config::*)(const ConstTransformRcPtr &) const) 
             &Config::getProcessor, 
             "transform"_a, 
             DOC(Config, getProcessor, 11))
        .def("getProcessor", 
             (ConstProcessorRcPtr (Config::*)(const ConstTransformRcPtr &, 
                                              TransformDirection) const) 
             &Config::getProcessor, 
             "transform"_a, "direction"_a, 
             DOC(Config, getProcessor, 12))
        .def("getProcessor", 
             (ConstProcessorRcPtr (Config::*)(const ConstContextRcPtr &, 
                                              const ConstTransformRcPtr &, 
                                              TransformDirection) const) 
             &Config::getProcessor, 
             "context"_a, "transform"_a, "direction"_a, 
             DOC(Config, getProcessor, 13))
        .def_static("GetProcessorToBuiltinColorSpace", [](const ConstConfigRcPtr & srcConfig,
                                                          const char * srcColorSpaceName,
                                                          const char * builtinColorSpaceName)
            {
                return Config::GetProcessorToBuiltinColorSpace(srcConfig,
                                                               srcColorSpaceName,
                                                               builtinColorSpaceName);
            },
                    "srcConfig"_a, "srcColorSpaceName"_a, "builtinColorSpaceName"_a,
                    DOC(Config, GetProcessorToBuiltinColorSpace))
        .def_static("GetProcessorFromBuiltinColorSpace", [](const char * builtinColorSpaceName,
                                                          ConstConfigRcPtr srcConfig,
                                                          const char * srcColorSpaceName)
            {
                return Config::GetProcessorFromBuiltinColorSpace(builtinColorSpaceName,
                                                                 srcConfig,
                                                                 srcColorSpaceName);
            },
                    "builtinColorSpaceName"_a, "srcConfig"_a, "srcColorSpaceName"_a,
                    DOC(Config, GetProcessorFromBuiltinColorSpace))
        .def_static("GetProcessorFromConfigs", [](const ConstConfigRcPtr & srcConfig,
                                                  const char * srcColorSpaceName,
                                                  const ConstConfigRcPtr & dstConfig,
                                                  const char * dstColorSpaceName)
            {
                return Config::GetProcessorFromConfigs(srcConfig, srcColorSpaceName,
                                                       dstConfig, dstColorSpaceName);
            },
                    "srcConfig"_a, "srcColorSpaceName"_a, "dstConfig"_a, "dstColorSpaceName"_a, 
                    DOC(Config, GetProcessorFromConfigs))
        .def_static("GetProcessorFromConfigs", [](const ConstContextRcPtr & srcContext,
                                                  const ConstConfigRcPtr & srcConfig,
                                                  const char * srcColorSpaceName,
                                                  const ConstContextRcPtr & dstContext,
                                                  const ConstConfigRcPtr & dstConfig,
                                                  const char * dstColorSpaceName)
            {
                return Config::GetProcessorFromConfigs(srcContext, srcConfig, srcColorSpaceName,
                                                       dstContext, dstConfig, dstColorSpaceName);
            },
                    "srcContext"_a, "srcConfig"_a, "srcColorSpaceName"_a, 
                    "dstContext"_a, "dstConfig"_a, "dstColorSpaceName"_a, 
                    DOC(Config, GetProcessorFromConfigs, 2))
        .def_static("GetProcessorFromConfigs", [](const ConstConfigRcPtr & srcConfig,
                                                  const char * srcColorSpaceName,
                                                  const char * srcInterchangeName,
                                                  const ConstConfigRcPtr & dstConfig,
                                                  const char * dstColorSpaceName,
                                                  const char * dstInterchangeName)
            {
                return Config::GetProcessorFromConfigs(srcConfig, 
                                                       srcColorSpaceName, 
                                                       srcInterchangeName,
                                                       dstConfig, 
                                                       dstColorSpaceName, 
                                                       dstInterchangeName);
            }, 
                    "srcConfig"_a, "srcColorSpaceName"_a, "srcInterchangeName"_a, 
                    "dstConfig"_a, "dstColorSpaceName"_a, "dstInterchangeName"_a, 
                    DOC(Config, GetProcessorFromConfigs, 3))
        .def_static("GetProcessorFromConfigs", [](const ConstContextRcPtr & srcContext,
                                                  const ConstConfigRcPtr & srcConfig,
                                                  const char * srcColorSpaceName,
                                                  const char * srcInterchangeName,
                                                  const ConstContextRcPtr & dstContext,
                                                  const ConstConfigRcPtr & dstConfig,
                                                  const char * dstColorSpaceName,
                                                  const char * dstInterchangeName)
            {
                return Config::GetProcessorFromConfigs(srcContext, 
                                                       srcConfig, 
                                                       srcColorSpaceName, 
                                                       srcInterchangeName,
                                                       dstContext, 
                                                       dstConfig, 
                                                       dstColorSpaceName, 
                                                       dstInterchangeName);
            }, 
                    "srcContext"_a, "srcConfig"_a, "srcColorSpaceName"_a, "srcInterchangeName"_a, 
                    "dstContext"_a, "dstConfig"_a, "dstColorSpaceName"_a, "dstInterchangeName"_a, 
                    DOC(Config, GetProcessorFromConfigs, 4))
        .def("setProcessorCacheFlags", &Config::setProcessorCacheFlags, "flags"_a, 
             DOC(Config, setProcessorCacheFlags))
        .def("clearProcessorCache", &Config::clearProcessorCache, 
             DOC(Config, setProcessorCacheFlags))

        // Archiving
        .def("isArchivable", &Config::isArchivable, DOC(Config, isArchivable))
        .def("archive", [](ConfigRcPtr & self, const char * filepath) 
            {
                std::ofstream f(filepath, std::ofstream::out | std::ofstream::binary);
                self->archive(f);
                f.close(); 
            }, 
            DOC(Config, archive))

        // Conversion to string
        .def("__str__", [](ConfigRcPtr & self)
            {
                std::ostringstream os;
                os << (*self);
                return os.str();
            })
        .def("__repr__", [](ConfigRcPtr & self)
            {
                std::ostringstream os;
                os << "<Config name=";
                std::string name{ self->getName() };
                if (!name.empty())
                {
                    os << name;
                }
                os << ", description=";
                std::string desc{ self->getDescription() };
                if (!desc.empty())
                {
                    os << desc;
                }
                os << ", ocio_profile_version=" << self->getMajorVersion();
                const unsigned int minor = self->getMinorVersion();
                if (minor)
                {
                    os << "." << minor;
                }
                os << ", active_colorspaces=" << self->getNumColorSpaces();
                os << ", active_displays=" << self->getNumDisplays();
                os << ">";
                return os.str();
            });

    clsEnvironmentVarNameIterator
        .def("__len__", [](EnvironmentVarNameIterator & it) 
            { 
                return it.m_obj->getNumEnvironmentVars(); 
            })
        .def("__getitem__", [](EnvironmentVarNameIterator & it, int i) 
            { 
                it.checkIndex(i, it.m_obj->getNumEnvironmentVars());
                return it.m_obj->getEnvironmentVarNameByIndex(i);
            })
        .def("__iter__", [](EnvironmentVarNameIterator & it) -> EnvironmentVarNameIterator & 
            { 
                return it; 
            })
        .def("__next__", [](EnvironmentVarNameIterator & it)
            {
                int i = it.nextIndex(it.m_obj->getNumEnvironmentVars());
                return it.m_obj->getEnvironmentVarNameByIndex(i);
            });

    clsSearchPathIterator
        .def("__len__", [](SearchPathIterator & it) 
            { 
                return it.m_obj->getNumSearchPaths(); 
            })
        .def("__getitem__", [](SearchPathIterator & it, int i) 
            { 
                it.checkIndex(i, it.m_obj->getNumSearchPaths());
                return it.m_obj->getSearchPath(i);
            })
        .def("__iter__", [](SearchPathIterator & it) -> SearchPathIterator & { return it; })
        .def("__next__", [](SearchPathIterator & it)
            {
                int i = it.nextIndex(it.m_obj->getNumSearchPaths());
                return it.m_obj->getSearchPath(i);
            });

    clsColorSpaceNameIterator
        .def("__len__", [](ColorSpaceNameIterator & it) 
            { 
                return it.m_obj->getNumColorSpaces(std::get<0>(it.m_args), std::get<1>(it.m_args)); 
            })
        .def("__getitem__", [](ColorSpaceNameIterator & it, int i) 
            { 
                it.checkIndex(i, it.m_obj->getNumColorSpaces(std::get<0>(it.m_args), 
                                                             std::get<1>(it.m_args)));
                return it.m_obj->getColorSpaceNameByIndex(std::get<0>(it.m_args), 
                                                          std::get<1>(it.m_args), 
                                                          i);
            })
        .def("__iter__", [](ColorSpaceNameIterator & it) -> ColorSpaceNameIterator & 
            { 
                return it; 
            })
        .def("__next__", [](ColorSpaceNameIterator & it)
            {
                int i = it.nextIndex(it.m_obj->getNumColorSpaces(std::get<0>(it.m_args), 
                                                                 std::get<1>(it.m_args)));
                return it.m_obj->getColorSpaceNameByIndex(std::get<0>(it.m_args), 
                                                          std::get<1>(it.m_args), 
                                                          i);
            });

    clsColorSpaceIterator
        .def("__len__", [](ColorSpaceIterator & it) 
            { 
                return it.m_obj->getNumColorSpaces(std::get<0>(it.m_args), std::get<1>(it.m_args)); 
            })
        .def("__getitem__", [](ColorSpaceIterator & it, int i) 
            { 
                it.checkIndex(i, it.m_obj->getNumColorSpaces(std::get<0>(it.m_args), 
                                                             std::get<1>(it.m_args)));
                const char * name = it.m_obj->getColorSpaceNameByIndex(std::get<0>(it.m_args), 
                                                                       std::get<1>(it.m_args), 
                                                                       i);
                return it.m_obj->getColorSpace(name);
            })
        .def("__iter__", [](ColorSpaceIterator & it) -> ColorSpaceIterator & { return it; })
        .def("__next__", [](ColorSpaceIterator & it)
            {
                int i = it.nextIndex(it.m_obj->getNumColorSpaces(std::get<0>(it.m_args), 
                                                                 std::get<1>(it.m_args)));
                const char * name = it.m_obj->getColorSpaceNameByIndex(std::get<0>(it.m_args), 
                                                                       std::get<1>(it.m_args), 
                                                                       i);
                return it.m_obj->getColorSpace(name);
            });

    clsActiveColorSpaceNameIterator
        .def("__len__", [](ActiveColorSpaceNameIterator & it) 
            { 
                return it.m_obj->getNumColorSpaces(); 
            })
        .def("__getitem__", [](ActiveColorSpaceNameIterator & it, int i) 
            { 
                it.checkIndex(i, it.m_obj->getNumColorSpaces());
                return it.m_obj->getColorSpaceNameByIndex(i);
            })
        .def("__iter__", [](ActiveColorSpaceNameIterator & it) -> ActiveColorSpaceNameIterator & 
            { 
                return it; 
            })
        .def("__next__", [](ActiveColorSpaceNameIterator & it)
            {
                int i = it.nextIndex(it.m_obj->getNumColorSpaces());
                return it.m_obj->getColorSpaceNameByIndex(i);
            });

    clsActiveColorSpaceIterator
        .def("__len__", [](ActiveColorSpaceIterator & it) 
            { 
                return it.m_obj->getNumColorSpaces(); 
            })
        .def("__getitem__", [](ActiveColorSpaceIterator & it, int i) 
            { 
                it.checkIndex(i, it.m_obj->getNumColorSpaces());
                const char * name = it.m_obj->getColorSpaceNameByIndex(i);
                return it.m_obj->getColorSpace(name);
            })
        .def("__iter__", [](ActiveColorSpaceIterator & it) -> ActiveColorSpaceIterator & 
            { 
                return it; 
            })
        .def("__next__", [](ActiveColorSpaceIterator & it)
            {
                int i = it.nextIndex(it.m_obj->getNumColorSpaces());
                const char * name = it.m_obj->getColorSpaceNameByIndex(i);
                return it.m_obj->getColorSpace(name);
            });

    clsRoleNameIterator
        .def("__len__", [](RoleNameIterator & it) { return it.m_obj->getNumRoles(); })
        .def("__getitem__", [](RoleNameIterator & it, int i) 
            { 
                it.checkIndex(i, it.m_obj->getNumRoles());
                return it.m_obj->getRoleName(i);
            })
        .def("__iter__", [](RoleNameIterator & it) -> RoleNameIterator & { return it; })
        .def("__next__", [](RoleNameIterator & it)
            {
                int i = it.nextIndex(it.m_obj->getNumRoles());
                return it.m_obj->getRoleName(i);
            });

    clsRoleColorSpaceIterator
        .def("__len__", [](RoleColorSpaceIterator & it) { return it.m_obj->getNumRoles(); })
        .def("__getitem__", [](RoleColorSpaceIterator & it, int i) 
            { 
                it.checkIndex(i, it.m_obj->getNumRoles());
                return py::make_tuple(it.m_obj->getRoleName(i), 
                                      it.m_obj->getRoleColorSpace(i));
            })
        .def("__iter__", [](RoleColorSpaceIterator & it) -> RoleColorSpaceIterator & 
            { 
                return it; 
            })
        .def("__next__", [](RoleColorSpaceIterator & it)
            {
                int i = it.nextIndex(it.m_obj->getNumRoles());
                return py::make_tuple(it.m_obj->getRoleName(i), 
                                      it.m_obj->getRoleColorSpace(i));
            });

    clsDisplayIterator
        .def("__len__", [](DisplayIterator & it) { return it.m_obj->getNumDisplays(); })
        .def("__getitem__", [](DisplayIterator & it, int i) 
            { 
                it.checkIndex(i, it.m_obj->getNumDisplays());
                return it.m_obj->getDisplay(i);
            })
        .def("__iter__", [](DisplayIterator & it) -> DisplayIterator & { return it; })
        .def("__next__", [](DisplayIterator & it)
            {
                int i = it.nextIndex(it.m_obj->getNumDisplays());
                return it.m_obj->getDisplay(i);
            });

    clsDisplayAllIterator
        .def("__len__", [](DisplayAllIterator & it) { return it.m_obj->getNumDisplaysAll(); })
        .def("__getitem__", [](DisplayAllIterator & it, int i) 
            { 
                it.checkIndex(i, it.m_obj->getNumDisplaysAll());
                return it.m_obj->getDisplayAll(i);
            })
        .def("__iter__", [](DisplayAllIterator & it) -> DisplayAllIterator & { return it; })
        .def("__next__", [](DisplayAllIterator & it)
            {
                int i = it.nextIndex(it.m_obj->getNumDisplaysAll());
                return it.m_obj->getDisplayAll(i);
            });

    clsSharedViewIterator
        .def("__len__", [](SharedViewIterator & it) { return it.m_obj->getNumViews(VIEW_SHARED,
                                                                                   nullptr); })
        .def("__getitem__", [](SharedViewIterator & it, int i)
            { 
                it.checkIndex(i, it.m_obj->getNumViews(VIEW_SHARED, nullptr));
                return it.m_obj->getView(VIEW_SHARED, nullptr, i);
            })
        .def("__iter__", [](SharedViewIterator & it) -> SharedViewIterator & { return it; })
        .def("__next__", [](SharedViewIterator & it)
            {
                int i = it.nextIndex(it.m_obj->getNumViews(VIEW_SHARED, nullptr));
                return it.m_obj->getView(VIEW_SHARED, nullptr, i);
            });

    clsVirtualViewIterator
        .def("__len__", [](VirtualViewIterator & it)
            { 
                return it.m_obj->getVirtualDisplayNumViews(std::get<0>(it.m_args)); 
            })
        .def("__getitem__", [](VirtualViewIterator & it, int i)
            { 
                it.checkIndex(i, it.m_obj->getVirtualDisplayNumViews(std::get<0>(it.m_args)));
                return it.m_obj->getVirtualDisplayView(std::get<0>(it.m_args), i);
            })
        .def("__iter__", [](VirtualViewIterator & it) -> VirtualViewIterator & { return it; })
        .def("__next__", [](VirtualViewIterator & it)
            {
                int i = it.nextIndex(it.m_obj->getVirtualDisplayNumViews(std::get<0>(it.m_args)));
                return it.m_obj->getVirtualDisplayView(std::get<0>(it.m_args), i);
            });

    clsViewIterator
        .def("__len__", [](ViewIterator & it)
                        { return it.m_obj->getNumViews(std::get<0>(it.m_args).c_str()); })
        .def("__getitem__", [](ViewIterator & it, int i)
            { 
                it.checkIndex(i, it.m_obj->getNumViews(std::get<0>(it.m_args).c_str()));
                return it.m_obj->getView(std::get<0>(it.m_args).c_str(), i);
            })
        .def("__iter__", [](ViewIterator & it) -> ViewIterator & { return it; })
        .def("__next__", [](ViewIterator & it)
            {
                int i = it.nextIndex(it.m_obj->getNumViews(std::get<0>(it.m_args).c_str()));
                return it.m_obj->getView(std::get<0>(it.m_args).c_str(), i);
            });

    clsViewForColorSpaceIterator
        .def("__len__", [](ViewForColorSpaceIterator & it)
                        { return it.m_obj->getNumViews(std::get<0>(it.m_args).c_str(),
                                                       std::get<1>(it.m_args).c_str()); })
        .def("__getitem__", [](ViewForColorSpaceIterator & it, int i)
            { 
                it.checkIndex(i, it.m_obj->getNumViews(std::get<0>(it.m_args).c_str(),
                                                       std::get<1>(it.m_args).c_str()));
                return it.m_obj->getView(std::get<0>(it.m_args).c_str(),
                                         std::get<1>(it.m_args).c_str(), i);
            })
        .def("__iter__", [](ViewForColorSpaceIterator & it) -> ViewForColorSpaceIterator & 
            { 
                return it; 
            })
        .def("__next__", [](ViewForColorSpaceIterator & it)
            {
                int i = it.nextIndex(it.m_obj->getNumViews(std::get<0>(it.m_args).c_str(),
                                                           std::get<1>(it.m_args).c_str()));
                return it.m_obj->getView(std::get<0>(it.m_args).c_str(),
                                         std::get<1>(it.m_args).c_str(), i);
            });

    clsViewForViewTypeIterator
        .def("__len__", [](ViewForViewTypeIterator & it)
                        { return it.m_obj->getNumViews(std::get<0>(it.m_args),
                                                       std::get<1>(it.m_args).c_str()); })
        .def("__getitem__", [](ViewForViewTypeIterator & it, int i)
            { 
                it.checkIndex(i, it.m_obj->getNumViews(std::get<0>(it.m_args),
                                                       std::get<1>(it.m_args).c_str()));
                return it.m_obj->getView(std::get<0>(it.m_args),
                                         std::get<1>(it.m_args).c_str(), i);
            })
        .def("__iter__", [](ViewForViewTypeIterator & it) -> ViewForViewTypeIterator & 
            { 
                return it; 
            })
        .def("__next__", [](ViewForViewTypeIterator & it)
            {
                int i = it.nextIndex(it.m_obj->getNumViews(std::get<0>(it.m_args),
                                                           std::get<1>(it.m_args).c_str()));
                return it.m_obj->getView(std::get<0>(it.m_args),
                                         std::get<1>(it.m_args).c_str(), i);
            });

    clsLookNameIterator
        .def("__len__", [](LookNameIterator & it) { return it.m_obj->getNumLooks(); })
        .def("__getitem__", [](LookNameIterator & it, int i) 
            { 
                it.checkIndex(i, it.m_obj->getNumLooks());
                return it.m_obj->getLookNameByIndex(i);
            })
        .def("__iter__", [](LookNameIterator & it) -> LookNameIterator & { return it; })
        .def("__next__", [](LookNameIterator & it)
            {
                int i = it.nextIndex(it.m_obj->getNumLooks());
                return it.m_obj->getLookNameByIndex(i);
            });

    clsLookIterator
        .def("__len__", [](LookIterator & it) { return it.m_obj->getNumLooks(); })
        .def("__getitem__", [](LookIterator & it, int i) 
            { 
                it.checkIndex(i, it.m_obj->getNumLooks());
                const char * name = it.m_obj->getLookNameByIndex(i);
                return it.m_obj->getLook(name);
            })
        .def("__iter__", [](LookIterator & it) -> LookIterator & { return it; })
        .def("__next__", [](LookIterator & it)
            {
                int i = it.nextIndex(it.m_obj->getNumLooks());
                const char * name = it.m_obj->getLookNameByIndex(i);
                return it.m_obj->getLook(name);
            });

    clsViewTransformNameIterator
        .def("__len__", [](ViewTransformNameIterator & it) 
            { 
                return it.m_obj->getNumViewTransforms(); 
            })
        .def("__getitem__", [](ViewTransformNameIterator & it, int i) 
            { 
                it.checkIndex(i, it.m_obj->getNumViewTransforms());
                return it.m_obj->getViewTransformNameByIndex(i);
            })
        .def("__iter__", [](ViewTransformNameIterator & it) -> ViewTransformNameIterator & 
            { 
                return it; 
            })
        .def("__next__", [](ViewTransformNameIterator & it)
            {
                int i = it.nextIndex(it.m_obj->getNumViewTransforms());
                return it.m_obj->getViewTransformNameByIndex(i);
            });

    clsViewTransformIterator
        .def("__len__", [](ViewTransformIterator & it) 
            { 
                return it.m_obj->getNumViewTransforms(); 
            })
        .def("__getitem__", [](ViewTransformIterator & it, int i) 
            { 
                it.checkIndex(i, it.m_obj->getNumViewTransforms());
                const char * name = it.m_obj->getViewTransformNameByIndex(i);
                return it.m_obj->getViewTransform(name);
            })
        .def("__iter__", [](ViewTransformIterator & it) -> ViewTransformIterator & 
            { 
                return it; 
            })
        .def("__next__", [](ViewTransformIterator & it)
            {
                int i = it.nextIndex(it.m_obj->getNumViewTransforms());
                const char * name = it.m_obj->getViewTransformNameByIndex(i);
                return it.m_obj->getViewTransform(name);
            });

    clsNamedTransformNameIterator
        .def("__len__", [](NamedTransformNameIterator & it)
            {
                return it.m_obj->getNumNamedTransforms(std::get<0>(it.m_args));
            })
        .def("__getitem__", [](NamedTransformNameIterator & it, int i)
            {
                it.checkIndex(i, it.m_obj->getNumNamedTransforms(std::get<0>(it.m_args)));
                return it.m_obj->getNamedTransformNameByIndex(std::get<0>(it.m_args), i);
            })
        .def("__iter__", [](NamedTransformNameIterator & it) -> NamedTransformNameIterator &
            {
                return it;
            })
        .def("__next__", [](NamedTransformNameIterator & it)
            {
                int i = it.nextIndex(it.m_obj->getNumNamedTransforms(std::get<0>(it.m_args)));
                return it.m_obj->getNamedTransformNameByIndex(std::get<0>(it.m_args), i);
            });

    clsNamedTransformIterator
        .def("__len__", [](NamedTransformIterator & it)
            {
                return it.m_obj->getNumNamedTransforms(std::get<0>(it.m_args));
            })
        .def("__getitem__", [](NamedTransformIterator & it, int i)
            {
                it.checkIndex(i, it.m_obj->getNumNamedTransforms(std::get<0>(it.m_args)));
                const char * name = it.m_obj->getNamedTransformNameByIndex(std::get<0>(it.m_args), i);
                return it.m_obj->getNamedTransform(name);
            })
        .def("__iter__", [](NamedTransformIterator & it) -> NamedTransformIterator &
            {
                return it;
            })
        .def("__next__", [](NamedTransformIterator & it)
            {
                int i = it.nextIndex(it.m_obj->getNumNamedTransforms(std::get<0>(it.m_args)));
                const char * name = it.m_obj->getNamedTransformNameByIndex(std::get<0>(it.m_args), i);
                return it.m_obj->getNamedTransform(name);
            });

    clsActiveNamedTransformNameIterator
        .def("__len__", [](ActiveNamedTransformNameIterator & it)
            {
                return it.m_obj->getNumNamedTransforms();
            })
        .def("__getitem__", [](ActiveNamedTransformNameIterator & it, int i)
            {
                it.checkIndex(i, (int)it.m_obj->getNumNamedTransforms());
                return it.m_obj->getNamedTransformNameByIndex(i);
            })
        .def("__iter__", [](ActiveNamedTransformNameIterator & it) -> ActiveNamedTransformNameIterator &
            {
                return it;
            })
        .def("__next__", [](ActiveNamedTransformNameIterator & it)
            {
                int i = it.nextIndex((int)it.m_obj->getNumNamedTransforms());
                return it.m_obj->getNamedTransformNameByIndex(i);
            });

    clsActiveNamedTransformIterator
        .def("__len__", [](ActiveNamedTransformIterator & it)
            {
                return it.m_obj->getNumNamedTransforms();
            })
        .def("__getitem__", [](ActiveNamedTransformIterator & it, int i)
            {
                it.checkIndex(i, (int)it.m_obj->getNumNamedTransforms());
                const char * name = it.m_obj->getNamedTransformNameByIndex(i);
                return it.m_obj->getNamedTransform(name);
            })
        .def("__iter__", [](ActiveNamedTransformIterator & it) -> ActiveNamedTransformIterator &
            {
                return it;
            })
        .def("__next__", [](ActiveNamedTransformIterator & it)
            {
                int i = it.nextIndex((int)it.m_obj->getNumNamedTransforms());
                const char * name = it.m_obj->getNamedTransformNameByIndex(i);
                return it.m_obj->getNamedTransform(name);
            });

    m.def("GetCurrentConfig", &GetCurrentConfig, 
          DOC(PyOpenColorIO, GetCurrentConfig));
    m.def("SetCurrentConfig", &SetCurrentConfig, "config"_a, 
          DOC(PyOpenColorIO, SetCurrentConfig));

    m.def("ExtractOCIOZArchive", &ExtractOCIOZArchive, 
          DOC(PyOpenColorIO, ExtractOCIOZArchive));
}

} // namespace OCIO_NAMESPACE<|MERGE_RESOLUTION|>--- conflicted
+++ resolved
@@ -334,7 +334,8 @@
              DOC(Config, setInactiveColorSpaces))
         .def("getInactiveColorSpaces", &Config::getInactiveColorSpaces, 
              DOC(Config, getInactiveColorSpaces))
-<<<<<<< HEAD
+        .def("isInactiveColorSpace", &Config::isInactiveColorSpace, "colorspace"_a,
+             DOC(Config, isInactiveColorSpace)) 
         .def_static("IdentifyBuiltinColorSpace", [](const ConstConfigRcPtr & srcConfig,
                                                     const ConstConfigRcPtr & builtinConfig,
                                                     const char * builtinColorSpaceName)
@@ -365,10 +366,6 @@
             },
                 "srcConfig"_a, "srcColorSpaceName"_a, "builtinConfig"_a, "builtinColorSpaceName"_a,
                 DOC(Config, IdentifyInterchangeSpace))
-=======
-        .def("isInactiveColorSpace", &Config::isInactiveColorSpace, "colorspace"_a,
-             DOC(Config, isInactiveColorSpace))      
->>>>>>> 219ac86e
 
         // Roles
         .def("setRole", &Config::setRole, "role"_a, "colorSpaceName"_a, 
