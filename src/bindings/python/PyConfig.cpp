--- conflicted
+++ resolved
@@ -693,12 +693,7 @@
                                               TransformDirection) const) 
              &Config::getProcessor, 
              "context"_a, "transform"_a, "direction"_a, 
-<<<<<<< HEAD
              DOC(Config, getProcessor, 13))
-
-=======
-             DOC(Config, getProcessor, 9))
-        
         .def_static("GetProcessorToBuiltinColorSpace", [](const ConstConfigRcPtr & srcConfig,
                                                           const char * srcColorSpaceName,
                                                           const char * builtinColorSpaceName)
@@ -719,7 +714,6 @@
             },
                     "builtinColorSpaceName"_a, "srcConfig"_a, "srcColorSpaceName"_a,
                     DOC(Config, GetProcessorFromBuiltinColorSpace))
->>>>>>> b236bd82
         .def_static("GetProcessorFromConfigs", [](const ConstConfigRcPtr & srcConfig,
                                                   const char * srcColorSpaceName,
                                                   const ConstConfigRcPtr & dstConfig,
@@ -781,7 +775,6 @@
                     "srcContext"_a, "srcConfig"_a, "srcColorSpaceName"_a, "srcInterchangeName"_a, 
                     "dstContext"_a, "dstConfig"_a, "dstColorSpaceName"_a, "dstInterchangeName"_a, 
                     DOC(Config, GetProcessorFromConfigs, 4))
-
         .def("setProcessorCacheFlags", &Config::setProcessorCacheFlags, "flags"_a, 
              DOC(Config, setProcessorCacheFlags))
 
