// SPDX-License-Identifier: BSD-3-Clause
// Copyright Contributors to the OpenColorIO Project.

#include "PyTransform.h"

namespace OCIO_NAMESPACE
{

namespace
{

enum FileTransformIterator
{
    IT_FORMAT = 0
};

using FormatIterator = PyIterator<FileTransformRcPtr, IT_FORMAT>;

} // namespace

void bindPyFileTransform(py::module & m)
{
    FileTransformRcPtr DEFAULT = FileTransform::Create();

    auto clsFileTransform = 
        py::class_<FileTransform, FileTransformRcPtr /* holder */, Transform /* base */>(
            m, "FileTransform", 
            DOC(FileTransform));

    auto clsFormatIterator = 
        py::class_<FormatIterator>(
            clsFileTransform, "FormatIterator");

     clsFileTransform
        .def(py::init(&FileTransform::Create), 
             DOC(FileTransform, Create))
        .def(py::init([](const std::string & src, 
                         const std::string & id, 
                         Interpolation interp,
                         TransformDirection dir) 
            {
                FileTransformRcPtr p = FileTransform::Create();
                if (!src.empty()) { p->setSrc(src.c_str()); }
                if (!id.empty())  { p->setCCCId(id.c_str()); }
                p->setInterpolation(interp);
                p->setDirection(dir);
                p->validate();
                return p;
            }), 
             "src"_a = DEFAULT->getSrc(), 
             "cccId"_a = DEFAULT->getCCCId(),
             "interpolation"_a = DEFAULT->getInterpolation(),
             "direction"_a = DEFAULT->getDirection(), 
             DOC(FileTransform, Create))

        .def_static("getFormats", []() 
            { 
                return FormatIterator(nullptr); 
            })

        .def("getSrc", &FileTransform::getSrc, 
             DOC(FileTransform, getSrc))
        .def("setSrc", &FileTransform::setSrc, "src"_a.none(false), 
             DOC(FileTransform, setSrc))
        .def("getCCCId", &FileTransform::getCCCId, 
             DOC(FileTransform, getCCCId))
        .def("setCCCId", &FileTransform::setCCCId, "cccId"_a.none(false), 
             DOC(FileTransform, setCCCId))
        .def("getCDLStyle", &FileTransform::getCDLStyle, 
             DOC(FileTransform, getCDLStyle))
        .def("setCDLStyle", &FileTransform::setCDLStyle, "style"_a, 
             DOC(FileTransform, setCDLStyle))
        .def("getInterpolation", &FileTransform::getInterpolation, 
             DOC(FileTransform, getInterpolation))
        .def("setInterpolation", &FileTransform::setInterpolation, "interpolation"_a, 
             DOC(FileTransform, setInterpolation));

    defStr(clsFileTransform);

<<<<<<< HEAD
    clsFormatIterator
        .def("__len__", [](FormatIterator & it) { return FileTransform::getNumFormats(); })
=======
    py::class_<FormatIterator>(cls, "FormatIterator")
        .def("__len__", [](FormatIterator & it) { return FileTransform::GetNumFormats(); })
>>>>>>> e0af06ea
        .def("__getitem__", [](FormatIterator & it, int i) 
            { 
                it.checkIndex(i, FileTransform::GetNumFormats());
                return py::make_tuple(FileTransform::GetFormatNameByIndex(i), 
                                      FileTransform::GetFormatExtensionByIndex(i));
            })
        .def("__iter__", [](FormatIterator & it) -> FormatIterator & { return it; })
        .def("__next__", [](FormatIterator & it)
            {
                int i = it.nextIndex(FileTransform::GetNumFormats());
                return py::make_tuple(FileTransform::GetFormatNameByIndex(i), 
                                      FileTransform::GetFormatExtensionByIndex(i));
            });
}

} // namespace OCIO_NAMESPACE<|MERGE_RESOLUTION|>--- conflicted
+++ resolved
@@ -77,20 +77,21 @@
 
     defStr(clsFileTransform);
 
-<<<<<<< HEAD
     clsFormatIterator
-        .def("__len__", [](FormatIterator & it) { return FileTransform::getNumFormats(); })
-=======
-    py::class_<FormatIterator>(cls, "FormatIterator")
-        .def("__len__", [](FormatIterator & it) { return FileTransform::GetNumFormats(); })
->>>>>>> e0af06ea
+        .def("__len__", [](FormatIterator & it) 
+            { 
+                return FileTransform::getNumFormats(); 
+            })
         .def("__getitem__", [](FormatIterator & it, int i) 
             { 
                 it.checkIndex(i, FileTransform::GetNumFormats());
                 return py::make_tuple(FileTransform::GetFormatNameByIndex(i), 
                                       FileTransform::GetFormatExtensionByIndex(i));
             })
-        .def("__iter__", [](FormatIterator & it) -> FormatIterator & { return it; })
+        .def("__iter__", [](FormatIterator & it) -> FormatIterator & 
+            { 
+                return it; 
+            })
         .def("__next__", [](FormatIterator & it)
             {
                 int i = it.nextIndex(FileTransform::GetNumFormats());
