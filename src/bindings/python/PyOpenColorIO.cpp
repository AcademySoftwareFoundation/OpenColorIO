--- conflicted
+++ resolved
@@ -41,14 +41,11 @@
     bindPyGpuShaderCreator(m);
     bindPyContext(m);
     bindPyViewingRules(m);
-<<<<<<< HEAD
     bindPySystemMonitors(m);
-=======
     bindPyGradingData(m);
     bindPyGradingPrimaryTransform(m);
     bindPyGradingRGBCurveTransform(m);
     bindPyGradingToneTransform(m);
->>>>>>> d683c09c
 }
 
 } // namespace OCIO_NAMESPACE