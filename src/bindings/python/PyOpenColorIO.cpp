--- conflicted
+++ resolved
@@ -18,8 +18,7 @@
     py::register_exception<ExceptionMissingFile>(m, "ExceptionMissingFile").doc() 
       = DOC(ExceptionMissingFile);
 
-<<<<<<< HEAD
-    // Global
+    // Global functions
     m.def("ClearAllCaches", &ClearAllCaches,
           DOC(PyOpenColorIO, ClearAllCaches));
     m.def("GetVersion", &GetVersion,
@@ -36,6 +35,10 @@
           DOC(PyOpenColorIO, ResetToDefaultLoggingFunction));
     m.def("LogMessage", &LogMessage, "level"_a, "message"_a,
           DOC(PyOpenColorIO, LogMessage));
+    m.def("SetComputeHashFunction", &SetComputeHashFunction, "hashFunction"_a,
+          DOC(PyOpenColorIO, SetComputeHashFunction));
+    m.def("ResetComputeHashFunction", &ResetComputeHashFunction,
+          DOC(PyOpenColorIO, ResetComputeHashFunction));
     m.def("GetEnvVariable", &GetEnvVariable, "name"_a,
           DOC(PyOpenColorIO, GetEnvVariable));
     m.def("SetEnvVariable", &SetEnvVariable, "name"_a, "value"_a,
@@ -44,21 +47,6 @@
           DOC(PyOpenColorIO, UnsetEnvVariable));
     m.def("IsEnvVariablePresent", &IsEnvVariablePresent, "name"_a,
           DOC(PyOpenColorIO, IsEnvVariablePresent));
-
-=======
-    // Global functions
-    m.def("ClearAllCaches", &ClearAllCaches);
-    m.def("GetVersion", &GetVersion);
-    m.def("GetVersionHex", &GetVersionHex);
-    m.def("GetLoggingLevel", &GetLoggingLevel);
-    m.def("SetLoggingLevel", &SetLoggingLevel, "level"_a);
-    m.def("SetLoggingFunction", &SetLoggingFunction, "logFunction"_a);
-    m.def("ResetToDefaultLoggingFunction", &ResetToDefaultLoggingFunction);
-    m.def("LogMessage", &LogMessage, "level"_a, "message"_a);
-    m.def("GetEnvVariable", &GetEnvVariable, "name"_a);
-    m.def("SetEnvVariable", &SetEnvVariable, "name"_a, "value"_a);
-    m.def("UnsetEnvVariable", &UnsetEnvVariable, "name"_a);
-    m.def("IsEnvVariablePresent", &IsEnvVariablePresent, "name"_a);
 
     // Global variables
     m.attr("__author__")    = "OpenColorIO Contributors";
@@ -70,8 +58,6 @@
     m.attr("__doc__")       = "OpenColorIO (OCIO) is a complete color management solution geared towards motion picture production";
 
     // Classes
-    bindPyTypes(m);
->>>>>>> 294e1965
     bindPyTransform(m);
     bindPyConfig(m);
     bindPyFileRules(m);
