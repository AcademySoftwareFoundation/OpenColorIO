--- conflicted
+++ resolved
@@ -10,11 +10,6 @@
 {
     GradingPrimaryTransformRcPtr DEFAULT = GradingPrimaryTransform::Create(GRADING_LOG);
 
-<<<<<<< HEAD
-    auto cls = py::class_<GradingPrimaryTransform,
-                          GradingPrimaryTransformRcPtr /* holder */, 
-                          Transform /* base */>(m, "GradingPrimaryTransform")
-=======
     auto clsGradingPrimaryTransform = 
         py::class_<GradingPrimaryTransform,
                    GradingPrimaryTransformRcPtr /* holder */, 
@@ -22,7 +17,6 @@
             m, "GradingPrimaryTransform", 
             DOC(GradingPrimaryTransform))
 
->>>>>>> 444e38e2
         .def(py::init([](GradingStyle style,
                          const GradingPrimary & values,
                          bool dynamic, 
@@ -61,19 +55,6 @@
         .def("getFormatMetadata", 
              (FormatMetadata & (GradingPrimaryTransform::*)()) 
              &GradingPrimaryTransform::getFormatMetadata,
-<<<<<<< HEAD
-             py::return_value_policy::reference_internal)
-        .def("getStyle", &GradingPrimaryTransform::getStyle)
-        .def("setStyle", &GradingPrimaryTransform::setStyle, "style"_a)
-        .def("getValue", &GradingPrimaryTransform::getValue)
-        .def("setValue", &GradingPrimaryTransform::setValue, "values"_a)
-        .def("isDynamic", &GradingPrimaryTransform::isDynamic)
-        .def("makeDynamic", &GradingPrimaryTransform::makeDynamic)
-        .def("makeNonDynamic", &GradingPrimaryTransform::makeNonDynamic);
-
-    defStr(cls);
-
-=======
              py::return_value_policy::reference_internal, 
              DOC(GradingPrimaryTransform, getFormatMetadata))
         .def("getStyle", &GradingPrimaryTransform::getStyle, 
@@ -90,7 +71,8 @@
              DOC(GradingPrimaryTransform, makeDynamic))
         .def("makeNonDynamic", &GradingPrimaryTransform::makeNonDynamic, 
              DOC(GradingPrimaryTransform, makeNonDynamic));
->>>>>>> 444e38e2
+
+    defStr(clsGradingPrimaryTransform);
 }
 
 } // namespace OCIO_NAMESPACE