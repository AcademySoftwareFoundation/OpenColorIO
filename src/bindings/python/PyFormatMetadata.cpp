// SPDX-License-Identifier: BSD-3-Clause
// Copyright Contributors to the OpenColorIO Project.

#include <sstream>

#include "PyOpenColorIO.h"
#include "PyUtils.h"

#include <sstream>

namespace OCIO_NAMESPACE
{

namespace
{

enum FormatMetadataIterator
{
    IT_ATTRIBUTE_NAME = 0,
    IT_ATTRIBUTE,
    IT_CONST_CHILD_ELEMENT,
    IT_CHILD_ELEMENT
};

using AttributeNameIterator     = PyIterator<const FormatMetadata &, IT_ATTRIBUTE_NAME>;
using AttributeIterator         = PyIterator<const FormatMetadata &, IT_ATTRIBUTE>;
using ConstChildElementIterator = PyIterator<const FormatMetadata &, IT_CONST_CHILD_ELEMENT>;
using ChildElementIterator      = PyIterator<FormatMetadata &, IT_CHILD_ELEMENT>;

} // namespace

void bindPyFormatMetadata(py::module & m)
{
    auto clsFormatMetadata = 
        py::class_<FormatMetadata>(
            m, "FormatMetadata", 
            DOC(FormatMetadata));

    auto clsAttributeNameIterator = 
        py::class_<AttributeNameIterator>(
            clsFormatMetadata, "AttributeNameIterator");

    auto clsAttributeIterator = 
        py::class_<AttributeIterator>(
            clsFormatMetadata, "AttributeIterator");

    auto clsConstChildElementIterator = 
        py::class_<ConstChildElementIterator>(
            clsFormatMetadata, "ConstChildElementIterator");

    auto clsChildElementIterator = 
        py::class_<ChildElementIterator>(
            clsFormatMetadata, "ChildElementIterator");

    clsFormatMetadata
        .def("__iter__", [](const FormatMetadata & self) 
            { 
                return AttributeNameIterator(self); 
            })
        .def("__len__", &FormatMetadata::getNumAttributes, 
             DOC(FormatMetadata, getNumAttributes))
        .def("__getitem__", [](const FormatMetadata & self, const std::string & name) 
            {
                for (int i = 0; i < self.getNumAttributes(); i++)
                {
                    const char * attrName = self.getAttributeName(i);
                    if (StringUtils::Compare(std::string(attrName), name))
                    {
                        return self.getAttributeValue(i);
                    }
                }

                std::ostringstream os;
                os << " '" << name << "'";
                throw py::key_error(os.str());
            },
<<<<<<< HEAD
             "name"_a.none(false))
        .def("__setitem__", &FormatMetadata::addAttribute, "name"_a.none(false), "value"_a.none(false))
=======
             "name"_a, 
             DOC(FormatMetadata, getAttributeValue))
        .def("__setitem__", &FormatMetadata::addAttribute, "name"_a.none(false), "value"_a.none(false), 
             DOC(FormatMetadata, addAttribute))
>>>>>>> 647b3e68
        .def("__contains__", [](const FormatMetadata & self, const std::string & name) -> bool
            {
                for (int i = 0; i < self.getNumAttributes(); i++)
                {
                    const char * attrName = self.getAttributeName(i);
                    if (StringUtils::Compare(std::string(attrName), name))
                    {
                        return true;
                    }
                }
                return false;
            },
             "name"_a.none(false))
        .def("__repr__", [](const FormatMetadata & self)
            {
                std::ostringstream oss;
                oss << self;
                return oss.str();
            })

<<<<<<< HEAD
        .def("getElementName", &FormatMetadata::getElementName)
        .def("setElementName", &FormatMetadata::setElementName, "name"_a.none(false))
        .def("getElementValue", &FormatMetadata::getElementValue)
        .def("setElementValue", &FormatMetadata::setElementValue, "value"_a.none(false))
        .def("getAttributes", [](const FormatMetadata & self) { return AttributeIterator(self); })
        .def("getChildElements", [](const FormatMetadata & self)
            {
                return ConstChildElementIterator(self);
            })
        .def("getChildElements", [](FormatMetadata & self) { return ChildElementIterator(self); })
        .def("addChildElement", &FormatMetadata::addChildElement, "name"_a.none(false),
             "value"_a.none(false))
        .def("clear", &FormatMetadata::clear)
        .def("getName", &FormatMetadata::getName)
        .def("setName", &FormatMetadata::setName, "name"_a.none(false))
        .def("getID", &FormatMetadata::getID)
        .def("setID", &FormatMetadata::setID, "id"_a.none(false));
=======
        .def("getName", &FormatMetadata::getName, 
             DOC(FormatMetadata, getName))
        .def("setName", &FormatMetadata::setName, "name"_a.none(false), 
             DOC(FormatMetadata, setName))
        .def("getValue", &FormatMetadata::getValue, 
             DOC(FormatMetadata, getValue))
        .def("setValue", &FormatMetadata::setValue, "value"_a.none(false), 
             DOC(FormatMetadata, setValue))
        .def("getAttributes", [](const FormatMetadata & self) 
            { 
                return AttributeIterator(self); 
            })
        .def("getChildElements", [](FormatMetadata & self) 
            { 
                return ChildElementIterator(self); 
            })
        .def("addChildElement", &FormatMetadata::addChildElement, 
             "name"_a.none(false), "value"_a.none(false), 
             DOC(FormatMetadata, addChildElement))
        .def("clear", &FormatMetadata::clear, 
             DOC(FormatMetadata, clear));
>>>>>>> 647b3e68

    clsAttributeNameIterator
        .def("__len__", [](AttributeNameIterator & it) { return it.m_obj.getNumAttributes(); })
        .def("__getitem__", [](AttributeNameIterator & it, int i) 
            { 
                it.checkIndex(i, it.m_obj.getNumAttributes());
                return it.m_obj.getAttributeName(i);
            })
        .def("__iter__", [](AttributeNameIterator & it) -> AttributeNameIterator & { return it; })
        .def("__next__", [](AttributeNameIterator & it)
            {
                int i = it.nextIndex(it.m_obj.getNumAttributes());
                return it.m_obj.getAttributeName(i);
            });

    clsAttributeIterator
        .def("__len__", [](AttributeIterator & it) { return it.m_obj.getNumAttributes(); })
        .def("__getitem__", [](AttributeIterator & it, int i) 
            { 
                it.checkIndex(i, it.m_obj.getNumAttributes());
                return py::make_tuple(it.m_obj.getAttributeName(i), 
                                      it.m_obj.getAttributeValue(i));
            })
        .def("__iter__", [](AttributeIterator & it) -> AttributeIterator & { return it; })
        .def("__next__", [](AttributeIterator & it)
            {
                int i = it.nextIndex(it.m_obj.getNumAttributes());
                return py::make_tuple(it.m_obj.getAttributeName(i), 
                                      it.m_obj.getAttributeValue(i));
            });

    clsConstChildElementIterator
        .def("__len__", [](ConstChildElementIterator & it) 
            { 
                return it.m_obj.getNumChildrenElements(); 
            })
        .def("__getitem__", [](ConstChildElementIterator & it, int i) -> const FormatMetadata &
            { 
                // FormatMetadata provides index check with exception
                return it.m_obj.getChildElement(i);
            }, 
             py::return_value_policy::reference_internal)
        .def("__iter__", [](ConstChildElementIterator & it) -> ConstChildElementIterator & 
            { 
                return it; 
            })
        .def("__next__", [](ConstChildElementIterator & it) -> const FormatMetadata &
            {
                int i = it.nextIndex(it.m_obj.getNumChildrenElements());
                return it.m_obj.getChildElement(i);
            }, 
             py::return_value_policy::reference_internal);

    clsChildElementIterator
        .def("__len__", [](ChildElementIterator & it) 
            { 
                return it.m_obj.getNumChildrenElements(); 
            })
        .def("__getitem__", [](ChildElementIterator & it, int i) -> FormatMetadata &
            { 
                // FormatMetadata provides index check with exception
                return it.m_obj.getChildElement(i);
            }, 
             py::return_value_policy::reference_internal)
        .def("__iter__", [](ChildElementIterator & it) -> ChildElementIterator & { return it; })
        .def("__next__", [](ChildElementIterator & it) -> FormatMetadata &
            {
                int i = it.nextIndex(it.m_obj.getNumChildrenElements());
                return it.m_obj.getChildElement(i);
            }, 
             py::return_value_policy::reference_internal);
}

} // namespace OCIO_NAMESPACE<|MERGE_RESOLUTION|>--- conflicted
+++ resolved
@@ -74,15 +74,10 @@
                 os << " '" << name << "'";
                 throw py::key_error(os.str());
             },
-<<<<<<< HEAD
-             "name"_a.none(false))
-        .def("__setitem__", &FormatMetadata::addAttribute, "name"_a.none(false), "value"_a.none(false))
-=======
-             "name"_a, 
+             "name"_a.none(false), 
              DOC(FormatMetadata, getAttributeValue))
         .def("__setitem__", &FormatMetadata::addAttribute, "name"_a.none(false), "value"_a.none(false), 
              DOC(FormatMetadata, addAttribute))
->>>>>>> 647b3e68
         .def("__contains__", [](const FormatMetadata & self, const std::string & name) -> bool
             {
                 for (int i = 0; i < self.getNumAttributes(); i++)
@@ -103,33 +98,14 @@
                 return oss.str();
             })
 
-<<<<<<< HEAD
-        .def("getElementName", &FormatMetadata::getElementName)
-        .def("setElementName", &FormatMetadata::setElementName, "name"_a.none(false))
-        .def("getElementValue", &FormatMetadata::getElementValue)
-        .def("setElementValue", &FormatMetadata::setElementValue, "value"_a.none(false))
-        .def("getAttributes", [](const FormatMetadata & self) { return AttributeIterator(self); })
-        .def("getChildElements", [](const FormatMetadata & self)
-            {
-                return ConstChildElementIterator(self);
-            })
-        .def("getChildElements", [](FormatMetadata & self) { return ChildElementIterator(self); })
-        .def("addChildElement", &FormatMetadata::addChildElement, "name"_a.none(false),
-             "value"_a.none(false))
-        .def("clear", &FormatMetadata::clear)
-        .def("getName", &FormatMetadata::getName)
-        .def("setName", &FormatMetadata::setName, "name"_a.none(false))
-        .def("getID", &FormatMetadata::getID)
-        .def("setID", &FormatMetadata::setID, "id"_a.none(false));
-=======
-        .def("getName", &FormatMetadata::getName, 
-             DOC(FormatMetadata, getName))
-        .def("setName", &FormatMetadata::setName, "name"_a.none(false), 
-             DOC(FormatMetadata, setName))
-        .def("getValue", &FormatMetadata::getValue, 
-             DOC(FormatMetadata, getValue))
-        .def("setValue", &FormatMetadata::setValue, "value"_a.none(false), 
-             DOC(FormatMetadata, setValue))
+        .def("getElementName", &FormatMetadata::getElementName, 
+             DOC(FormatMetadata, getElementName))
+        .def("setElementName", &FormatMetadata::setElementName, "name"_a.none(false), 
+             DOC(FormatMetadata, setElementName))
+        .def("getElementValue", &FormatMetadata::getElementValue, 
+             DOC(FormatMetadata, getElementValue))
+        .def("setElementValue", &FormatMetadata::setElementValue, "value"_a.none(false), 
+             DOC(FormatMetadata, setElementValue))
         .def("getAttributes", [](const FormatMetadata & self) 
             { 
                 return AttributeIterator(self); 
@@ -141,9 +117,16 @@
         .def("addChildElement", &FormatMetadata::addChildElement, 
              "name"_a.none(false), "value"_a.none(false), 
              DOC(FormatMetadata, addChildElement))
+        .def("getName", &FormatMetadata::getName,
+             DOC(FormatMetadata, getName))
+        .def("setName", &FormatMetadata::setName, "name"_a.none(false),
+             DOC(FormatMetadata, setName))
+        .def("getID", &FormatMetadata::getID,
+             DOC(FormatMetadata, getID))
+        .def("setID", &FormatMetadata::setID, "id"_a.none(false),
+             DOC(FormatMetadata, setID))
         .def("clear", &FormatMetadata::clear, 
              DOC(FormatMetadata, clear));
->>>>>>> 647b3e68
 
     clsAttributeNameIterator
         .def("__len__", [](AttributeNameIterator & it) { return it.m_obj.getNumAttributes(); })
