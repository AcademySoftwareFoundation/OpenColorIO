--- conflicted
+++ resolved
@@ -168,11 +168,7 @@
         .def("clearCategories", &NamedTransform::clearCategories,
              DOC(NamedTransform, clearCategories));
 
-<<<<<<< HEAD
-    defStr(clsNamedTransform);
-=======
-    defRepr(cls);
->>>>>>> 8774ebf7
+    defRepr(clsNamedTransform);
 
     clsNamedTransformCategoryIterator
         .def("__len__", [](NamedTransformCategoryIterator & it)
