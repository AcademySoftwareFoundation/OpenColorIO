--- conflicted
+++ resolved
@@ -22,16 +22,6 @@
 
 void bindPyProcessor(py::module & m)
 {
-<<<<<<< HEAD
-    auto cls = py::class_<Processor, ProcessorRcPtr /* holder */>(m, "Processor")
-
-        .def("isNoOp", &Processor::isNoOp)
-        .def("hasChannelCrosstalk", &Processor::hasChannelCrosstalk)
-        .def("getCacheID", &Processor::getCacheID)
-        .def("getProcessorMetadata", &Processor::getProcessorMetadata)
-        .def("getFormatMetadata", &Processor::getFormatMetadata, 
-             py::return_value_policy::reference_internal)
-=======
     auto clsProcessor = 
         py::class_<Processor, ProcessorRcPtr /* holder */>(
             m, "Processor", 
@@ -41,16 +31,7 @@
         py::class_<TransformFormatMetadataIterator>(
             clsProcessor, "TransformFormatMetadataIterator");
 
-    auto clsWriteFormatIterator = 
-        py::class_<WriteFormatIterator>(
-            clsProcessor, "WriteFormatIterator");
-
     clsProcessor
-        .def_static("getWriteFormats", []() 
-            { 
-                return WriteFormatIterator(nullptr); 
-            })
-
         .def("isNoOp", &Processor::isNoOp,
              DOC(Processor, isNoOp))
         .def("hasChannelCrosstalk", &Processor::hasChannelCrosstalk,
@@ -62,37 +43,14 @@
         .def("getFormatMetadata", &Processor::getFormatMetadata,
              py::return_value_policy::reference_internal,
              DOC(Processor, getFormatMetadata))
->>>>>>> 647b3e68
         .def("getTransformFormatMetadata", [](ProcessorRcPtr & self) 
             {
                 return TransformFormatMetadataIterator(self);
             })
-<<<<<<< HEAD
-        .def("createGroupTransform", &Processor::createGroupTransform)
-        .def("getDynamicProperty", &Processor::getDynamicProperty, "type"_a)
-=======
         .def("createGroupTransform", &Processor::createGroupTransform,
              DOC(Processor, createGroupTransform))
-        .def("write", [](ProcessorRcPtr & self, 
-                         const std::string & formatName, 
-                         const std::string & fileName) 
-            {
-                std::ofstream f(fileName.c_str());
-                self->write(formatName.c_str(), f);
-                f.close();
-            }, 
-             "formatName"_a, "fileName"_a)
-        .def("write", [](ProcessorRcPtr & self, const std::string & formatName) 
-            {
-                std::ostringstream os;
-                self->write(formatName.c_str(), os);
-                return os.str();
-            }, 
-             "formatName"_a,
-             DOC(Processor, write))
         .def("getDynamicProperty", &Processor::getDynamicProperty, "type"_a,
              DOC(Processor, getDynamicProperty))
->>>>>>> 647b3e68
         .def("hasDynamicProperty",
              (bool (Processor::*)(DynamicPropertyType) const noexcept)
              &Processor::hasDynamicProperty,
@@ -155,31 +113,5 @@
                 return it.m_obj->getTransformFormatMetadata(i);
             }, 
              py::return_value_policy::reference_internal);
-<<<<<<< HEAD
-=======
-
-    clsWriteFormatIterator
-        .def("__len__", [](WriteFormatIterator & it) 
-            { 
-                return Processor::getNumWriteFormats(); 
-            })
-        .def("__getitem__", [](WriteFormatIterator & it, int i) 
-            { 
-                it.checkIndex(i, Processor::getNumWriteFormats());
-                return py::make_tuple(Processor::getFormatNameByIndex(i), 
-                                      Processor::getFormatExtensionByIndex(i));
-            })
-        .def("__iter__", [](WriteFormatIterator & it) -> WriteFormatIterator & 
-            { 
-                return it; 
-            })
-        .def("__next__", [](WriteFormatIterator & it)
-            {
-                int i = it.nextIndex(Processor::getNumWriteFormats());
-                return py::make_tuple(Processor::getFormatNameByIndex(i), 
-                                      Processor::getFormatExtensionByIndex(i));
-            });
->>>>>>> 647b3e68
 }
-
 } // namespace OCIO_NAMESPACE