--- conflicted
+++ resolved
@@ -10,11 +10,6 @@
 {
     GradingRGBCurveTransformRcPtr DEFAULT = GradingRGBCurveTransform::Create(GRADING_LOG);
 
-<<<<<<< HEAD
-    auto cls = py::class_<GradingRGBCurveTransform,
-                          GradingRGBCurveTransformRcPtr /* holder */, 
-                          Transform /* base */>(m, "GradingRGBCurveTransform")
-=======
     auto clsGradingRGBCurveTransform = 
         py::class_<GradingRGBCurveTransform,
                    GradingRGBCurveTransformRcPtr /* holder */, 
@@ -22,7 +17,6 @@
             m, "GradingRGBCurveTransform", 
             DOC(GradingRGBCurveTransform))
 
->>>>>>> 444e38e2
         .def(py::init([](GradingStyle style,
                          const ConstGradingRGBCurveRcPtr & values,
                          bool dynamic, 
@@ -61,21 +55,6 @@
         .def("getFormatMetadata", 
              (FormatMetadata & (GradingRGBCurveTransform::*)()) 
              &GradingRGBCurveTransform::getFormatMetadata,
-<<<<<<< HEAD
-             py::return_value_policy::reference_internal)
-        .def("getStyle", &GradingRGBCurveTransform::getStyle)
-        .def("setStyle", &GradingRGBCurveTransform::setStyle, "style"_a)
-        .def("getValue", &GradingRGBCurveTransform::getValue)
-        .def("setValue", &GradingRGBCurveTransform::setValue, "values"_a)
-        .def("getBypassLinToLog", &GradingRGBCurveTransform::getBypassLinToLog)
-        .def("setBypassLinToLog", &GradingRGBCurveTransform::setBypassLinToLog, "bypass"_a)
-        .def("isDynamic", &GradingRGBCurveTransform::isDynamic)
-        .def("makeDynamic", &GradingRGBCurveTransform::makeDynamic)
-        .def("makeNonDynamic", &GradingRGBCurveTransform::makeNonDynamic);
-
-   defStr(cls);
-
-=======
              py::return_value_policy::reference_internal,
              DOC(GradingRGBCurveTransform, getFormatMetadata))
         .def("getStyle", &GradingRGBCurveTransform::getStyle, 
@@ -96,7 +75,8 @@
              DOC(GradingRGBCurveTransform, makeDynamic))
         .def("makeNonDynamic", &GradingRGBCurveTransform::makeNonDynamic, 
              DOC(GradingRGBCurveTransform, makeNonDynamic));
->>>>>>> 444e38e2
+
+    defStr(clsGradingRGBCurveTransform);
 }
 
 } // namespace OCIO_NAMESPACE