// SPDX-License-Identifier: BSD-3-Clause
// Copyright Contributors to the OpenColorIO Project.

#include <fstream>
#include <sstream>

#include "PyTransform.h"

namespace OCIO_NAMESPACE
{
namespace 
{

enum GroupTransformIterator
{
    IT_TRANSFORM = 0,
    IT_WRITE_FORMAT
};

using TransformIterator = PyIterator<GroupTransformRcPtr, IT_TRANSFORM>;
using WriteFormatIterator = PyIterator<GroupTransformRcPtr, IT_WRITE_FORMAT>;

} // namespace

void bindPyGroupTransform(py::module & m)
{
    GroupTransformRcPtr DEFAULT = GroupTransform::Create();

<<<<<<< HEAD
    auto cls = py::class_<GroupTransform, 
                          GroupTransformRcPtr /* holder */, 
                          Transform /* base */>(m, "GroupTransform")
        .def_static("GetWriteFormats", []()
            {
                return WriteFormatIterator(nullptr);
            })

        .def(py::init(&GroupTransform::Create))
=======
    auto clsGroupTransform = 
        py::class_<GroupTransform, GroupTransformRcPtr /* holder */, Transform /* base */>(
            m, "GroupTransform", 
            DOC(GroupTransform));

    auto clsTransformIterator = 
        py::class_<TransformIterator>(
            clsGroupTransform, "TransformIterator");

    clsGroupTransform
        .def(py::init(&GroupTransform::Create),
             DOC(GroupTransform, Create))
>>>>>>> 647b3e68
        .def(py::init([](const std::vector<TransformRcPtr> transforms, 
                         TransformDirection dir)
            {
                GroupTransformRcPtr p = GroupTransform::Create();
                for(auto & t : transforms)
                {
                    p->appendTransform(t);
                }
                p->setDirection(dir);
                p->validate();
                return p;
            }), 
             "transforms"_a = std::vector<ConstTransformRcPtr>{},
             "direction"_a = DEFAULT->getDirection(),
             DOC(GroupTransform, Create))

        .def("__iter__", [](GroupTransformRcPtr & self) 
            { 
                return TransformIterator(self); 
            })
        .def("__len__", &GroupTransform::getNumTransforms,
             DOC(GroupTransform, getNumTransforms))
        .def("__getitem__", 
             (TransformRcPtr & (GroupTransform::*)(int)) &GroupTransform::getTransform, 
             "index"_a,
             DOC(GroupTransform, getTransform))
             
        .def("getFormatMetadata", 
             (FormatMetadata & (GroupTransform::*)()) &GroupTransform::getFormatMetadata,
<<<<<<< HEAD
             py::return_value_policy::reference_internal)
        .def("getFormatMetadata", 
             (const FormatMetadata & (GroupTransform::*)() const) 
             &GroupTransform::getFormatMetadata,
             py::return_value_policy::reference_internal)
        .def("appendTransform", &GroupTransform::appendTransform, "transform"_a)
        .def("prependTransform", &GroupTransform::prependTransform, "transform"_a)
        .def("write", [](GroupTransformRcPtr & self,
                         const ConstConfigRcPtr & config,
                         const ConstContextRcPtr & context,
                         const std::string & formatName, 
                         const std::string & fileName) 
            {
                std::ofstream f(fileName.c_str());
                self->write(config, context, formatName.c_str(), f);
                f.close();
            }, 
             "config"_a, "context"_a, "formatName"_a, "fileName"_a)
        .def("write", [](GroupTransformRcPtr & self,
                         const ConstConfigRcPtr & config,
                         const ConstContextRcPtr & context,
                         const std::string & formatName)
            {
                std::ostringstream os;
                self->write(config, context, formatName.c_str(), os);
                return os.str();
            }, 
            "config"_a, "context"_a, "formatName"_a);
=======
             py::return_value_policy::reference_internal,
             DOC(GroupTransform, getFormatMetadata))
        .def("appendTransform", &GroupTransform::appendTransform, "transform"_a,
             DOC(GroupTransform, appendTransform))
        .def("prependTransform", &GroupTransform::prependTransform, "transform"_a,
             DOC(GroupTransform, prependTransform));
>>>>>>> 647b3e68

    defStr(clsGroupTransform);

    clsTransformIterator
        .def("__len__", [](TransformIterator & it) { return it.m_obj->getNumTransforms(); })
        .def("__getitem__", [](TransformIterator & it, int i) 
            { 
                // GroupTransform provides index check with exception
                return it.m_obj->getTransform(i);
            })
        .def("__iter__", [](TransformIterator & it) -> TransformIterator & { return it; })
        .def("__next__", [](TransformIterator & it)
            {
                int i = it.nextIndex(it.m_obj->getNumTransforms());
                return it.m_obj->getTransform(i);
            });

    py::class_<WriteFormatIterator>(cls, "WriteFormatIterator")
        .def("__len__", [](WriteFormatIterator & it)
            {
                return GroupTransform::GetNumWriteFormats();
            })
        .def("__getitem__", [](WriteFormatIterator & it, int i)
            {
                it.checkIndex(i, GroupTransform::GetNumWriteFormats());
                return py::make_tuple(GroupTransform::GetFormatNameByIndex(i),
                                      GroupTransform::GetFormatExtensionByIndex(i));
            })
        .def("__iter__", [](WriteFormatIterator & it) -> WriteFormatIterator &
            {
                return it;
            })
        .def("__next__", [](WriteFormatIterator & it)
            {
                int i = it.nextIndex(GroupTransform::GetNumWriteFormats());
                return py::make_tuple(GroupTransform::GetFormatNameByIndex(i),
                                      GroupTransform::GetFormatExtensionByIndex(i));
            });
}

} // namespace OCIO_NAMESPACE<|MERGE_RESOLUTION|>--- conflicted
+++ resolved
@@ -26,17 +26,6 @@
 {
     GroupTransformRcPtr DEFAULT = GroupTransform::Create();
 
-<<<<<<< HEAD
-    auto cls = py::class_<GroupTransform, 
-                          GroupTransformRcPtr /* holder */, 
-                          Transform /* base */>(m, "GroupTransform")
-        .def_static("GetWriteFormats", []()
-            {
-                return WriteFormatIterator(nullptr);
-            })
-
-        .def(py::init(&GroupTransform::Create))
-=======
     auto clsGroupTransform = 
         py::class_<GroupTransform, GroupTransformRcPtr /* holder */, Transform /* base */>(
             m, "GroupTransform", 
@@ -47,9 +36,12 @@
             clsGroupTransform, "TransformIterator");
 
     clsGroupTransform
+        .def_static("GetWriteFormats", []()
+            {
+                return WriteFormatIterator(nullptr);
+            })
         .def(py::init(&GroupTransform::Create),
              DOC(GroupTransform, Create))
->>>>>>> 647b3e68
         .def(py::init([](const std::vector<TransformRcPtr> transforms, 
                          TransformDirection dir)
             {
@@ -79,14 +71,12 @@
              
         .def("getFormatMetadata", 
              (FormatMetadata & (GroupTransform::*)()) &GroupTransform::getFormatMetadata,
-<<<<<<< HEAD
-             py::return_value_policy::reference_internal)
-        .def("getFormatMetadata", 
-             (const FormatMetadata & (GroupTransform::*)() const) 
-             &GroupTransform::getFormatMetadata,
-             py::return_value_policy::reference_internal)
-        .def("appendTransform", &GroupTransform::appendTransform, "transform"_a)
-        .def("prependTransform", &GroupTransform::prependTransform, "transform"_a)
+             py::return_value_policy::reference_internal,
+             DOC(GroupTransform, getFormatMetadata))
+        .def("appendTransform", &GroupTransform::appendTransform, "transform"_a,
+             DOC(GroupTransform, appendTransform))
+        .def("prependTransform", &GroupTransform::prependTransform, "transform"_a,
+             DOC(GroupTransform, prependTransform))
         .def("write", [](GroupTransformRcPtr & self,
                          const ConstConfigRcPtr & config,
                          const ConstContextRcPtr & context,
@@ -97,7 +87,8 @@
                 self->write(config, context, formatName.c_str(), f);
                 f.close();
             }, 
-             "config"_a, "context"_a, "formatName"_a, "fileName"_a)
+             "config"_a, "context"_a, "formatName"_a, "fileName"_a,
+             DOC(GroupTransform, write))
         .def("write", [](GroupTransformRcPtr & self,
                          const ConstConfigRcPtr & config,
                          const ConstContextRcPtr & context,
@@ -107,15 +98,8 @@
                 self->write(config, context, formatName.c_str(), os);
                 return os.str();
             }, 
-            "config"_a, "context"_a, "formatName"_a);
-=======
-             py::return_value_policy::reference_internal,
-             DOC(GroupTransform, getFormatMetadata))
-        .def("appendTransform", &GroupTransform::appendTransform, "transform"_a,
-             DOC(GroupTransform, appendTransform))
-        .def("prependTransform", &GroupTransform::prependTransform, "transform"_a,
-             DOC(GroupTransform, prependTransform));
->>>>>>> 647b3e68
+            "config"_a, "context"_a, "formatName"_a,
+             DOC(GroupTransform, write));
 
     defStr(clsGroupTransform);
 
@@ -133,7 +117,7 @@
                 return it.m_obj->getTransform(i);
             });
 
-    py::class_<WriteFormatIterator>(cls, "WriteFormatIterator")
+    py::class_<WriteFormatIterator>(clsGroupTransform, "WriteFormatIterator")
         .def("__len__", [](WriteFormatIterator & it)
             {
                 return GroupTransform::GetNumWriteFormats();
