--- conflicted
+++ resolved
@@ -3,15 +3,10 @@
    TARGET ocioconvert
 )
     add_subdirectory(oglbuilder)
-<<<<<<< HEAD
-=======
 endif()
-
-add_subdirectory(pystring)
 
 if(TARGET ocioconvert OR 
    TARGET ocioperf
 )
     add_subdirectory(oiiohelpers)
->>>>>>> 0c28209d
 endif()